# Blobfuse2 - A Microsoft supported Azure Storage FUSE driver
## About
Blobfuse2 is an open source project developed to provide a virtual filesystem backed by the Azure Storage. It uses the libfuse open source library (fuse3) to communicate with the Linux FUSE kernel module, and implements the filesystem operations using the Azure Storage REST APIs.
This is the next generation [blobfuse](https://github.com/Azure/azure-storage-fuse).

## About Data Consistency and Concurrency
Blobfuse2 is stable and ***supported by Microsoft*** when used within its [documented limits](#un-supported-file-system-operations). Blobfuse2 supports high-performance reads and writes with strong consistency; however, it is recommended that multiple clients do not modify the same blob/file simultaneously to ensure data integrity. Blobfuse2 does not guarantee continuous synchronization of data written to the same blob/file using multiple clients or across multiple mounts of Blobfuse2 concurrently. If you modify an existing blob/file with another client while also reading that object, Blobfuse2 will not return the most up-to-date data. To ensure your reads see the newest blob/file data, disable all forms of caching at kernel (using `direct-io`) as well as at Blobfuse2 level, and then re-open the blob/file.

Please submit an issue [here](https://github.com/azure/azure-storage-fuse/issues) for any issues/feature requests/questions.

[This](#config-guide) section will help you choose the correct config for Blobfuse2.

##  NOTICE
- Due to known data consistency issues when using Blobfuse2 in `block-cache` mode,  it is strongly recommended that all Blobfuse2 installations be upgraded to version 2.3.2. For more information, see [this](https://github.com/Azure/azure-storage-fuse/wiki/Blobfuse2-Known-issues).
- Login via Managed Identify is supported with Object-ID for all versions of Blobfuse except 2.3.0 and 2.3.2.To use Object-ID for these two versions, use Azure CLI or utilize Application/Client-ID or Resource ID based authentication.
- `streaming` mode is being deprecated. This is the older option and is replaced by streaming with `block-cache` mode which is the more performant streaming option.

## Limitations in Block Cache
- Concurrent write operations on the same file using multiple handles is not checked for data consistency and may lead to incorrect data being written.
- A read operation on a file that is being written to simultaneously by another process or handle will not return the most up-to-date data.
- When copying files with trailing null bytes using `cp` utility to a Blobfuse2 mounted path, use `--sparse=never` parameter to avoid data being trimmed. For example, `cp --sparse=never src dest`.
- In write operations, data written is persisted (or committed) to the Azure Storage container only when close, sync or flush operations are called by user application.
- Files cannot be modified if they were originally created with block-size different than the one configured.

## Recommendations in Block Cache
- User applications must check the returned code (success/failure) for filesystem calls like read, write, close, flush, etc. If error is returned, the application must abort their respective operation.
- User applications must ensure that there is only one writer at a time for a given file.
- When dealing with very large files (in TiB), the block-size must be configured accordingly. Azure Storage supports only [50,000 blocks](https://learn.microsoft.com/en-us/rest/api/storageservices/put-block-list?tabs=microsoft-entra-id#remarks) per blob.
  
## Blobfuse2 Benchmarks
[This](https://azure.github.io/azure-storage-fuse/) page lists various benchmarking results for HNS and FNS Storage account.

## Supported Platforms
Visit [this](https://github.com/Azure/azure-storage-fuse/wiki/Blobfuse2-Supported-Platforms) page to see list of supported linux distros.

## Features
- Mount an Azure storage blob container or datalake file system on Linux.
- Basic file system operations such as mkdir, opendir, readdir, rmdir, open, 
   read, create, write, close, unlink, truncate, stat, rename
- Local caching to improve subsequent access times
- Block-Cache to support reading AND writing large files 
- Parallel downloads and uploads to improve access time for large files
- Multiple mounts to the same container for read-only workloads

## _New BlobFuse2 Health Monitor_
One of the biggest BlobFuse2 features is our brand new health monitor. It allows customers gain more insight into how their BlobFuse2 instance is behaving with the rest of their machine. Visit [here](https://github.com/Azure/azure-storage-fuse/blob/main/tools/health-monitor/README.md) to set it up.

## Distinctive features compared to blobfuse (v1.x)
- Blobfuse2 is fuse3 compatible (other than Ubuntu-18 and Debian-9, where it still runs with fuse2)
- Support for higher service version offering latest and greatest of azure storage features (supported by azure go-sdk)
- Set blob tier while uploading the data to storage
- Attribute cache invalidation based on timeout
- For flat namespace accounts, user can configure default permissions for files and folders
- Improved cache eviction algorithm for file cache to control disk footprint of blobfuse2
- Improved cache eviction algorithm for streamed buffers to control memory footprint of blobfuse2
- Utility to convert blobfuse CLI and config parameters to a blobfuse2 compatible config for easy migration
- CLI to mount Blobfuse2 with legacy Blobfuse config and CLI parameters (Refer to Migration guide for this)
- Version check and upgrade prompting 
- Option to mount a sub-directory from a container 
- CLI to mount all containers (with a allowlist and denylist) in a given storage account
- CLI to list all blobfuse2 mount points
- CLI to unmount one, multiple or all blobfuse2 mountpoints
- Option to dump logs to syslog or a file on disk
- Support for config file encryption and mounting with an encrypted config file via a passphrase (CLI or environment variable) to decrypt the config file
- CLI to check or update a parameter in the encrypted config
- Set MD5 sum of a blob while uploading
- Validate MD5 sum on download and fail file open on mismatch
- Large file writing through write Block-Cache
- Blob filter to view only files matching given criteria for read-only mount

 ## Blobfuse2 performance compared to blobfuse(v1.x.x)
- 'git clone' operation is 25% faster (tested with vscode repo cloning)
- ResNet50 image classification job is 7-8% faster (tested with 1.3 million images)
- Regular file uploads are 10% faster
- Verified listing of 1-Billion files in a directory (which v1.x does not support)


## Download Blobfuse2
You can install Blobfuse2 by cloning this repository. In the workspace root execute below commands to build the binary.

- sudo apt install fuse3 libfuse3-dev gcc
- go build -o blobfuse2


<!-- ## Find Help
For complete guidance, visit any of these articles
* Blobfuse2 Wiki -->

## Supported Operations
The general format of the Blobfuse2 commands is `blobfuse2 [command] [arguments] --[flag-name]=[flag-value]`
* `help` - Help about any command
* `mount` - Mounts an Azure container as a filesystem. The supported containers include
  - Azure Blob Container
  - Azure Datalake Gen2 Container
* `mount all` - Mounts all the containers in an Azure account as a filesystem. The supported storage services include
  - [Blob Storage](https://docs.microsoft.com/en-us/azure/storage/blobs/storage-blobs-introduction)
  - [Datalake Storage Gen2](https://docs.microsoft.com/en-us/azure/storage/blobs/data-lake-storage-introduction)
* `mount list` - Lists all Blobfuse2 filesystems.
* `secure decrypt` - Decrypts a config file.
* `secure encrypt` - Encrypts a config file.
* `secure get` - Gets value of a config parameter from an encrypted config file.
* `secure set` - Updates value of a config parameter.
* `unmount` - Unmounts the Blobfuse2 filesystem.
* `unmount all` - Unmounts all Blobfuse2 filesystems.
* `gen-config` -  Auto generate recommended blobfuse2 config file.

## Find help from your command prompt
To see a list of commands, type `blobfuse2 -h` and then press the ENTER key.
To learn about a specific command, just include the name of the command (For example: `blobfuse2 mount -h`).

## Usage
- Mount with blobfuse2
    * blobfuse2 mount \<mount path\> --config-file=\<config file\>
- Mount blobfuse2 using legacy blobfuse config and cli parameters
    * blobfuse2 mountv1 \<blobfuse mount cli with options\>
- Mount all containers in your storage account
    * blobfuse2 mount all \<mount path\> --config-file=\<config file\>
- List all mount instances of blobfuse2
    * blobfuse2 mount list
- Unmount blobfuse2
    * sudo fusermount3 -u \<mount path\>
- Unmount all blobfuse2 instances
    * blobfuse2 unmount all 
- Auto generate config file
    * blobfuse2 gen-config --tmp-path=\<local cache path\> --o \<path to save generated config\>

<!---TODO Add Usage for mount, unmount, etc--->
## CLI parameters
- Note: Blobfuse2 accepts all CLI parameters that Blobfuse does, but may ignore parameters that are no longer applicable. 
- General options
    * `--config-file=<PATH>`: The path to the config file.
    * `--log-level=<LOG_*>`: The level of logs to capture.
    * `--log-file-path=<PATH>`: The path for the log file.
    * `--foreground=true`: Mounts the system in foreground mode.
    * `--read-only=true`: Mount container in read-only mode.
    * `--default-working-dir`: The default working directory to store log files and other blobfuse2 related information.
    * `--disable-version-check=true`: Disable the blobfuse2 version check.
    * `--secure-config=true` : Config file is encrypted suing 'blobfuse2 secure` command.
    * `--passphrase=<STRING>` : Passphrase used to encrypt/decrypt config file.
    * `--wait-for-mount=<TIMEOUT IN SECONDS>` : Let parent process wait for given timeout before exit to ensure child has started. 
    * `--block-cache` : To enable block-cache instead of file-cache. This works only when mounted without any config file.
    * `--lazy-write` : To enable async close file handle call and schedule the upload in background.
    * `--filter=<STRING>`: Enable blob filters for read-only mount to restrict the view on what all blobs user can see or read.
- Attribute cache options
    * `--attr-cache-timeout=<TIMEOUT IN SECONDS>`: The timeout for the attribute cache entries.
    * `--no-symlinks=false`: By default symlinks will be supported and the performance overhead, that earlier existed, has been resolved.
- Storage options
    * `--container-name=<CONTAINER NAME>`: The container to mount.
    * `--cancel-list-on-mount-seconds=<TIMEOUT IN SECONDS>`: Time for which list calls will be blocked after mount. ( prevent billing charges on mounting)
    * `--virtual-directory=true` : Support virtual directories without existence of a special marker blob for block blob account.
    * `--subdirectory=<path>` : Subdirectory to mount instead of entire container.
    * `--disable-compression:false` : Disable content encoding negotiation with server. If blobs have 'content-encoding' set to 'gzip' then turn on this flag.
    * `--use-adls=false` : Specify configured storage account is HNS enabled or not. This must be turned on when HNS enabled account is mounted.
    * `--cpk-enabled=true`: Allows mounting containers with cpk. Use config file or env variables to set cpk encryption key and cpk encryption key sha.
- File cache options
    * `--file-cache-timeout=<TIMEOUT IN SECONDS>`: Timeout for which file is cached on local system.
    * `--tmp-path=<PATH>`: The path to the file cache.
    * `--cache-size-mb=<SIZE IN MB>`: Amount of disk cache that can be used by blobfuse. Default - 80% of free disk space.
    * `--high-disk-threshold=<PERCENTAGE>`: If local cache usage exceeds this, start early eviction of files from cache.
    * `--low-disk-threshold=<PERCENTAGE>`: If local cache usage comes below this threshold then stop early eviction.
    * `--sync-to-flush=false` : Sync call will force upload a file to storage container if this is set to true, otherwise it just evicts file from local cache.
- Block-Cache options
    * `--block-cache-block-size=<SIZE IN MB>`: Size of a block to be downloaded as a unit.
    * `--block-cache-pool-size=<SIZE IN MB>`: Size of pool to be used for caching. This limits total memory used by block-cache. Default - 80% of free memory available.
    * `--block-cache-path=<PATH>`: Path where downloaded blocks will be persisted. Not providing this parameter will disable the disk caching.
    * `--block-cache-disk-size=<SIZE IN MB>`: Disk space to be used for caching. Default - 80% of free disk space.
    * `--block-cache-disk-timeout=<seconds>`: Timeout for which disk cache is valid.
    * `--block-cache-prefetch=<Number of blocks>`: Number of blocks to prefetch at max when sequential reads are in progress. Default - 2 times number of CPU cores.
    * `--block-cache-parallelism=<count>`: Number of parallel threads doing upload/download operation. Default - 3 times number of CPU cores.
    * `--block-cache-prefetch-on-open=true`: Start prefetching on open system call instead of waiting for first read. Enhances perf if file is read sequentially from offset 0.
    * `--block-cache-strong-consistency=true`: Enable strong data consistency checks in block-cache. This will increase load on your CPU and may introduce some latency. 
    This will need support of `xattr` on your system. Kindly install the feature manually before using this cli parameter.
- Fuse options
    * `--attr-timeout=<TIMEOUT IN SECONDS>`: Time the kernel can cache inode attributes.
    * `--entry-timeout=<TIMEOUT IN SECONDS>`: Time the kernel can cache directory listing.
    * `--negative-timeout=<TIMEOUT IN SECONDS>`: Time the kernel can cache non-existance of file or directory.
    * `--allow-other`: Allow other users to have access this mount point.
    * `--disable-writeback-cache=true`: Disallow libfuse to buffer write requests if you must strictly open files in O_WRONLY or O_APPEND mode.
    * `--ignore-open-flags=true`: Ignore the append and write only flag since O_APPEND and O_WRONLY is not supported with writeback caching.


## Environment variables
- General options
    * `AZURE_STORAGE_ACCOUNT`: Specifies the storage account to be connected.
    * `AZURE_STORAGE_ACCOUNT_TYPE`: Specifies the account type 'block' or 'adls'
    * `AZURE_STORAGE_ACCOUNT_CONTAINER`: Specifies the name of the container to be mounted
    * `AZURE_STORAGE_BLOB_ENDPOINT`: Specifies the blob endpoint to use. Defaults to *.blob.core.windows.net, but is useful for targeting storage emulators.
    * `AZURE_STORAGE_AUTH_TYPE`: Overrides the currently specified auth type. Case insensitive. Options: Key, SAS, MSI, SPN
- Account key auth:
    * `AZURE_STORAGE_ACCESS_KEY`: Specifies the storage account key to use for authentication.
- SAS token auth:
    * `AZURE_STORAGE_SAS_TOKEN`: Specifies the SAS token to use for authentication.
- Managed Identity auth:
    * `AZURE_STORAGE_IDENTITY_CLIENT_ID`: Only one of these three parameters are needed if multiple identities are present on the system.
    * `AZURE_STORAGE_IDENTITY_OBJECT_ID`: Only one of these three parameters are needed if multiple identities are present on the system.
    * `AZURE_STORAGE_IDENTITY_RESOURCE_ID`: Only one of these three parameters are needed if multiple identities are present on the system.
    * `MSI_ENDPOINT`: Specifies a custom managed identity endpoint, as IMDS may not be available under some scenarios. Uses the `MSI_SECRET` parameter as the `Secret` header.
    * `MSI_SECRET`: Specifies a custom secret for an alternate managed identity endpoint.
- Service Principal Name auth:
    * `AZURE_STORAGE_SPN_CLIENT_ID`: Specifies the client ID for your application registration
    * `AZURE_STORAGE_SPN_TENANT_ID`: Specifies the tenant ID for your application registration
    * `AZURE_STORAGE_AAD_ENDPOINT`: Specifies a custom AAD endpoint to authenticate against
    * `AZURE_STORAGE_SPN_CLIENT_SECRET`: Specifies the client secret for your application registration.
    * `AZURE_STORAGE_AUTH_RESOURCE` : Scope to be used while requesting for token.
- Proxy Server:
    * `http_proxy`: The proxy server address. Example: `10.1.22.4:8080`.    
    * `https_proxy`: The proxy server address when https is turned off forcing http. Example: `10.1.22.4:8080`.
- CPK options: 
    * `AZURE_STORAGE_CPK_ENCRYPTION_KEY`: Customer provided base64-encoded AES-256 encryption key value.
    * `AZURE_STORAGE_CPK_ENCRYPTION_KEY_SHA256`: Base64-encoded SHA256 of the cpk encryption key.
- Custom component options:
    * `BLOBFUSE_PLUGIN_PATH`: Specifies plugin file path as a colon-separated list of `.so` files. Example BLOBFUSE_PLUGIN_PATH="/path/to/plugin1.so:/path/to/plugin2.so".


## Config Guide
Below diagrams guide you to choose right configuration for your workloads.

- Choose right Auth mode
<br/><br/>
![alt text](./guide/AuthModeHelper.png?raw=true "Auth Mode Selection Guide")
<br/><br/>
- Choose right caching for Read-Only workloads
<br/><br/>
![alt text](./guide/CacheModeForReadOnlyWorkloads.png?raw=true "Cache Mode Selection Guide For Read-Only Workloads")
<br/><br/>
- Choose right caching for Read-Write workloads
<br/><br/>
![alt text](./guide/CacheModeForReadWriteWorkloads.png?raw=true "Cache Mode Selection Guide For Read-Only Workloads")
<br/><br/>
- Choose right block-cache configuration
<br/><br/>
![alt text](./guide/BlockCacheConfig.png?raw=true "Block-Cache Configuration")
<br/><br/>
- Choose right file-cache configuration
<br/><br/>
![alt text](./guide/FileCacheConfig.png?raw=true "Block-Cache Configuration")
<br/><br/>
- [Sample File Cache Config](./sampleFileCacheConfig.yaml)
- [Sample Block-Cache Config](./sampleBlockCacheConfig.yaml)
- [All Config options](./setup/baseConfig.yaml) 

<<<<<<< HEAD
## Using Private Endpoints with HNS-Enabled Storage Accounts

When accessing an HNS (Hierarchical Namespace) enabled Azure Storage account behind private endpoints, it is crucial to create **two separate private endpoints** to ensure proper connectivity:

1. **Private Endpoint for DFS**  
   - Target: `privatelink.dfs.core.windows.net`  
   - This endpoint is necessary for accessing the Data Lake Storage Gen2 (HNS) functionality.

2. **Private Endpoint for Blob**  
   - Target: `privatelink.blob.core.windows.net`  
   - This endpoint is necessary for accessing Blob Storage operations.

### Why Both Endpoints Are Required

HNS-enabled storage accounts utilize separate endpoints for Blob and DFS operations:
- The DFS endpoint (`dfs.core.windows.net`) is used for namespace-related operations like directory and file management.
- The Blob endpoint (`blob.core.windows.net`) is used for operations like streaming data to and from blobs.
=======
## Blob Filter
- In case of read-only mount, user can configure a filter to restrict what all blobs a mount can see or operate on.
- Blobfuse supports filters based on
    - Name
    - Size
    - Last modified time
    - File extension
- Blob Name based filter
    - Supported operations are "=" and "!="
    - Name shall be a valid regex expression
    - e.g. ```filter=name=^mine[0-1]\\d{3}.*```
- Size based filter
    - Supported operations are "<=", ">=", "!=", "<", ">" and "="
    - Size shall be provided in bytes
    - e.g. ```filter=size > 1000```
- Last Modified Date based filter
    - Supported operations are "<=", ">=", "<", ">" and "="
    - Date shall be provided in RFC1123 Format e.g. "Mon, 24 Jan 1982 13:00:00 UTC"
    - e.g. ```filter=modtime>Mon, 24 Jan 1982 13:00:00 UTC```
- File Extension based filter
    - Supported operations are "=" and "!="
    - Extension can be supplied as string. Do not include "." in the filter
    - e.g. ```--filter=format=pdf```
- Multiple filters can be combined using '&&' and '||' operator as well, however precedence using '()' is not supported yet.
    - e.g. ```--filter=name=^testfil.* && size>130000000```

>>>>>>> f4888d66

## Frequently Asked Questions
- How do I generate a SAS with permissions for rename?
az cli has a command to generate a sas token. Open a command prompt and make sure you are logged in to az cli. Run the following command and the sas token will be displayed in the command prompt.
az storage container generate-sas --account-name <account name ex:myadlsaccount> --account-key <accountKey> -n <container name> --permissions dlrwac --start <today's date ex: 2021-03-26> --expiry <date greater than the current time ex:2021-03-28>
- Why do I get EINVAL on opening a file with WRONLY or APPEND flags?
To improve performance, Blobfuse2 by default enables writeback caching, which can produce unexpected behavior for files opened with WRONLY or APPEND flags, so Blobfuse2 returns EINVAL on open of a file with those flags. Either use disable-writeback-caching to turn off writeback caching (can potentially result in degraded performance) or ignore-open-flags (replace WRONLY with RDWR and ignore APPEND) based on your workload. 
- How to mount blobfuse2 inside a container?
Refer to 'docker' folder in this repo. It contains a sample 'Dockerfile'. If you wish to create your own container image, try 'buildandruncontainer.sh' script, it will create a container image and launch the container using current environment variables holding your storage account credentials.
- Why am I not able to see the updated contents of file(s), which were updated through means other than Blobfuse2 mount?
If your use-case involves updating/uploading file(s) through other means and you wish to see the updated contents on Blobfuse2 mount then you need to disable kernel page-cache. `-o direct_io` CLI parameter is the option you need to use while mounting. Along with this, set `file-cache-timeout=0` and all other libfuse caching parameters should also be set to 0. User shall be aware that disabling kernel cache can result into more calls to Azure Storage which will have cost and performance implications. 

## Un-Supported File system operations
- mkfifo : fifo creation is not supported by blobfuse2 and this will result in "function not implemented" error
- chown  : Change of ownership is not supported by Azure Storage hence Blobfuse2 does not support this.
- Creation of device files or pipes is not supported by Blobfuse2.
- Blobfuse2 does not support extended-attributes (x-attrs) operations
- Blobfuse2 does not support lseek() operation on directory handles. No error is thrown but it will not work as expected.

## Un-Supported Scenarios
- Blobfuse2 does not support overlapping mount paths. While running multiple instances of Blobfuse2 make sure each instance has a unique and non-overlapping mount point.
- Blobfuse2 does not support co-existance with NFS on same mount path. Behaviour in this case is undefined.
- For block blob accounts, where data is uploaded through other means, Blobfuse2 expects special directory marker files to exist in container. In absence of this
  few file operations might not work. For e.g. if you have a blob 'A/B/c.txt' then special marker files shall exists for 'A' and 'A/B', otherwise opening of 'A/B/c.txt' will fail.
  Once a 'ls' operation is done on these directories 'A' and 'A/B' you will be able to open 'A/B/c.txt' as well. Possible workaround to resolve this from your container is to either

  create the directory marker files manually through portal or run 'mkdir' command for 'A' and 'A/B' from blobfuse. Refer [me](https://github.com/Azure/azure-storage-fuse/issues/866) 
  for details on this.

## Limitations
- In case of BlockBlob accounts, ACLs are not supported by Azure Storage so Blobfuse2 will by default return success for 'chmod' operation. However it will work fine for Gen2 (DataLake) accounts.
- When Blobfuse2 is mounted on a container, SYS_ADMIN privileges are required for it to interact with the fuse driver. If container is created without the privilege, mount will fail. Sample command to spawn a docker container is 

    `docker run -it --rm --cap-add=SYS_ADMIN --device=/dev/fuse --security-opt apparmor:unconfined <environment variables> <docker image>`
- In case of `mount all` system may limit on number of containers you can mount in parallel (when you go above 100 containers). To increase this system limit use below command
    `echo 256 | sudo tee /proc/sys/fs/inotify/max_user_instances`
- Refer [this](#limitations-in-block-cache) for block-cache limitations.

### Syslog security warning
By default, Blobfuse2 will log to syslog. The default settings will, in some cases, log relevant file paths to syslog. 
If this is sensitive information, turn off logging or set log-level to LOG_ERR.  


## License
This project is licensed under MIT.
 
## Contributing
This project welcomes contributions and suggestions.  Most contributions 
require you to agree to a Contributor License Agreement (CLA) declaring 
that you have the right to, and actually do, grant us the rights to use 
your contribution. For details, visit https://cla.microsoft.com.

When you submit a pull request, a CLA-bot will automatically determine 
whether you need to provide a CLA and decorate the PR appropriately 
(e.g., label, comment). Simply follow the instructions provided by the 
bot. You will only need to do this once across all repos using our CLA.

This project has adopted the [Microsoft Open Source Code of Conduct](https://opensource.microsoft.com/codeofconduct/).
For more information see the [Code of Conduct FAQ](https://opensource.microsoft.com/codeofconduct/faq/) or
contact [opencode@microsoft.com](mailto:opencode@microsoft.com) with any additional questions or comments.

<|MERGE_RESOLUTION|>--- conflicted
+++ resolved
@@ -1,348 +1,345 @@
-# Blobfuse2 - A Microsoft supported Azure Storage FUSE driver
-## About
-Blobfuse2 is an open source project developed to provide a virtual filesystem backed by the Azure Storage. It uses the libfuse open source library (fuse3) to communicate with the Linux FUSE kernel module, and implements the filesystem operations using the Azure Storage REST APIs.
-This is the next generation [blobfuse](https://github.com/Azure/azure-storage-fuse).
-
-## About Data Consistency and Concurrency
-Blobfuse2 is stable and ***supported by Microsoft*** when used within its [documented limits](#un-supported-file-system-operations). Blobfuse2 supports high-performance reads and writes with strong consistency; however, it is recommended that multiple clients do not modify the same blob/file simultaneously to ensure data integrity. Blobfuse2 does not guarantee continuous synchronization of data written to the same blob/file using multiple clients or across multiple mounts of Blobfuse2 concurrently. If you modify an existing blob/file with another client while also reading that object, Blobfuse2 will not return the most up-to-date data. To ensure your reads see the newest blob/file data, disable all forms of caching at kernel (using `direct-io`) as well as at Blobfuse2 level, and then re-open the blob/file.
-
-Please submit an issue [here](https://github.com/azure/azure-storage-fuse/issues) for any issues/feature requests/questions.
-
-[This](#config-guide) section will help you choose the correct config for Blobfuse2.
-
-##  NOTICE
-- Due to known data consistency issues when using Blobfuse2 in `block-cache` mode,  it is strongly recommended that all Blobfuse2 installations be upgraded to version 2.3.2. For more information, see [this](https://github.com/Azure/azure-storage-fuse/wiki/Blobfuse2-Known-issues).
-- Login via Managed Identify is supported with Object-ID for all versions of Blobfuse except 2.3.0 and 2.3.2.To use Object-ID for these two versions, use Azure CLI or utilize Application/Client-ID or Resource ID based authentication.
-- `streaming` mode is being deprecated. This is the older option and is replaced by streaming with `block-cache` mode which is the more performant streaming option.
-
-## Limitations in Block Cache
-- Concurrent write operations on the same file using multiple handles is not checked for data consistency and may lead to incorrect data being written.
-- A read operation on a file that is being written to simultaneously by another process or handle will not return the most up-to-date data.
-- When copying files with trailing null bytes using `cp` utility to a Blobfuse2 mounted path, use `--sparse=never` parameter to avoid data being trimmed. For example, `cp --sparse=never src dest`.
-- In write operations, data written is persisted (or committed) to the Azure Storage container only when close, sync or flush operations are called by user application.
-- Files cannot be modified if they were originally created with block-size different than the one configured.
-
-## Recommendations in Block Cache
-- User applications must check the returned code (success/failure) for filesystem calls like read, write, close, flush, etc. If error is returned, the application must abort their respective operation.
-- User applications must ensure that there is only one writer at a time for a given file.
-- When dealing with very large files (in TiB), the block-size must be configured accordingly. Azure Storage supports only [50,000 blocks](https://learn.microsoft.com/en-us/rest/api/storageservices/put-block-list?tabs=microsoft-entra-id#remarks) per blob.
-  
-## Blobfuse2 Benchmarks
-[This](https://azure.github.io/azure-storage-fuse/) page lists various benchmarking results for HNS and FNS Storage account.
-
-## Supported Platforms
-Visit [this](https://github.com/Azure/azure-storage-fuse/wiki/Blobfuse2-Supported-Platforms) page to see list of supported linux distros.
-
-## Features
-- Mount an Azure storage blob container or datalake file system on Linux.
-- Basic file system operations such as mkdir, opendir, readdir, rmdir, open, 
-   read, create, write, close, unlink, truncate, stat, rename
-- Local caching to improve subsequent access times
-- Block-Cache to support reading AND writing large files 
-- Parallel downloads and uploads to improve access time for large files
-- Multiple mounts to the same container for read-only workloads
-
-## _New BlobFuse2 Health Monitor_
-One of the biggest BlobFuse2 features is our brand new health monitor. It allows customers gain more insight into how their BlobFuse2 instance is behaving with the rest of their machine. Visit [here](https://github.com/Azure/azure-storage-fuse/blob/main/tools/health-monitor/README.md) to set it up.
-
-## Distinctive features compared to blobfuse (v1.x)
-- Blobfuse2 is fuse3 compatible (other than Ubuntu-18 and Debian-9, where it still runs with fuse2)
-- Support for higher service version offering latest and greatest of azure storage features (supported by azure go-sdk)
-- Set blob tier while uploading the data to storage
-- Attribute cache invalidation based on timeout
-- For flat namespace accounts, user can configure default permissions for files and folders
-- Improved cache eviction algorithm for file cache to control disk footprint of blobfuse2
-- Improved cache eviction algorithm for streamed buffers to control memory footprint of blobfuse2
-- Utility to convert blobfuse CLI and config parameters to a blobfuse2 compatible config for easy migration
-- CLI to mount Blobfuse2 with legacy Blobfuse config and CLI parameters (Refer to Migration guide for this)
-- Version check and upgrade prompting 
-- Option to mount a sub-directory from a container 
-- CLI to mount all containers (with a allowlist and denylist) in a given storage account
-- CLI to list all blobfuse2 mount points
-- CLI to unmount one, multiple or all blobfuse2 mountpoints
-- Option to dump logs to syslog or a file on disk
-- Support for config file encryption and mounting with an encrypted config file via a passphrase (CLI or environment variable) to decrypt the config file
-- CLI to check or update a parameter in the encrypted config
-- Set MD5 sum of a blob while uploading
-- Validate MD5 sum on download and fail file open on mismatch
-- Large file writing through write Block-Cache
-- Blob filter to view only files matching given criteria for read-only mount
-
- ## Blobfuse2 performance compared to blobfuse(v1.x.x)
-- 'git clone' operation is 25% faster (tested with vscode repo cloning)
-- ResNet50 image classification job is 7-8% faster (tested with 1.3 million images)
-- Regular file uploads are 10% faster
-- Verified listing of 1-Billion files in a directory (which v1.x does not support)
-
-
-## Download Blobfuse2
-You can install Blobfuse2 by cloning this repository. In the workspace root execute below commands to build the binary.
-
-- sudo apt install fuse3 libfuse3-dev gcc
-- go build -o blobfuse2
-
-
-<!-- ## Find Help
-For complete guidance, visit any of these articles
-* Blobfuse2 Wiki -->
-
-## Supported Operations
-The general format of the Blobfuse2 commands is `blobfuse2 [command] [arguments] --[flag-name]=[flag-value]`
-* `help` - Help about any command
-* `mount` - Mounts an Azure container as a filesystem. The supported containers include
-  - Azure Blob Container
-  - Azure Datalake Gen2 Container
-* `mount all` - Mounts all the containers in an Azure account as a filesystem. The supported storage services include
-  - [Blob Storage](https://docs.microsoft.com/en-us/azure/storage/blobs/storage-blobs-introduction)
-  - [Datalake Storage Gen2](https://docs.microsoft.com/en-us/azure/storage/blobs/data-lake-storage-introduction)
-* `mount list` - Lists all Blobfuse2 filesystems.
-* `secure decrypt` - Decrypts a config file.
-* `secure encrypt` - Encrypts a config file.
-* `secure get` - Gets value of a config parameter from an encrypted config file.
-* `secure set` - Updates value of a config parameter.
-* `unmount` - Unmounts the Blobfuse2 filesystem.
-* `unmount all` - Unmounts all Blobfuse2 filesystems.
-* `gen-config` -  Auto generate recommended blobfuse2 config file.
-
-## Find help from your command prompt
-To see a list of commands, type `blobfuse2 -h` and then press the ENTER key.
-To learn about a specific command, just include the name of the command (For example: `blobfuse2 mount -h`).
-
-## Usage
-- Mount with blobfuse2
-    * blobfuse2 mount \<mount path\> --config-file=\<config file\>
-- Mount blobfuse2 using legacy blobfuse config and cli parameters
-    * blobfuse2 mountv1 \<blobfuse mount cli with options\>
-- Mount all containers in your storage account
-    * blobfuse2 mount all \<mount path\> --config-file=\<config file\>
-- List all mount instances of blobfuse2
-    * blobfuse2 mount list
-- Unmount blobfuse2
-    * sudo fusermount3 -u \<mount path\>
-- Unmount all blobfuse2 instances
-    * blobfuse2 unmount all 
-- Auto generate config file
-    * blobfuse2 gen-config --tmp-path=\<local cache path\> --o \<path to save generated config\>
-
-<!---TODO Add Usage for mount, unmount, etc--->
-## CLI parameters
-- Note: Blobfuse2 accepts all CLI parameters that Blobfuse does, but may ignore parameters that are no longer applicable. 
-- General options
-    * `--config-file=<PATH>`: The path to the config file.
-    * `--log-level=<LOG_*>`: The level of logs to capture.
-    * `--log-file-path=<PATH>`: The path for the log file.
-    * `--foreground=true`: Mounts the system in foreground mode.
-    * `--read-only=true`: Mount container in read-only mode.
-    * `--default-working-dir`: The default working directory to store log files and other blobfuse2 related information.
-    * `--disable-version-check=true`: Disable the blobfuse2 version check.
-    * `--secure-config=true` : Config file is encrypted suing 'blobfuse2 secure` command.
-    * `--passphrase=<STRING>` : Passphrase used to encrypt/decrypt config file.
-    * `--wait-for-mount=<TIMEOUT IN SECONDS>` : Let parent process wait for given timeout before exit to ensure child has started. 
-    * `--block-cache` : To enable block-cache instead of file-cache. This works only when mounted without any config file.
-    * `--lazy-write` : To enable async close file handle call and schedule the upload in background.
-    * `--filter=<STRING>`: Enable blob filters for read-only mount to restrict the view on what all blobs user can see or read.
-- Attribute cache options
-    * `--attr-cache-timeout=<TIMEOUT IN SECONDS>`: The timeout for the attribute cache entries.
-    * `--no-symlinks=false`: By default symlinks will be supported and the performance overhead, that earlier existed, has been resolved.
-- Storage options
-    * `--container-name=<CONTAINER NAME>`: The container to mount.
-    * `--cancel-list-on-mount-seconds=<TIMEOUT IN SECONDS>`: Time for which list calls will be blocked after mount. ( prevent billing charges on mounting)
-    * `--virtual-directory=true` : Support virtual directories without existence of a special marker blob for block blob account.
-    * `--subdirectory=<path>` : Subdirectory to mount instead of entire container.
-    * `--disable-compression:false` : Disable content encoding negotiation with server. If blobs have 'content-encoding' set to 'gzip' then turn on this flag.
-    * `--use-adls=false` : Specify configured storage account is HNS enabled or not. This must be turned on when HNS enabled account is mounted.
-    * `--cpk-enabled=true`: Allows mounting containers with cpk. Use config file or env variables to set cpk encryption key and cpk encryption key sha.
-- File cache options
-    * `--file-cache-timeout=<TIMEOUT IN SECONDS>`: Timeout for which file is cached on local system.
-    * `--tmp-path=<PATH>`: The path to the file cache.
-    * `--cache-size-mb=<SIZE IN MB>`: Amount of disk cache that can be used by blobfuse. Default - 80% of free disk space.
-    * `--high-disk-threshold=<PERCENTAGE>`: If local cache usage exceeds this, start early eviction of files from cache.
-    * `--low-disk-threshold=<PERCENTAGE>`: If local cache usage comes below this threshold then stop early eviction.
-    * `--sync-to-flush=false` : Sync call will force upload a file to storage container if this is set to true, otherwise it just evicts file from local cache.
-- Block-Cache options
-    * `--block-cache-block-size=<SIZE IN MB>`: Size of a block to be downloaded as a unit.
-    * `--block-cache-pool-size=<SIZE IN MB>`: Size of pool to be used for caching. This limits total memory used by block-cache. Default - 80% of free memory available.
-    * `--block-cache-path=<PATH>`: Path where downloaded blocks will be persisted. Not providing this parameter will disable the disk caching.
-    * `--block-cache-disk-size=<SIZE IN MB>`: Disk space to be used for caching. Default - 80% of free disk space.
-    * `--block-cache-disk-timeout=<seconds>`: Timeout for which disk cache is valid.
-    * `--block-cache-prefetch=<Number of blocks>`: Number of blocks to prefetch at max when sequential reads are in progress. Default - 2 times number of CPU cores.
-    * `--block-cache-parallelism=<count>`: Number of parallel threads doing upload/download operation. Default - 3 times number of CPU cores.
-    * `--block-cache-prefetch-on-open=true`: Start prefetching on open system call instead of waiting for first read. Enhances perf if file is read sequentially from offset 0.
-    * `--block-cache-strong-consistency=true`: Enable strong data consistency checks in block-cache. This will increase load on your CPU and may introduce some latency. 
-    This will need support of `xattr` on your system. Kindly install the feature manually before using this cli parameter.
-- Fuse options
-    * `--attr-timeout=<TIMEOUT IN SECONDS>`: Time the kernel can cache inode attributes.
-    * `--entry-timeout=<TIMEOUT IN SECONDS>`: Time the kernel can cache directory listing.
-    * `--negative-timeout=<TIMEOUT IN SECONDS>`: Time the kernel can cache non-existance of file or directory.
-    * `--allow-other`: Allow other users to have access this mount point.
-    * `--disable-writeback-cache=true`: Disallow libfuse to buffer write requests if you must strictly open files in O_WRONLY or O_APPEND mode.
-    * `--ignore-open-flags=true`: Ignore the append and write only flag since O_APPEND and O_WRONLY is not supported with writeback caching.
-
-
-## Environment variables
-- General options
-    * `AZURE_STORAGE_ACCOUNT`: Specifies the storage account to be connected.
-    * `AZURE_STORAGE_ACCOUNT_TYPE`: Specifies the account type 'block' or 'adls'
-    * `AZURE_STORAGE_ACCOUNT_CONTAINER`: Specifies the name of the container to be mounted
-    * `AZURE_STORAGE_BLOB_ENDPOINT`: Specifies the blob endpoint to use. Defaults to *.blob.core.windows.net, but is useful for targeting storage emulators.
-    * `AZURE_STORAGE_AUTH_TYPE`: Overrides the currently specified auth type. Case insensitive. Options: Key, SAS, MSI, SPN
-- Account key auth:
-    * `AZURE_STORAGE_ACCESS_KEY`: Specifies the storage account key to use for authentication.
-- SAS token auth:
-    * `AZURE_STORAGE_SAS_TOKEN`: Specifies the SAS token to use for authentication.
-- Managed Identity auth:
-    * `AZURE_STORAGE_IDENTITY_CLIENT_ID`: Only one of these three parameters are needed if multiple identities are present on the system.
-    * `AZURE_STORAGE_IDENTITY_OBJECT_ID`: Only one of these three parameters are needed if multiple identities are present on the system.
-    * `AZURE_STORAGE_IDENTITY_RESOURCE_ID`: Only one of these three parameters are needed if multiple identities are present on the system.
-    * `MSI_ENDPOINT`: Specifies a custom managed identity endpoint, as IMDS may not be available under some scenarios. Uses the `MSI_SECRET` parameter as the `Secret` header.
-    * `MSI_SECRET`: Specifies a custom secret for an alternate managed identity endpoint.
-- Service Principal Name auth:
-    * `AZURE_STORAGE_SPN_CLIENT_ID`: Specifies the client ID for your application registration
-    * `AZURE_STORAGE_SPN_TENANT_ID`: Specifies the tenant ID for your application registration
-    * `AZURE_STORAGE_AAD_ENDPOINT`: Specifies a custom AAD endpoint to authenticate against
-    * `AZURE_STORAGE_SPN_CLIENT_SECRET`: Specifies the client secret for your application registration.
-    * `AZURE_STORAGE_AUTH_RESOURCE` : Scope to be used while requesting for token.
-- Proxy Server:
-    * `http_proxy`: The proxy server address. Example: `10.1.22.4:8080`.    
-    * `https_proxy`: The proxy server address when https is turned off forcing http. Example: `10.1.22.4:8080`.
-- CPK options: 
-    * `AZURE_STORAGE_CPK_ENCRYPTION_KEY`: Customer provided base64-encoded AES-256 encryption key value.
-    * `AZURE_STORAGE_CPK_ENCRYPTION_KEY_SHA256`: Base64-encoded SHA256 of the cpk encryption key.
-- Custom component options:
-    * `BLOBFUSE_PLUGIN_PATH`: Specifies plugin file path as a colon-separated list of `.so` files. Example BLOBFUSE_PLUGIN_PATH="/path/to/plugin1.so:/path/to/plugin2.so".
-
-
-## Config Guide
-Below diagrams guide you to choose right configuration for your workloads.
-
-- Choose right Auth mode
-<br/><br/>
-![alt text](./guide/AuthModeHelper.png?raw=true "Auth Mode Selection Guide")
-<br/><br/>
-- Choose right caching for Read-Only workloads
-<br/><br/>
-![alt text](./guide/CacheModeForReadOnlyWorkloads.png?raw=true "Cache Mode Selection Guide For Read-Only Workloads")
-<br/><br/>
-- Choose right caching for Read-Write workloads
-<br/><br/>
-![alt text](./guide/CacheModeForReadWriteWorkloads.png?raw=true "Cache Mode Selection Guide For Read-Only Workloads")
-<br/><br/>
-- Choose right block-cache configuration
-<br/><br/>
-![alt text](./guide/BlockCacheConfig.png?raw=true "Block-Cache Configuration")
-<br/><br/>
-- Choose right file-cache configuration
-<br/><br/>
-![alt text](./guide/FileCacheConfig.png?raw=true "Block-Cache Configuration")
-<br/><br/>
-- [Sample File Cache Config](./sampleFileCacheConfig.yaml)
-- [Sample Block-Cache Config](./sampleBlockCacheConfig.yaml)
-- [All Config options](./setup/baseConfig.yaml) 
-
-<<<<<<< HEAD
-## Using Private Endpoints with HNS-Enabled Storage Accounts
-
-When accessing an HNS (Hierarchical Namespace) enabled Azure Storage account behind private endpoints, it is crucial to create **two separate private endpoints** to ensure proper connectivity:
-
-1. **Private Endpoint for DFS**  
-   - Target: `privatelink.dfs.core.windows.net`  
-   - This endpoint is necessary for accessing the Data Lake Storage Gen2 (HNS) functionality.
-
-2. **Private Endpoint for Blob**  
-   - Target: `privatelink.blob.core.windows.net`  
-   - This endpoint is necessary for accessing Blob Storage operations.
-
-### Why Both Endpoints Are Required
-
-HNS-enabled storage accounts utilize separate endpoints for Blob and DFS operations:
-- The DFS endpoint (`dfs.core.windows.net`) is used for namespace-related operations like directory and file management.
-- The Blob endpoint (`blob.core.windows.net`) is used for operations like streaming data to and from blobs.
-=======
-## Blob Filter
-- In case of read-only mount, user can configure a filter to restrict what all blobs a mount can see or operate on.
-- Blobfuse supports filters based on
-    - Name
-    - Size
-    - Last modified time
-    - File extension
-- Blob Name based filter
-    - Supported operations are "=" and "!="
-    - Name shall be a valid regex expression
-    - e.g. ```filter=name=^mine[0-1]\\d{3}.*```
-- Size based filter
-    - Supported operations are "<=", ">=", "!=", "<", ">" and "="
-    - Size shall be provided in bytes
-    - e.g. ```filter=size > 1000```
-- Last Modified Date based filter
-    - Supported operations are "<=", ">=", "<", ">" and "="
-    - Date shall be provided in RFC1123 Format e.g. "Mon, 24 Jan 1982 13:00:00 UTC"
-    - e.g. ```filter=modtime>Mon, 24 Jan 1982 13:00:00 UTC```
-- File Extension based filter
-    - Supported operations are "=" and "!="
-    - Extension can be supplied as string. Do not include "." in the filter
-    - e.g. ```--filter=format=pdf```
-- Multiple filters can be combined using '&&' and '||' operator as well, however precedence using '()' is not supported yet.
-    - e.g. ```--filter=name=^testfil.* && size>130000000```
-
->>>>>>> f4888d66
-
-## Frequently Asked Questions
-- How do I generate a SAS with permissions for rename?
-az cli has a command to generate a sas token. Open a command prompt and make sure you are logged in to az cli. Run the following command and the sas token will be displayed in the command prompt.
-az storage container generate-sas --account-name <account name ex:myadlsaccount> --account-key <accountKey> -n <container name> --permissions dlrwac --start <today's date ex: 2021-03-26> --expiry <date greater than the current time ex:2021-03-28>
-- Why do I get EINVAL on opening a file with WRONLY or APPEND flags?
-To improve performance, Blobfuse2 by default enables writeback caching, which can produce unexpected behavior for files opened with WRONLY or APPEND flags, so Blobfuse2 returns EINVAL on open of a file with those flags. Either use disable-writeback-caching to turn off writeback caching (can potentially result in degraded performance) or ignore-open-flags (replace WRONLY with RDWR and ignore APPEND) based on your workload. 
-- How to mount blobfuse2 inside a container?
-Refer to 'docker' folder in this repo. It contains a sample 'Dockerfile'. If you wish to create your own container image, try 'buildandruncontainer.sh' script, it will create a container image and launch the container using current environment variables holding your storage account credentials.
-- Why am I not able to see the updated contents of file(s), which were updated through means other than Blobfuse2 mount?
-If your use-case involves updating/uploading file(s) through other means and you wish to see the updated contents on Blobfuse2 mount then you need to disable kernel page-cache. `-o direct_io` CLI parameter is the option you need to use while mounting. Along with this, set `file-cache-timeout=0` and all other libfuse caching parameters should also be set to 0. User shall be aware that disabling kernel cache can result into more calls to Azure Storage which will have cost and performance implications. 
-
-## Un-Supported File system operations
-- mkfifo : fifo creation is not supported by blobfuse2 and this will result in "function not implemented" error
-- chown  : Change of ownership is not supported by Azure Storage hence Blobfuse2 does not support this.
-- Creation of device files or pipes is not supported by Blobfuse2.
-- Blobfuse2 does not support extended-attributes (x-attrs) operations
-- Blobfuse2 does not support lseek() operation on directory handles. No error is thrown but it will not work as expected.
-
-## Un-Supported Scenarios
-- Blobfuse2 does not support overlapping mount paths. While running multiple instances of Blobfuse2 make sure each instance has a unique and non-overlapping mount point.
-- Blobfuse2 does not support co-existance with NFS on same mount path. Behaviour in this case is undefined.
-- For block blob accounts, where data is uploaded through other means, Blobfuse2 expects special directory marker files to exist in container. In absence of this
-  few file operations might not work. For e.g. if you have a blob 'A/B/c.txt' then special marker files shall exists for 'A' and 'A/B', otherwise opening of 'A/B/c.txt' will fail.
-  Once a 'ls' operation is done on these directories 'A' and 'A/B' you will be able to open 'A/B/c.txt' as well. Possible workaround to resolve this from your container is to either
-
-  create the directory marker files manually through portal or run 'mkdir' command for 'A' and 'A/B' from blobfuse. Refer [me](https://github.com/Azure/azure-storage-fuse/issues/866) 
-  for details on this.
-
-## Limitations
-- In case of BlockBlob accounts, ACLs are not supported by Azure Storage so Blobfuse2 will by default return success for 'chmod' operation. However it will work fine for Gen2 (DataLake) accounts.
-- When Blobfuse2 is mounted on a container, SYS_ADMIN privileges are required for it to interact with the fuse driver. If container is created without the privilege, mount will fail. Sample command to spawn a docker container is 
-
-    `docker run -it --rm --cap-add=SYS_ADMIN --device=/dev/fuse --security-opt apparmor:unconfined <environment variables> <docker image>`
-- In case of `mount all` system may limit on number of containers you can mount in parallel (when you go above 100 containers). To increase this system limit use below command
-    `echo 256 | sudo tee /proc/sys/fs/inotify/max_user_instances`
-- Refer [this](#limitations-in-block-cache) for block-cache limitations.
-
-### Syslog security warning
-By default, Blobfuse2 will log to syslog. The default settings will, in some cases, log relevant file paths to syslog. 
-If this is sensitive information, turn off logging or set log-level to LOG_ERR.  
-
-
-## License
-This project is licensed under MIT.
- 
-## Contributing
-This project welcomes contributions and suggestions.  Most contributions 
-require you to agree to a Contributor License Agreement (CLA) declaring 
-that you have the right to, and actually do, grant us the rights to use 
-your contribution. For details, visit https://cla.microsoft.com.
-
-When you submit a pull request, a CLA-bot will automatically determine 
-whether you need to provide a CLA and decorate the PR appropriately 
-(e.g., label, comment). Simply follow the instructions provided by the 
-bot. You will only need to do this once across all repos using our CLA.
-
-This project has adopted the [Microsoft Open Source Code of Conduct](https://opensource.microsoft.com/codeofconduct/).
-For more information see the [Code of Conduct FAQ](https://opensource.microsoft.com/codeofconduct/faq/) or
-contact [opencode@microsoft.com](mailto:opencode@microsoft.com) with any additional questions or comments.
-
+# Blobfuse2 - A Microsoft supported Azure Storage FUSE driver
+## About
+Blobfuse2 is an open source project developed to provide a virtual filesystem backed by the Azure Storage. It uses the libfuse open source library (fuse3) to communicate with the Linux FUSE kernel module, and implements the filesystem operations using the Azure Storage REST APIs.
+This is the next generation [blobfuse](https://github.com/Azure/azure-storage-fuse).
+
+## About Data Consistency and Concurrency
+Blobfuse2 is stable and ***supported by Microsoft*** when used within its [documented limits](#un-supported-file-system-operations). Blobfuse2 supports high-performance reads and writes with strong consistency; however, it is recommended that multiple clients do not modify the same blob/file simultaneously to ensure data integrity. Blobfuse2 does not guarantee continuous synchronization of data written to the same blob/file using multiple clients or across multiple mounts of Blobfuse2 concurrently. If you modify an existing blob/file with another client while also reading that object, Blobfuse2 will not return the most up-to-date data. To ensure your reads see the newest blob/file data, disable all forms of caching at kernel (using `direct-io`) as well as at Blobfuse2 level, and then re-open the blob/file.
+
+Please submit an issue [here](https://github.com/azure/azure-storage-fuse/issues) for any issues/feature requests/questions.
+
+[This](#config-guide) section will help you choose the correct config for Blobfuse2.
+
+##  NOTICE
+- Due to known data consistency issues when using Blobfuse2 in `block-cache` mode,  it is strongly recommended that all Blobfuse2 installations be upgraded to version 2.3.2. For more information, see [this](https://github.com/Azure/azure-storage-fuse/wiki/Blobfuse2-Known-issues).
+- Login via Managed Identify is supported with Object-ID for all versions of Blobfuse except 2.3.0 and 2.3.2.To use Object-ID for these two versions, use Azure CLI or utilize Application/Client-ID or Resource ID based authentication.
+- `streaming` mode is being deprecated. This is the older option and is replaced by streaming with `block-cache` mode which is the more performant streaming option.
+
+## Limitations in Block Cache
+- Concurrent write operations on the same file using multiple handles is not checked for data consistency and may lead to incorrect data being written.
+- A read operation on a file that is being written to simultaneously by another process or handle will not return the most up-to-date data.
+- When copying files with trailing null bytes using `cp` utility to a Blobfuse2 mounted path, use `--sparse=never` parameter to avoid data being trimmed. For example, `cp --sparse=never src dest`.
+- In write operations, data written is persisted (or committed) to the Azure Storage container only when close, sync or flush operations are called by user application.
+- Files cannot be modified if they were originally created with block-size different than the one configured.
+
+## Recommendations in Block Cache
+- User applications must check the returned code (success/failure) for filesystem calls like read, write, close, flush, etc. If error is returned, the application must abort their respective operation.
+- User applications must ensure that there is only one writer at a time for a given file.
+- When dealing with very large files (in TiB), the block-size must be configured accordingly. Azure Storage supports only [50,000 blocks](https://learn.microsoft.com/en-us/rest/api/storageservices/put-block-list?tabs=microsoft-entra-id#remarks) per blob.
+  
+## Blobfuse2 Benchmarks
+[This](https://azure.github.io/azure-storage-fuse/) page lists various benchmarking results for HNS and FNS Storage account.
+
+## Supported Platforms
+Visit [this](https://github.com/Azure/azure-storage-fuse/wiki/Blobfuse2-Supported-Platforms) page to see list of supported linux distros.
+
+## Features
+- Mount an Azure storage blob container or datalake file system on Linux.
+- Basic file system operations such as mkdir, opendir, readdir, rmdir, open, 
+   read, create, write, close, unlink, truncate, stat, rename
+- Local caching to improve subsequent access times
+- Block-Cache to support reading AND writing large files 
+- Parallel downloads and uploads to improve access time for large files
+- Multiple mounts to the same container for read-only workloads
+
+## _New BlobFuse2 Health Monitor_
+One of the biggest BlobFuse2 features is our brand new health monitor. It allows customers gain more insight into how their BlobFuse2 instance is behaving with the rest of their machine. Visit [here](https://github.com/Azure/azure-storage-fuse/blob/main/tools/health-monitor/README.md) to set it up.
+
+## Distinctive features compared to blobfuse (v1.x)
+- Blobfuse2 is fuse3 compatible (other than Ubuntu-18 and Debian-9, where it still runs with fuse2)
+- Support for higher service version offering latest and greatest of azure storage features (supported by azure go-sdk)
+- Set blob tier while uploading the data to storage
+- Attribute cache invalidation based on timeout
+- For flat namespace accounts, user can configure default permissions for files and folders
+- Improved cache eviction algorithm for file cache to control disk footprint of blobfuse2
+- Improved cache eviction algorithm for streamed buffers to control memory footprint of blobfuse2
+- Utility to convert blobfuse CLI and config parameters to a blobfuse2 compatible config for easy migration
+- CLI to mount Blobfuse2 with legacy Blobfuse config and CLI parameters (Refer to Migration guide for this)
+- Version check and upgrade prompting 
+- Option to mount a sub-directory from a container 
+- CLI to mount all containers (with a allowlist and denylist) in a given storage account
+- CLI to list all blobfuse2 mount points
+- CLI to unmount one, multiple or all blobfuse2 mountpoints
+- Option to dump logs to syslog or a file on disk
+- Support for config file encryption and mounting with an encrypted config file via a passphrase (CLI or environment variable) to decrypt the config file
+- CLI to check or update a parameter in the encrypted config
+- Set MD5 sum of a blob while uploading
+- Validate MD5 sum on download and fail file open on mismatch
+- Large file writing through write Block-Cache
+- Blob filter to view only files matching given criteria for read-only mount
+
+ ## Blobfuse2 performance compared to blobfuse(v1.x.x)
+- 'git clone' operation is 25% faster (tested with vscode repo cloning)
+- ResNet50 image classification job is 7-8% faster (tested with 1.3 million images)
+- Regular file uploads are 10% faster
+- Verified listing of 1-Billion files in a directory (which v1.x does not support)
+
+
+## Download Blobfuse2
+You can install Blobfuse2 by cloning this repository. In the workspace root execute below commands to build the binary.
+
+- sudo apt install fuse3 libfuse3-dev gcc
+- go build -o blobfuse2
+
+
+<!-- ## Find Help
+For complete guidance, visit any of these articles
+* Blobfuse2 Wiki -->
+
+## Supported Operations
+The general format of the Blobfuse2 commands is `blobfuse2 [command] [arguments] --[flag-name]=[flag-value]`
+* `help` - Help about any command
+* `mount` - Mounts an Azure container as a filesystem. The supported containers include
+  - Azure Blob Container
+  - Azure Datalake Gen2 Container
+* `mount all` - Mounts all the containers in an Azure account as a filesystem. The supported storage services include
+  - [Blob Storage](https://docs.microsoft.com/en-us/azure/storage/blobs/storage-blobs-introduction)
+  - [Datalake Storage Gen2](https://docs.microsoft.com/en-us/azure/storage/blobs/data-lake-storage-introduction)
+* `mount list` - Lists all Blobfuse2 filesystems.
+* `secure decrypt` - Decrypts a config file.
+* `secure encrypt` - Encrypts a config file.
+* `secure get` - Gets value of a config parameter from an encrypted config file.
+* `secure set` - Updates value of a config parameter.
+* `unmount` - Unmounts the Blobfuse2 filesystem.
+* `unmount all` - Unmounts all Blobfuse2 filesystems.
+* `gen-config` -  Auto generate recommended blobfuse2 config file.
+
+## Find help from your command prompt
+To see a list of commands, type `blobfuse2 -h` and then press the ENTER key.
+To learn about a specific command, just include the name of the command (For example: `blobfuse2 mount -h`).
+
+## Usage
+- Mount with blobfuse2
+    * blobfuse2 mount \<mount path\> --config-file=\<config file\>
+- Mount blobfuse2 using legacy blobfuse config and cli parameters
+    * blobfuse2 mountv1 \<blobfuse mount cli with options\>
+- Mount all containers in your storage account
+    * blobfuse2 mount all \<mount path\> --config-file=\<config file\>
+- List all mount instances of blobfuse2
+    * blobfuse2 mount list
+- Unmount blobfuse2
+    * sudo fusermount3 -u \<mount path\>
+- Unmount all blobfuse2 instances
+    * blobfuse2 unmount all 
+- Auto generate config file
+    * blobfuse2 gen-config --tmp-path=\<local cache path\> --o \<path to save generated config\>
+
+<!---TODO Add Usage for mount, unmount, etc--->
+## CLI parameters
+- Note: Blobfuse2 accepts all CLI parameters that Blobfuse does, but may ignore parameters that are no longer applicable. 
+- General options
+    * `--config-file=<PATH>`: The path to the config file.
+    * `--log-level=<LOG_*>`: The level of logs to capture.
+    * `--log-file-path=<PATH>`: The path for the log file.
+    * `--foreground=true`: Mounts the system in foreground mode.
+    * `--read-only=true`: Mount container in read-only mode.
+    * `--default-working-dir`: The default working directory to store log files and other blobfuse2 related information.
+    * `--disable-version-check=true`: Disable the blobfuse2 version check.
+    * `--secure-config=true` : Config file is encrypted suing 'blobfuse2 secure` command.
+    * `--passphrase=<STRING>` : Passphrase used to encrypt/decrypt config file.
+    * `--wait-for-mount=<TIMEOUT IN SECONDS>` : Let parent process wait for given timeout before exit to ensure child has started. 
+    * `--block-cache` : To enable block-cache instead of file-cache. This works only when mounted without any config file.
+    * `--lazy-write` : To enable async close file handle call and schedule the upload in background.
+    * `--filter=<STRING>`: Enable blob filters for read-only mount to restrict the view on what all blobs user can see or read.
+- Attribute cache options
+    * `--attr-cache-timeout=<TIMEOUT IN SECONDS>`: The timeout for the attribute cache entries.
+    * `--no-symlinks=false`: By default symlinks will be supported and the performance overhead, that earlier existed, has been resolved.
+- Storage options
+    * `--container-name=<CONTAINER NAME>`: The container to mount.
+    * `--cancel-list-on-mount-seconds=<TIMEOUT IN SECONDS>`: Time for which list calls will be blocked after mount. ( prevent billing charges on mounting)
+    * `--virtual-directory=true` : Support virtual directories without existence of a special marker blob for block blob account.
+    * `--subdirectory=<path>` : Subdirectory to mount instead of entire container.
+    * `--disable-compression:false` : Disable content encoding negotiation with server. If blobs have 'content-encoding' set to 'gzip' then turn on this flag.
+    * `--use-adls=false` : Specify configured storage account is HNS enabled or not. This must be turned on when HNS enabled account is mounted.
+    * `--cpk-enabled=true`: Allows mounting containers with cpk. Use config file or env variables to set cpk encryption key and cpk encryption key sha.
+- File cache options
+    * `--file-cache-timeout=<TIMEOUT IN SECONDS>`: Timeout for which file is cached on local system.
+    * `--tmp-path=<PATH>`: The path to the file cache.
+    * `--cache-size-mb=<SIZE IN MB>`: Amount of disk cache that can be used by blobfuse. Default - 80% of free disk space.
+    * `--high-disk-threshold=<PERCENTAGE>`: If local cache usage exceeds this, start early eviction of files from cache.
+    * `--low-disk-threshold=<PERCENTAGE>`: If local cache usage comes below this threshold then stop early eviction.
+    * `--sync-to-flush=false` : Sync call will force upload a file to storage container if this is set to true, otherwise it just evicts file from local cache.
+- Block-Cache options
+    * `--block-cache-block-size=<SIZE IN MB>`: Size of a block to be downloaded as a unit.
+    * `--block-cache-pool-size=<SIZE IN MB>`: Size of pool to be used for caching. This limits total memory used by block-cache. Default - 80% of free memory available.
+    * `--block-cache-path=<PATH>`: Path where downloaded blocks will be persisted. Not providing this parameter will disable the disk caching.
+    * `--block-cache-disk-size=<SIZE IN MB>`: Disk space to be used for caching. Default - 80% of free disk space.
+    * `--block-cache-disk-timeout=<seconds>`: Timeout for which disk cache is valid.
+    * `--block-cache-prefetch=<Number of blocks>`: Number of blocks to prefetch at max when sequential reads are in progress. Default - 2 times number of CPU cores.
+    * `--block-cache-parallelism=<count>`: Number of parallel threads doing upload/download operation. Default - 3 times number of CPU cores.
+    * `--block-cache-prefetch-on-open=true`: Start prefetching on open system call instead of waiting for first read. Enhances perf if file is read sequentially from offset 0.
+    * `--block-cache-strong-consistency=true`: Enable strong data consistency checks in block-cache. This will increase load on your CPU and may introduce some latency. 
+    This will need support of `xattr` on your system. Kindly install the feature manually before using this cli parameter.
+- Fuse options
+    * `--attr-timeout=<TIMEOUT IN SECONDS>`: Time the kernel can cache inode attributes.
+    * `--entry-timeout=<TIMEOUT IN SECONDS>`: Time the kernel can cache directory listing.
+    * `--negative-timeout=<TIMEOUT IN SECONDS>`: Time the kernel can cache non-existance of file or directory.
+    * `--allow-other`: Allow other users to have access this mount point.
+    * `--disable-writeback-cache=true`: Disallow libfuse to buffer write requests if you must strictly open files in O_WRONLY or O_APPEND mode.
+    * `--ignore-open-flags=true`: Ignore the append and write only flag since O_APPEND and O_WRONLY is not supported with writeback caching.
+
+
+## Environment variables
+- General options
+    * `AZURE_STORAGE_ACCOUNT`: Specifies the storage account to be connected.
+    * `AZURE_STORAGE_ACCOUNT_TYPE`: Specifies the account type 'block' or 'adls'
+    * `AZURE_STORAGE_ACCOUNT_CONTAINER`: Specifies the name of the container to be mounted
+    * `AZURE_STORAGE_BLOB_ENDPOINT`: Specifies the blob endpoint to use. Defaults to *.blob.core.windows.net, but is useful for targeting storage emulators.
+    * `AZURE_STORAGE_AUTH_TYPE`: Overrides the currently specified auth type. Case insensitive. Options: Key, SAS, MSI, SPN
+- Account key auth:
+    * `AZURE_STORAGE_ACCESS_KEY`: Specifies the storage account key to use for authentication.
+- SAS token auth:
+    * `AZURE_STORAGE_SAS_TOKEN`: Specifies the SAS token to use for authentication.
+- Managed Identity auth:
+    * `AZURE_STORAGE_IDENTITY_CLIENT_ID`: Only one of these three parameters are needed if multiple identities are present on the system.
+    * `AZURE_STORAGE_IDENTITY_OBJECT_ID`: Only one of these three parameters are needed if multiple identities are present on the system.
+    * `AZURE_STORAGE_IDENTITY_RESOURCE_ID`: Only one of these three parameters are needed if multiple identities are present on the system.
+    * `MSI_ENDPOINT`: Specifies a custom managed identity endpoint, as IMDS may not be available under some scenarios. Uses the `MSI_SECRET` parameter as the `Secret` header.
+    * `MSI_SECRET`: Specifies a custom secret for an alternate managed identity endpoint.
+- Service Principal Name auth:
+    * `AZURE_STORAGE_SPN_CLIENT_ID`: Specifies the client ID for your application registration
+    * `AZURE_STORAGE_SPN_TENANT_ID`: Specifies the tenant ID for your application registration
+    * `AZURE_STORAGE_AAD_ENDPOINT`: Specifies a custom AAD endpoint to authenticate against
+    * `AZURE_STORAGE_SPN_CLIENT_SECRET`: Specifies the client secret for your application registration.
+    * `AZURE_STORAGE_AUTH_RESOURCE` : Scope to be used while requesting for token.
+- Proxy Server:
+    * `http_proxy`: The proxy server address. Example: `10.1.22.4:8080`.    
+    * `https_proxy`: The proxy server address when https is turned off forcing http. Example: `10.1.22.4:8080`.
+- CPK options: 
+    * `AZURE_STORAGE_CPK_ENCRYPTION_KEY`: Customer provided base64-encoded AES-256 encryption key value.
+    * `AZURE_STORAGE_CPK_ENCRYPTION_KEY_SHA256`: Base64-encoded SHA256 of the cpk encryption key.
+- Custom component options:
+    * `BLOBFUSE_PLUGIN_PATH`: Specifies plugin file path as a colon-separated list of `.so` files. Example BLOBFUSE_PLUGIN_PATH="/path/to/plugin1.so:/path/to/plugin2.so".
+
+
+## Config Guide
+Below diagrams guide you to choose right configuration for your workloads.
+
+- Choose right Auth mode
+<br/><br/>
+![alt text](./guide/AuthModeHelper.png?raw=true "Auth Mode Selection Guide")
+<br/><br/>
+- Choose right caching for Read-Only workloads
+<br/><br/>
+![alt text](./guide/CacheModeForReadOnlyWorkloads.png?raw=true "Cache Mode Selection Guide For Read-Only Workloads")
+<br/><br/>
+- Choose right caching for Read-Write workloads
+<br/><br/>
+![alt text](./guide/CacheModeForReadWriteWorkloads.png?raw=true "Cache Mode Selection Guide For Read-Only Workloads")
+<br/><br/>
+- Choose right block-cache configuration
+<br/><br/>
+![alt text](./guide/BlockCacheConfig.png?raw=true "Block-Cache Configuration")
+<br/><br/>
+- Choose right file-cache configuration
+<br/><br/>
+![alt text](./guide/FileCacheConfig.png?raw=true "Block-Cache Configuration")
+<br/><br/>
+- [Sample File Cache Config](./sampleFileCacheConfig.yaml)
+- [Sample Block-Cache Config](./sampleBlockCacheConfig.yaml)
+- [All Config options](./setup/baseConfig.yaml) 
+
+## Blob Filter
+- In case of read-only mount, user can configure a filter to restrict what all blobs a mount can see or operate on.
+- Blobfuse supports filters based on
+    - Name
+    - Size
+    - Last modified time
+    - File extension
+- Blob Name based filter
+    - Supported operations are "=" and "!="
+    - Name shall be a valid regex expression
+    - e.g. ```filter=name=^mine[0-1]\\d{3}.*```
+- Size based filter
+    - Supported operations are "<=", ">=", "!=", "<", ">" and "="
+    - Size shall be provided in bytes
+    - e.g. ```filter=size > 1000```
+- Last Modified Date based filter
+    - Supported operations are "<=", ">=", "<", ">" and "="
+    - Date shall be provided in RFC1123 Format e.g. "Mon, 24 Jan 1982 13:00:00 UTC"
+    - e.g. ```filter=modtime>Mon, 24 Jan 1982 13:00:00 UTC```
+- File Extension based filter
+    - Supported operations are "=" and "!="
+    - Extension can be supplied as string. Do not include "." in the filter
+    - e.g. ```--filter=format=pdf```
+- Multiple filters can be combined using '&&' and '||' operator as well, however precedence using '()' is not supported yet.
+    - e.g. ```--filter=name=^testfil.* && size>130000000```
+
+## Using Private Endpoints with HNS-Enabled Storage Accounts
+
+When accessing an HNS (Hierarchical Namespace) enabled Azure Storage account behind private endpoints, it is crucial to create **two separate private endpoints** to ensure proper connectivity:
+
+1. **Private Endpoint for DFS**  
+   - Target: `privatelink.dfs.core.windows.net`  
+   - This endpoint is necessary for accessing the Data Lake Storage Gen2 (HNS) functionality.
+
+2. **Private Endpoint for Blob**  
+   - Target: `privatelink.blob.core.windows.net`  
+   - This endpoint is necessary for accessing Blob Storage operations.
+
+### Why Both Endpoints Are Required
+
+HNS-enabled storage accounts utilize separate endpoints for Blob and DFS operations:
+- The DFS endpoint (`dfs.core.windows.net`) is used for namespace-related operations like directory and file management.
+- The Blob endpoint (`blob.core.windows.net`) is used for operations like streaming data to and from blobs.
+
+## Frequently Asked Questions
+- How do I generate a SAS with permissions for rename?
+az cli has a command to generate a sas token. Open a command prompt and make sure you are logged in to az cli. Run the following command and the sas token will be displayed in the command prompt.
+az storage container generate-sas --account-name <account name ex:myadlsaccount> --account-key <accountKey> -n <container name> --permissions dlrwac --start <today's date ex: 2021-03-26> --expiry <date greater than the current time ex:2021-03-28>
+- Why do I get EINVAL on opening a file with WRONLY or APPEND flags?
+To improve performance, Blobfuse2 by default enables writeback caching, which can produce unexpected behavior for files opened with WRONLY or APPEND flags, so Blobfuse2 returns EINVAL on open of a file with those flags. Either use disable-writeback-caching to turn off writeback caching (can potentially result in degraded performance) or ignore-open-flags (replace WRONLY with RDWR and ignore APPEND) based on your workload. 
+- How to mount blobfuse2 inside a container?
+Refer to 'docker' folder in this repo. It contains a sample 'Dockerfile'. If you wish to create your own container image, try 'buildandruncontainer.sh' script, it will create a container image and launch the container using current environment variables holding your storage account credentials.
+- Why am I not able to see the updated contents of file(s), which were updated through means other than Blobfuse2 mount?
+If your use-case involves updating/uploading file(s) through other means and you wish to see the updated contents on Blobfuse2 mount then you need to disable kernel page-cache. `-o direct_io` CLI parameter is the option you need to use while mounting. Along with this, set `file-cache-timeout=0` and all other libfuse caching parameters should also be set to 0. User shall be aware that disabling kernel cache can result into more calls to Azure Storage which will have cost and performance implications. 
+
+## Un-Supported File system operations
+- mkfifo : fifo creation is not supported by blobfuse2 and this will result in "function not implemented" error
+- chown  : Change of ownership is not supported by Azure Storage hence Blobfuse2 does not support this.
+- Creation of device files or pipes is not supported by Blobfuse2.
+- Blobfuse2 does not support extended-attributes (x-attrs) operations
+- Blobfuse2 does not support lseek() operation on directory handles. No error is thrown but it will not work as expected.
+
+## Un-Supported Scenarios
+- Blobfuse2 does not support overlapping mount paths. While running multiple instances of Blobfuse2 make sure each instance has a unique and non-overlapping mount point.
+- Blobfuse2 does not support co-existance with NFS on same mount path. Behaviour in this case is undefined.
+- For block blob accounts, where data is uploaded through other means, Blobfuse2 expects special directory marker files to exist in container. In absence of this
+  few file operations might not work. For e.g. if you have a blob 'A/B/c.txt' then special marker files shall exists for 'A' and 'A/B', otherwise opening of 'A/B/c.txt' will fail.
+  Once a 'ls' operation is done on these directories 'A' and 'A/B' you will be able to open 'A/B/c.txt' as well. Possible workaround to resolve this from your container is to either
+
+  create the directory marker files manually through portal or run 'mkdir' command for 'A' and 'A/B' from blobfuse. Refer [me](https://github.com/Azure/azure-storage-fuse/issues/866) 
+  for details on this.
+
+## Limitations
+- In case of BlockBlob accounts, ACLs are not supported by Azure Storage so Blobfuse2 will by default return success for 'chmod' operation. However it will work fine for Gen2 (DataLake) accounts.
+- When Blobfuse2 is mounted on a container, SYS_ADMIN privileges are required for it to interact with the fuse driver. If container is created without the privilege, mount will fail. Sample command to spawn a docker container is 
+
+    `docker run -it --rm --cap-add=SYS_ADMIN --device=/dev/fuse --security-opt apparmor:unconfined <environment variables> <docker image>`
+- In case of `mount all` system may limit on number of containers you can mount in parallel (when you go above 100 containers). To increase this system limit use below command
+    `echo 256 | sudo tee /proc/sys/fs/inotify/max_user_instances`
+- Refer [this](#limitations-in-block-cache) for block-cache limitations.
+
+### Syslog security warning
+By default, Blobfuse2 will log to syslog. The default settings will, in some cases, log relevant file paths to syslog. 
+If this is sensitive information, turn off logging or set log-level to LOG_ERR.  
+
+
+## License
+This project is licensed under MIT.
+ 
+## Contributing
+This project welcomes contributions and suggestions.  Most contributions 
+require you to agree to a Contributor License Agreement (CLA) declaring 
+that you have the right to, and actually do, grant us the rights to use 
+your contribution. For details, visit https://cla.microsoft.com.
+
+When you submit a pull request, a CLA-bot will automatically determine 
+whether you need to provide a CLA and decorate the PR appropriately 
+(e.g., label, comment). Simply follow the instructions provided by the 
+bot. You will only need to do this once across all repos using our CLA.
+
+This project has adopted the [Microsoft Open Source Code of Conduct](https://opensource.microsoft.com/codeofconduct/).
+For more information see the [Code of Conduct FAQ](https://opensource.microsoft.com/codeofconduct/faq/) or
+contact [opencode@microsoft.com](mailto:opencode@microsoft.com) with any additional questions or comments.
+
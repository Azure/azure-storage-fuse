--- conflicted
+++ resolved
@@ -54,24 +54,19 @@
 	* [OPTIONAL] **--file-cache-timeout-in-seconds=120** : Blobs will be cached in the temp folder for this many seconds. 120 seconds by default. During this time, blobfuse will not check whether the file is up to date or not.
 	* [OPTIONAL] **--log-level=LOG_WARNING** : Enables logs written to syslog. Set to LOG_WARNING by default. Allowed values are LOG_OFF|LOG_CRIT|LOG_ERR|LOG_WARNING|LOG_INFO|LOG_DEBUG
 	* [OPTIONAL] **--use-attr-cache=true|false** : Enables attributes of a blob being cached. False by default. (Only available in blobfuse 1.1.0 or above)
-    * [OPTIONAL] **--use-adls=true|false** : Enables blobfuse to access Azure DataLake storage account.This option is only available after version 1.3.1
-    * [OPTIONAL] **--no-symlinks=true** : Turns off symlinks. Turning off symlinks will improve performance. Symlinks are on by default. This option is only available after version 1.3.1.
-    * [OPTIONAL] **--max-concurrency=12** : option to override fuse max_concurrency, default=40
-    * [OPTIONAL] **--cache-size-mb=1000** : option to setup the cache-size in MB. Default will be 80% of the available memory, eviction will happen beyond that. Use this option to lower the cache size or increase it. This option is only available after version 1.3.1.
-     * [OPTIONAL] **--attr_timeout=20** : The attribute timeout in seconds. Performance improvement option. It is a default fuse option. For further details look at the FUSE man page. The attributes of recently accessed files will be saved for the specified seconds.
-     * [OPTIONAL] **--entry_timeout=20** : The entry timeout in seconds. Performance improvement option. It is a default fuse option. For further details look at the FUSE man page. The attributes of recently accessed files will be saved for the specified seconds.
-     * [OPTIONAL] **--cancel-list-on-mount-seconds=0** : libFuse implicitly issues a list command on mount resulting into a call to container to retreive list of blobs. User can avoid this call by disabling the list feature for given number of seconds specified in this parameter. Default value is 0 meaning list call is not disabled.    
-     * [OPTIONAL] **--high-disk-threshold=90** : High disk threshold percentage. When disk usage of cache directory reaches this mark start evicting the cache. This parameter overrides 'file-cache-timeout-in-seconds' parameter and cached file will be removed even if timeout is yet to expire. Files which are currently in use (open) will not be evicted from cache.
-     * [OPTIONAL] **--low-disk-threshold=80** : Low disk threshold percentage. When disk usage of cache directory reaches high-disk-threshold mark start evicting the cache. Stop cache eviction when disk usage returns back to level specified by low-disk-threshold.
-<<<<<<< HEAD
-     * [OPTIONAL] **--cache-poll-timeout=1** : Timeout (milisecond) of checking the blobfuse cache for any possible eviction and free up space. Default is 1 milisecond.
-     * [OPTIONAL] **--max-eviction=0** : How many cached files shall be evicted at a time, in case multiple are expired. This is to conserve the CPU usage done for cache eviction. Remaining files will be evicted in the next turn. '0' means there is no upper limit and all expired files will get evicted, may result in 100% CPU usage.
-     
-
-
-=======
-     * [OPTIONAL] **--upload-modified-only=false** : If any file is open in 'write' mode then blobfuse upload that file on close, ir-respective of file was modified or not. Setting this flag to true means files will be uploaded only if they were modified after opening.
->>>>>>> b9840c91
+  * [OPTIONAL] **--use-adls=true|false** : Enables blobfuse to access Azure DataLake storage account.This option is only available after version 1.3.1
+  * [OPTIONAL] **--no-symlinks=true** : Turns off symlinks. Turning off symlinks will improve performance. Symlinks are on by default. This option is only available after version 1.3.1.
+  * [OPTIONAL] **--max-concurrency=12** : option to override fuse max_concurrency, default=40
+  * [OPTIONAL] **--cache-size-mb=1000** : option to setup the cache-size in MB. Default will be 80% of the available memory, eviction will happen beyond that. Use this option to lower the cache size or increase it. This option is only available after version 1.3.1.
+  * [OPTIONAL] **--attr_timeout=20** : The attribute timeout in seconds. Performance improvement option. It is a default fuse option. For further details look at the FUSE man page. The attributes of recently accessed files will be saved for the specified seconds.
+  * [OPTIONAL] **--entry_timeout=20** : The entry timeout in seconds. Performance improvement option. It is a default fuse option. For further details look at the FUSE man page. The attributes of recently accessed files will be saved for the specified seconds.
+  * [OPTIONAL] **--cancel-list-on-mount-seconds=0** : libFuse implicitly issues a list command on mount resulting into a call to container to retreive list of blobs. User can avoid this call by disabling the list feature for given number of seconds specified in this parameter. Default value is 0 meaning list call is not disabled.    
+  * [OPTIONAL] **--high-disk-threshold=90** : High disk threshold percentage. When disk usage of cache directory reaches this mark start evicting the cache. This parameter overrides 'file-cache-timeout-in-seconds' parameter and cached file will be removed even if timeout is yet to expire. Files which are currently in use (open) will not be evicted from cache.
+  * [OPTIONAL] **--low-disk-threshold=80** : Low disk threshold percentage. When disk usage of cache directory reaches high-disk-threshold mark start evicting the cache. Stop cache eviction when disk usage returns back to level specified by low-disk-threshold.
+  * [OPTIONAL] **--cache-poll-timeout=1** : Timeout (milisecond) of checking the blobfuse cache for any possible eviction and free up space. Default is 1 milisecond.
+  * [OPTIONAL] **--max-eviction=0** : How many cached files shall be evicted at a time, in case multiple are expired. This is to conserve the CPU usage done for cache eviction. Remaining files will be evicted in the next turn. '0' means there is no upper limit and all expired files will get evicted, may result in 100% CPU usage.
+  * [OPTIONAL] **--upload-modified-only=false** : If any file is open in 'write' mode then blobfuse upload that file on close, ir-respective of file was modified or not. Setting this flag to true means files will be uploaded only if they were modified after opening.
+
 ### Valid authentication setups:
 
 - Account Name & Key (`authType Key`)

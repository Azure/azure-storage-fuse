--- conflicted
+++ resolved
@@ -63,15 +63,11 @@
      * [OPTIONAL] **--cancel-list-on-mount-seconds=0** : libFuse implicitly issues a list command on mount resulting into a call to container to retreive list of blobs. User can avoid this call by disabling the list feature for given number of seconds specified in this parameter. Default value is 0 meaning list call is not disabled.    
      * [OPTIONAL] **--high-disk-threshold=90** : High disk threshold percentage. When disk usage of cache directory reaches this mark start evicting the cache. This parameter overrides 'file-cache-timeout-in-seconds' parameter and cached file will be removed even if timeout is yet to expire. Files which are currently in use (open) will not be evicted from cache.
      * [OPTIONAL] **--low-disk-threshold=80** : Low disk threshold percentage. When disk usage of cache directory reaches high-disk-threshold mark start evicting the cache. Stop cache eviction when disk usage returns back to level specified by low-disk-threshold.
-<<<<<<< HEAD
+     * [OPTIONAL] **--upload-modified-only=false** : If any file is open in 'write' mode then blobfuse upload that file on close, ir-respective of file was modified or not. Setting this flag to true means files will be uploaded only if they were modified after opening.
      * [OPTIONAL] **--cache-poll-timeout=1** : Timeout (milisecond) of checking the blobfuse cache for any possible eviction and free up space. Default is 1 milisecond.
      * [OPTIONAL] **--max-eviction=0** : How many cached files shall be evicted at a time, in case multiple are expired. This is to conserve the CPU usage done for cache eviction. Remaining files will be evicted in the next turn. '0' means there is no upper limit and all expired files will get evicted, may result in 100% CPU usage.
-     
-
-
-=======
-     * [OPTIONAL] **--upload-modified-only=false** : If any file is open in 'write' mode then blobfuse upload that file on close, ir-respective of file was modified or not. Setting this flag to true means files will be uploaded only if they were modified after opening.
->>>>>>> b9840c91
+
+
 ### Valid authentication setups:
 
 - Account Name & Key (`authType Key`)

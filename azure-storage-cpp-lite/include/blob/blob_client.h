#pragma once

#include <iostream>
#include <memory>
#include <string>

#include "storage_EXPORTS.h"

#include "storage_account.h"
#include "http/libcurl_http_client.h"
#include "tinyxml2_parser.h"
#include "executor.h"
#include "put_block_list_request_base.h"
#include "get_blob_property_request_base.h"
#include "get_container_property_request_base.h"
#include "list_blobs_request_base.h"

namespace microsoft_azure { namespace storage {

<<<<<<< HEAD
class blob_client {
public:
    blob_client(std::shared_ptr<storage_account> account, int size)
        : m_account(account) {
        m_context = std::make_shared<executor_context>(std::make_shared<tinyxml2_parser>(), std::make_shared<retry_policy>());
        m_client = std::make_shared<CurlEasyClient>(size);
    }

    std::shared_ptr<CurlEasyClient> client() const {
        return m_client;
    }

    std::shared_ptr<storage_account> account() const {
        return m_account;
    }

    unsigned int concurrency() const {
        return m_client->size();
    }

    AZURE_STORAGE_API std::future<storage_outcome<void>> download_blob_to_stream(const std::string &container, const std::string &blob, unsigned long long offset, unsigned long long size, std::ostream &os);

    AZURE_STORAGE_API std::future<storage_outcome<void>> upload_block_blob_from_stream(const std::string &container, const std::string &blob, std::istream &is, const std::vector<std::pair<std::string, std::string>> &metadata);

    AZURE_STORAGE_API std::future<storage_outcome<void>> delete_blob(const std::string &container, const std::string &blob, bool delete_snapshots = false);

    AZURE_STORAGE_API std::future<storage_outcome<void>> create_container(const std::string &container);

    AZURE_STORAGE_API std::future<storage_outcome<void>> delete_container(const std::string &container);

    AZURE_STORAGE_API storage_outcome<container_property> get_container_property(const std::string &container);

    //AZURE_STORAGE_API std::vector<list_containers_item> list_containers(const std::string &prefix, bool include_metadata = false);

    AZURE_STORAGE_API std::future<storage_outcome<list_containers_response>> list_containers(const std::string &prefix, bool include_metadata = false);

    AZURE_STORAGE_API std::future<storage_outcome<list_blobs_response>> list_blobs(const std::string &container, const std::string &prefix);

    AZURE_STORAGE_API std::future<storage_outcome<list_blobs_hierarchical_response>> list_blobs_hierarchical(const std::string &container, const std::string &delimiter, const std::string &continuation_token, const std::string &prefix);

    //AZURE_STORAGE_API std::future<storage_outcome<blob_property>> get_blob_property(const std::string &container, const std::string &blob);
    AZURE_STORAGE_API storage_outcome<blob_property> get_blob_property(const std::string &container, const std::string &blob);

    // upload metadata

    AZURE_STORAGE_API std::future<storage_outcome<get_block_list_response>> get_block_list(const std::string &container, const std::string &blob);

    AZURE_STORAGE_API std::future<storage_outcome<void>> upload_block_from_stream(const std::string &container, const std::string &blob, const std::string &blockid, std::istream &is);

    AZURE_STORAGE_API std::future<storage_outcome<void>> put_block_list(const std::string &container, const std::string &blob, const std::vector<put_block_list_request_base::block_item> &block_list, const std::vector<std::pair<std::string, std::string>> &metadata);

    AZURE_STORAGE_API std::future<storage_outcome<void>> create_append_blob(const std::string &container, const std::string &blob);

    AZURE_STORAGE_API std::future<storage_outcome<void>> append_block_from_stream(const std::string &container, const std::string &blob, std::istream &is);

    AZURE_STORAGE_API std::future<storage_outcome<void>> create_page_blob(const std::string &container, const std::string &blob, unsigned long long size);

    AZURE_STORAGE_API std::future<storage_outcome<void>> put_page_from_stream(const std::string &container, const std::string &blob, unsigned long long offset, unsigned long long size, std::istream &is);
=======
    /// <summary>
    /// Provides a client-side logical representation of blob storage service on Windows Azure. This client is used to configure and execute requests against the service.
    /// </summary>
    /// <remarks>The service client encapsulates the base URI for the service. If the service client will be used for authenticated access, it also encapsulates the credentials for accessing the storage account.</remarks>
    class blob_client {
    public:
        /// <summary>
        /// Initializes a new instance of the <see cref="microsoft_azure::storage::blob_client" /> class.
        /// </summary>
        /// <param name="account">An existing <see cref="microsoft_azure::storage::storage_account" /> object.</param>
        /// <param name="size">An int value indicates the maximum concurrency expected during execute requests against the service.</param>
        blob_client(std::shared_ptr<storage_account> account, int size)
            : m_account(account) {
            m_context = std::make_shared<executor_context>(std::make_shared<tinyxml2_parser>(), std::make_shared<retry_policy>());
            m_client = std::make_shared<CurlEasyClient>(size);
        }
>>>>>>> 629a2db9

        /// <summary>
        /// Gets the curl client used to execute requests.
        /// </summary>
        /// <returns>The <see cref="microsoft_azure::storage::CurlEasyClient"> object</returns>
        std::shared_ptr<CurlEasyClient> client() const {
            return m_client;
        }

        /// <summary>
        /// Gets the storage account used to store the base uri and credentails.
        /// </summary>
        std::shared_ptr<storage_account> account() const {
            return m_account;
        }

        /// <summary>
        /// Intitiates an asynchronous operation  to download the contents of a blob to a stream.
        /// </summary>
        /// <param name="container">The container name.</param>
        /// <param name="blob">The blob name.</param>
        /// <param name="offset">The offset at which to begin downloading the blob, in bytes.</param>
        /// <param name="size">The size of the data to download from the blob, in bytes.</param>
        /// <param name="os">The target stream.</param>
        /// <returns>A <see cref="std::future" /> object that represents the current operation.</returns>
        AZURE_STORAGE_API std::future<storage_outcome<void>> download_blob_to_stream(const std::string &container, const std::string &blob, unsigned long long offset, unsigned long long size, std::ostream &os);

        /// <summary>
        /// Intitiates an asynchronous operation  to upload the contents of a blob from a stream.
        /// </summary>
        /// <param name="container">The container name.</param>
        /// <param name="blob">The blob name.</param>
        /// <param name="is">The source stream.</param>
        /// <param name="metadata">A <see cref="std::vector"> that respresents metadatas.</param>
        /// <returns>A <see cref="std::future" /> object that represents the current operation.</returns>
        AZURE_STORAGE_API std::future<storage_outcome<void>> upload_block_blob_from_stream(const std::string &container, const std::string &blob, std::istream &is, const std::vector<std::pair<std::string, std::string>> &metadata);

        /// <summary>
        /// Intitiates an asynchronous operation  to delete a blob.
        /// </summary>
        /// <param name="container">The container name.</param>
        /// <param name="blob">The blob name.</param>
        /// <param name="delete_snapshots">A bool value, delete snapshots if it is true.</param>
        /// <returns>A <see cref="std::future" /> object that represents the current operation.</returns>
        AZURE_STORAGE_API std::future<storage_outcome<void>> delete_blob(const std::string &container, const std::string &blob, bool delete_snapshots = false);

        /// <summary>
        /// Intitiates an asynchronous operation  to create a container.
        /// </summary>
        /// <param name="container">The container name.</param>
        /// <returns>A <see cref="std::future" /> object that represents the current operation.</returns>
        AZURE_STORAGE_API std::future<storage_outcome<void>> create_container(const std::string &container);

        /// <summary>
        /// Intitiates an asynchronous operation  to delete a container.
        /// </summary>
        /// <param name="container">The container name.</param>
        /// <returns>A <see cref="std::future" /> object that represents the current operation.</returns>
        AZURE_STORAGE_API std::future<storage_outcome<void>> delete_container(const std::string &container);

        /// <summary>
        /// Intitiates an asynchronous operation  to get the container property.
        /// </summary>
        /// <param name="container">The container name.</param>
        /// <returns>A <see cref="std::future" /> object that represents the current operation.</returns>
        AZURE_STORAGE_API storage_outcome<container_property> get_container_property(const std::string &container);

        /// <summary>
        /// Intitiates an asynchronous operation  to list containers.
        /// </summary>
        /// <param name="prefix">The container name prefix.</param>
        /// <param name="include_metadata">A bool value, return metadatas if it is true.</param>
        /// <returns>A <see cref="std::future" /> object that represents the current operation.</returns>
        AZURE_STORAGE_API std::future<storage_outcome<list_containers_response>> list_containers(const std::string &prefix, bool include_metadata = false);

        /// <summary>
        /// Intitiates an asynchronous operation  to list all blobs.
        /// </summary>
        /// <param name="container">The container name.</param>
        /// <param name="prefix">The blob name prefix.</param>
        /// <returns>A <see cref="std::future" /> object that represents the current operation.</returns>
        AZURE_STORAGE_API std::future<storage_outcome<list_blobs_response>> list_blobs(const std::string &container, const std::string &prefix);

        /// <summary>
        /// Intitiates an asynchronous operation  to list blobs in segments.
        /// </summary>
        /// <param name="container">The container name.</param>
        /// <param name="delimiter">The delimiter used to designate the virtual directories.</param>
        /// <param name="continuation_token">A continuation token returned by a previous listing operation.</param>
        /// <param name="prefix">The blob name prefix.</param>
        /// <returns>A <see cref="std::future" /> object that represents the current operation.</returns>
        AZURE_STORAGE_API std::future<storage_outcome<list_blobs_hierarchical_response>> list_blobs_hierarchical(const std::string &container, const std::string &delimiter, const std::string &continuation_token, const std::string &prefix);

        /// <summary>
        /// Intitiates an asynchronous operation  to get the property of a blob.
        /// </summary>
        /// <param name="container">The container name.</param>
        /// <param name="blob">The blob name.</param>
        /// <returns>A <see cref="std::future" /> object that represents the current operation.</returns>
        AZURE_STORAGE_API storage_outcome<blob_property> get_blob_property(const std::string &container, const std::string &blob);

        /// <summary>
        /// Intitiates an asynchronous operation  to download the block list of a blob.
        /// </summary>
        /// <param name="container">The container name.</param>
        /// <param name="blob">The blob name.</param>
        /// <returns>A <see cref="std::future" /> object that represents the current operation.</returns>
        AZURE_STORAGE_API std::future<storage_outcome<get_block_list_response>> get_block_list(const std::string &container, const std::string &blob);

        /// <summary>
        /// Intitiates an asynchronous operation  to upload a block of a blob from a stream.
        /// </summary>
        /// <param name="container">The container name.</param>
        /// <param name="blob">The blob name.</param>
        /// <param name="blockid">A Base64-encoded block ID that identifies the block.</param>
        /// <param name="is">The source stream.</param>
        /// <returns>A <see cref="std::future" /> object that represents the current operation.</returns>
        AZURE_STORAGE_API std::future<storage_outcome<void>> upload_block_from_stream(const std::string &container, const std::string &blob, const std::string &blockid, std::istream &is);

        /// <summary>
        /// Intitiates an asynchronous operation  to create a block blob with existing blocks.
        /// </summary>
        /// <param name="container">The container name.</param>
        /// <param name="blob">The blob name.</param>
        /// <param name="block_list">A <see cref="std::vector"> that contains all blocks in order.</param>
        /// <param name="metadata">A <see cref="std::vector"> that respresents metadatas.</param>
        /// <returns>A <see cref="std::future" /> object that represents the current operation.</returns>
        AZURE_STORAGE_API std::future<storage_outcome<void>> put_block_list(const std::string &container, const std::string &blob, const std::vector<put_block_list_request_base::block_item> &block_list, const std::vector<std::pair<std::string, std::string>> &metadata);

        /// <summary>
        /// Intitiates an asynchronous operation  to create an append blob.
        /// </summary>
        /// <param name="container">The container name.</param>
        /// <param name="blob">The blob name.</param>
        /// <returns>A <see cref="std::future" /> object that represents the current operation.</returns>
        AZURE_STORAGE_API std::future<storage_outcome<void>> create_append_blob(const std::string &container, const std::string &blob);

        /// <summary>
        /// Intitiates an asynchronous operation  to append the content to an append blob from a stream.
        /// </summary>
        /// <param name="container">The container name.</param>
        /// <param name="blob">The blob name.</param>
        /// <param name="is">The source stream.</param>
        /// <returns>A <see cref="std::future" /> object that represents the current operation.</returns>
        AZURE_STORAGE_API std::future<storage_outcome<void>> append_block_from_stream(const std::string &container, const std::string &blob, std::istream &is);

        /// <summary>
        /// Intitiates an asynchronous operation  to create an page blob.
        /// </summary>
        /// <param name="container">The container name.</param>
        /// <param name="blob">The blob name.</param>
        /// <param name="size">The size of the page blob, in bytes.</param>
        /// <returns>A <see cref="std::future" /> object that represents the current operation.</returns>
        AZURE_STORAGE_API std::future<storage_outcome<void>> create_page_blob(const std::string &container, const std::string &blob, unsigned long long size);

        /// <summary>
        /// Intitiates an asynchronous operation  to upload a blob range content from a stream.
        /// </summary>
        /// <param name="container">The container name.</param>
        /// <param name="blob">The blob name.</param>
        /// <param name="offset">The offset at which to begin upload to the blob, in bytes.</param>
        /// <param name="size">The size of the data, in bytes.</param>
        /// <param name="os">The target stream.</param>
        /// <returns>A <see cref="std::future" /> object that represents the current operation.</returns>
        AZURE_STORAGE_API std::future<storage_outcome<void>> put_page_from_stream(const std::string &container, const std::string &blob, unsigned long long offset, unsigned long long size, std::istream &is);

        /// <summary>
        /// Intitiates an asynchronous operation  to clear pages of a page blob range.
        /// </summary>
        /// <param name="container">The container name.</param>
        /// <param name="blob">The blob name.</param>
        /// <param name="offset">The offset at which to begin clearing, in bytes.</param>
        /// <param name="size">The size of the data to be cleared from the blob, in bytes.</param>
        /// <returns>A <see cref="std::future" /> object that represents the current operation.</returns>
        AZURE_STORAGE_API std::future<storage_outcome<void>> clear_page(const std::string &container, const std::string &blob, unsigned long long offset, unsigned long long size);

        /// <summary>
        /// Intitiates an asynchronous operation  to get the page ranges fro a page blob.
        /// </summary>
        /// <param name="container">The container name.</param>
        /// <param name="blob">The blob name.</param>
        /// <param name="offset">The offset at which to get, in bytes.</param>
        /// <param name="size">The size of the data to be get from the blob, in bytes.</param>
        /// <returns>A <see cref="std::future" /> object that represents the current operation.</returns>
        AZURE_STORAGE_API std::future<storage_outcome<get_page_ranges_response>> get_page_ranges(const std::string &container, const std::string &blob, unsigned long long offset, unsigned long long size);

        /// <summary>
        /// Intitiates an asynchronous operation  to copy a blob to another.
        /// </summary>
        /// <param name="sourceContainer">The source container name.</param>
        /// <param name="sourceBlob">The source blob name.</param>
        /// <param name="destContainer">The destination container name.</param>
        /// <param name="destBlob">The destination blob name.</param>
        /// <returns>A <see cref="std::future" /> object that represents the current operation.</returns>
        AZURE_STORAGE_API std::future<storage_outcome<void>> start_copy(const std::string &sourceContainer, const std::string &sourceBlob, const std::string &destContainer, const std::string &destBlob);

    private:
        std::shared_ptr<CurlEasyClient> m_client;
        std::shared_ptr<storage_account> m_account;
        std::shared_ptr<executor_context> m_context;
    };

    /// <summary>
    /// Provides a wrapper for client-side logical representation of blob storage service on Windows Azure. This wrappered client is used to configure and execute requests against the service.
    /// </summary>
    /// <remarks>This wrappered client could limit a concurrency per client objects. And it will not throw exceptions, instead, it will set errno to return error codes.</remarks>
    class blob_client_wrapper
    {
    public:
<<<<<<< HEAD
        explicit blob_client_wrapper(std::shared_ptr<blob_client> blobClient)
            : m_blobClient(blobClient),
              m_invalid(true)
=======

        /// <summary>
        /// Constructs a blob client wrapper from a blob client instance.
        /// </summary>
        /// <param name="blobClient">A <see cref="microsoft_azure::storage::blob_client"> object stored in shared_ptr.</param>
        blob_client_wrapper(std::shared_ptr<blob_client> blobClient)
            : m_blobClient(blobClient),
            m_valid(true)
>>>>>>> 629a2db9
        {
            if (blobClient != NULL)
            {
                m_concurrency = blobClient->concurrency();
            }
        }
<<<<<<< HEAD
        
        explicit blob_client_wrapper(bool invalid)
            : m_invalid(invalid)
        {
        }

        blob_client_wrapper(blob_client_wrapper&& other)
        {
            m_blobClient = other.m_blobClient;
            m_concurrency = other.m_concurrency;
            m_invalid = other.m_invalid;
        }

        blob_client_wrapper& operator=(blob_client_wrapper&& other)
        {
            m_blobClient = other.m_blobClient;
            m_concurrency = other.m_concurrency;
            m_invalid = other.m_invalid;
            return *this;
        }

        bool is_valid() const
        {
            return m_invalid && (m_blobClient != NULL);
=======

        /// <summary>
        /// Constructs an empty blob client wrapper.
        /// </summary>
        /// <param name="valid">A bool value indicates this client wrapper is valid or not.</param>
        blob_client_wrapper(bool valid)
            : m_valid(valid)
        {
        }

        /// <summary>
        /// Constructs a blob client wrapper from another blob client wrapper instance.
        /// </summary>
        /// <param name="other">A <see cref="microsoft_azure::storage::blob_client_wrapper"> object.</param>
        blob_client_wrapper(blob_client_wrapper &&other)
        {
            m_blobClient = other.m_blobClient;
            m_concurrency = other.m_concurrency;
            m_valid = other.m_valid;
>>>>>>> 629a2db9
        }

        /// <summary>
        /// Constructs a blob client wrapper from storage account credential.
        /// </summary>
        /// <param name="account_name">The storage account name.</param>
        /// <param name="account_key">The storage account key.</param>
        /// <param name="concurrency">The maximum number requests could be executed in the same time.</param>
        /// <returns>Return a <see cref="microsoft_azure::storage::blob_client_wrapper"> object.</returns>
        static blob_client_wrapper blob_client_wrapper_init(const std::string &account_name, const std::string &account_key, const unsigned int concurrency);
<<<<<<< HEAD
        static blob_client_wrapper blob_client_wrapper_init(const std::string &account_name, const std::string &account_key, const unsigned int concurrency, bool use_https);
        /* C++ wrappers without exception but error codes instead */
=======
>>>>>>> 629a2db9
        /* container level*/

        /// <summary>
        /// Creates a container.
        /// </summary>
        /// <param name="container">The container name.</param>
        void create_container(const std::string &container);

        /// <summary>
        /// Deletes a container.
        /// </summary>
        /// <param name="container">The container name.</param>
        void delete_container(const std::string &container);

        /// <summary>
        /// Examines the existance of a container.
        /// </summary>
        /// <param name="container">The container name.</param>
        /// <returns>Return true if the container does exist, otherwise, return false.</returns>
        bool container_exists(const std::string &container);

        /// <summary>
        /// List containers.
        /// </summary>
        /// <param name="prefix">The container name prefix.</param>
        /// <param name="include_metadata">A bool value, return metadatas if it is true.</param>
        std::vector<list_containers_item> list_containers(const std::string &prefix, bool include_metadata = false);

        /* blob level */

        /// <summary>
        /// List blobs in segments.
        /// </summary>
        /// <param name="container">The container name.</param>
        /// <param name="delimiter">The delimiter used to designate the virtual directories.</param>
        /// <param name="continuation_token">A continuation token returned by a previous listing operation.</param>
        /// <param name="prefix">The blob name prefix.</param>
        list_blobs_hierarchical_response list_blobs_hierarchical(const std::string &container, const std::string &delimiter, const std::string &continuation_token, const std::string &prefix);

        /// <summary>
        /// Uploads the contents of a blob from a local file, file size need to be equal or smaller than 64MB.
        /// </summary>
        /// <param name="sourcePath">The source file path.</param>
        /// <param name="container">The container name.</param>
        /// <param name="blob">The blob name.</param>
        /// <param name="metadata">A <see cref="std::vector"> that respresents metadatas.</param>
        void put_blob(const std::string &sourcePath, const std::string &container, const std::string blob, const std::vector<std::pair<std::string, std::string>> &metadata = std::vector<std::pair<std::string, std::string>>());

        /// <summary>
        /// Uploads the contents of a blob from a stream.
        /// </summary>
        /// <param name="container">The container name.</param>
        /// <param name="blob">The blob name.</param>
        /// <param name="is">The source stream.</param>
        /// <param name="metadata">A <see cref="std::vector"> that respresents metadatas.</param>
        void upload_block_blob_from_stream(const std::string &container, const std::string blob, std::istream &is, const std::vector<std::pair<std::string, std::string>> &metadata = std::vector<std::pair<std::string, std::string>>());

        /// <summary>
        /// Uploads the contents of a blob from a local file.
        /// </summary>
        /// <param name="sourcePath">The source file path.</param>
        /// <param name="container">The container name.</param>
        /// <param name="blob">The blob name.</param>
        /// <param name="metadata">A <see cref="std::vector"> that respresents metadatas.</param>
        /// <param name="parallel">A size_t value indicates the maximum parallelism can be used in this request.</param>
        void upload_file_to_blob(const std::string &sourcePath, const std::string &container, const std::string blob, const std::vector<std::pair<std::string, std::string>> &metadata = std::vector<std::pair<std::string, std::string>>(), size_t parallel = 8);

        /// <summary>
        /// Downloads the contents of a blob to a stream.
        /// </summary>
        /// <param name="container">The container name.</param>
        /// <param name="blob">The blob name.</param>
        /// <param name="offset">The offset at which to begin downloading the blob, in bytes.</param>
        /// <param name="size">The size of the data to download from the blob, in bytes.</param>
        /// <param name="os">The target stream.</param>
        void download_blob_to_stream(const std::string &container, const std::string &blob, unsigned long long offset, unsigned long long size, std::ostream &os);

        /// <summary>
        /// Downloads the contents of a blob to a local file.
        /// </summary>
        /// <param name="container">The container name.</param>
        /// <param name="blob">The blob name.</param>
        /// <param name="offset">The offset at which to begin downloading the blob, in bytes.</param>
        /// <param name="size">The size of the data to download from the blob, in bytes.</param>
        /// <param name="destPath">The target file path.</param>
        /// <param name="parallel">A size_t value indicates the maximum parallelism can be used in this request.</param>
        void download_blob_to_file(const std::string &container, const std::string &blob, const std::string &destPath, size_t parallel = 9);

        /// <summary>
        /// Gets the property of a blob.
        /// </summary>
        /// <param name="container">The container name.</param>
        /// <param name="blob">The blob name.</param>
        blob_property get_blob_property(const std::string &container, const std::string &blob);

        /// <summary>
        /// Examines the existance of a blob.
        /// </summary>
        /// <param name="container">The container name.</param>
        /// <param name="blob">The blob name.</param>
        /// <returns>Return true if the blob does exist, otherwise, return false.</returns>
        bool blob_exists(const std::string &container, const std::string &blob);

        /// <summary>
        /// Deletes a blob.
        /// </summary>
        /// <param name="container">The container name.</param>
        /// <param name="blob">The blob name.</param>
        void delete_blob(const std::string &container, const std::string &blob);

        /// <summary>
        /// Copy a blob to another.
        /// </summary>
        /// <param name="sourceContainer">The source container name.</param>
        /// <param name="sourceBlob">The source blob name.</param>
        /// <param name="destContainer">The destination container name.</param>
        /// <param name="destBlob">The destination blob name.</param>
        void start_copy(const std::string &sourceContainer, const std::string &sourceBlob, const std::string &destContainer, const std::string &destBlob);
    private:
        blob_client_wrapper() {}

        std::shared_ptr<blob_client> m_blobClient;
        std::mutex s_mutex;
        unsigned int m_concurrency;
        bool m_valid;
    };

} } // microsoft_azure::storage<|MERGE_RESOLUTION|>--- conflicted
+++ resolved
@@ -17,66 +17,6 @@
 
 namespace microsoft_azure { namespace storage {
 
-<<<<<<< HEAD
-class blob_client {
-public:
-    blob_client(std::shared_ptr<storage_account> account, int size)
-        : m_account(account) {
-        m_context = std::make_shared<executor_context>(std::make_shared<tinyxml2_parser>(), std::make_shared<retry_policy>());
-        m_client = std::make_shared<CurlEasyClient>(size);
-    }
-
-    std::shared_ptr<CurlEasyClient> client() const {
-        return m_client;
-    }
-
-    std::shared_ptr<storage_account> account() const {
-        return m_account;
-    }
-
-    unsigned int concurrency() const {
-        return m_client->size();
-    }
-
-    AZURE_STORAGE_API std::future<storage_outcome<void>> download_blob_to_stream(const std::string &container, const std::string &blob, unsigned long long offset, unsigned long long size, std::ostream &os);
-
-    AZURE_STORAGE_API std::future<storage_outcome<void>> upload_block_blob_from_stream(const std::string &container, const std::string &blob, std::istream &is, const std::vector<std::pair<std::string, std::string>> &metadata);
-
-    AZURE_STORAGE_API std::future<storage_outcome<void>> delete_blob(const std::string &container, const std::string &blob, bool delete_snapshots = false);
-
-    AZURE_STORAGE_API std::future<storage_outcome<void>> create_container(const std::string &container);
-
-    AZURE_STORAGE_API std::future<storage_outcome<void>> delete_container(const std::string &container);
-
-    AZURE_STORAGE_API storage_outcome<container_property> get_container_property(const std::string &container);
-
-    //AZURE_STORAGE_API std::vector<list_containers_item> list_containers(const std::string &prefix, bool include_metadata = false);
-
-    AZURE_STORAGE_API std::future<storage_outcome<list_containers_response>> list_containers(const std::string &prefix, bool include_metadata = false);
-
-    AZURE_STORAGE_API std::future<storage_outcome<list_blobs_response>> list_blobs(const std::string &container, const std::string &prefix);
-
-    AZURE_STORAGE_API std::future<storage_outcome<list_blobs_hierarchical_response>> list_blobs_hierarchical(const std::string &container, const std::string &delimiter, const std::string &continuation_token, const std::string &prefix);
-
-    //AZURE_STORAGE_API std::future<storage_outcome<blob_property>> get_blob_property(const std::string &container, const std::string &blob);
-    AZURE_STORAGE_API storage_outcome<blob_property> get_blob_property(const std::string &container, const std::string &blob);
-
-    // upload metadata
-
-    AZURE_STORAGE_API std::future<storage_outcome<get_block_list_response>> get_block_list(const std::string &container, const std::string &blob);
-
-    AZURE_STORAGE_API std::future<storage_outcome<void>> upload_block_from_stream(const std::string &container, const std::string &blob, const std::string &blockid, std::istream &is);
-
-    AZURE_STORAGE_API std::future<storage_outcome<void>> put_block_list(const std::string &container, const std::string &blob, const std::vector<put_block_list_request_base::block_item> &block_list, const std::vector<std::pair<std::string, std::string>> &metadata);
-
-    AZURE_STORAGE_API std::future<storage_outcome<void>> create_append_blob(const std::string &container, const std::string &blob);
-
-    AZURE_STORAGE_API std::future<storage_outcome<void>> append_block_from_stream(const std::string &container, const std::string &blob, std::istream &is);
-
-    AZURE_STORAGE_API std::future<storage_outcome<void>> create_page_blob(const std::string &container, const std::string &blob, unsigned long long size);
-
-    AZURE_STORAGE_API std::future<storage_outcome<void>> put_page_from_stream(const std::string &container, const std::string &blob, unsigned long long offset, unsigned long long size, std::istream &is);
-=======
     /// <summary>
     /// Provides a client-side logical representation of blob storage service on Windows Azure. This client is used to configure and execute requests against the service.
     /// </summary>
@@ -93,7 +33,6 @@
             m_context = std::make_shared<executor_context>(std::make_shared<tinyxml2_parser>(), std::make_shared<retry_policy>());
             m_client = std::make_shared<CurlEasyClient>(size);
         }
->>>>>>> 629a2db9
 
         /// <summary>
         /// Gets the curl client used to execute requests.
@@ -303,12 +242,6 @@
     class blob_client_wrapper
     {
     public:
-<<<<<<< HEAD
-        explicit blob_client_wrapper(std::shared_ptr<blob_client> blobClient)
-            : m_blobClient(blobClient),
-              m_invalid(true)
-=======
-
         /// <summary>
         /// Constructs a blob client wrapper from a blob client instance.
         /// </summary>
@@ -316,39 +249,12 @@
         blob_client_wrapper(std::shared_ptr<blob_client> blobClient)
             : m_blobClient(blobClient),
             m_valid(true)
->>>>>>> 629a2db9
         {
             if (blobClient != NULL)
             {
                 m_concurrency = blobClient->concurrency();
             }
         }
-<<<<<<< HEAD
-        
-        explicit blob_client_wrapper(bool invalid)
-            : m_invalid(invalid)
-        {
-        }
-
-        blob_client_wrapper(blob_client_wrapper&& other)
-        {
-            m_blobClient = other.m_blobClient;
-            m_concurrency = other.m_concurrency;
-            m_invalid = other.m_invalid;
-        }
-
-        blob_client_wrapper& operator=(blob_client_wrapper&& other)
-        {
-            m_blobClient = other.m_blobClient;
-            m_concurrency = other.m_concurrency;
-            m_invalid = other.m_invalid;
-            return *this;
-        }
-
-        bool is_valid() const
-        {
-            return m_invalid && (m_blobClient != NULL);
-=======
 
         /// <summary>
         /// Constructs an empty blob client wrapper.
@@ -368,7 +274,6 @@
             m_blobClient = other.m_blobClient;
             m_concurrency = other.m_concurrency;
             m_valid = other.m_valid;
->>>>>>> 629a2db9
         }
 
         /// <summary>
@@ -379,11 +284,18 @@
         /// <param name="concurrency">The maximum number requests could be executed in the same time.</param>
         /// <returns>Return a <see cref="microsoft_azure::storage::blob_client_wrapper"> object.</returns>
         static blob_client_wrapper blob_client_wrapper_init(const std::string &account_name, const std::string &account_key, const unsigned int concurrency);
-<<<<<<< HEAD
+
+        /// <summary>
+        /// Constructs a blob client wrapper from storage account credential.
+        /// </summary>
+        /// <param name="account_name">The storage account name.</param>
+        /// <param name="account_key">The storage account key.</param>
+        /// <param name="concurrency">The maximum number requests could be executed in the same time.</param>
+        /// <param name="use_https">True if https should be used (instead of HTTP).  Note that this may cause a sizable perf loss, due to issues in libcurl.
+        /// <returns>Return a <see cref="microsoft_azure::storage::blob_client_wrapper"> object.</returns>
         static blob_client_wrapper blob_client_wrapper_init(const std::string &account_name, const std::string &account_key, const unsigned int concurrency, bool use_https);
         /* C++ wrappers without exception but error codes instead */
-=======
->>>>>>> 629a2db9
+
         /* container level*/
 
         /// <summary>

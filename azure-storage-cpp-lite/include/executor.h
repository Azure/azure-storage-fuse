--- conflicted
+++ resolved
@@ -89,17 +89,6 @@
                             //to ensure the most helpful error code is returned, if the curl code returns ok
                             //return the http error code
                             error.code = std::to_string(code == CURLE_OK ? result : code);
-<<<<<<< HEAD
-=======
-                            if(code != CURLE_OK)
-                            {
-                                //updating retry limit to shorten it for this error 
-                                //we shorten the amount of retries because if this error comes up it is mainly due
-                                //to one of the parameters(namely the incorrect storage account name) being incorrect
-                                //in which retrying the maximum amount of times will not help solve the issue
-                                retry->set_retry_limit(SHORT_RETRY);
-                            }
->>>>>>> 941d29e9
                             *outcome = storage_outcome<RESPONSE_TYPE>(error);
                             //*outcome = storage_outcome<RESPONSE_TYPE>(context->xml_parser()->parse_storage_error(str));
                             retry->add_result(code == CURLE_OK ? result: HTTP_CODE_SERVICE_UNAVAILABLE);
@@ -184,14 +173,6 @@
                             //to ensure the most helpful error code is returned, if the curl code returns ok
                             //return the http error code
                             error.code = std::to_string(code == CURLE_OK ? result : code);
-                            if(code != CURLE_OK)
-                            {
-                                //updating retry limit to shorten it for this error 
-                                //we shorten the amount of retries because if this error comes up it is mainly due
-                                //to one of the parameters(namely the incorrect storage account name) being incorrect
-                                //in which retrying the maximum amount of times will not help solve the issue
-                                retry->set_retry_limit(SHORT_RETRY);
-                            }
                             *outcome = storage_outcome<void>(error);
                             //*outcome = storage_outcome<void>(context->xml_parser()->parse_storage_error(str));
                             retry->add_result(code == CURLE_OK ? result: HTTP_CODE_SERVICE_UNAVAILABLE);

#pragma once

#include <chrono>
#include <future>
#include <iterator>
#include <sstream>
#include <thread>

#include "storage_EXPORTS.h"

#include "common.h"
#include "storage_outcome.h"
#include "storage_account.h"
#include "http_base.h"
#include "xml_parser_base.h"
#include "retry.h"
#include "utility.h"

<<<<<<< HEAD
=======
#define HTTP_CODE_SERVICE_UNAVAILABLE 503 //Service unavailable

>>>>>>> 61100fc1
namespace microsoft_azure {
    namespace storage {
        const char * const xml_parser_ex_literal = "Attempt at parsing XML response failed.";
        class executor_context {
        public:
            executor_context(std::shared_ptr<xml_parser_base> xml_parser, std::shared_ptr<retry_policy_base> retry)
                : m_xml_parser(xml_parser),
                m_retry_policy(retry) {}

            std::shared_ptr<xml_parser_base> xml_parser() const {
                return m_xml_parser;
            }

            std::shared_ptr<retry_policy_base> retry_policy() const {
                return m_retry_policy;
            }

        private:
            std::shared_ptr<xml_parser_base> m_xml_parser;
            std::shared_ptr<retry_policy_base> m_retry_policy;
        };

        template<typename RESPONSE_TYPE>
        class async_executor {
        public:
            static void submit_request(std::promise<storage_outcome<RESPONSE_TYPE>> &promise, const storage_account &a, const storage_request_base &r, http_base &h, const executor_context &context, retry_context &retry) {
                h.set_error_stream([](http_base::http_code) { return true; }, storage_iostream::create_storage_stream());
                r.build_request(a, h);

                retry_info info = context.retry_policy()->evaluate(retry);
                if (info.should_retry()) {
                    h.submit([&promise, &a, &r, &h, &context, &retry](http_base::http_code result, storage_istream s, CURLcode code) {
                        std::string str(std::istreambuf_iterator<char>(s.istream()), std::istreambuf_iterator<char>());
                        if (code != CURLE_OK || unsuccessful(result)) {
                            promise.set_value(storage_outcome<RESPONSE_TYPE>(context.xml_parser()->parse_storage_error(str)));
                            retry.add_result(code == CURLE_OK ? result : HTTP_CODE_SERVICE_UNAVAILABLE);
                            h.reset_input_stream();
                            h.reset_output_stream();
                            async_executor<RESPONSE_TYPE>::submit_request(promise, a, r, h, context, retry);
                        }
                        else {
                            promise.set_value(storage_outcome<RESPONSE_TYPE>(context.xml_parser()->parse_response<RESPONSE_TYPE>(str)));
                        }
                    }, info.interval());
                }
            }

            static void submit_helper(
                std::shared_ptr<std::promise<storage_outcome<RESPONSE_TYPE>>> promise,
                std::shared_ptr<storage_outcome<RESPONSE_TYPE>> outcome,
                std::shared_ptr<storage_account> account,
                std::shared_ptr<storage_request_base> request,
                std::shared_ptr<http_base> http,
                std::shared_ptr<executor_context> context,
                std::shared_ptr<retry_context> retry)
            {
                http->set_error_stream([](http_base::http_code) { return true; }, storage_iostream::create_storage_stream());
                request->build_request(*account, *http);
                retry_info info = context->retry_policy()->evaluate(*retry);
                if (info.should_retry())
                {
                    http->submit([promise, outcome, account, request, http, context, retry](http_base::http_code result, storage_istream s, CURLcode code)
                    {
                        bool retry_response = false;
                        std::string str(std::istreambuf_iterator<char>(s.istream()), std::istreambuf_iterator<char>());
                        if (code != CURLE_OK || unsuccessful(result))
                        {
<<<<<<< HEAD
                            //if we are unable to parse or did not find the values we needed to parse the error response
                            storage_error error;
                            try
                            {
                                error = context->xml_parser()->parse_storage_error(str);
                            }
                            catch(std::invalid_argument& parser_error_except)
                            {
                                int sizeArray = strlen(xml_parser_ex_literal) + sizeof(" ") + strlen(parser_error_except.what());
                                char * cstr_parser_error = (char *)malloc(sizeArray);
                                strcpy(cstr_parser_error, xml_parser_ex_literal);
                                strcat(cstr_parser_error, " ");
                                strcat(cstr_parser_error, parser_error_except.what());
                                syslog(LOG_ERR, "%s", cstr_parser_error);
                            }
                            catch(...)
                            {
                                syslog(LOG_ERR, "%s",xml_parser_ex_literal);
                            }
                            retry_response = true;
                            error.code = std::to_string(result);
                            *outcome = storage_outcome<RESPONSE_TYPE>(error);
                            //*outcome = storage_outcome<RESPONSE_TYPE>(context->xml_parser()->parse_storage_error(str));
                            retry->add_result(code == CURLE_OK ? result: 503);
=======
                            auto error = context->xml_parser()->parse_storage_error(str);
                            //to ensure the most helpful error code is returned, if the curl code returns ok
                            //return the http error code
                            error.code = std::to_string(code == CURLE_OK ? result : code);
                            *outcome = storage_outcome<RESPONSE_TYPE>(error);
                            //*outcome = storage_outcome<RESPONSE_TYPE>(context->xml_parser()->parse_storage_error(str));
                            retry->add_result(code == CURLE_OK ? result: HTTP_CODE_SERVICE_UNAVAILABLE);
                            http->reset_input_stream();
                            http->reset_output_stream();
                            async_executor<RESPONSE_TYPE>::submit_helper(promise, outcome, account, request, http, context, retry);
>>>>>>> 61100fc1
                        }
                        else
                        {
                            //if we are unable to parse or did not find the values we needed to parse the response
                            //something is corrupt in the response and we need to retry for a better response
                            try
                            {
                                *outcome = storage_outcome<RESPONSE_TYPE>(context->xml_parser()->parse_response<RESPONSE_TYPE>(str));
                            }
                            catch(std::invalid_argument& parser_error_except)
                            {
                                retry_response = true;
                                int sizeArray = strlen(xml_parser_ex_literal) + sizeof(" ") + strlen(parser_error_except.what());
                                char * cstr_parser_error = (char *)malloc(sizeArray);
                                strcpy(cstr_parser_error, xml_parser_ex_literal);
                                strcat(cstr_parser_error, " ");
                                strcat(cstr_parser_error, parser_error_except.what());
                                syslog(LOG_ERR, "%s", cstr_parser_error);
                            }
                            catch(...)
                            {
                                retry_response = true;
                                syslog(LOG_ERR, "%s", xml_parser_ex_literal);
                            }
                            if(!retry_response)
                            {
                                promise->set_value(*outcome);
                            }
                        }
                        //if we receive an error response or a parser error then retry the request for a better response
                        if(retry_response)
                        {
                            http->reset_input_stream();
                            http->reset_output_stream();
                            async_executor<RESPONSE_TYPE>::submit_helper(promise, outcome, account, request, http, context, retry);
                        }
                    }, info.interval());
                }
                else
                {
                    promise->set_value(*outcome);
                }
            }

            static std::future<storage_outcome<RESPONSE_TYPE>> submit(
                std::shared_ptr<storage_account> account,
                std::shared_ptr<storage_request_base> request,
                std::shared_ptr<http_base> http,
                std::shared_ptr<executor_context> context)
            {
                auto retry = std::make_shared<retry_context>();
                auto outcome = std::make_shared<storage_outcome<RESPONSE_TYPE>>();
                auto promise = std::make_shared<std::promise<storage_outcome<RESPONSE_TYPE>>>();
                async_executor<RESPONSE_TYPE>::submit_helper(promise, outcome, account, request, http, context, retry);
                return promise->get_future();
            }
        };

        template<>
        class async_executor<void> {
        public:
            static void submit_request(std::promise<storage_outcome<void>> &promise, const storage_account &a, const storage_request_base &r, http_base &h, const executor_context &context, retry_context &retry) {
                h.set_error_stream(unsuccessful, storage_iostream::create_storage_stream());
                r.build_request(a, h);

                retry_info info = context.retry_policy()->evaluate(retry);
                if (info.should_retry()) {
                    h.submit([&promise, &a, &r, &h, &context, &retry](http_base::http_code result, storage_istream s, CURLcode code) {
                        std::string str(std::istreambuf_iterator<char>(s.istream()), std::istreambuf_iterator<char>());
                        if (code != CURLE_OK || unsuccessful(result)) {
<<<<<<< HEAD
                            try
                            {
                                promise.set_value(storage_outcome<void>(context.xml_parser()->parse_storage_error(str)));
                            }
                            catch(std::invalid_argument & parser_error_except)
                            {
                                int sizeArray = strlen(xml_parser_ex_literal) + sizeof(" ") + strlen(parser_error_except.what());
                                char * cstr_parser_error = (char *)malloc(sizeArray);
                                strcpy(cstr_parser_error, xml_parser_ex_literal);
                                strcat(cstr_parser_error, " ");
                                strcat(cstr_parser_error, parser_error_except.what());
                                syslog(LOG_ERR, "%s", cstr_parser_error);
                            }
                            catch(...)
                            {
                                syslog(LOG_ERR,"%s", xml_parser_ex_literal);
                            }
                            retry.add_result(code == CURLE_OK ? result : 503);
=======
                            promise.set_value(storage_outcome<void>(context.xml_parser()->parse_storage_error(str)));
                            retry.add_result(code == CURLE_OK ? result : HTTP_CODE_SERVICE_UNAVAILABLE);
>>>>>>> 61100fc1
                            h.reset_input_stream();
                            h.reset_output_stream();
                            async_executor<void>::submit_request(promise, a, r, h, context, retry);
                        }
                        else {
                            promise.set_value(storage_outcome<void>());
                        }
                    }, info.interval());
                }
            }

            static void submit_helper(
                std::shared_ptr<std::promise<storage_outcome<void>>> promise,
                std::shared_ptr<storage_outcome<void>> outcome,
                std::shared_ptr<storage_account> account,
                std::shared_ptr<storage_request_base> request,
                std::shared_ptr<http_base> http,
                std::shared_ptr<executor_context> context,
                std::shared_ptr<retry_context> retry)
            {
                http->reset();
                http->set_error_stream(unsuccessful, storage_iostream::create_storage_stream());
                request->build_request(*account, *http);

                retry_info info = context->retry_policy()->evaluate(*retry);
                if (info.should_retry())
                {
                    http->submit([promise, outcome, account, request, http, context, retry](http_base::http_code result, storage_istream s, CURLcode code)
                    {
                        std::string str(std::istreambuf_iterator<char>(s.istream()), std::istreambuf_iterator<char>());
                        if (code != CURLE_OK || unsuccessful(result))
                        {
<<<<<<< HEAD
                            storage_error error;
                            try
                            {
                                error = context->xml_parser()->parse_storage_error(str);
                            }
                            catch(std::invalid_argument & parser_error_except)
                            {
                                int sizeArray = strlen(xml_parser_ex_literal) + sizeof(" ") + strlen(parser_error_except.what());
                                char * cstr_parser_error = (char *)malloc(sizeArray);
                                strcpy(cstr_parser_error, xml_parser_ex_literal);
                                strcat(cstr_parser_error, " ");
                                strcat(cstr_parser_error, parser_error_except.what());
                                syslog(LOG_ERR, "%s", cstr_parser_error);
                            }
                            catch(...)
                            {
                                syslog(LOG_ERR,"%s", xml_parser_ex_literal);
                            }
                            error.code = std::to_string(result);
=======
                            auto error = context->xml_parser()->parse_storage_error(str);
                            //to ensure the most helpful error code is returned, if the curl code returns ok
                            //return the http error code
                            error.code = std::to_string(code == CURLE_OK ? result : code);
>>>>>>> 61100fc1
                            *outcome = storage_outcome<void>(error);
                            //*outcome = storage_outcome<void>(context->xml_parser()->parse_storage_error(str));
                            retry->add_result(code == CURLE_OK ? result: HTTP_CODE_SERVICE_UNAVAILABLE);
                            http->reset_input_stream();
                            http->reset_output_stream();
                            async_executor<void>::submit_helper(promise, outcome, account, request, http, context, retry);
                        }
                        else
                        {
                            *outcome = storage_outcome<void>();
                            promise->set_value(*outcome);
                        }
                    }, info.interval());
                }
                else
                {
                    promise->set_value(*outcome);
                }
            }

            static std::future<storage_outcome<void>> submit(
                std::shared_ptr<storage_account> account,
                std::shared_ptr<storage_request_base> request,
                std::shared_ptr<http_base> http,
                std::shared_ptr<executor_context> context)
            {
                auto retry = std::make_shared<retry_context>();
                auto outcome = std::make_shared<storage_outcome<void>>();
                auto promise = std::make_shared<std::promise<storage_outcome<void>>>();
                async_executor<void>::submit_helper(promise, outcome, account, request, http, context, retry);
                return promise->get_future();
            }
        };
    }
}<|MERGE_RESOLUTION|>--- conflicted
+++ resolved
@@ -16,11 +16,7 @@
 #include "retry.h"
 #include "utility.h"
 
-<<<<<<< HEAD
-=======
 #define HTTP_CODE_SERVICE_UNAVAILABLE 503 //Service unavailable
-
->>>>>>> 61100fc1
 namespace microsoft_azure {
     namespace storage {
         const char * const xml_parser_ex_literal = "Attempt at parsing XML response failed.";
@@ -88,7 +84,6 @@
                         std::string str(std::istreambuf_iterator<char>(s.istream()), std::istreambuf_iterator<char>());
                         if (code != CURLE_OK || unsuccessful(result))
                         {
-<<<<<<< HEAD
                             //if we are unable to parse or did not find the values we needed to parse the error response
                             storage_error error;
                             try
@@ -109,22 +104,11 @@
                                 syslog(LOG_ERR, "%s",xml_parser_ex_literal);
                             }
                             retry_response = true;
-                            error.code = std::to_string(result);
-                            *outcome = storage_outcome<RESPONSE_TYPE>(error);
-                            //*outcome = storage_outcome<RESPONSE_TYPE>(context->xml_parser()->parse_storage_error(str));
-                            retry->add_result(code == CURLE_OK ? result: 503);
-=======
-                            auto error = context->xml_parser()->parse_storage_error(str);
                             //to ensure the most helpful error code is returned, if the curl code returns ok
                             //return the http error code
                             error.code = std::to_string(code == CURLE_OK ? result : code);
                             *outcome = storage_outcome<RESPONSE_TYPE>(error);
-                            //*outcome = storage_outcome<RESPONSE_TYPE>(context->xml_parser()->parse_storage_error(str));
                             retry->add_result(code == CURLE_OK ? result: HTTP_CODE_SERVICE_UNAVAILABLE);
-                            http->reset_input_stream();
-                            http->reset_output_stream();
-                            async_executor<RESPONSE_TYPE>::submit_helper(promise, outcome, account, request, http, context, retry);
->>>>>>> 61100fc1
                         }
                         else
                         {
@@ -195,7 +179,6 @@
                     h.submit([&promise, &a, &r, &h, &context, &retry](http_base::http_code result, storage_istream s, CURLcode code) {
                         std::string str(std::istreambuf_iterator<char>(s.istream()), std::istreambuf_iterator<char>());
                         if (code != CURLE_OK || unsuccessful(result)) {
-<<<<<<< HEAD
                             try
                             {
                                 promise.set_value(storage_outcome<void>(context.xml_parser()->parse_storage_error(str)));
@@ -213,11 +196,7 @@
                             {
                                 syslog(LOG_ERR,"%s", xml_parser_ex_literal);
                             }
-                            retry.add_result(code == CURLE_OK ? result : 503);
-=======
-                            promise.set_value(storage_outcome<void>(context.xml_parser()->parse_storage_error(str)));
                             retry.add_result(code == CURLE_OK ? result : HTTP_CODE_SERVICE_UNAVAILABLE);
->>>>>>> 61100fc1
                             h.reset_input_stream();
                             h.reset_output_stream();
                             async_executor<void>::submit_request(promise, a, r, h, context, retry);
@@ -250,7 +229,6 @@
                         std::string str(std::istreambuf_iterator<char>(s.istream()), std::istreambuf_iterator<char>());
                         if (code != CURLE_OK || unsuccessful(result))
                         {
-<<<<<<< HEAD
                             storage_error error;
                             try
                             {
@@ -269,15 +247,10 @@
                             {
                                 syslog(LOG_ERR,"%s", xml_parser_ex_literal);
                             }
-                            error.code = std::to_string(result);
-=======
-                            auto error = context->xml_parser()->parse_storage_error(str);
                             //to ensure the most helpful error code is returned, if the curl code returns ok
                             //return the http error code
                             error.code = std::to_string(code == CURLE_OK ? result : code);
->>>>>>> 61100fc1
                             *outcome = storage_outcome<void>(error);
-                            //*outcome = storage_outcome<void>(context->xml_parser()->parse_storage_error(str));
                             retry->add_result(code == CURLE_OK ? result: HTTP_CODE_SERVICE_UNAVAILABLE);
                             http->reset_input_stream();
                             http->reset_output_stream();
@@ -310,4 +283,4 @@
             }
         };
     }
-}+}

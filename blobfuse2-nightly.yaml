--- conflicted
+++ resolved
@@ -484,7 +484,6 @@
         inputs:
           version: '1.16.2'
         displayName: "Install Go Version"
-<<<<<<< HEAD
 
       - script: |
           sudo touch /etc/yum.repos.d/centos.repo
@@ -639,95 +638,6 @@
         inputs:
           version: '1.16.2'
         displayName: "Install Go Version"
-=======
-
-      - script: |
-          sudo touch /etc/yum.repos.d/centos.repo
-          sudo sh -c 'echo -e "[centos-extras]\nname=Centos extras - $basearch\nbaseurl=http://mirror.centos.org/centos/7/extras/x86_64\nenabled=1\ngpgcheck=1\ngpgkey=http://centos.org/keys/RPM-GPG-KEY-CentOS-7" > /etc/yum.repos.d/centos.repo'
-        condition: eq(variables['AgentName'], 'blobfuse-rhel7_5')
-        displayName: "Update OS mirrors"
-
-      - template: 'azure-pipeline-templates/distro-tests.yml'
-        parameters:
-          working_dir: $(WORK_DIR)
-          root_dir: $(ROOT_DIR)
-          temp_dir: $(TEMP_DIR)
-          mount_dir: $(MOUNT_DIR)
-          config_path: $(BLOBFUSE2_CFG)
-          container: $(ContainerName)
-          blob_account_name: $(NIGHTLY_STO_BLOB_ACC_NAME)
-          blob_account_key: $(NIGHTLY_STO_BLOB_ACC_KEY)
-          adls_account_name: $(AZTEST_ADLS_ACC_NAME)
-          adls_account_key: $(AZTEST_ADLS_KEY)
-          distro_name: $(AgentName)
-          gopath: $(GOPATH)
-          tags: $(tags) 
-          installStep:
-            script: |
-              sudo sed -i '/^failovermethod=/d' /etc/yum.repos.d/*.repo
-              sudo yum update -y
-              sudo yum groupinstall "Development Tools" -y
-              if [ $(AgentName) == "blobfuse-rhel7_5" ]; then
-                sudo yum install git fuse fuse3-libs fuse3-devel fuse3 rh-python36 -y
-              else
-                sudo yum install git fuse fuse3-libs fuse3-devel fuse3 python36 -y --nobest --allowerasing
-              fi
-            displayName: 'Install fuse'
-          verbose_log: ${{ parameters.verbose_log }}
-
-  # Centos Tests
-  - job: Set_4
-    timeoutInMinutes: 60
-    strategy:
-      matrix:
-        CentOS-7.9:
-          DistroVer: "CentOS-7.9"
-          Description: "CentOS 7.9"
-          AgentName: "blobfuse-centos7"
-          ContainerName: "test-cnt-cent-7"
-        CentOS-8.5:
-          DistroVer: "CentOS-8.5"
-          Description: "CentOS 8.5"
-          AgentName: "blobfuse-centos8"
-          ContainerName: "test-cnt-cent-8"
-
-    pool:
-      name: "blobfuse-centos-pool"
-      demands:
-        - ImageOverride -equals $(AgentName)
-
-    variables:
-      - group: NightlyBlobFuse
-      - name: ROOT_DIR
-        value: "/usr/pipeline/workv2"
-      - name: WORK_DIR
-        value: "/usr/pipeline/workv2/go/src/azure-storage-fuse"
-      - name: skipComponentGovernanceDetection
-        value: true
-      - name: MOUNT_DIR
-        value: "/usr/pipeline/workv2/blob_mnt"
-      - name: TEMP_DIR
-        value: "/usr/pipeline/workv2/temp"
-      - name: BLOBFUSE2_CFG
-        value: "/usr/pipeline/workv2/blobfuse2.yaml"
-      - name: BLOBFUSE2_ADLS_CFG
-        value: "/home/vsts/workv2/blobfuse2.adls.yaml"
-      - name: GOPATH
-        value: "/usr/pipeline/workv2/go"
-
-    steps:
-      # Go tool installer
-      - task: GoTool@0
-        inputs:
-          version: '1.16.2'
-        displayName: "Install Go Version"
-
-      - script: |
-          sudo sed -i 's/mirrorlist/#mirrorlist/g' /etc/yum.repos.d/CentOS-*
-          sudo sed -i 's|baseurl=http://mirror.centos.org|baseurl=http://vault.centos.org|g' /etc/yum.repos.d/CentOS-*
-        condition: eq(variables['AgentName'], 'blobfuse-centos8')
-        displayName: "Update OS mirrors"
->>>>>>> cba92e7f
 
       - template: 'azure-pipeline-templates/distro-tests.yml'
         parameters:
@@ -745,14 +655,73 @@
           gopath: $(GOPATH)
           installStep:
             script: |
-<<<<<<< HEAD
               sudo yum update -y
               sudo yum install gcc gcc-c++ make git fuse fuse3 fuse3-devel python36 -y --nobest --allowerasing 
             displayName: 'Install fuse'
           verbose_log: ${{ parameters.verbose_log }}
 
+  - job: Set_6
+    timeoutInMinutes: 60
+    strategy:
+      matrix:
+        Debian-9.0:
+          DistroVer: "Debian9.0"
+          AgentName: "DEB 9.0"
+          Description: "Debian Linux 9.0 Gen 1"
+          containerName: 'test-cnt-deb-9'
+          fuselib: 'libfuse-dev'
+          tags: 'fuse2'
+    pool:
+      name: 'Blobfuse Pool'
+      demands:
+        - Agent.Name -equals $(AgentName)
+
+    variables:
+      - group: NightlyBlobFuse
+      - name: ROOT_DIR
+        value: "/home/vsts/workv2"
+      - name: WORK_DIR
+        value: "/home/vsts/workv2/go/src/azure-storage-fuse"
+      - name: skipComponentGovernanceDetection
+        value: true
+      - name: MOUNT_DIR
+        value: "/home/vsts/workv2/blob_mnt"
+      - name: TEMP_DIR
+        value: "/home/vsts/workv2/blobfuse2tmp"
+      - name: BLOBFUSE2_CFG
+        value: "/home/vsts/workv2/blobfuse2.yaml"
+      - name: BLOBFUSE2_ADLS_CFG
+        value: "/home/vsts/workv2/blobfuse2.adls.yaml"
+      - name: GOPATH
+        value: "/home/vsts/workv2/go"
+
+    # Distro Tests
+    steps:
+      - template: 'azure-pipeline-templates/distro-tests.yml'
+        parameters:
+          working_dir: $(WORK_DIR)
+          root_dir: $(ROOT_DIR)
+          temp_dir: $(TEMP_DIR)
+          mount_dir: $(MOUNT_DIR)
+          gopath: $(GOPATH)
+          config_path: $(BLOBFUSE2_CFG)
+          container: $(containerName)
+          blob_account_name: $(NIGHTLY_STO_BLOB_ACC_NAME)
+          blob_account_key: $(NIGHTLY_STO_BLOB_ACC_KEY)
+          adls_account_name: $(AZTEST_ADLS_ACC_NAME)
+          adls_account_key: $(AZTEST_ADLS_KEY)
+          distro_name: $(AgentName)
+          tags: $(tags)
+          fuselib: $(fuselib)
+          installStep:
+            script: |
+              sudo apt-get update --fix-missing
+              sudo apt-get install $(fuselib) -y
+            displayName: 'Install libfuse'
+          verbose_log: ${{ parameters.verbose_log }}
+
   # Debian Tests
-  - job: Set_6
+  - job: Set_7
     timeoutInMinutes: 60
     strategy:
       matrix:
@@ -780,30 +749,6 @@
 
     pool:
       name: "blobfuse-debian-pool"
-=======
-              sudo yum update -y --skip-broken
-              if [ $(AgentName) == "blobfuse-centos8" ]; then
-                sudo yum install gcc gcc-c++ make git fuse fuse3 fuse3-devel python36 -y --nobest --allowerasing
-              else
-                sudo yum install gcc gcc-c++ make git fuse3 fuse3-devel python36 -y
-              fi
-            displayName: 'Install fuse'
-          verbose_log: ${{ parameters.verbose_log }}
-
-  # Oracle Tests
-  - job: Set_5
-    timeoutInMinutes: 60
-    strategy:
-      matrix:
-        Oracle-8.1:
-          DistroVer: "Oracle-8.1"
-          Description: "Oracle Linux 8.1"
-          AgentName: "blobfuse-oracle81"
-          ContainerName: "test-cnt-ora-81"
-
-    pool:
-      name: "blobfuse-oracle-pool"
->>>>>>> cba92e7f
       demands:
         - ImageOverride -equals $(AgentName)
 
@@ -846,7 +791,6 @@
           adls_account_name: $(AZTEST_ADLS_ACC_NAME)
           adls_account_key: $(AZTEST_ADLS_KEY)
           distro_name: $(AgentName)
-<<<<<<< HEAD
           tags: $(tags)
           fuselib: $(fuselib)
           gopath: $(GOPATH)
@@ -860,82 +804,10 @@
           verbose_log: ${{ parameters.verbose_log }}
 
   # SUSE Tests
-=======
-          gopath: $(GOPATH)
-          installStep:
-            script: |
-              sudo yum update -y
-              sudo yum install gcc gcc-c++ make git fuse fuse3 fuse3-devel python36 -y --nobest --allowerasing 
-            displayName: 'Install fuse'
-          verbose_log: ${{ parameters.verbose_log }}
-
-  - job: Set_6
+  - job: Set_8
     timeoutInMinutes: 60
     strategy:
       matrix:
-        Debian-9.0:
-          DistroVer: "Debian9.0"
-          AgentName: "DEB 9.0"
-          Description: "Debian Linux 9.0 Gen 1"
-          containerName: 'test-cnt-deb-9'
-          fuselib: 'libfuse-dev'
-          tags: 'fuse2'
-    pool:
-      name: 'Blobfuse Pool'
-      demands:
-        - Agent.Name -equals $(AgentName)
-
-    variables:
-      - group: NightlyBlobFuse
-      - name: ROOT_DIR
-        value: "/home/vsts/workv2"
-      - name: WORK_DIR
-        value: "/home/vsts/workv2/go/src/azure-storage-fuse"
-      - name: skipComponentGovernanceDetection
-        value: true
-      - name: MOUNT_DIR
-        value: "/home/vsts/workv2/blob_mnt"
-      - name: TEMP_DIR
-        value: "/home/vsts/workv2/blobfuse2tmp"
-      - name: BLOBFUSE2_CFG
-        value: "/home/vsts/workv2/blobfuse2.yaml"
-      - name: BLOBFUSE2_ADLS_CFG
-        value: "/home/vsts/workv2/blobfuse2.adls.yaml"
-      - name: GOPATH
-        value: "/home/vsts/workv2/go"
-
-    # Distro Tests
-    steps:
-      - template: 'azure-pipeline-templates/distro-tests.yml'
-        parameters:
-          working_dir: $(WORK_DIR)
-          root_dir: $(ROOT_DIR)
-          temp_dir: $(TEMP_DIR)
-          mount_dir: $(MOUNT_DIR)
-          gopath: $(GOPATH)
-          config_path: $(BLOBFUSE2_CFG)
-          container: $(containerName)
-          blob_account_name: $(NIGHTLY_STO_BLOB_ACC_NAME)
-          blob_account_key: $(NIGHTLY_STO_BLOB_ACC_KEY)
-          adls_account_name: $(AZTEST_ADLS_ACC_NAME)
-          adls_account_key: $(AZTEST_ADLS_KEY)
-          distro_name: $(AgentName)
-          tags: $(tags)
-          fuselib: $(fuselib)
-          installStep:
-            script: |
-              sudo apt-get update --fix-missing
-              sudo apt-get install $(fuselib) -y
-            displayName: 'Install libfuse'
-          verbose_log: ${{ parameters.verbose_log }}
-
-  # Debian Tests
->>>>>>> cba92e7f
-  - job: Set_7
-    timeoutInMinutes: 60
-    strategy:
-      matrix:
-<<<<<<< HEAD
         SUSE-15:
           DistroVer: "SUSE-15"
           Description: "SUSE Enterprise Linux 15"
@@ -944,32 +816,6 @@
 
     pool:
       name: "blobfuse-suse-pool"
-=======
-        # Debian-9.0:
-        #   DistroVer: "Debian9.0"
-        #   Description: "Debian 9"
-        #   AgentName: "blobfuse-debian9"
-        #   ContainerName: "test-cnt-deb-9"
-        #   fuselib: 'fuse libfuse-dev'
-        #   tags: 'fuse2'
-        Debian-10.0:
-          DistroVer: "Debian10.0"
-          Description: "Debian 10"
-          AgentName: "blobfuse-debian10"
-          ContainerName: "test-cnt-deb-10"
-          fuselib: 'fuse libfuse-dev'
-          tags: 'fuse2'
-        Debian-11.0:
-          DistroVer: "Debian11.0"
-          Description: "Debian 11"
-          AgentName: "blobfuse-debian11"
-          ContainerName: "test-cnt-deb-11"
-          fuselib: 'fuse3 libfuse3-dev'
-          tags: 'fuse3'
-
-    pool:
-      name: "blobfuse-debian-pool"
->>>>>>> cba92e7f
       demands:
         - ImageOverride -equals $(AgentName)
 
@@ -1012,7 +858,6 @@
           adls_account_name: $(AZTEST_ADLS_ACC_NAME)
           adls_account_key: $(AZTEST_ADLS_KEY)
           distro_name: $(AgentName)
-<<<<<<< HEAD
           gopath: $(GOPATH)
           installStep:
             script: |
@@ -1023,26 +868,10 @@
           verbose_log: ${{ parameters.verbose_log }}
 
   # Mariner Tests
-=======
-          tags: $(tags)
-          fuselib: $(fuselib)
-          gopath: $(GOPATH)
-          installStep:
-            script: |
-              sudo rm /etc/apt/sources.list.d/azure.list
-              sudo apt-get update --fix-missing -y
-              sudo apt-get install $(fuselib) -y
-              sudo apt-get install build-essential git python3 -y
-            displayName: 'Install fuse'
-          verbose_log: ${{ parameters.verbose_log }}
-
-  # SUSE Tests
->>>>>>> cba92e7f
-  - job: Set_8
+  - job: Set_9
     timeoutInMinutes: 60
     strategy:
       matrix:
-<<<<<<< HEAD
         Mariner:
           DistroVer: "Mariner"
           Description: "CBL-Mariner Linux"
@@ -1053,16 +882,6 @@
 
     pool:
       name: "blobfuse-mariner-pool"
-=======
-        SUSE-15:
-          DistroVer: "SUSE-15"
-          Description: "SUSE Enterprise Linux 15"
-          AgentName: "blobfuse-suse15"
-          ContainerName: "test-cnt-suse-15"
-
-    pool:
-      name: "blobfuse-suse-pool"
->>>>>>> cba92e7f
       demands:
         - ImageOverride -equals $(AgentName)
 
@@ -1091,77 +910,7 @@
         inputs:
           version: '1.16.2'
         displayName: "Install Go Version"
-<<<<<<< HEAD
-
-=======
-
-      - template: 'azure-pipeline-templates/distro-tests.yml'
-        parameters:
-          working_dir: $(WORK_DIR)
-          root_dir: $(ROOT_DIR)
-          temp_dir: $(TEMP_DIR)
-          mount_dir: $(MOUNT_DIR)
-          config_path: $(BLOBFUSE2_CFG)
-          container: $(ContainerName)
-          blob_account_name: $(NIGHTLY_STO_BLOB_ACC_NAME)
-          blob_account_key: $(NIGHTLY_STO_BLOB_ACC_KEY)
-          adls_account_name: $(AZTEST_ADLS_ACC_NAME)
-          adls_account_key: $(AZTEST_ADLS_KEY)
-          distro_name: $(AgentName)
-          gopath: $(GOPATH)
-          installStep:
-            script: |
-              sudo zypper -n install git golang make cmake gcc gcc-c++ glibc-devel fuse3 
-              wget https://rpmfind.net/linux/opensuse/distribution/leap/15.2/repo/oss/x86_64/fuse3-devel-3.6.1-lp152.1.19.x86_64.rpm
-              sudo zypper -n --no-gpg-checks install fuse3-devel-3.6.1-lp152.1.19.x86_64.rpm  
-            displayName: 'Install fuse'
-          verbose_log: ${{ parameters.verbose_log }}
-
-  # Mariner Tests
-  - job: Set_9
-    timeoutInMinutes: 60
-    strategy:
-      matrix:
-        Mariner:
-          DistroVer: "Mariner"
-          Description: "CBL-Mariner Linux"
-          AgentName: "blobfuse-mariner"
-          ContainerName: "test-cnt-mari-1"
-          fuselib: 'libfuse-dev'
-          tags: 'fuse2'
-
-    pool:
-      name: "blobfuse-mariner-pool"
-      demands:
-        - ImageOverride -equals $(AgentName)
-
-    variables:
-      - group: NightlyBlobFuse
-      - name: ROOT_DIR
-        value: "/usr/pipeline/workv2"
-      - name: WORK_DIR
-        value: "/usr/pipeline/workv2/go/src/azure-storage-fuse"
-      - name: skipComponentGovernanceDetection
-        value: true
-      - name: MOUNT_DIR
-        value: "/usr/pipeline/workv2/blob_mnt"
-      - name: TEMP_DIR
-        value: "/usr/pipeline/workv2/temp"
-      - name: BLOBFUSE2_CFG
-        value: "/usr/pipeline/workv2/blobfuse2.yaml"
-      - name: BLOBFUSE2_ADLS_CFG
-        value: "/home/vsts/workv2/blobfuse2.adls.yaml"
-      - name: GOPATH
-        value: "/usr/pipeline/workv2/go"
-
-    steps:
-      # Go tool installer
-      - task: GoTool@0
-        inputs:
-          version: '1.16.2'
-        displayName: "Install Go Version"
-
->>>>>>> cba92e7f
+
       - template: 'azure-pipeline-templates/distro-tests.yml'
         parameters:
           working_dir: $(WORK_DIR)
@@ -1187,11 +936,7 @@
   - ${{ if eq(parameters.msi_test, true) }}:
       # -----------------------------------------------------------
       # Ubuntu-20.04 MSI tests
-<<<<<<< HEAD
-      - job: Set_9
-=======
       - job: Set_10
->>>>>>> cba92e7f
         timeoutInMinutes: 60
         strategy:
           matrix:

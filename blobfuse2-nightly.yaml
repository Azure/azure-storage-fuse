# Blobfuse2 Nightly Build Pipeline

schedules:
  # Cron string < minute hour day-of-month month day-of-week>
  #             * means all, for example '*' in day of month means everyday
  # Run only on main branch
  # 'always' controls whether to run only if there is a change or not
  # Run this pipeline every 15:00 time
  - cron: '0 15 * * *'
    displayName: 'Daily midnight Blobfuse2 build'
    branches:
      include:
        - main

parameters:
  - name: base_test
    # Quick test or an exhaustive test
    displayName: 'Basic test'
    type: boolean
    default: true

  - name: exhaustive_test
    # Quick test or an exhaustive test
    displayName: 'Run E2E tests on all distros'
    type: boolean
    default: true

  - name: proxy_test
  # Proxy tests
    displayName: 'Proxy test'
    type: boolean
    default: true

  - name: msi_test
    # MSI auth based test suites to be run or not
    displayName: 'MSI test'
    type: boolean
    default: true

  - name: quick_stress
    displayName: 'Quick Stress'
    type: boolean
    default: true

  - name: verbose_log
    displayName: 'Verbose Log'
    type: boolean
    default: false

  - name: healthmon
    displayName: 'Run tests for Health monitor'
    type: boolean
    default: true

stages:
  # Clear all the temporary containers that were present in the storage accounts before starting the test.
  # This is done as it is observed that backend GC is not always deleting the containers when there are
  # large number of containers in the storage account.
  - stage: AccountCleanUp
    jobs:
      - job: CleanupContainers
        timeoutInMinutes: 10

        pool:
          name: blobfuse-ubuntu-pool
          demands:
            - ImageOverride -equals blobfuse-ubuntu22

        variables:
          - group: NightlyBlobFuse

        steps:
          - checkout: self
            displayName: 'Checkout code'
          # -------------------------------------------------------
          # Custom script to install Go-lang
          - script:
              ./go_installer.sh $(Agent.TempDirectory)
            displayName: "Install Go"

          # -------------------------------------------------------
          # Run the cleanup script to delete all the containers
          # Run the cleanup for Block Blob account.
          - task: Go@0
            inputs:
              command: 'test'
              arguments: '-timeout 10m -v test/accoutcleanup/accountcleanup_test.go'
            displayName: 'Block Blob cleanup'
            timeoutInMinutes: 120
            continueOnError: true
            env:
              STORAGE_ACCOUNT_NAME: $(BF2_BLK_ACC_NAME)
              STORAGE_ACCOUNT_KEY: $(BF2_BLK_ACC_KEY)

          # Run the cleanup for ADLS account.
          - task: Go@0
            inputs:
              command: 'test'
              arguments: '-timeout 10m -v test/accoutcleanup/accountcleanup_test.go'
            displayName: 'Gen2 cleanup'
            timeoutInMinutes: 120
            continueOnError: true
            env:
              STORAGE_ACCOUNT_NAME: $(BF2_ADLS_ACC_NAME)
              STORAGE_ACCOUNT_KEY: $(BF2_ADLS_ACC_KEY)


  - ${{ if eq(parameters.base_test, true) }}:
    - stage: BuildAndTest
      jobs:
        # Ubuntu Tests for Block account
        - job: Set_1
          timeoutInMinutes: 300

          strategy:
            matrix:
              Ubuntu-20-BlockBlob:
                AgentName: 'blobfuse-ubuntu20'
                distro: 'ubuntu'
                distro_version: 'ubuntu_20'
                poolName: 'blobfuse-ubuntu-pool'
                fuselib: 'libfuse-dev'
                tags: 'fuse2'
              Ubuntu-22-BlockBlob:
                AgentName: 'blobfuse-ubuntu22'
                distro: 'ubuntu'
                distro_version: 'ubuntu_22_x86'
                poolName: 'blobfuse-ubuntu-pool'
                fuselib: 'libfuse3-dev'
                tags: 'fuse3'
              Ubuntu-22-ARM64-BlockBlob:
                AgentName: 'blobfuse-ubn22-arm64'
                distro: 'ubuntu'
                distro_version: 'ubuntu_22_arm64'
                poolName: 'blobfuse-ubn-arm64-pool'
                fuselib: 'libfuse3-dev'
                tags: 'fuse3'

          pool:
            name: $(poolName)
            demands:
              - ImageOverride -equals $(AgentName)

          variables:
            - group: NightlyBlobFuse
            - name: MOUNT_DIR
              value: '$(Pipeline.Workspace)/blob_mnt'
            - name: TEMP_DIR
              value: '$(Pipeline.Workspace)/blobfuse2_tmp'
            - name: BLOBFUSE2_CFG
              value: '$(Pipeline.Workspace)/blobfuse2.yaml'
            - name: BLOBFUSE2_SAS_CFG
              value: '$(Pipeline.Workspace)/blobfuse2_sas_config.yaml'
            - name: BLOBFUSE2_AZCLI_CFG
              value: '$(Pipeline.Workspace)/blobfuse2_azcli_config.yaml'
            - name: BLOBFUSE2_ADLS_CFG
              value: '$(Pipeline.Workspace)/blobfuse2.adls.yaml'
            - name: BLOBFUSE2_GTEST_CFG
              value: '$(Pipeline.Workspace)/connection.yaml'
            - name: BLOBFUSE2_AZURITE_CFG
              value: '$(Pipeline.Workspace)/blobfuse2_azurite_config.yaml'
            - name: BLOBFUSE2_STRESS_DIR
              value: '$(Pipeline.Workspace)/blobfuse2_stress'
            - name: DECODE_PERCENTS
              value: false
            - name: GOPATH
              value: '$(Pipeline.Workspace)/go'
            - name: ROOT_DIR
              value: '$(Agent.TempDirectory)'
            - name: WORK_DIR
              value: '$(Build.SourcesDirectory)'

          steps:
            # -------------------------------------------------------
            # Build the code and create the containers.
            - template: 'azure-pipeline-templates/build.yml'
              parameters:
                skip_azcli: "false"

            # -------------------------------------------------------
            - template: 'azure-pipeline-templates/invalid-command-tests.yml'


            - ${{ if eq(parameters.exhaustive_test, true) }}:
              - template: 'azure-pipeline-templates/verbose-tests.yml'
                parameters:
                  service: 'BlockBlob'
                  account_type: 'block'
                  account_endpoint: 'https://$(BF2_BLK_ACC_NAME).blob.core.windows.net'
                  adls: false
                  account_name: $(BF2_BLK_ACC_NAME)
                  account_key: $(BF2_BLK_ACC_KEY)
                  account_sas: $(BF2_BLK_ACC_SAS)
                  client_id: $(AZTEST_CLIENT)
                  tenant_id: $(AZTEST_TENANT)
                  client_secret: $(AZTEST_SECRET)
                  config: $(BLOBFUSE2_CFG)
                  stress_dir: $(BLOBFUSE2_STRESS_DIR)
                  huge_container: 'million-files'
                  quick_stress: ${{ parameters.quick_stress }}
                  test_key_credential: true
                  test_sas_credential: true
                  test_azcli_credential: false
                  test_azurite: false
                  sas_credential_config: $(BLOBFUSE2_SAS_CFG)
                  azcli_credential_config: $(BLOBFUSE2_AZCLI_CFG)
                  azurite_config: $(BLOBFUSE2_AZURITE_CFG)
                  distro_name: $(AgentName)
                  verbose_log: ${{ parameters.verbose_log }}

            - template: azure-pipeline-templates/cleanup.yml
              parameters:
                unmount: true
                delete_containers: true

        # Ubuntu Tests for ADLS account
        - job: Set_2
          timeoutInMinutes: 300

          strategy:
            matrix:
              Ubuntu-20-ADLS:
                AgentName: 'blobfuse-ubuntu20'
                distro: 'ubuntu'
                distro_version: 'ubuntu_20'
                poolName: 'blobfuse-ubuntu-pool'
                fuselib: 'libfuse-dev'
                tags: 'fuse2'
              Ubuntu-22-ADLS:
                AgentName: 'blobfuse-ubuntu22'
                distro: 'ubuntu'
                distro_version: 'ubuntu_22_x86'
                poolName: 'blobfuse-ubuntu-pool'
                fuselib: 'libfuse3-dev'
                tags: 'fuse3'
              Ubuntu-22-ARM64-ADLS:
                AgentName: 'blobfuse-ubn22-arm64'
                distro: 'ubuntu'
                distro_version: 'ubuntu_22_arm64'
                poolName: 'blobfuse-ubn-arm64-pool'
                fuselib: 'libfuse3-dev'
                tags: 'fuse3'

          pool:
            name: $(poolName)
            demands:
              - ImageOverride -equals $(AgentName)

          variables:
            - group: NightlyBlobFuse
            - name: MOUNT_DIR
              value: '$(Pipeline.Workspace)/blob_mnt'
            - name: TEMP_DIR
              value: '$(Pipeline.Workspace)/blobfuse2_tmp'
            - name: BLOBFUSE2_CFG
              value: '$(Pipeline.Workspace)/blobfuse2.yaml'
            - name: BLOBFUSE2_SAS_CFG
              value: '$(Pipeline.Workspace)/blobfuse2_sas_config.yaml'
            - name: BLOBFUSE2_AZCLI_CFG
              value: '$(Pipeline.Workspace)/blobfuse2_azcli_config.yaml'
            - name: BLOBFUSE2_ADLS_CFG
              value: '$(Pipeline.Workspace)/blobfuse2.adls.yaml'
            - name: BLOBFUSE2_GTEST_CFG
              value: '$(Pipeline.Workspace)/connection.yaml'
            - name: BLOBFUSE2_AZURITE_CFG
              value: '$(Pipeline.Workspace)/blobfuse2_azurite_config.yaml'
            - name: BLOBFUSE2_STRESS_DIR
              value: '$(Pipeline.Workspace)/blobfuse2_stress'
            - name: DECODE_PERCENTS
              value: false
            - name: GOPATH
              value: '$(Pipeline.Workspace)/go'
            - name: ROOT_DIR
              value: '$(Agent.TempDirectory)'
            - name: WORK_DIR
              value: '$(Build.SourcesDirectory)'

          steps:
            # -------------------------------------------------------
            # Pull and build the code, Create the Containers in storage account
            - template: 'azure-pipeline-templates/build.yml'
              parameters:
                skip_ut: true # Skip UT because Block Blob set runs it
                skip_azcli: "false"

            # -------------------------------------------------------
            - ${{ if eq(parameters.exhaustive_test, true) }}:
              - template: 'azure-pipeline-templates/verbose-tests.yml'
                parameters:
                  service: 'ADLS'
                  account_type: 'adls'
                  account_endpoint: 'https://$(BF2_ADLS_ACC_NAME).dfs.core.windows.net'
                  adls: true
                  account_name: $(BF2_ADLS_ACC_NAME)
                  account_key: $(BF2_ADLS_ACC_KEY)
                  account_sas: $(BF2_ADLS_ACC_SAS)
                  client_id: $(AZTEST_CLIENT)
                  tenant_id: $(AZTEST_TENANT)
                  client_secret: $(AZTEST_SECRET)
                  config: $(BLOBFUSE2_ADLS_CFG)
                  stress_dir: $(BLOBFUSE2_STRESS_DIR)
                  huge_container: 'million-files'
                  quick_stress: ${{ parameters.quick_stress }}
                  test_key_credential: true
                  test_sas_credential: true
                  test_azcli_credential: false
                  test_azurite: false
                  sas_credential_config: $(BLOBFUSE2_SAS_CFG)
                  azcli_credential_config: $(BLOBFUSE2_AZCLI_CFG)
                  azurite_config: $(BLOBFUSE2_AZURITE_CFG)
                  distro_name: $(AgentName)
                  verbose_log: ${{ parameters.verbose_log }}

            - template: azure-pipeline-templates/cleanup.yml
              parameters:
                unmount: true
                delete_containers: true


        - ${{ if eq(parameters.proxy_test, true) }}:
            # -----------------------------------------------------------
            # Ubuntu-20.04 Proxy tests
          - job: Set_3
            timeoutInMinutes: 300
            strategy:
              matrix:
                Ubuntu-20-Proxy:
                  AgentName: 'blobfuse-ubuntu20'
                  distro: 'ubuntu'
                  distro_version: 'ubuntu_20'

            pool:
              name: "blobfuse-ubuntu-pool"
              demands:
                - ImageOverride -equals $(AgentName)

            variables:
              - group: NightlyBlobFuse
              - name: MOUNT_DIR
                value: '$(Pipeline.Workspace)/blob_mnt'
              - name: TEMP_DIR
                value: '$(Pipeline.Workspace)/blobfuse2_tmp'
              - name: BLOBFUSE2_CFG
                value: '$(Pipeline.Workspace)/blobfuse2_proxy.yaml'
              - name: BLOBFUSE2_ADLS_CFG
                value: '$(Pipeline.Workspace)/blobfuse2_proxy.adls.yaml'
              - name: DECODE_PERCENTS
                value: false
              - name: GOPATH
                value: '$(Pipeline.Workspace)/go'
              - name: ROOT_DIR
                value: '$(Agent.TempDirectory)'
              - name: WORK_DIR
                value: '$(Build.SourcesDirectory)'

            steps:
              # -------------------------------------------------------
              # Pull, build and unit test the code, create the containers.
              - template: 'azure-pipeline-templates/build.yml'
                parameters:
                  proxy_address: "127.0.0.1:8080"
                  skip_ut: true

              # -------------------------------------------------------
              - script: |
                  cd $(WORK_DIR)
                  $(WORK_DIR)/blobfuse2 gen-test-config --config-file=azure_key_proxy.yaml --container-name=$(containerName) --temp-path=$(TEMP_DIR) --output-file=$(BLOBFUSE2_CFG)
                displayName: 'Create Config File'
                env:
                  STO_ACC_NAME: $(BF2_BLK_ACC_NAME)
                  STO_ACC_KEY: $(BF2_BLK_ACC_KEY)
                  STO_ACC_TYPE: 'block'
                  STO_ACC_ENDPOINT: 'https://$(BF2_BLK_ACC_NAME).blob.core.windows.net'
                  VERBOSE_LOG: ${{ parameters.verbose_log }}
                continueOnError: false

              - script:
                  cat $(BLOBFUSE2_CFG)
                displayName: "Print config file"

              # --------------------------------------------------
              # End to End tests
              - template: 'azure-pipeline-templates/e2e-tests.yml'
                parameters:
                  idstring: 'BlockBlob with Proxy and Key Credentials'
                  distro_name: $(AgentName)
                  adls: false
                  artifact_name: 'blockblob_proxy_key.txt'
                  verbose_log: ${{ parameters.verbose_log }}
                  mountStep:
                    script: |
                      $(WORK_DIR)/blobfuse2 mount $(MOUNT_DIR) --config-file=$(BLOBFUSE2_CFG) --default-working-dir=$(WORK_DIR)
                    displayName: 'E2E TEST: Mount'
                    timeoutInMinutes: 3
                    continueOnError: false

              # --------------------------------------------------
              - script: |
                  cd $(WORK_DIR)
                  $(WORK_DIR)/blobfuse2 gen-test-config --config-file=azure_key_proxy.yaml --container-name=$(containerName) --temp-path=$(TEMP_DIR) --output-file=$(BLOBFUSE2_ADLS_CFG)
                displayName: 'Create ADLS Config File'
                env:
                  STO_ACC_NAME: $(BF2_ADLS_ACC_NAME)
                  STO_ACC_KEY: $(BF2_ADLS_ACC_KEY)
                  STO_ACC_TYPE: 'adls'
                  STO_ACC_ENDPOINT: 'https://$(BF2_ADLS_ACC_NAME).dfs.core.windows.net'
                  VERBOSE_LOG: ${{ parameters.verbose_log }}
                continueOnError: false

              - script:
                  cat $(BLOBFUSE2_ADLS_CFG)
                displayName: "Print ADLS config file"

              - template: 'azure-pipeline-templates/e2e-tests.yml'
                parameters:
                  idstring: 'ADLS with Proxy and Key Credentials'
                  distro_name: $(AgentName)
                  adls: true
                  artifact_name: 'adls_proxy_key.txt'
                  verbose_log: ${{ parameters.verbose_log }}
                  mountStep:
                    script: |
                      $(WORK_DIR)/blobfuse2 mount $(MOUNT_DIR) --config-file=$(BLOBFUSE2_ADLS_CFG) --default-working-dir=$(WORK_DIR)
                    displayName: 'FeatureTest ADLS: Mount'
                    timeoutInMinutes: 3
                    continueOnError: false
              # ------------------------------------------------------------
              # Auth Tests

              # Block SAS test
              - script: |
                  cd $(WORK_DIR)
                  $(WORK_DIR)/blobfuse2 gen-test-config --config-file=azure_sas_proxy.yaml --container-name=$(containerName) --temp-path=$(TEMP_DIR) --output-file=$(BLOBFUSE2_CFG)
                displayName: "Create SAS Config File"
                env:
                  STO_ACC_NAME: $(BF2_BLK_ACC_NAME)
                  STO_ACC_SAS: $(BF2_BLK_ACC_SAS)
                  STO_ACC_ENDPOINT: 'https://$(BF2_BLK_ACC_NAME).blob.core.windows.net'
                  VERBOSE_LOG: ${{ parameters.verbose_log }}
                continueOnError: false

              - script:
                  cat $(BLOBFUSE2_CFG)
                displayName: "Print SAS config file"

              - template: 'azure-pipeline-templates/verify-auth.yml'
                parameters:
                  idstring: 'Block SAS'
                  distro_name: $(AgentName)
                  mountStep:
                    script: |
                      $(WORK_DIR)/blobfuse2 mount $(MOUNT_DIR) --config-file=$(BLOBFUSE2_CFG) --default-working-dir=$(WORK_DIR)
                    displayName: 'AuthVerify-SAS: Mount'
                    continueOnError: false

              # ------------------------------------------------------------
              - template: 'azure-pipeline-templates/cleanup.yml'
                parameters:
                  unmount: true
                  delete_containers: true
              - script: |
                  kill -9 $(pgrep mitmdump)
                displayName: 'Kill Proxy'
        - ${{ if eq(parameters.msi_test, true) }}:
          # -----------------------------------------------------------
          # Ubuntu-20.04 MSI tests
          - job: Set_4
            timeoutInMinutes: 60
            strategy:
              matrix:
                Ubuntu-20-MSI:
                  DistroVer: "Ubn20_MSI"
                  distro: 'ubuntu'
                  distro_version: 'ubuntu_20'
                  AgentName: "blobfuse-ubuntu20"
                  Description: "Ubuntu 20 MSI Test"

            pool:
              name: "blobfuse-ubuntu-pool"
              demands:
                - ImageOverride -equals $(AgentName)

            variables:
              - group: NightlyBlobFuse
              - name: MOUNT_DIR
                value: '$(Pipeline.Workspace)/blob_mnt'
              - name: TEMP_DIR
                value: '$(Pipeline.Workspace)/blobfuse2_tmp'
              - name: BLOBFUSE2_CFG
                value: '$(Pipeline.Workspace)/blobfuse2.msi.yaml'
              - name: BLOBFUSE2_ADLS_CFG
                value: '$(Pipeline.Workspace)/blobfuse2.msi.adls.yaml'
              - name: GOPATH
                value: '$(Pipeline.Workspace)/go'
              - name: ROOT_DIR
                value: '$(Agent.TempDirectory)'
              - name: WORK_DIR
                value: '$(Build.SourcesDirectory)'
              - name: skipComponentGovernanceDetection
                value: true

            steps:
<<<<<<< HEAD
              # Print the agent info
              - script: |
                  echo $(Description)
                  hostnamectl
                displayName: 'Print Agent Info'
=======
              - template: 'azure-pipeline-templates/distro-tests.yml'
                parameters:
                  working_dir: $(WORK_DIR)
                  root_dir: $(ROOT_DIR)
                  temp_dir: $(TEMP_DIR)
                  mount_dir: $(MOUNT_DIR)
                  config_path: $(BLOBFUSE2_CFG)
                  container: $(ContainerName)
                  blob_account_name: $(NIGHTLY_STO_BLOB_ACC_NAME)
                  blob_account_key: $(NIGHTLY_STO_BLOB_ACC_KEY)
                  adls_account_name: $(AZTEST_ADLS_ACC_NAME)
                  adls_account_key: $(AZTEST_ADLS_KEY)
                  distro_name: $(AgentName)
                  gopath: $(GOPATH)
                  tags: $(tags) 
                  installStep:
                    script: |
                      if [ $(AgentName) == "blobfuse-rhel9" ]; then
                        sudo yum update -y
                        sudo yum groupinstall "Development Tools" -y
                        sudo yum install git fuse fuse3-libs fuse3-devel fuse3 python3 -y --nobest --allowerasing
                      else
                        sudo yum clean all
                        sudo yum -y --disablerepo='*' --enablerepo='*microsoft*' install rhui-azure-rhel8-eus
                        sudo dnf clean all
                        sudo dnf repolist
                        sudo dnf update -y
                        #
                        # Normal update is not able fetch the repos hence doing the above config.
                        #
                        sudo yum update -y
                        sudo yum groupinstall "Development Tools" -y
                        sudo yum install git fuse fuse3-libs fuse3-devel fuse3 python36 -y --nobest --allowerasing
                      fi
                    displayName: 'Install fuse'
                  verbose_log: ${{ parameters.verbose_log }}

          # Centos Tests
          - job: Set_5
            timeoutInMinutes: 60
            strategy:
              matrix:
                CentOS-7.9:
                  DistroVer: "CentOS-7.9"
                  Description: "CentOS 7.9"
                  AgentName: "blobfuse-centos7"
                  ContainerName: "test-cnt-cent-7"
                CentOS-8.5:
                  DistroVer: "CentOS-8.5"
                  Description: "CentOS 8.5"
                  AgentName: "blobfuse-centos8"
                  ContainerName: "test-cnt-cent-8"

            pool:
              name: "blobfuse-centos-pool"
              demands:
                - ImageOverride -equals $(AgentName)
>>>>>>> 9fd527bf

              # Build the code
              - template: 'azure-pipeline-templates/build.yml'
                parameters:
                  skip_msi: "false"
                  skip_azcli: "false"

              # BlockBlob MSI Test
              - script: |
                  cd $(WORK_DIR)
                  $(WORK_DIR)/blobfuse2 gen-test-config --config-file=azure_msi.yaml --container-name=$(containerName) --temp-path=$(TEMP_DIR) --output-file=$(BLOBFUSE2_CFG)
                displayName: "Create MSI Config File"
                env:
                  STO_ACC_NAME: $(BF2_BLK_ACC_NAME)
                  STO_MSI_APP_ID: $(BF2_MSI_CLIENT_ID)
                  STO_ACC_TYPE: 'block'
                  STO_ACC_ENDPOINT: 'https://$(BF2_BLK_ACC_NAME).blob.core.windows.net'
                  VERBOSE_LOG: ${{ parameters.verbose_log }}
                continueOnError: false

              - script:
                  cat $(BLOBFUSE2_CFG)
                displayName: "Print config file"

              # Mount the container and run basic tests
              - template: 'azure-pipeline-templates/verify-auth.yml'
                parameters:
                  idstring: 'BlockBlob MSI'
                  distro_name: $(AgentName)
                  mountStep:
                    script: |
                      $(WORK_DIR)/blobfuse2 mount $(MOUNT_DIR) --config-file=$(BLOBFUSE2_CFG)
                    displayName: 'AuthVerify MSI: Mount Container'
                    continueOnError: false

              # ADLS MSI Test
              - script: |
                  cd $(WORK_DIR)
                  $(WORK_DIR)/blobfuse2 gen-test-config --config-file=azure_msi.yaml --container-name=$(containerName) --temp-path=$(TEMP_DIR) --output-file=$(BLOBFUSE2_CFG)
                displayName: "Create MSI Config File"
                env:
                  STO_ACC_NAME: $(BF2_ADLS_ACC_NAME)
                  STO_MSI_APP_ID: $(BF2_MSI_CLIENT_ID)
                  STO_ACC_TYPE: 'adls'
                  STO_ACC_ENDPOINT: 'https://$(BF2_ADLS_ACC_NAME).dfs.core.windows.net'
                  VERBOSE_LOG: ${{ parameters.verbose_log }}
                continueOnError: false

              - script:
                  cat $(BLOBFUSE2_CFG)
                displayName: "Print config file"

              # Mount the cntainer and run basic tests
              - template: 'azure-pipeline-templates/verify-auth.yml'
                parameters:
                  idstring: 'ADLS MSI'
                  distro_name: $(AgentName)
                  mountStep:
                    script: |
                      $(WORK_DIR)/blobfuse2 mount $(MOUNT_DIR) --config-file=$(BLOBFUSE2_CFG)
                    displayName: 'AuthVerify MSI: Mount Container'
                    continueOnError: false

              # Cleanup
              - template: 'azure-pipeline-templates/cleanup.yml'
                parameters:
                  unmount: true
                  delete_containers: true


        - ${{ if eq(parameters.exhaustive_test, true) }}:
          # Run E2E tests on different distros
          - job: Set_5
            continueOnError: true
            timeoutInMinutes: 60
            strategy:
              matrix:
                RHEL-8.6:
                  distro_version: 'RHEL-8.6'
                  distro: rhel
                  poolName: 'blobfuse-rhel-pool'
                  containerName: "test-cnt-rhel-86"
                  Description: 'Red Hat Enterprise Linux 8.6'
                  AgentName: 'blobfuse-rhel8_6'
                  tags: 'fuse3'
                RHEL-9.0:
                  distro_version: 'RHEL-9.0'
                  distro: rhel
                  poolName: 'blobfuse-rhel-pool'
                  containerName: "test-cnt-rhel-9"
                  Description: 'Red Hat Enterprise Linux 9.0'
                  AgentName: 'blobfuse-rhel9'
                  tags: 'fuse3'
                CentOS-7.9:
                  distro_version: "CentOS-7.9"
                  distro: centos
                  poolName: 'blobfuse-centos-pool'
                  containerName: "test-cnt-cent-7"
                  Description: "CentOS 7.9"
                  AgentName: "blobfuse-centos7"
                CentOS-8.5:
                  distro_version: "CentOS-8.5"
                  distro: centos
                  poolName: 'blobfuse-centos-pool'
                  containerName: "test-cnt-cent-8"
                  Description: "CentOS 8.5"
                  AgentName: "blobfuse-centos8"
                Oracle-8.1:
                  distro_version: "Oracle-8.1"
                  distro: oracle
                  poolName: 'blobfuse-oracle-pool'
                  containerName: "test-cnt-ora-81"
                  Description: "Oracle Linux 8.1"
                  AgentName: "blobfuse-oracle81"
                Rocky-8.0:
                  distro_version: "Rocky-8.0"
                  distro: rocky
                  poolName: 'blobfuse2-rocky-pool'
                  containerName: "test-cnt-rocky-8"
                  Description: "Rocky Linux 8.0"
                  AgentName: "blobfuse-rocky8"
                  tags: 'fuse3'
                Rocky-9.0:
                  distro_version: "Rocky-9.0"
                  distro: rocky
                  poolName: 'blobfuse2-rocky-pool'
                  containerName: "test-cnt-rocky-9"
                  Description: "Rocky Linux 9.0"
                  AgentName: "blobfuse-rocky9"
                  tags: 'fuse3'
                SUSE-15:
                  distro_version: "SUSE-15"
                  distro: suse
                  poolName: 'blobfuse-suse-pool'
                  containerName: "test-cnt-suse-15"
                  Description: "SUSE Enterprise Linux 15"
                  AgentName: "blobfuse-suse15"
                Mariner2:
                  distro_version: "Mariner2"
                  distro: mariner
                  poolName: 'blobfuse-mariner-pool'
                  containerName: "test-cnt-mari-2"
                  Description: "CBL-Mariner2 Linux"
                  AgentName: "blobfuse-mariner2"
                  fuselib: 'libfuse3-dev'
                  tags: 'fuse3'
            pool:
              name: $(poolName)
              demands:
                - ImageOverride -equals $(AgentName)

            variables:
              - group: NightlyBlobFuse
              - name: MOUNT_DIR
                value: '$(Pipeline.Workspace)/blob_mnt'
              - name: TEMP_DIR
                value: '$(Pipeline.Workspace)/blobfuse2_tmp'
              - name: BLOBFUSE2_CFG
                value: '$(Pipeline.Workspace)/blobfuse2.yaml'
              - name: BLOBFUSE2_ADLS_CFG
                value: '$(Pipeline.Workspace)/blobfuse2.adls.yaml'
              - name: GOPATH
                value: '$(Pipeline.Workspace)/go'
              - name: ROOT_DIR
                value: '$(Agent.TempDirectory)'
              - name: WORK_DIR
                value: '$(Build.SourcesDirectory)'
              - name: skipComponentGovernanceDetection
                value: true

            steps:
              # Build the code
              - template: 'azure-pipeline-templates/build.yml'

              # Block Blob Test
              - template: 'azure-pipeline-templates/e2e-tests-spcl.yml'
                parameters:
                  conf_template: azure_key.yaml
                  config_file: $(BLOBFUSE2_CFG)
                  idstring: block_blob_key
                  adls: false
                  account_name: $(BF2_BLK_ACC_NAME)
                  account_key: $(BF2_BLK_ACC_KEY)
                  account_type: block
                  distro_name: $(distro_version)
                  quick_test: true
                  verbose_log: ${{ parameters.verbose_log }}
                  clone: false

              # ADLS Test
              - template: 'azure-pipeline-templates/e2e-tests-spcl.yml'
                parameters:
                  conf_template: azure_key.yaml
                  config_file: $(BLOBFUSE2_CFG)
                  idstring: adls_key
                  adls: true
                  account_name: $(BF2_ADLS_ACC_NAME)
                  account_key: $(BF2_ADLS_ACC_KEY)
                  account_type: adls
                  distro_name: $(distro_version)
                  quick_test: true
                  verbose_log: ${{ parameters.verbose_log }}
                  clone: false

              # Cleanup
              - template: 'azure-pipeline-templates/cleanup.yml'
                parameters:
                  unmount: true
                  delete_containers: true


  - stage: DataIntegrity
    jobs:
      # Ubuntu Tests
      - job: Set_1
        timeoutInMinutes: 300
        strategy:
          matrix:
            Ubuntu-22:
              AgentName: 'blobfuse-ubuntu22'
              distro: 'ubuntu'
              distro_version: 'ubuntu_22_x86'
              fuselib: 'libfuse3-dev'
              tags: 'fuse3'
            Ubuntu-20:
              AgentName: 'blobfuse-ubuntu20'
              distro: 'ubuntu'
              distro_version: 'ubuntu_20_x86'
              fuselib: 'libfuse-dev'
              tags: 'fuse2'

        pool:
          name: "blobfuse-ubuntu-pool"
          demands:
            - ImageOverride -equals $(AgentName)

        variables:
          - group: NightlyBlobFuse
          - name: MOUNT_DIR
            value: '$(Pipeline.Workspace)/blob_mnt'
          - name: TEMP_DIR
            value: '$(Pipeline.Workspace)/blobfuse2_tmp'
          - name: BLOBFUSE2_CFG
            value: '$(Pipeline.Workspace)/blobfuse2.yaml'
          - name: BLOBFUSE2_ADLS_CFG
            value: '$(Pipeline.Workspace)/blobfuse2.adls.yaml'
          - name: skipComponentGovernanceDetection
            value: true
          - name: GOPATH
            value: '$(Pipeline.Workspace)/go'
          - name: ROOT_DIR
            value: '$(Agent.TempDirectory)'
          - name: WORK_DIR
            value: '$(Build.SourcesDirectory)'

        steps:
          # -------------------------------------------------------
          # Pull and build the code and create the containers
          - template: 'azure-pipeline-templates/build.yml'
            parameters:
              skip_ut: true
          # Check data consistency for block accounts
          - template: 'azure-pipeline-templates/data-integrity.yml'
            parameters:
              config_file: $(BLOBFUSE2_CFG)
              idstring: BLOCK
              account_name: $(BF2_BLK_ACC_NAME)
              account_key: $(BF2_BLK_ACC_KEY)
              account_type: block
              verbose_log: ${{ parameters.verbose_log }}

          # Check data consistency for adls accounts
          - template: 'azure-pipeline-templates/data-integrity.yml'
            parameters:
              config_file: $(BLOBFUSE2_CFG)
              idstring: ADLS
              account_name: $(BF2_ADLS_ACC_NAME)
              account_key: $(BF2_ADLS_ACC_KEY)
              account_type: adls
              verbose_log: ${{ parameters.verbose_log }}

          - template: 'azure-pipeline-templates/cleanup.yml'
            parameters:
              unmount: true
              delete_containers: true

  - stage: XloadValidation
    jobs:
      # Ubuntu Tests
      - job: Set_1
        timeoutInMinutes: 300
        strategy:
          matrix:
            Ubuntu-20:
              AgentName: 'blobfuse-ubuntu20'
              distro: 'ubuntu'
              distro_version: 'ubuntu_20_x86'
              fuselib: 'libfuse-dev'
              tags: 'fuse2'
            Ubuntu-22:
              AgentName: 'blobfuse-ubuntu22'
              distro: 'ubuntu'
              distro_version: 'ubuntu_22_x86'
              fuselib: 'libfuse3-dev'
              tags: 'fuse3'

        pool:
          name: "blobfuse-ubuntu-pool"
          demands:
            - ImageOverride -equals $(AgentName)

        variables:
          - group: NightlyBlobFuse
          - name: MOUNT_DIR
            value: '$(Pipeline.Workspace)/blob_mnt'
          - name: TEMP_DIR
            value: '$(Pipeline.Workspace)/blobfuse2_tmp'
          - name: BLOBFUSE2_CFG
            value: '$(Pipeline.Workspace)/blobfuse2.yaml'
          - name: BLOBFUSE2_ADLS_CFG
            value: '$(Pipeline.Workspace)/blobfuse2.adls.yaml'
          - name: skipComponentGovernanceDetection
            value: true
          - name: GOPATH
            value: '$(Pipeline.Workspace)/go'
          - name: ROOT_DIR
            value: '$(Agent.TempDirectory)'
          - name: WORK_DIR
            value: '$(Build.SourcesDirectory)'

        steps:
          # -------------------------------------------------------
          # Pull and build the code
          - template: 'azure-pipeline-templates/build.yml'
            parameters:
              skip_ut: true

          - template: 'azure-pipeline-templates/e2e-tests-xload.yml'
            parameters:
              conf_template: azure_key.yaml
              config_file: $(BLOBFUSE2_CFG)
              idstring: Block_Blob
              adls: false
              account_name: $(BF2_BLK_ACC_NAME)
              account_key: $(BF2_BLK_ACC_KEY)
              account_type: block
              quick_test: false
              verbose_log: ${{ parameters.verbose_log }}

          - template: 'azure-pipeline-templates/cleanup.yml'
            parameters:
              unmount: true
              delete_containers: true

# Run bfusemon tests optionally when user invokes.
  - ${{ if eq(parameters.healthmon, true) }}:
    - stage: Healthmon
      jobs:
        # Ubuntu Tests
        - job: Set_1
          timeoutInMinutes: 300
          strategy:
            matrix:
              Ubuntu-22:
                AgentName: 'blobfuse-ubuntu22'
                distro: 'ubuntu'
                distro_version: 'ubuntu_22_x86'
                fuselib: 'libfuse3-dev'
                tags: 'fuse3'

          pool:
            name: "blobfuse-ubuntu-pool"
            demands:
              - ImageOverride -equals $(AgentName)

          variables:
            - group: NightlyBlobFuse
            - name: MOUNT_DIR
              value: '$(Pipeline.Workspace)/blob_mnt'
            - name: TEMP_DIR
              value: '$(Pipeline.Workspace)/blobfuse2_tmp'
            - name: BLOBFUSE2_CFG
              value: '$(Pipeline.Workspace)/blobfuse2.yaml'
            - name: BLOBFUSE2_ADLS_CFG
              value: '$(Pipeline.Workspace)/blobfuse2.adls.yaml'
            - name: skipComponentGovernanceDetection
              value: true
            - name: GOPATH
              value: '$(Pipeline.Workspace)/go'
            - name: ROOT_DIR
              value: '$(Agent.TempDirectory)'
            - name: WORK_DIR
              value: '$(Build.SourcesDirectory)'

          steps:
            # -------------------------------------------------------
            # Pull and build the code and create the containers
            - template: 'azure-pipeline-templates/build.yml'
              parameters:
                skip_ut: true
                skip_bfusemon: false

            # checks for bfusemon
            - template: 'azure-pipeline-templates/bfusemon.yml'

            - template: azure-pipeline-templates/cleanup.yml
              parameters:
                unmount: true
                delete_containers: true<|MERGE_RESOLUTION|>--- conflicted
+++ resolved
@@ -461,6 +461,7 @@
               - script: |
                   kill -9 $(pgrep mitmdump)
                 displayName: 'Kill Proxy'
+
         - ${{ if eq(parameters.msi_test, true) }}:
           # -----------------------------------------------------------
           # Ubuntu-20.04 MSI tests
@@ -500,71 +501,11 @@
                 value: true
 
             steps:
-<<<<<<< HEAD
               # Print the agent info
               - script: |
                   echo $(Description)
                   hostnamectl
                 displayName: 'Print Agent Info'
-=======
-              - template: 'azure-pipeline-templates/distro-tests.yml'
-                parameters:
-                  working_dir: $(WORK_DIR)
-                  root_dir: $(ROOT_DIR)
-                  temp_dir: $(TEMP_DIR)
-                  mount_dir: $(MOUNT_DIR)
-                  config_path: $(BLOBFUSE2_CFG)
-                  container: $(ContainerName)
-                  blob_account_name: $(NIGHTLY_STO_BLOB_ACC_NAME)
-                  blob_account_key: $(NIGHTLY_STO_BLOB_ACC_KEY)
-                  adls_account_name: $(AZTEST_ADLS_ACC_NAME)
-                  adls_account_key: $(AZTEST_ADLS_KEY)
-                  distro_name: $(AgentName)
-                  gopath: $(GOPATH)
-                  tags: $(tags) 
-                  installStep:
-                    script: |
-                      if [ $(AgentName) == "blobfuse-rhel9" ]; then
-                        sudo yum update -y
-                        sudo yum groupinstall "Development Tools" -y
-                        sudo yum install git fuse fuse3-libs fuse3-devel fuse3 python3 -y --nobest --allowerasing
-                      else
-                        sudo yum clean all
-                        sudo yum -y --disablerepo='*' --enablerepo='*microsoft*' install rhui-azure-rhel8-eus
-                        sudo dnf clean all
-                        sudo dnf repolist
-                        sudo dnf update -y
-                        #
-                        # Normal update is not able fetch the repos hence doing the above config.
-                        #
-                        sudo yum update -y
-                        sudo yum groupinstall "Development Tools" -y
-                        sudo yum install git fuse fuse3-libs fuse3-devel fuse3 python36 -y --nobest --allowerasing
-                      fi
-                    displayName: 'Install fuse'
-                  verbose_log: ${{ parameters.verbose_log }}
-
-          # Centos Tests
-          - job: Set_5
-            timeoutInMinutes: 60
-            strategy:
-              matrix:
-                CentOS-7.9:
-                  DistroVer: "CentOS-7.9"
-                  Description: "CentOS 7.9"
-                  AgentName: "blobfuse-centos7"
-                  ContainerName: "test-cnt-cent-7"
-                CentOS-8.5:
-                  DistroVer: "CentOS-8.5"
-                  Description: "CentOS 8.5"
-                  AgentName: "blobfuse-centos8"
-                  ContainerName: "test-cnt-cent-8"
-
-            pool:
-              name: "blobfuse-centos-pool"
-              demands:
-                - ImageOverride -equals $(AgentName)
->>>>>>> 9fd527bf
 
               # Build the code
               - template: 'azure-pipeline-templates/build.yml'

# Blobfuse2 Nightly Build Pipeline

schedules:
  # Cron string < minute hour day-of-month month day-of-week>
  #             * means all, for example '*' in day of month means everyday
  # Run only on main branch
  # 'always' controls whether to run only if there is a change or not
  # Run this pipeline every 15:00 time
  - cron: '0 15 * * *'
    displayName: 'Daily midnight Blobfuse2 build'
    branches:
      include:
        - main

parameters:
  - name: base_test
    # Quick test or an exhaustive test
    displayName: 'Basic test'
    type: boolean
    default: true

  - name: exhaustive_test
    # Quick test or an exhaustive test
    displayName: 'Run E2E tests on all UBUNTU distros'
    type: boolean
    default: true

  - name: include_other_distros
    # Quick test or an exhaustive test
    displayName: 'Run E2E tests on all non-UBUNTU distros'
    type: boolean
    default: true

  - name: proxy_test
  # Proxy tests
    displayName: 'Proxy test'
    type: boolean
    default: true

  - name: msi_test
    # MSI auth based test suites to be run or not
    displayName: 'MSI test'
    type: boolean
    default: true

  - name: quick_stress
    displayName: 'Quick Stress'
    type: boolean
    default: true

  - name: verbose_log
    displayName: 'Verbose Log'
    type: boolean
    default: false

  - name: healthmon
    displayName: 'Run tests for Health monitor'
    type: boolean
    default: true

stages:

  - ${{ if eq(parameters.base_test, true) }}:
    - stage: BuildAndTest
      jobs:
        # Ubuntu Tests for Block account
        - job: Set_1
          timeoutInMinutes: 300

          strategy:
            matrix:
              Ubuntu-20-BlockBlob:
                AgentName: 'blobfuse-ubuntu20'
                distro: 'ubuntu'
                distro_version: 'ubuntu_20'
                poolName: 'blobfuse-ubuntu-pool'
                fuselib: 'libfuse-dev'
                tags: 'fuse2'
              Ubuntu-22-BlockBlob:
                AgentName: 'blobfuse-ubuntu22'
                distro: 'ubuntu'
                distro_version: 'ubuntu_22_x86'
                poolName: 'blobfuse-ubuntu-pool'
                fuselib: 'libfuse3-dev'
                tags: 'fuse3'
              Ubuntu-22-ARM64-BlockBlob:
                AgentName: 'blobfuse-ubn22-arm64'
                distro: 'ubuntu'
                distro_version: 'ubuntu_22_arm64'
                poolName: 'blobfuse-ubn-arm64-pool'
                fuselib: 'libfuse3-dev'
                tags: 'fuse3'

          pool:
            name: $(poolName)
            demands:
              - ImageOverride -equals $(AgentName)

          variables:
            - group: NightlyBlobFuse
            - name: MOUNT_DIR
              value: '$(Pipeline.Workspace)/blob_mnt'
            - name: TEMP_DIR
              value: '$(Pipeline.Workspace)/blobfuse2_tmp'
            - name: BLOBFUSE2_CFG
              value: '$(Pipeline.Workspace)/blobfuse2.yaml'
            - name: BLOBFUSE2_SAS_CFG
              value: '$(Pipeline.Workspace)/blobfuse2_sas_config.yaml'
            - name: BLOBFUSE2_AZCLI_CFG
              value: '$(Pipeline.Workspace)/blobfuse2_azcli_config.yaml'
            - name: BLOBFUSE2_ADLS_CFG
              value: '$(Pipeline.Workspace)/blobfuse2.adls.yaml'
            - name: BLOBFUSE2_GTEST_CFG
              value: '$(Pipeline.Workspace)/connection.yaml'
            - name: BLOBFUSE2_AZURITE_CFG
              value: '$(Pipeline.Workspace)/blobfuse2_azurite_config.yaml'
            - name: BLOBFUSE2_STRESS_DIR
              value: '$(Pipeline.Workspace)/blobfuse2_stress'
            - name: DECODE_PERCENTS
              value: false
            - name: GOPATH
              value: '$(Pipeline.Workspace)/go'
            - name: ROOT_DIR
              value: '$(Agent.TempDirectory)'
            - name: WORK_DIR
              value: '$(Build.SourcesDirectory)'

          steps:
            # -------------------------------------------------------
            # Build the code and create the containers.
            - template: 'azure-pipeline-templates/build.yml'
              parameters:
                skip_azcli: "false"

            # -------------------------------------------------------
            - template: 'azure-pipeline-templates/invalid-command-tests.yml'


            - ${{ if eq(parameters.exhaustive_test, true) }}:
              - template: 'azure-pipeline-templates/verbose-tests.yml'
                parameters:
                  service: 'BlockBlob'
                  account_type: 'block'
                  account_endpoint: 'https://$(BF2_BLK_ACC_NAME).blob.core.windows.net'
                  adls: false
                  account_name: $(BF2_BLK_ACC_NAME)
                  account_key: $(BF2_BLK_ACC_KEY)
                  account_sas: $(BF2_BLK_ACC_SAS)
                  client_id: $(AZTEST_CLIENT)
                  tenant_id: $(AZTEST_TENANT)
                  client_secret: $(AZTEST_SECRET)
                  config: $(BLOBFUSE2_CFG)
                  stress_dir: $(BLOBFUSE2_STRESS_DIR)
                  huge_container: 'million-files'
                  quick_stress: ${{ parameters.quick_stress }}
                  test_key_credential: true
                  test_sas_credential: true
                  test_azcli_credential: false
                  test_azurite: false
                  sas_credential_config: $(BLOBFUSE2_SAS_CFG)
                  azcli_credential_config: $(BLOBFUSE2_AZCLI_CFG)
                  azurite_config: $(BLOBFUSE2_AZURITE_CFG)
                  distro_name: $(AgentName)
                  verbose_log: ${{ parameters.verbose_log }}

            - template: azure-pipeline-templates/cleanup.yml
              parameters:
                unmount: true
                delete_containers: true

        # Ubuntu Tests for ADLS account
        - job: Set_2
          timeoutInMinutes: 300

          strategy:
            matrix:
              Ubuntu-20-ADLS:
                AgentName: 'blobfuse-ubuntu20'
                distro: 'ubuntu'
                distro_version: 'ubuntu_20'
                poolName: 'blobfuse-ubuntu-pool'
                fuselib: 'libfuse-dev'
                tags: 'fuse2'
              Ubuntu-22-ADLS:
                AgentName: 'blobfuse-ubuntu22'
                distro: 'ubuntu'
                distro_version: 'ubuntu_22_x86'
                poolName: 'blobfuse-ubuntu-pool'
                fuselib: 'libfuse3-dev'
                tags: 'fuse3'
              Ubuntu-22-ARM64-ADLS:
                AgentName: 'blobfuse-ubn22-arm64'
                distro: 'ubuntu'
                distro_version: 'ubuntu_22_arm64'
                poolName: 'blobfuse-ubn-arm64-pool'
                fuselib: 'libfuse3-dev'
                tags: 'fuse3'

          pool:
            name: $(poolName)
            demands:
              - ImageOverride -equals $(AgentName)

          variables:
            - group: NightlyBlobFuse
            - name: MOUNT_DIR
              value: '$(Pipeline.Workspace)/blob_mnt'
            - name: TEMP_DIR
              value: '$(Pipeline.Workspace)/blobfuse2_tmp'
            - name: BLOBFUSE2_CFG
              value: '$(Pipeline.Workspace)/blobfuse2.yaml'
            - name: BLOBFUSE2_SAS_CFG
              value: '$(Pipeline.Workspace)/blobfuse2_sas_config.yaml'
            - name: BLOBFUSE2_AZCLI_CFG
              value: '$(Pipeline.Workspace)/blobfuse2_azcli_config.yaml'
            - name: BLOBFUSE2_ADLS_CFG
              value: '$(Pipeline.Workspace)/blobfuse2.adls.yaml'
            - name: BLOBFUSE2_GTEST_CFG
              value: '$(Pipeline.Workspace)/connection.yaml'
            - name: BLOBFUSE2_AZURITE_CFG
              value: '$(Pipeline.Workspace)/blobfuse2_azurite_config.yaml'
            - name: BLOBFUSE2_STRESS_DIR
              value: '$(Pipeline.Workspace)/blobfuse2_stress'
            - name: DECODE_PERCENTS
              value: false
            - name: GOPATH
              value: '$(Pipeline.Workspace)/go'
            - name: ROOT_DIR
              value: '$(Agent.TempDirectory)'
            - name: WORK_DIR
              value: '$(Build.SourcesDirectory)'

          steps:
            # -------------------------------------------------------
            # Pull and build the code, Create the Containers in storage account
            - template: 'azure-pipeline-templates/build.yml'
              parameters:
                skip_ut: true # Skip UT because Block Blob set runs it
                skip_azcli: "false"

            # -------------------------------------------------------
            - ${{ if eq(parameters.exhaustive_test, true) }}:
              - template: 'azure-pipeline-templates/verbose-tests.yml'
                parameters:
                  service: 'ADLS'
                  account_type: 'adls'
                  account_endpoint: 'https://$(BF2_ADLS_ACC_NAME).dfs.core.windows.net'
                  adls: true
                  account_name: $(BF2_ADLS_ACC_NAME)
                  account_key: $(BF2_ADLS_ACC_KEY)
                  account_sas: $(BF2_ADLS_ACC_SAS)
                  client_id: $(AZTEST_CLIENT)
                  tenant_id: $(AZTEST_TENANT)
                  client_secret: $(AZTEST_SECRET)
                  config: $(BLOBFUSE2_ADLS_CFG)
                  stress_dir: $(BLOBFUSE2_STRESS_DIR)
                  huge_container: 'million-files'
                  quick_stress: ${{ parameters.quick_stress }}
                  test_key_credential: true
                  test_sas_credential: true
                  test_azcli_credential: false
                  test_azurite: false
                  sas_credential_config: $(BLOBFUSE2_SAS_CFG)
                  azcli_credential_config: $(BLOBFUSE2_AZCLI_CFG)
                  azurite_config: $(BLOBFUSE2_AZURITE_CFG)
                  distro_name: $(AgentName)
                  verbose_log: ${{ parameters.verbose_log }}

            - template: azure-pipeline-templates/cleanup.yml
              parameters:
                unmount: true
                delete_containers: true


        - ${{ if eq(parameters.proxy_test, true) }}:
            # -----------------------------------------------------------
            # Ubuntu-20.04 Proxy tests
          - job: Set_3
            timeoutInMinutes: 300
            strategy:
              matrix:
                Ubuntu-20-Proxy:
                  AgentName: 'blobfuse-ubuntu20'
                  distro: 'ubuntu'
                  distro_version: 'ubuntu_20'

            pool:
              name: "blobfuse-ubuntu-pool"
              demands:
                - ImageOverride -equals $(AgentName)

            variables:
              - group: NightlyBlobFuse
              - name: MOUNT_DIR
                value: '$(Pipeline.Workspace)/blob_mnt'
              - name: TEMP_DIR
                value: '$(Pipeline.Workspace)/blobfuse2_tmp'
              - name: BLOBFUSE2_CFG
                value: '$(Pipeline.Workspace)/blobfuse2_proxy.yaml'
              - name: BLOBFUSE2_ADLS_CFG
                value: '$(Pipeline.Workspace)/blobfuse2_proxy.adls.yaml'
              - name: DECODE_PERCENTS
                value: false
              - name: GOPATH
                value: '$(Pipeline.Workspace)/go'
              - name: ROOT_DIR
                value: '$(Agent.TempDirectory)'
              - name: WORK_DIR
                value: '$(Build.SourcesDirectory)'

            steps:
              # -------------------------------------------------------
              # Pull, build and unit test the code, create the containers.
              - template: 'azure-pipeline-templates/build.yml'
                parameters:
                  proxy_address: "127.0.0.1:8080"
                  skip_ut: true

              # -------------------------------------------------------
              - script: |
                  cd $(WORK_DIR)
                  $(WORK_DIR)/blobfuse2 gen-test-config --config-file=azure_key_proxy.yaml --container-name=$(containerName) --temp-path=$(TEMP_DIR) --output-file=$(BLOBFUSE2_CFG)
                displayName: 'Create Config File'
                env:
                  STO_ACC_NAME: $(BF2_BLK_ACC_NAME)
                  STO_ACC_KEY: $(BF2_BLK_ACC_KEY)
                  STO_ACC_TYPE: 'block'
                  STO_ACC_ENDPOINT: 'https://$(BF2_BLK_ACC_NAME).blob.core.windows.net'
                  VERBOSE_LOG: ${{ parameters.verbose_log }}
                continueOnError: false

              - script:
                  cat $(BLOBFUSE2_CFG)
                displayName: "Print config file"

              # --------------------------------------------------
              # End to End tests
              - template: 'azure-pipeline-templates/e2e-tests.yml'
                parameters:
                  idstring: 'BlockBlob with Proxy and Key Credentials'
                  distro_name: $(AgentName)
                  adls: false
                  artifact_name: 'blockblob_proxy_key.txt'
                  verbose_log: ${{ parameters.verbose_log }}
                  mountStep:
                    script: |
                      $(WORK_DIR)/blobfuse2 mount $(MOUNT_DIR) --config-file=$(BLOBFUSE2_CFG) --default-working-dir=$(WORK_DIR)
                    displayName: 'E2E TEST: Mount'
                    timeoutInMinutes: 3
                    continueOnError: false

              # --------------------------------------------------
              - script: |
                  cd $(WORK_DIR)
                  $(WORK_DIR)/blobfuse2 gen-test-config --config-file=azure_key_proxy.yaml --container-name=$(containerName) --temp-path=$(TEMP_DIR) --output-file=$(BLOBFUSE2_ADLS_CFG)
                displayName: 'Create ADLS Config File'
                env:
                  STO_ACC_NAME: $(BF2_ADLS_ACC_NAME)
                  STO_ACC_KEY: $(BF2_ADLS_ACC_KEY)
                  STO_ACC_TYPE: 'adls'
                  STO_ACC_ENDPOINT: 'https://$(BF2_ADLS_ACC_NAME).dfs.core.windows.net'
                  VERBOSE_LOG: ${{ parameters.verbose_log }}
                continueOnError: false

              - script:
                  cat $(BLOBFUSE2_ADLS_CFG)
                displayName: "Print ADLS config file"

              - template: 'azure-pipeline-templates/e2e-tests.yml'
                parameters:
                  idstring: 'ADLS with Proxy and Key Credentials'
                  distro_name: $(AgentName)
                  adls: true
                  artifact_name: 'adls_proxy_key.txt'
                  verbose_log: ${{ parameters.verbose_log }}
                  mountStep:
                    script: |
                      $(WORK_DIR)/blobfuse2 mount $(MOUNT_DIR) --config-file=$(BLOBFUSE2_ADLS_CFG) --default-working-dir=$(WORK_DIR)
                    displayName: 'FeatureTest ADLS: Mount'
                    timeoutInMinutes: 3
                    continueOnError: false
              # ------------------------------------------------------------
              # Auth Tests

              # Block SAS test
              - script: |
                  cd $(WORK_DIR)
                  $(WORK_DIR)/blobfuse2 gen-test-config --config-file=azure_sas_proxy.yaml --container-name=$(containerName) --temp-path=$(TEMP_DIR) --output-file=$(BLOBFUSE2_CFG)
                displayName: "Create SAS Config File"
                env:
                  STO_ACC_NAME: $(BF2_BLK_ACC_NAME)
                  STO_ACC_SAS: $(BF2_BLK_ACC_SAS)
                  STO_ACC_ENDPOINT: 'https://$(BF2_BLK_ACC_NAME).blob.core.windows.net'
                  VERBOSE_LOG: ${{ parameters.verbose_log }}
                continueOnError: false

              - script:
                  cat $(BLOBFUSE2_CFG)
                displayName: "Print SAS config file"

              - template: 'azure-pipeline-templates/verify-auth.yml'
                parameters:
                  idstring: 'Block SAS'
                  distro_name: $(AgentName)
                  mountStep:
                    script: |
                      $(WORK_DIR)/blobfuse2 mount $(MOUNT_DIR) --config-file=$(BLOBFUSE2_CFG) --default-working-dir=$(WORK_DIR)
                    displayName: 'AuthVerify-SAS: Mount'
                    continueOnError: false

              # ------------------------------------------------------------
              - template: 'azure-pipeline-templates/cleanup.yml'
                parameters:
<<<<<<< HEAD
                  unmount: true
                  delete_containers: true
=======
                  working_dir: $(WORK_DIR)
                  mount_dir: $(MOUNT_DIR)
                  temp_dir: $(TEMP_DIR)

>>>>>>> 05bb0853
              - script: |
                  kill -9 $(pgrep mitmdump) || true
                displayName: 'Kill Proxy'

        - ${{ if eq(parameters.msi_test, true) }}:
          # -----------------------------------------------------------
          # Ubuntu-20.04 MSI tests
          - job: Set_4
            timeoutInMinutes: 60
            strategy:
              matrix:
                Ubuntu-20-MSI:
                  DistroVer: "Ubn20_MSI"
                  distro: 'ubuntu'
                  distro_version: 'ubuntu_20'
                  AgentName: "blobfuse-ubuntu20"
                  Description: "Ubuntu 20 MSI Test"

            pool:
              name: "blobfuse-ubuntu-pool"
              demands:
                - ImageOverride -equals $(AgentName)

            variables:
              - group: NightlyBlobFuse
              - name: MOUNT_DIR
                value: '$(Pipeline.Workspace)/blob_mnt'
              - name: TEMP_DIR
                value: '$(Pipeline.Workspace)/blobfuse2_tmp'
              - name: BLOBFUSE2_CFG
                value: '$(Pipeline.Workspace)/blobfuse2.msi.yaml'
              - name: BLOBFUSE2_ADLS_CFG
                value: '$(Pipeline.Workspace)/blobfuse2.msi.adls.yaml'
              - name: GOPATH
                value: '$(Pipeline.Workspace)/go'
              - name: ROOT_DIR
                value: '$(Agent.TempDirectory)'
              - name: WORK_DIR
                value: '$(Build.SourcesDirectory)'
              - name: skipComponentGovernanceDetection
                value: true

            steps:
              # Print the agent info
              - script: |
                  echo $(Description)
                  hostnamectl
                displayName: 'Print Agent Info'

              # Build the code
              - template: 'azure-pipeline-templates/build.yml'
                parameters:
                  skip_msi: "false"
                  skip_azcli: "false"

              # BlockBlob MSI Test
              - script: |
                  cd $(WORK_DIR)
                  $(WORK_DIR)/blobfuse2 gen-test-config --config-file=azure_msi.yaml --container-name=$(containerName) --temp-path=$(TEMP_DIR) --output-file=$(BLOBFUSE2_CFG)
                displayName: "Create MSI Config File"
                env:
                  STO_ACC_NAME: $(BF2_BLK_ACC_NAME)
                  STO_MSI_APP_ID: $(BF2_MSI_CLIENT_ID)
                  STO_ACC_TYPE: 'block'
                  STO_ACC_ENDPOINT: 'https://$(BF2_BLK_ACC_NAME).blob.core.windows.net'
                  VERBOSE_LOG: ${{ parameters.verbose_log }}
                continueOnError: false

              - script:
                  cat $(BLOBFUSE2_CFG)
                displayName: "Print config file"

              # Mount the container and run basic tests
              - template: 'azure-pipeline-templates/verify-auth.yml'
                parameters:
                  idstring: 'BlockBlob MSI'
                  distro_name: $(AgentName)
                  mountStep:
                    script: |
                      $(WORK_DIR)/blobfuse2 mount $(MOUNT_DIR) --config-file=$(BLOBFUSE2_CFG)
                    displayName: 'AuthVerify MSI: Mount Container'
                    continueOnError: false

              # ADLS MSI Test
              - script: |
                  cd $(WORK_DIR)
                  $(WORK_DIR)/blobfuse2 gen-test-config --config-file=azure_msi.yaml --container-name=$(containerName) --temp-path=$(TEMP_DIR) --output-file=$(BLOBFUSE2_CFG)
                displayName: "Create MSI Config File"
                env:
                  STO_ACC_NAME: $(BF2_ADLS_ACC_NAME)
                  STO_MSI_APP_ID: $(BF2_MSI_CLIENT_ID)
                  STO_ACC_TYPE: 'adls'
                  STO_ACC_ENDPOINT: 'https://$(BF2_ADLS_ACC_NAME).dfs.core.windows.net'
                  VERBOSE_LOG: ${{ parameters.verbose_log }}
                continueOnError: false

              - script:
                  cat $(BLOBFUSE2_CFG)
                displayName: "Print config file"

              # Mount the cntainer and run basic tests
              - template: 'azure-pipeline-templates/verify-auth.yml'
                parameters:
                  idstring: 'ADLS MSI'
                  distro_name: $(AgentName)
                  mountStep:
                    script: |
                      $(WORK_DIR)/blobfuse2 mount $(MOUNT_DIR) --config-file=$(BLOBFUSE2_CFG)
                    displayName: 'AuthVerify MSI: Mount Container'
                    continueOnError: false

              # Cleanup
              - template: 'azure-pipeline-templates/cleanup.yml'
                parameters:
                  unmount: true
                  delete_containers: true


        - ${{ if eq(parameters.include_other_distros, true) }}:
          # Run E2E tests on different distros
          - job: Set_5
            continueOnError: true
            timeoutInMinutes: 60
            strategy:
              matrix:
                RHEL-8.6:
                  distro_version: 'RHEL-8.6'
                  distro: rhel
                  poolName: 'blobfuse-rhel-pool'
                  containerName: "test-cnt-rhel-86"
                  Description: 'Red Hat Enterprise Linux 8.6'
                  AgentName: 'blobfuse-rhel8_6'
                  tags: 'fuse3'
                RHEL-9.0:
                  distro_version: 'RHEL-9.0'
                  distro: rhel
                  poolName: 'blobfuse-rhel-pool'
                  containerName: "test-cnt-rhel-9"
                  Description: 'Red Hat Enterprise Linux 9.0'
                  AgentName: 'blobfuse-rhel9'
                  tags: 'fuse3'
                CentOS-7.9:
                  distro_version: "CentOS-7.9"
                  distro: centos
                  poolName: 'blobfuse-centos-pool'
                  containerName: "test-cnt-cent-7"
                  Description: "CentOS 7.9"
                  AgentName: "blobfuse-centos7"
                CentOS-8.5:
                  distro_version: "CentOS-8.5"
                  distro: centos
                  poolName: 'blobfuse-centos-pool'
                  containerName: "test-cnt-cent-8"
                  Description: "CentOS 8.5"
                  AgentName: "blobfuse-centos8"
                Oracle-8.1:
                  distro_version: "Oracle-8.1"
                  distro: oracle
                  poolName: 'blobfuse-oracle-pool'
                  containerName: "test-cnt-ora-81"
                  Description: "Oracle Linux 8.1"
                  AgentName: "blobfuse-oracle81"
                Rocky-8.0:
                  distro_version: "Rocky-8.0"
                  distro: rocky
                  poolName: 'blobfuse2-rocky-pool'
                  containerName: "test-cnt-rocky-8"
                  Description: "Rocky Linux 8.0"
                  AgentName: "blobfuse-rocky8"
                  tags: 'fuse3'
                Rocky-9.0:
                  distro_version: "Rocky-9.0"
                  distro: rocky
                  poolName: 'blobfuse2-rocky-pool'
                  containerName: "test-cnt-rocky-9"
                  Description: "Rocky Linux 9.0"
                  AgentName: "blobfuse-rocky9"
                  tags: 'fuse3'
                SUSE-15:
                  distro_version: "SUSE-15"
                  distro: suse
                  poolName: 'blobfuse-suse-pool'
                  containerName: "test-cnt-suse-15"
                  Description: "SUSE Enterprise Linux 15"
                  AgentName: "blobfuse-suse15"
                Mariner2:
                  distro_version: "Mariner2"
                  distro: mariner
                  poolName: 'blobfuse-mariner-pool'
                  containerName: "test-cnt-mari-2"
                  Description: "CBL-Mariner2 Linux"
                  AgentName: "blobfuse-mariner2"
                  fuselib: 'libfuse3-dev'
                  tags: 'fuse3'
            pool:
              name: $(poolName)
              demands:
                - ImageOverride -equals $(AgentName)

            variables:
              - group: NightlyBlobFuse
              - name: MOUNT_DIR
                value: '$(Pipeline.Workspace)/blob_mnt'
              - name: TEMP_DIR
                value: '$(Pipeline.Workspace)/blobfuse2_tmp'
              - name: BLOBFUSE2_CFG
                value: '$(Pipeline.Workspace)/blobfuse2.yaml'
              - name: BLOBFUSE2_ADLS_CFG
                value: '$(Pipeline.Workspace)/blobfuse2.adls.yaml'
              - name: GOPATH
                value: '$(Pipeline.Workspace)/go'
              - name: ROOT_DIR
                value: '$(Agent.TempDirectory)'
              - name: WORK_DIR
                value: '$(Build.SourcesDirectory)'
              - name: skipComponentGovernanceDetection
                value: true

            steps:
              # Build the code
              - template: 'azure-pipeline-templates/build.yml'

              # Block Blob Test
              - template: 'azure-pipeline-templates/e2e-tests-spcl.yml'
                parameters:
                  conf_template: azure_key.yaml
                  config_file: $(BLOBFUSE2_CFG)
                  idstring: block_blob_key
                  adls: false
                  account_name: $(BF2_BLK_ACC_NAME)
                  account_key: $(BF2_BLK_ACC_KEY)
                  account_type: block
                  distro_name: $(distro_version)
                  quick_test: true
                  verbose_log: ${{ parameters.verbose_log }}
                  clone: false

              # ADLS Test
              - template: 'azure-pipeline-templates/e2e-tests-spcl.yml'
                parameters:
                  conf_template: azure_key.yaml
                  config_file: $(BLOBFUSE2_CFG)
                  idstring: adls_key
                  adls: true
                  account_name: $(BF2_ADLS_ACC_NAME)
                  account_key: $(BF2_ADLS_ACC_KEY)
                  account_type: adls
                  distro_name: $(distro_version)
                  quick_test: true
                  verbose_log: ${{ parameters.verbose_log }}
                  clone: false

              # Cleanup
              - template: 'azure-pipeline-templates/cleanup.yml'
                parameters:
                  unmount: true
                  delete_containers: true


  - stage: FileCacheValidation
    dependsOn: BuildAndTest
    jobs:
      - job: Set_1_BLOCK
        timeoutInMinutes: 300
        strategy:
          matrix:
            Ubuntu-22:
              AgentName: 'blobfuse-ubuntu22'
              distro: 'ubuntu'
              distro_version: 'ubuntu_22_x86'
              fuselib: 'libfuse3-dev'
              tags: 'fuse3'
            Ubuntu-20:
              AgentName: 'blobfuse-ubuntu20'
              distro: 'ubuntu'
              distro_version: 'ubuntu_20_x86'
              fuselib: 'libfuse-dev'
              tags: 'fuse2'

        pool:
          name: "blobfuse-ubuntu-pool"
          demands:
            - ImageOverride -equals $(AgentName)

        variables:
          - group: NightlyBlobFuse
          - name: MOUNT_DIR
            value: '$(Pipeline.Workspace)/blob_mnt'
          - name: TEMP_DIR
            value: '$(Pipeline.Workspace)/blobfuse2_tmp'
          - name: BLOBFUSE2_CFG
            value: '$(Pipeline.Workspace)/blobfuse2.yaml'
          - name: BLOBFUSE2_ADLS_CFG
            value: '$(Pipeline.Workspace)/blobfuse2.adls.yaml'
          - name: skipComponentGovernanceDetection
            value: true
          - name: GOPATH
            value: '$(Pipeline.Workspace)/go'
          - name: ROOT_DIR
            value: '$(Agent.TempDirectory)'
          - name: WORK_DIR
            value: '$(Build.SourcesDirectory)'

        steps:
          # -------------------------------------------------------
          # Pull and build the code and create the containers
          - template: 'azure-pipeline-templates/build.yml'
            parameters:
              skip_ut: true
          # Check data consistency for block accounts
          - template: 'azure-pipeline-templates/data-integrity.yml'
            parameters:
              config_file: $(BLOBFUSE2_CFG)
              idstring: BLOCK
              cache_mode: file_cache
              account_name: $(BF2_BLK_ACC_NAME)
              account_key: $(BF2_BLK_ACC_KEY)
              account_type: block
              verbose_log: ${{ parameters.verbose_log }}

          - template: 'azure-pipeline-templates/cleanup.yml'
            parameters:
              unmount: true
              delete_containers: true

      - job: Set_2_ADLS
        timeoutInMinutes: 300
        strategy:
          matrix:
            Ubuntu-22:
              AgentName: 'blobfuse-ubuntu22'
              distro: 'ubuntu'
              distro_version: 'ubuntu_22_x86'
              fuselib: 'libfuse3-dev'
              tags: 'fuse3'
            Ubuntu-20:
              AgentName: 'blobfuse-ubuntu20'
              distro: 'ubuntu'
              distro_version: 'ubuntu_20_x86'
              fuselib: 'libfuse-dev'
              tags: 'fuse2'

        pool:
          name: "blobfuse-ubuntu-pool"
          demands:
            - ImageOverride -equals $(AgentName)

        variables:
          - group: NightlyBlobFuse
          - name: MOUNT_DIR
            value: '$(Pipeline.Workspace)/blob_mnt'
          - name: TEMP_DIR
            value: '$(Pipeline.Workspace)/blobfuse2_tmp'
          - name: BLOBFUSE2_CFG
            value: '$(Pipeline.Workspace)/blobfuse2.yaml'
          - name: BLOBFUSE2_ADLS_CFG
            value: '$(Pipeline.Workspace)/blobfuse2.adls.yaml'
          - name: skipComponentGovernanceDetection
            value: true
          - name: GOPATH
            value: '$(Pipeline.Workspace)/go'
          - name: ROOT_DIR
            value: '$(Agent.TempDirectory)'
          - name: WORK_DIR
            value: '$(Build.SourcesDirectory)'

        steps:
          # -------------------------------------------------------
          # Pull and build the code and create the containers
          - template: 'azure-pipeline-templates/build.yml'
            parameters:
              skip_ut: true

          # Check data consistency for adls accounts
          - template: 'azure-pipeline-templates/data-integrity.yml'
            parameters:
              config_file: $(BLOBFUSE2_CFG)
              idstring: ADLS
              cache_mode: file_cache
              account_name: $(BF2_ADLS_ACC_NAME)
              account_key: $(BF2_ADLS_ACC_KEY)
              account_type: adls
              verbose_log: ${{ parameters.verbose_log }}

          - template: 'azure-pipeline-templates/cleanup.yml'
            parameters:
              unmount: true
              delete_containers: true

  - stage: BlockCacheValidation
    dependsOn: BuildAndTest
    jobs:
      - job: Set_1_BLOCK
        timeoutInMinutes: 300
        strategy:
          matrix:
            Ubuntu-22:
              AgentName: 'blobfuse-ubuntu22'
              distro: 'ubuntu'
              distro_version: 'ubuntu_22_x86'
              fuselib: 'libfuse3-dev'
              tags: 'fuse3'
            Ubuntu-20:
              AgentName: 'blobfuse-ubuntu20'
              distro: 'ubuntu'
              distro_version: 'ubuntu_20_x86'
              fuselib: 'libfuse-dev'
              tags: 'fuse2'

        pool:
          name: "blobfuse-ubuntu-pool"
          demands:
            - ImageOverride -equals $(AgentName)

        variables:
          - group: NightlyBlobFuse
          - name: MOUNT_DIR
            value: '$(Pipeline.Workspace)/blob_mnt'
          - name: TEMP_DIR
            value: '$(Pipeline.Workspace)/blobfuse2_tmp'
          - name: BLOBFUSE2_CFG
            value: '$(Pipeline.Workspace)/blobfuse2.yaml'
          - name: BLOBFUSE2_ADLS_CFG
            value: '$(Pipeline.Workspace)/blobfuse2.adls.yaml'
          - name: skipComponentGovernanceDetection
            value: true
          - name: GOPATH
            value: '$(Pipeline.Workspace)/go'
          - name: ROOT_DIR
            value: '$(Agent.TempDirectory)'
          - name: WORK_DIR
            value: '$(Build.SourcesDirectory)'

        steps:
          # -------------------------------------------------------
          # Pull and build the code and create the containers
          - template: 'azure-pipeline-templates/build.yml'
            parameters:
              skip_ut: true
          # Check data consistency for block accounts
          - template: 'azure-pipeline-templates/data-integrity.yml'
            parameters:
              config_file: $(BLOBFUSE2_CFG)
              idstring: BLOCK
              cache_mode: block_cache
              account_name: $(BF2_BLK_ACC_NAME)
              account_key: $(BF2_BLK_ACC_KEY)
              account_type: block
              verbose_log: ${{ parameters.verbose_log }}

          - template: 'azure-pipeline-templates/cleanup.yml'
            parameters:
              unmount: true
              delete_containers: true

      - job: Set_2_ADLS
        timeoutInMinutes: 300
        strategy:
          matrix:
            Ubuntu-22:
              AgentName: 'blobfuse-ubuntu22'
              distro: 'ubuntu'
              distro_version: 'ubuntu_22_x86'
              fuselib: 'libfuse3-dev'
              tags: 'fuse3'
            Ubuntu-20:
              AgentName: 'blobfuse-ubuntu20'
              distro: 'ubuntu'
              distro_version: 'ubuntu_20_x86'
              fuselib: 'libfuse-dev'
              tags: 'fuse2'

        pool:
          name: "blobfuse-ubuntu-pool"
          demands:
            - ImageOverride -equals $(AgentName)

        variables:
          - group: NightlyBlobFuse
          - name: MOUNT_DIR
            value: '$(Pipeline.Workspace)/blob_mnt'
          - name: TEMP_DIR
            value: '$(Pipeline.Workspace)/blobfuse2_tmp'
          - name: BLOBFUSE2_CFG
            value: '$(Pipeline.Workspace)/blobfuse2.yaml'
          - name: BLOBFUSE2_ADLS_CFG
            value: '$(Pipeline.Workspace)/blobfuse2.adls.yaml'
          - name: skipComponentGovernanceDetection
            value: true
          - name: GOPATH
            value: '$(Pipeline.Workspace)/go'
          - name: ROOT_DIR
            value: '$(Agent.TempDirectory)'
          - name: WORK_DIR
            value: '$(Build.SourcesDirectory)'

        steps:
          # -------------------------------------------------------
          # Pull and build the code and create the containers
          - template: 'azure-pipeline-templates/build.yml'
            parameters:
              skip_ut: true

          # Check data consistency for adls accounts
          - template: 'azure-pipeline-templates/data-integrity.yml'
            parameters:
              config_file: $(BLOBFUSE2_CFG)
              idstring: ADLS
              cache_mode: block_cache
              account_name: $(BF2_ADLS_ACC_NAME)
              account_key: $(BF2_ADLS_ACC_KEY)
              account_type: adls
              verbose_log: ${{ parameters.verbose_log }}

          - template: 'azure-pipeline-templates/cleanup.yml'
            parameters:
              unmount: true
              delete_containers: true


  - stage: XloadValidation
    dependsOn: BuildAndTest
    jobs:
      # Ubuntu Tests
      - job: Set_1
        timeoutInMinutes: 300
        strategy:
          matrix:
            Ubuntu-20:
              AgentName: 'blobfuse-ubuntu20'
              distro: 'ubuntu'
              distro_version: 'ubuntu_20_x86'
              fuselib: 'libfuse-dev'
              tags: 'fuse2'
            Ubuntu-22:
              AgentName: 'blobfuse-ubuntu22'
              distro: 'ubuntu'
              distro_version: 'ubuntu_22_x86'
              fuselib: 'libfuse3-dev'
              tags: 'fuse3'

        pool:
          name: "blobfuse-ubuntu-pool"
          demands:
            - ImageOverride -equals $(AgentName)

        variables:
          - group: NightlyBlobFuse
          - name: MOUNT_DIR
            value: '$(Pipeline.Workspace)/blob_mnt'
          - name: TEMP_DIR
            value: '$(Pipeline.Workspace)/blobfuse2_tmp'
          - name: BLOBFUSE2_CFG
            value: '$(Pipeline.Workspace)/blobfuse2.yaml'
          - name: BLOBFUSE2_ADLS_CFG
            value: '$(Pipeline.Workspace)/blobfuse2.adls.yaml'
          - name: skipComponentGovernanceDetection
            value: true
          - name: GOPATH
            value: '$(Pipeline.Workspace)/go'
          - name: ROOT_DIR
            value: '$(Agent.TempDirectory)'
          - name: WORK_DIR
            value: '$(Build.SourcesDirectory)'

        steps:
          # -------------------------------------------------------
          # Pull and build the code
          - template: 'azure-pipeline-templates/build.yml'
            parameters:
              skip_ut: true

          - template: 'azure-pipeline-templates/e2e-tests-xload.yml'
            parameters:
              conf_template: azure_key.yaml
              config_file: $(BLOBFUSE2_CFG)
              idstring: Block_Blob
              adls: false
              account_name: $(BF2_BLK_ACC_NAME)
              account_key: $(BF2_BLK_ACC_KEY)
              account_type: block
              quick_test: false
              verbose_log: ${{ parameters.verbose_log }}

          - template: 'azure-pipeline-templates/cleanup.yml'
            parameters:
              unmount: true
              delete_containers: true

# Run bfusemon tests optionally when user invokes.
  - ${{ if eq(parameters.healthmon, true) }}:
    - stage: Healthmon
      dependsOn: BuildAndTest
      jobs:
        # Ubuntu Tests
        - job: Set_1
          timeoutInMinutes: 300
          strategy:
            matrix:
              Ubuntu-22:
                AgentName: 'blobfuse-ubuntu22'
                distro: 'ubuntu'
                distro_version: 'ubuntu_22_x86'
                fuselib: 'libfuse3-dev'
                tags: 'fuse3'

          pool:
            name: "blobfuse-ubuntu-pool"
            demands:
              - ImageOverride -equals $(AgentName)

          variables:
            - group: NightlyBlobFuse
            - name: MOUNT_DIR
              value: '$(Pipeline.Workspace)/blob_mnt'
            - name: TEMP_DIR
              value: '$(Pipeline.Workspace)/blobfuse2_tmp'
            - name: BLOBFUSE2_CFG
              value: '$(Pipeline.Workspace)/blobfuse2.yaml'
            - name: BLOBFUSE2_ADLS_CFG
              value: '$(Pipeline.Workspace)/blobfuse2.adls.yaml'
            - name: skipComponentGovernanceDetection
              value: true
            - name: GOPATH
              value: '$(Pipeline.Workspace)/go'
            - name: ROOT_DIR
              value: '$(Agent.TempDirectory)'
            - name: WORK_DIR
              value: '$(Build.SourcesDirectory)'

          steps:
            # -------------------------------------------------------
            # Pull and build the code and create the containers
            - template: 'azure-pipeline-templates/build.yml'
              parameters:
                skip_ut: true
                skip_bfusemon: false

            # checks for bfusemon
            - template: 'azure-pipeline-templates/bfusemon.yml'

            - template: azure-pipeline-templates/cleanup.yml
              parameters:
                unmount: true
                delete_containers: true<|MERGE_RESOLUTION|>--- conflicted
+++ resolved
@@ -411,15 +411,9 @@
               # ------------------------------------------------------------
               - template: 'azure-pipeline-templates/cleanup.yml'
                 parameters:
-<<<<<<< HEAD
                   unmount: true
                   delete_containers: true
-=======
-                  working_dir: $(WORK_DIR)
-                  mount_dir: $(MOUNT_DIR)
-                  temp_dir: $(TEMP_DIR)
-
->>>>>>> 05bb0853
+
               - script: |
                   kill -9 $(pgrep mitmdump) || true
                 displayName: 'Kill Proxy'

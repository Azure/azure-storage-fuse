# Blobfuse2 Nightly Build Pipeline

schedules:
  # Cron string < minute hour day-of-month month day-of-week>
  #             * means all, for example '*' in day of month means everyday
  # Run only on main branch
  # 'always' controls whether to run only if there is a change or not
  # Run this pipeline every 15:00 time
  - cron: '0 15 * * *'
    displayName: 'Daily midnight Blobfuse2 build'
    branches:
      include:
        - main

parameters:
  - name: base_test
    # Quick test or an exhaustive test
    displayName: 'Basic test'
    type: boolean
    default: true

  - name: exhaustive_test
    # Quick test or an exhaustive test
    displayName: 'Run E2E tests on all distros'
    type: boolean
    default: true
  
  - name: proxy_test
  # Proxy tests
    displayName: 'Proxy test'
    type: boolean
    default: true

  - name: msi_test
    # MSI auth based test suites to be run or not
    displayName: 'MSI test'
    type: boolean
    default: true

  - name: quick_stress
    displayName: 'Quick Stress'
    type: boolean
    default: true

  - name: verbose_log
    displayName: 'Verbose Log'
    type: boolean
    default: false
  
  - name: healthmon
    displayName: 'Run tests for Health monitor'
    type: boolean
    default: true

stages:
  - ${{ if eq(parameters.base_test, true) }}:
    - stage: BuildAndTest
      jobs:
        # Ubuntu Tests for Block account
        - job: Set_1
          timeoutInMinutes: 300

          strategy:
            matrix:
              Ubuntu-20-BlockBlob:
                AgentName: 'blobfuse-ubuntu20'
                distro: 'ubuntu'
                distro_version: 'ubuntu_20'
                poolName: 'blobfuse-ubuntu-pool'
                fuselib: 'libfuse-dev'
                tags: 'fuse2'
              Ubuntu-22-BlockBlob:
                AgentName: 'blobfuse-ubuntu22'
                distro: 'ubuntu'
                distro_version: 'ubuntu_22_x86'
                poolName: 'blobfuse-ubuntu-pool'
                fuselib: 'libfuse3-dev'
                tags: 'fuse3'
              Ubuntu-22-ARM64-BlockBlob:
                AgentName: 'blobfuse-ubn22-arm64'
                distro: 'ubuntu'
                distro_version: 'ubuntu_22_arm64'
                poolName: 'blobfuse-ubn-arm64-pool'
                fuselib: 'libfuse3-dev'
                tags: 'fuse3'

          pool:
            name: $(poolName)
            demands:
              - ImageOverride -equals $(AgentName)

          variables:
            - group: NightlyBlobFuse
            - name: MOUNT_DIR
              value: '$(Pipeline.Workspace)/blob_mnt'
            - name: TEMP_DIR
              value: '$(Pipeline.Workspace)/blobfuse2_tmp'
            - name: BLOBFUSE2_CFG
              value: '$(Pipeline.Workspace)/blobfuse2.yaml'
            - name: BLOBFUSE2_SAS_CFG
              value: '$(Pipeline.Workspace)/blobfuse2_sas_config.yaml'
            - name: BLOBFUSE2_AZCLI_CFG
              value: '$(Pipeline.Workspace)/blobfuse2_azcli_config.yaml'
            - name: BLOBFUSE2_ADLS_CFG
              value: '$(Pipeline.Workspace)/blobfuse2.adls.yaml'
            - name: BLOBFUSE2_GTEST_CFG
              value: '$(Pipeline.Workspace)/connection.yaml'
            - name: BLOBFUSE2_AZURITE_CFG
              value: '$(Pipeline.Workspace)/blobfuse2_azurite_config.yaml'
            - name: BLOBFUSE2_STRESS_DIR
              value: '$(Pipeline.Workspace)/blobfuse2_stress'
            - name: DECODE_PERCENTS
              value: false
            - name: GOPATH
              value: '$(Pipeline.Workspace)/go'
            - name: ROOT_DIR
              value: '$(System.DefaultWorkingDirectory)' 
            - name: WORK_DIR
              value: '$(System.DefaultWorkingDirectory)/azure-storage-fuse'

          steps:
            # -------------------------------------------------------
            # Build the code and create the containers.
            - template: 'azure-pipeline-templates/build.yml'
              parameters:
                skip_azcli: "false"

            # -------------------------------------------------------
            - template: 'azure-pipeline-templates/invalid-command-tests.yml'


            - ${{ if eq(parameters.exhaustive_test, true) }}:    
              - template: 'azure-pipeline-templates/verbose-tests.yml'
                parameters:
                  service: 'BlockBlob'
                  account_type: 'block'
                  account_endpoint: 'https://$(BF2_BLK_ACC_NAME).blob.core.windows.net' 
                  adls: false
                  account_name: $(BF2_BLK_ACC_NAME)
                  account_key: $(BF2_BLK_ACC_KEY)
                  account_sas: $(BF2_BLK_ACC_SAS)
                  client_id: $(AZTEST_CLIENT)
                  tenant_id: $(AZTEST_TENANT)
                  client_secret: $(AZTEST_SECRET)
                  config: $(BLOBFUSE2_CFG)
                  stress_dir: $(BLOBFUSE2_STRESS_DIR)
                  huge_container: 'million-files'
                  quick_stress: ${{ parameters.quick_stress }}
                  test_key_credential: true 
                  test_sas_credential: true
                  test_azcli_credential: true
                  test_azurite: false
                  sas_credential_config: $(BLOBFUSE2_SAS_CFG)
                  azcli_credential_config: $(BLOBFUSE2_AZCLI_CFG)
                  azurite_config: $(BLOBFUSE2_AZURITE_CFG)
                  distro_name: $(AgentName)
                  verbose_log: ${{ parameters.verbose_log }}

            - template: azure-pipeline-templates/cleanup.yml
              parameters:
                unmount: true
                delete_containers: true

        # Ubuntu Tests for ADLS account
        - job: Set_2
          timeoutInMinutes: 300

          strategy:
            matrix:
              Ubuntu-20-ADLS:
                AgentName: 'blobfuse-ubuntu20'
                distro: 'ubuntu'
                distro_version: 'ubuntu_20'
                poolName: 'blobfuse-ubuntu-pool'
                fuselib: 'libfuse-dev'
                tags: 'fuse2'
              Ubuntu-22-ADLS:
                AgentName: 'blobfuse-ubuntu22'
                distro: 'ubuntu'
                distro_version: 'ubuntu_22_x86'
                poolName: 'blobfuse-ubuntu-pool'
                fuselib: 'libfuse3-dev'
                tags: 'fuse3'
              Ubuntu-22-ARM64-ADLS:
                AgentName: 'blobfuse-ubn22-arm64'
                distro: 'ubuntu'
                distro_version: 'ubuntu_22_arm64'
                poolName: 'blobfuse-ubn-arm64-pool'
                fuselib: 'libfuse3-dev'
                tags: 'fuse3'

          pool:
            name: $(poolName)
            demands:
              - ImageOverride -equals $(AgentName)

          variables:
            - group: NightlyBlobFuse
            - name: MOUNT_DIR
              value: '$(Pipeline.Workspace)/blob_mnt'
            - name: TEMP_DIR
              value: '$(Pipeline.Workspace)/blobfuse2_tmp'
            - name: BLOBFUSE2_CFG
              value: '$(Pipeline.Workspace)/blobfuse2.yaml'
            - name: BLOBFUSE2_SAS_CFG
              value: '$(Pipeline.Workspace)/blobfuse2_sas_config.yaml'
            - name: BLOBFUSE2_AZCLI_CFG
              value: '$(Pipeline.Workspace)/blobfuse2_azcli_config.yaml'
            - name: BLOBFUSE2_ADLS_CFG
              value: '$(Pipeline.Workspace)/blobfuse2.adls.yaml'
            - name: BLOBFUSE2_GTEST_CFG
              value: '$(Pipeline.Workspace)/connection.yaml'
            - name: BLOBFUSE2_AZURITE_CFG
              value: '$(Pipeline.Workspace)/blobfuse2_azurite_config.yaml'
            - name: BLOBFUSE2_STRESS_DIR
              value: '$(Pipeline.Workspace)/blobfuse2_stress'
            - name: DECODE_PERCENTS
              value: false
            - name: GOPATH
              value: '$(Pipeline.Workspace)/go'
            - name: ROOT_DIR
              value: '$(System.DefaultWorkingDirectory)' 
            - name: WORK_DIR
              value: '$(System.DefaultWorkingDirectory)/azure-storage-fuse'

          steps:
            # -------------------------------------------------------
            # Pull and build the code, Create the Containers in storage account
            - template: 'azure-pipeline-templates/build.yml'
              parameters:
                skip_ut: true # Skip UT because Block Blob set runs it
                skip_azcli: "false"

            # -------------------------------------------------------
            - ${{ if eq(parameters.exhaustive_test, true) }}:    
              - template: 'azure-pipeline-templates/verbose-tests.yml'
                parameters:
                  service: 'ADLS'
                  account_type: 'adls'
                  account_endpoint: 'https://$(BF2_ADLS_ACC_NAME).dfs.core.windows.net' 
                  adls: true
                  account_name: $(BF2_ADLS_ACC_NAME)
                  account_key: $(BF2_ADLS_ACC_KEY)
                  account_sas: $(BF2_ADLS_ACC_SAS)
                  client_id: $(AZTEST_CLIENT)
                  tenant_id: $(AZTEST_TENANT)
                  client_secret: $(AZTEST_SECRET)
                  config: $(BLOBFUSE2_ADLS_CFG)
                  stress_dir: $(BLOBFUSE2_STRESS_DIR)
                  huge_container: 'million-files'
                  quick_stress: ${{ parameters.quick_stress }}
                  test_key_credential: true
                  test_sas_credential: true
                  test_azcli_credential: true
                  test_azurite: false
                  sas_credential_config: $(BLOBFUSE2_SAS_CFG)
                  azcli_credential_config: $(BLOBFUSE2_AZCLI_CFG)
                  azurite_config: $(BLOBFUSE2_AZURITE_CFG)
                  distro_name: $(AgentName)
                  verbose_log: ${{ parameters.verbose_log }}

            - template: azure-pipeline-templates/cleanup.yml
              parameters:
                unmount: true
                delete_containers: true
                

        - ${{ if eq(parameters.proxy_test, true) }}:
            # -----------------------------------------------------------
            # Ubuntu-20.04 Proxy tests
          - job: Set_3
            timeoutInMinutes: 300
            strategy:
              matrix:
                Ubuntu-20-Proxy:
                  AgentName: 'blobfuse-ubuntu20'
                  distro: 'ubuntu'
                  distro_version: 'ubuntu_20'

            pool:
              name: "blobfuse-ubuntu-pool"
              demands:
                - ImageOverride -equals $(AgentName)

            variables:
              - group: NightlyBlobFuse
              - name: MOUNT_DIR
                value: '$(Pipeline.Workspace)/blob_mnt'
              - name: TEMP_DIR
                value: '$(Pipeline.Workspace)/blobfuse2_tmp'
              - name: BLOBFUSE2_CFG
                value: '$(Pipeline.Workspace)/blobfuse2_proxy.yaml'
              - name: BLOBFUSE2_ADLS_CFG
                value: '$(Pipeline.Workspace)/blobfuse2_proxy.adls.yaml'
              - name: DECODE_PERCENTS
                value: false
              - name: GOPATH
                value: '$(Pipeline.Workspace)/go'
              - name: ROOT_DIR
                value: '$(System.DefaultWorkingDirectory)' 
              - name: WORK_DIR
                value: '$(System.DefaultWorkingDirectory)/azure-storage-fuse'

            steps:
              # -------------------------------------------------------
              # Pull, build and unit test the code, create the containers.
              - template: 'azure-pipeline-templates/build.yml'
                parameters:
                  proxy_address: "127.0.0.1:8080"
                  skip_ut: true

              # -------------------------------------------------------
              - script: |
                  cd $(WORK_DIR)
                  $(WORK_DIR)/blobfuse2 gen-test-config --config-file=azure_key_proxy.yaml --container-name=$(containerName) --temp-path=$(TEMP_DIR) --output-file=$(BLOBFUSE2_CFG)
                displayName: 'Create Config File'
                env:
                  STO_ACC_NAME: $(BF2_BLK_ACC_NAME)
                  STO_ACC_KEY: $(BF2_BLK_ACC_KEY)
                  STO_ACC_TYPE: 'block'
                  STO_ACC_ENDPOINT: 'https://$(BF2_BLK_ACC_NAME).blob.core.windows.net'
                  VERBOSE_LOG: ${{ parameters.verbose_log }}
                continueOnError: false

              - script:
                  cat $(BLOBFUSE2_CFG)
                displayName: "Print config file"

              # --------------------------------------------------
              # End to End tests
              - template: 'azure-pipeline-templates/e2e-tests.yml'
                parameters:
                  idstring: 'BlockBlob with Proxy and Key Credentials'
                  distro_name: $(AgentName)
                  adls: false
                  artifact_name: 'blockblob_proxy_key.txt'
                  verbose_log: ${{ parameters.verbose_log }}
                  mountStep:
                    script: |
                      $(WORK_DIR)/blobfuse2 mount $(MOUNT_DIR) --config-file=$(BLOBFUSE2_CFG) --default-working-dir=$(WORK_DIR)
                    displayName: 'E2E TEST: Mount'
                    timeoutInMinutes: 3
                    continueOnError: false

              # --------------------------------------------------
              - script: |
                  cd $(WORK_DIR)
                  $(WORK_DIR)/blobfuse2 gen-test-config --config-file=azure_key_proxy.yaml --container-name=$(containerName) --temp-path=$(TEMP_DIR) --output-file=$(BLOBFUSE2_ADLS_CFG)
                displayName: 'Create ADLS Config File'
                env:
                  STO_ACC_NAME: $(BF2_ADLS_ACC_NAME)
                  STO_ACC_KEY: $(BF2_ADLS_ACC_KEY)
                  STO_ACC_TYPE: 'adls'
                  STO_ACC_ENDPOINT: 'https://$(BF2_ADLS_ACC_NAME).dfs.core.windows.net'
                  VERBOSE_LOG: ${{ parameters.verbose_log }}
                continueOnError: false

              - script:
                  cat $(BLOBFUSE2_ADLS_CFG)
                displayName: "Print ADLS config file"

              - template: 'azure-pipeline-templates/e2e-tests.yml'
                parameters:
                  idstring: 'ADLS with Proxy and Key Credentials'
                  distro_name: $(AgentName)
                  adls: true
                  artifact_name: 'adls_proxy_key.txt'
                  verbose_log: ${{ parameters.verbose_log }}
                  mountStep:
                    script: |
                      $(WORK_DIR)/blobfuse2 mount $(MOUNT_DIR) --config-file=$(BLOBFUSE2_ADLS_CFG) --default-working-dir=$(WORK_DIR)
                    displayName: 'FeatureTest ADLS: Mount'
                    timeoutInMinutes: 3
                    continueOnError: false
              # ------------------------------------------------------------
              # Auth Tests
            
              # Block SAS test
              - script: |
                  cd $(WORK_DIR)
                  $(WORK_DIR)/blobfuse2 gen-test-config --config-file=azure_sas_proxy.yaml --container-name=$(containerName) --temp-path=$(TEMP_DIR) --output-file=$(BLOBFUSE2_CFG)
                displayName: "Create SAS Config File"
                env:
                  STO_ACC_NAME: $(BF2_BLK_ACC_NAME)
                  STO_ACC_SAS: $(BF2_BLK_ACC_SAS)
                  STO_ACC_ENDPOINT: 'https://$(BF2_BLK_ACC_NAME).blob.core.windows.net'
                  VERBOSE_LOG: ${{ parameters.verbose_log }}
                continueOnError: false

              - script:
                  cat $(BLOBFUSE2_CFG)
                displayName: "Print SAS config file"

              - template: 'azure-pipeline-templates/verify-auth.yml'
                parameters:
                  idstring: 'Block SAS'
                  distro_name: $(AgentName)
                  mountStep:
                    script: |
                      $(WORK_DIR)/blobfuse2 mount $(MOUNT_DIR) --config-file=$(BLOBFUSE2_CFG) --default-working-dir=$(WORK_DIR)
                    displayName: 'AuthVerify-SAS: Mount'
                    continueOnError: false

              # ------------------------------------------------------------
              - template: 'azure-pipeline-templates/cleanup.yml'
                parameters:
                  unmount: true
                  delete_containers: true                  
              - script: |
                  kill -9 $(pgrep mitmdump)
                displayName: 'Kill Proxy'
        - ${{ if eq(parameters.msi_test, true) }}:  
          # -----------------------------------------------------------
          # Ubuntu-20.04 MSI tests
          - job: Set_4
            timeoutInMinutes: 60
            strategy:
              matrix:
                Ubuntu-20-MSI:
                  DistroVer: "Ubn20_MSI"
                  distro: 'ubuntu'
                  distro_version: 'ubuntu_20'
                  AgentName: "blobfuse-ubuntu20"
                  Description: "Ubuntu 20 MSI Test"

            pool:
              name: "blobfuse-ubuntu-pool"
              demands:
                - ImageOverride -equals $(AgentName)

            variables:
              - group: NightlyBlobFuse
              - name: MOUNT_DIR
                value: '$(Pipeline.Workspace)/blob_mnt'
              - name: TEMP_DIR
                value: '$(Pipeline.Workspace)/blobfuse2_tmp'
              - name: BLOBFUSE2_CFG
                value: '$(Pipeline.Workspace)/blobfuse2.msi.yaml'
              - name: BLOBFUSE2_ADLS_CFG
                value: '$(Pipeline.Workspace)/blobfuse2.msi.adls.yaml'
              - name: GOPATH
                value: '$(Pipeline.Workspace)/go'
              - name: ROOT_DIR
                value: '$(System.DefaultWorkingDirectory)' 
              - name: WORK_DIR
                value: '$(System.DefaultWorkingDirectory)/azure-storage-fuse'
              - name: skipComponentGovernanceDetection
                value: true

            steps:
              # Print the agent info 
              - script: |
                  echo $(Description)
                  hostnamectl
                displayName: 'Print Agent Info'

              # Build the code
              - template: 'azure-pipeline-templates/build.yml'
                parameters:
                  skip_msi: "false"
                  skip_azcli: "false"

              # BlockBlob MSI Test
              - script: |
                  cd $(WORK_DIR)
                  $(WORK_DIR)/blobfuse2 gen-test-config --config-file=azure_msi.yaml --container-name=$(containerName) --temp-path=$(TEMP_DIR) --output-file=$(BLOBFUSE2_CFG)
                displayName: "Create MSI Config File"
                env:
                  STO_ACC_NAME: $(BF2_BLK_ACC_NAME) 
                  STO_MSI_APP_ID: $(BF2_MSI_CLIENT_ID)
                  STO_ACC_TYPE: 'block'
                  STO_ACC_ENDPOINT: 'https://$(BF2_BLK_ACC_NAME).blob.core.windows.net'
                  VERBOSE_LOG: ${{ parameters.verbose_log }}
                continueOnError: false

              - script:
                  cat $(BLOBFUSE2_CFG)
                displayName: "Print config file"

              # Mount the container and run basic tests
              - template: 'azure-pipeline-templates/verify-auth.yml'
                parameters:
                  idstring: 'BlockBlob MSI'
                  distro_name: $(AgentName)
                  mountStep:
                    script: |
                      $(WORK_DIR)/blobfuse2 mount $(MOUNT_DIR) --config-file=$(BLOBFUSE2_CFG)
                    displayName: 'AuthVerify MSI: Mount Container'
                    continueOnError: false

              # ADLS MSI Test
              - script: |
                  cd $(WORK_DIR)
                  $(WORK_DIR)/blobfuse2 gen-test-config --config-file=azure_msi.yaml --container-name=$(containerName) --temp-path=$(TEMP_DIR) --output-file=$(BLOBFUSE2_CFG)
                displayName: "Create MSI Config File"
                env:
                  STO_ACC_NAME: $(BF2_ADLS_ACC_NAME) 
                  STO_MSI_APP_ID: $(BF2_MSI_CLIENT_ID)
                  STO_ACC_TYPE: 'adls'
                  STO_ACC_ENDPOINT: 'https://$(BF2_ADLS_ACC_NAME).dfs.core.windows.net'
                  VERBOSE_LOG: ${{ parameters.verbose_log }}
                continueOnError: false

              - script:
                  cat $(BLOBFUSE2_CFG)
                displayName: "Print config file"

              # Mount the cntainer and run basic tests
              - template: 'azure-pipeline-templates/verify-auth.yml'
                parameters:
                  idstring: 'ADLS MSI'
                  distro_name: $(AgentName)
                  mountStep:
                    script: |
                      $(WORK_DIR)/blobfuse2 mount $(MOUNT_DIR) --config-file=$(BLOBFUSE2_CFG)
                    displayName: 'AuthVerify MSI: Mount Container'
                    continueOnError: false

              # Cleanup
              - template: 'azure-pipeline-templates/cleanup.yml'
                parameters:
                  unmount: true
                  delete_containers: true            

        
        - ${{ if eq(parameters.exhaustive_test, true) }}:
          # Run E2E tests on different distros
          - job: Set_5
            continueOnError: true
            timeoutInMinutes: 60
            strategy:
              matrix:
                RHEL-8.6:
                  distro_version: 'RHEL-8.6'
                  distro: rhel
                  poolName: 'blobfuse-rhel-pool'
                  containerName: "test-cnt-rhel-86"
                  Description: 'Red Hat Enterprise Linux 8.6'
                  AgentName: 'blobfuse-rhel8_6'
                  tags: 'fuse3'
                RHEL-9.0:
                  distro_version: 'RHEL-9.0'
                  distro: rhel
                  poolName: 'blobfuse-rhel-pool'
                  containerName: "test-cnt-rhel-9"
                  Description: 'Red Hat Enterprise Linux 9.0'
                  AgentName: 'blobfuse-rhel9'
                  tags: 'fuse3'
                CentOS-7.9:
                  distro_version: "CentOS-7.9"
                  distro: centos
                  poolName: 'blobfuse-centos-pool'
                  containerName: "test-cnt-cent-7"
                  Description: "CentOS 7.9"
                  AgentName: "blobfuse-centos7"
                CentOS-8.5:
                  distro_version: "CentOS-8.5"
                  distro: centos
                  poolName: 'blobfuse-centos-pool'
                  containerName: "test-cnt-cent-8"
                  Description: "CentOS 8.5"
                  AgentName: "blobfuse-centos8"
                Oracle-8.1:
                  distro_version: "Oracle-8.1"
                  distro: oracle
                  poolName: 'blobfuse-oracle-pool'
                  containerName: "test-cnt-ora-81"
                  Description: "Oracle Linux 8.1"
                  AgentName: "blobfuse-oracle81"
                Rocky-8.0:
                  distro_version: "Rocky-8.0"
                  distro: rocky
                  poolName: 'blobfuse2-rocky-pool'
                  containerName: "test-cnt-rocky-8"
                  Description: "Rocky Linux 8.0"
                  AgentName: "blobfuse-rocky8"
                  tags: 'fuse3'
                Rocky-9.0:
                  distro_version: "Rocky-9.0"
                  distro: rocky
                  poolName: 'blobfuse2-rocky-pool'
                  containerName: "test-cnt-rocky-9"
                  Description: "Rocky Linux 9.0"
                  AgentName: "blobfuse-rocky9"
                  tags: 'fuse3'
                SUSE-15:
                  distro_version: "SUSE-15"
                  distro: suse
                  poolName: 'blobfuse-suse-pool'
                  containerName: "test-cnt-suse-15"
                  Description: "SUSE Enterprise Linux 15"
                  AgentName: "blobfuse-suse15"
                Mariner2:
                  distro_version: "Mariner2"
                  distro: mariner
                  poolName: 'blobfuse-mariner-pool'
                  containerName: "test-cnt-mari-2"
                  Description: "CBL-Mariner2 Linux"
                  AgentName: "blobfuse-mariner2"
                  fuselib: 'libfuse3-dev'
                  tags: 'fuse3'                  
            pool:
              name: $(poolName)
              demands:
                - ImageOverride -equals $(AgentName)

            variables:
              - group: NightlyBlobFuse
              - name: MOUNT_DIR
                value: '$(Pipeline.Workspace)/blob_mnt'
              - name: TEMP_DIR
                value: '$(Pipeline.Workspace)/blobfuse2_tmp'
              - name: BLOBFUSE2_CFG
                value: '$(Pipeline.Workspace)/blobfuse2.yaml'
              - name: BLOBFUSE2_ADLS_CFG
                value: '$(Pipeline.Workspace)/blobfuse2.adls.yaml'
              - name: GOPATH
                value: '$(Pipeline.Workspace)/go'
              - name: ROOT_DIR
                value: '$(System.DefaultWorkingDirectory)' 
              - name: WORK_DIR
                value: '$(System.DefaultWorkingDirectory)/azure-storage-fuse'
              - name: skipComponentGovernanceDetection
                value: true

            steps:
              # Build the code
              - template: 'azure-pipeline-templates/build.yml'

              # Block Blob Test
              - template: 'azure-pipeline-templates/e2e-tests-spcl.yml'
                parameters:
                  conf_template: azure_key.yaml
                  config_file: $(BLOBFUSE2_CFG)
                  idstring: block_blob_key
                  adls: false
                  account_name: $(BF2_BLK_ACC_NAME)
                  account_key: $(BF2_BLK_ACC_KEY)
                  account_type: block
                  distro_name: $(distro_version)
                  quick_test: true
                  verbose_log: ${{ parameters.verbose_log }}
                  clone: false

              # ADLS Test
              - template: 'azure-pipeline-templates/e2e-tests-spcl.yml'
                parameters:
                  conf_template: azure_key.yaml
                  config_file: $(BLOBFUSE2_CFG)
                  idstring: adls_key
                  adls: true
                  account_name: $(BF2_ADLS_ACC_NAME)
                  account_key: $(BF2_ADLS_ACC_KEY)
                  account_type: adls
                  distro_name: $(distro_version)
                  quick_test: true
                  verbose_log: ${{ parameters.verbose_log }}
                  clone: false

              # Cleanup
              - template: 'azure-pipeline-templates/cleanup.yml'
                parameters:
                  unmount: true
                  delete_containers: true 


  - stage: DataIntegrity
    jobs:
      # Ubuntu Tests
      - job: Set_1
        timeoutInMinutes: 300
        strategy:
          matrix:
            Ubuntu-22:
              AgentName: 'blobfuse-ubuntu22'
              distro: 'ubuntu'
              distro_version: 'ubuntu_22_x86'
              fuselib: 'libfuse3-dev'
              tags: 'fuse3'
            Ubuntu-20:
              AgentName: 'blobfuse-ubuntu20'
              distro: 'ubuntu'
              distro_version: 'ubuntu_20_x86'
              fuselib: 'libfuse-dev'
              tags: 'fuse2'

        pool:
          name: "blobfuse-ubuntu-pool"
          demands:
            - ImageOverride -equals $(AgentName)

        variables:
          - group: NightlyBlobFuse
          - name: MOUNT_DIR
            value: '$(Pipeline.Workspace)/blob_mnt'
          - name: TEMP_DIR
            value: '$(Pipeline.Workspace)/blobfuse2_tmp'
          - name: BLOBFUSE2_CFG
            value: '$(Pipeline.Workspace)/blobfuse2.yaml'
          - name: BLOBFUSE2_ADLS_CFG
            value: '$(Pipeline.Workspace)/blobfuse2.adls.yaml'
          - name: skipComponentGovernanceDetection
            value: true
          - name: GOPATH
            value: '$(Pipeline.Workspace)/go'
          - name: ROOT_DIR
            value: '$(System.DefaultWorkingDirectory)' 
          - name: WORK_DIR
            value: '$(System.DefaultWorkingDirectory)/azure-storage-fuse'
          
        steps: 
          # -------------------------------------------------------
          # Pull and build the code and create the containers
          - template: 'azure-pipeline-templates/build.yml'
            parameters:
              skip_ut: true
          # Check data consistency for block accounts
          - template: 'azure-pipeline-templates/data-integrity.yml'
            parameters:
              config_file: $(BLOBFUSE2_CFG)
              idstring: BLOCK
              account_name: $(BF2_BLK_ACC_NAME)
              account_key: $(BF2_BLK_ACC_KEY)
              account_type: block
              verbose_log: ${{ parameters.verbose_log }}

          # Check data consistency for adls accounts
          - template: 'azure-pipeline-templates/data-integrity.yml'
            parameters:
              config_file: $(BLOBFUSE2_CFG)
              idstring: ADLS
              account_name: $(BF2_ADLS_ACC_NAME)
              account_key: $(BF2_ADLS_ACC_KEY)
              account_type: adls
              verbose_log: ${{ parameters.verbose_log }}

          - template: azure-pipeline-templates/cleanup.yml
            parameters:
              unmount: true
              delete_containers: true

<<<<<<< HEAD
# Run bfusemon tests optionally when user invokes.
  - ${{ if eq(parameters.healthmon, true) }}:
    - stage: Healthmon
      jobs:
        # Ubuntu Tests
        - job: Set_1
          timeoutInMinutes: 300
          strategy:
            matrix:
              Ubuntu-22:
                AgentName: 'blobfuse-ubuntu22'
                distro: 'ubuntu'
                distro_version: 'ubuntu_22_x86'
                fuselib: 'libfuse3-dev'
                tags: 'fuse3'
=======
  - stage: BlockCacheDataIntegrityValidation
    jobs:
      # Ubuntu Tests
      - job: Set_1
        timeoutInMinutes: 300
        strategy:
          matrix:
            Ubuntu-20:
              AgentName: 'blobfuse-ubuntu20'
              containerName: 'test-cnt-ubn-20'
              adlsSas: $(AZTEST_ADLS_CONT_SAS_UBN_20)
              fuselib: 'libfuse-dev'
              tags: 'fuse2'          
            Ubuntu-22:
              AgentName: 'blobfuse-ubuntu22'
              containerName: 'test-cnt-ubn-22'
              adlsSas: $(AZTEST_ADLS_CONT_SAS_UBN_22)
              fuselib: 'libfuse3-dev'
              tags: 'fuse3'

        pool:
          name: "blobfuse-ubuntu-pool"
          demands:
            - ImageOverride -equals $(AgentName)

        variables:
          - group: NightlyBlobFuse
          - name: MOUNT_DIR
            value: '$(Pipeline.Workspace)/blob_mnt'
          - name: TEMP_DIR
            value: '$(Pipeline.Workspace)/blobfuse2_tmp'
          - name: BLOBFUSE2_CFG
            value: '$(Pipeline.Workspace)/blobfuse2.yaml'
          - name: BLOBFUSE2_ADLS_CFG
            value: '$(Pipeline.Workspace)/blobfuse2.adls.yaml'
          - name: skipComponentGovernanceDetection
            value: true
          - name: GOPATH
            value: '$(Pipeline.Workspace)/go'
          - name: ROOT_DIR
            value: '$(System.DefaultWorkingDirectory)' 
          - name: WORK_DIR
            value: '$(System.DefaultWorkingDirectory)/azure-storage-fuse'

        steps:
          # -------------------------------------------------------
          # Pull and build the code
          - template: 'azure-pipeline-templates/build.yml'
            parameters:
              working_directory: $(WORK_DIR)
              root_dir: $(ROOT_DIR)
              mount_dir: $(MOUNT_DIR)
              temp_dir: $(TEMP_DIR)
              gopath: $(GOPATH)
              container: $(containerName)
              tags: $(tags)
              fuselib: $(fuselib)
              skip_ut: true

          - script: |
              sudo apt-get install python3-setuptools -y
              sudo apt install python3-pip -y
              sudo pip3 install pandas numpy pyarrow fastparquet
            displayName: 'Install Python Packages'

          - template: 'azure-pipeline-templates/e2e-tests-block-cache-data-integrity.yml'
            parameters:
              conf_template: azure_key.yaml
              config_file: $(BLOBFUSE2_CFG)
              container: $(containerName)
              idstring: Block_Blob
              adls: false
              account_name: $(NIGHTLY_STO_BLOB_ACC_NAME)
              account_key: $(NIGHTLY_STO_BLOB_ACC_KEY)
              account_type: block
              account_endpoint: https://$(NIGHTLY_STO_BLOB_ACC_NAME).blob.core.windows.net
              distro_name: $(AgentName)
              quick_test: false
              verbose_log: ${{ parameters.verbose_log }}
              clone: true
              # TODO: These can be removed one day and replace all instances of ${{ parameters.temp_dir }} with $(TEMP_DIR) since it is a global variable
              temp_dir: $(TEMP_DIR)
              mount_dir: $(MOUNT_DIR)
              block_size_mb: "1"

          - template: 'azure-pipeline-templates/e2e-tests-block-cache-data-integrity.yml'
            parameters:
              conf_template: azure_key.yaml
              config_file: $(BLOBFUSE2_CFG)
              container: $(containerName)
              idstring: Block_Blob
              adls: false
              account_name: $(NIGHTLY_STO_BLOB_ACC_NAME)
              account_key: $(NIGHTLY_STO_BLOB_ACC_KEY)
              account_type: block
              account_endpoint: https://$(NIGHTLY_STO_BLOB_ACC_NAME).blob.core.windows.net
              distro_name: $(AgentName)
              quick_test: false
              verbose_log: ${{ parameters.verbose_log }}
              clone: true
              # TODO: These can be removed one day and replace all instances of ${{ parameters.temp_dir }} with $(TEMP_DIR) since it is a global variable
              temp_dir: $(TEMP_DIR)
              mount_dir: $(MOUNT_DIR)
              block_size_mb: "8"

  - stage: StreamDataValidation
    jobs:
      # Ubuntu Tests
      - job: Set_1
        timeoutInMinutes: 300
        strategy:
          matrix:
            Ubuntu-22:
              AgentName: 'blobfuse-ubuntu22'
              containerName: 'test-cnt-ubn-22'
              adlsSas: $(AZTEST_ADLS_CONT_SAS_UBN_22)
              fuselib: 'libfuse3-dev'
              tags: 'fuse3'

        pool:
          name: "blobfuse-ubuntu-pool"
          demands:
            - ImageOverride -equals $(AgentName)

        variables:
          - group: NightlyBlobFuse
          - name: MOUNT_DIR
            value: '$(Pipeline.Workspace)/blob_mnt'
          - name: TEMP_DIR
            value: '$(Pipeline.Workspace)/blobfuse2_tmp'
          - name: BLOBFUSE2_CFG
            value: '$(Pipeline.Workspace)/blobfuse2.yaml'
          - name: BLOBFUSE2_ADLS_CFG
            value: '$(Pipeline.Workspace)/blobfuse2.adls.yaml'
          - name: skipComponentGovernanceDetection
            value: true
          - name: GOPATH
            value: '$(Pipeline.Workspace)/go'
          - name: ROOT_DIR
            value: '$(System.DefaultWorkingDirectory)' 
          - name: WORK_DIR
            value: '$(System.DefaultWorkingDirectory)/azure-storage-fuse'

        steps:
          # -------------------------------------------------------
          # Pull and build the code
          - template: 'azure-pipeline-templates/build.yml'
            parameters:
              working_directory: $(WORK_DIR)
              root_dir: $(ROOT_DIR)
              mount_dir: $(MOUNT_DIR)
              temp_dir: $(TEMP_DIR)
              gopath: $(GOPATH)
              container: $(containerName)
              tags: $(tags)
              fuselib: $(fuselib)
              skip_ut: true

          - template: 'azure-pipeline-templates/e2e-tests-block-cache.yml'
            parameters:
              conf_template: azure_stream.yaml
              config_file: $(BLOBFUSE2_CFG)
              container: $(containerName)
              idstring: Stream
              adls: false
              account_name: $(NIGHTLY_STO_BLOB_ACC_NAME)
              account_key: $(NIGHTLY_STO_BLOB_ACC_KEY)
              account_type: block
              account_endpoint: https://$(NIGHTLY_STO_BLOB_ACC_NAME).blob.core.windows.net
              distro_name: $(AgentName)
              quick_test: false
              verbose_log: ${{ parameters.verbose_log }}
              clone: true
              # TODO: These can be removed one day and replace all instances of ${{ parameters.temp_dir }} with $(TEMP_DIR) since it is a global variable
              temp_dir: $(TEMP_DIR)
              mount_dir: $(MOUNT_DIR)

  - stage: FNSDataValidation
    jobs:
      # Ubuntu Tests
      - job: Set_1
        timeoutInMinutes: 300
        strategy:
          matrix:
            Ubuntu-20:
              AgentName: 'blobfuse-ubuntu20'
              containerName: 'test-cnt-ubn-20'
              adlsSas: $(AZTEST_ADLS_CONT_SAS_UBN_20)
              fuselib: 'libfuse-dev'
              tags: 'fuse2'
            Ubuntu-22:
              AgentName: 'blobfuse-ubuntu22'
              containerName: 'test-cnt-ubn-22'
              adlsSas: $(AZTEST_ADLS_CONT_SAS_UBN_22)
              fuselib: 'libfuse3-dev'
              tags: 'fuse3'

        pool:
          name: "blobfuse-ubuntu-pool"
          demands:
            - ImageOverride -equals $(AgentName)

        variables:
          - group: NightlyBlobFuse
          - name: MOUNT_DIR
            value: '$(Pipeline.Workspace)/blob_mnt'
          - name: TEMP_DIR
            value: '$(Pipeline.Workspace)/blobfuse2_tmp'
          - name: BLOBFUSE2_CFG
            value: '$(Pipeline.Workspace)/blobfuse2.yaml'
          - name: BLOBFUSE2_ADLS_CFG
            value: '$(Pipeline.Workspace)/blobfuse2.adls.yaml'
          - name: skipComponentGovernanceDetection
            value: true
          - name: GOPATH
            value: '$(Pipeline.Workspace)/go'
          - name: ROOT_DIR
            value: '$(System.DefaultWorkingDirectory)' 
          - name: WORK_DIR
            value: '$(System.DefaultWorkingDirectory)/azure-storage-fuse'

        steps:
          # -------------------------------------------------------
          # Pull and build the code
          - template: 'azure-pipeline-templates/build.yml'
            parameters:
              working_directory: $(WORK_DIR)
              root_dir: $(ROOT_DIR)
              mount_dir: $(MOUNT_DIR)
              temp_dir: $(TEMP_DIR)
              gopath: $(GOPATH)
              container: $(containerName)
              tags: $(tags)
              fuselib: $(fuselib)
              skip_ut: true

          - template: 'azure-pipeline-templates/e2e-tests-spcl.yml'
            parameters:
              conf_template: azure_key.yaml
              config_file: $(BLOBFUSE2_CFG)
              container: $(containerName)
              idstring: Block_Blob
              adls: false
              account_name: $(NIGHTLY_STO_BLOB_ACC_NAME)
              account_key: $(NIGHTLY_STO_BLOB_ACC_KEY)
              account_type: block
              account_endpoint: https://$(NIGHTLY_STO_BLOB_ACC_NAME).blob.core.windows.net
              distro_name: $(AgentName)
              quick_test: false
              verbose_log: ${{ parameters.verbose_log }}
              clone: true
              # TODO: These can be removed one day and replace all instances of ${{ parameters.temp_dir }} with $(TEMP_DIR) since it is a global variable
              temp_dir: $(TEMP_DIR)
              mount_dir: $(MOUNT_DIR)

  - stage: HNSDataValidation
    jobs:
      # Ubuntu Tests
      - job: Set_1
        timeoutInMinutes: 300
        strategy:
          matrix:
            Ubuntu-20:
              AgentName: 'blobfuse-ubuntu20'
              containerName: 'test-cnt-ubn-20'
              adlsSas: $(AZTEST_ADLS_CONT_SAS_UBN_20)
              fuselib: 'libfuse-dev'
              tags: 'fuse2'
            Ubuntu-22:
              AgentName: 'blobfuse-ubuntu22'
              containerName: 'test-cnt-ubn-22'
              adlsSas: $(AZTEST_ADLS_CONT_SAS_UBN_22)
              fuselib: 'libfuse3-dev'
              tags: 'fuse3'

        pool:
          name: "blobfuse-ubuntu-pool"
          demands:
            - ImageOverride -equals $(AgentName)

        variables:
          - group: NightlyBlobFuse
          - name: MOUNT_DIR
            value: '$(Pipeline.Workspace)/blob_mnt'
          - name: TEMP_DIR
            value: '$(Pipeline.Workspace)/blobfuse2_tmp'
          - name: BLOBFUSE2_CFG
            value: '$(Pipeline.Workspace)/blobfuse2.yaml'
          - name: BLOBFUSE2_ADLS_CFG
            value: '$(Pipeline.Workspace)/blobfuse2.adls.yaml'
          - name: skipComponentGovernanceDetection
            value: true
          - name: GOPATH
            value: '$(Pipeline.Workspace)/go'
          - name: ROOT_DIR
            value: '$(System.DefaultWorkingDirectory)' 
          - name: WORK_DIR
            value: '$(System.DefaultWorkingDirectory)/azure-storage-fuse'

        steps:
          # -------------------------------------------------------
          # Pull and build the code
          - template: 'azure-pipeline-templates/build.yml'
            parameters:
              working_directory: $(WORK_DIR)
              root_dir: $(ROOT_DIR)
              mount_dir: $(MOUNT_DIR)
              temp_dir: $(TEMP_DIR)
              gopath: $(GOPATH)
              container: $(containerName)
              tags: $(tags)
              fuselib: $(fuselib)
              skip_ut: true

          - template: 'azure-pipeline-templates/e2e-tests-spcl.yml'
            parameters:
              conf_template: azure_key.yaml
              config_file: $(BLOBFUSE2_CFG)
              container: $(containerName)
              idstring: ADLS
              adls: true
              account_name: $(AZTEST_ADLS_ACC_NAME)
              account_key: $(AZTEST_ADLS_KEY)
              account_type: adls
              account_endpoint: https://$(AZTEST_ADLS_ACC_NAME).dfs.core.windows.net
              distro_name: $(AgentName)
              quick_test: false
              verbose_log: ${{ parameters.verbose_log }}
              clone: true
              # TODO: These can be removed one day and replace all instances of ${{ parameters.temp_dir }} with $(TEMP_DIR) since it is a global variable
              temp_dir: $(TEMP_DIR)
              mount_dir: $(MOUNT_DIR)

  - stage: XloadValidation
    jobs:
      # Ubuntu Tests
      - job: Set_1
        timeoutInMinutes: 300
        strategy:
          matrix:
            Ubuntu-20:
              AgentName: 'blobfuse-ubuntu20'
              containerName: 'test-cnt-ubn-20'
              adlsSas: $(AZTEST_ADLS_CONT_SAS_UBN_20)
              fuselib: 'libfuse-dev'
              tags: 'fuse2'
            Ubuntu-22:
              AgentName: 'blobfuse-ubuntu22'
              containerName: 'test-cnt-ubn-22'
              adlsSas: $(AZTEST_ADLS_CONT_SAS_UBN_22)
              fuselib: 'libfuse3-dev'
              tags: 'fuse3'        

        pool:
          name: "blobfuse-ubuntu-pool"
          demands:
            - ImageOverride -equals $(AgentName)

        variables:
          - group: NightlyBlobFuse
          - name: MOUNT_DIR
            value: '$(Pipeline.Workspace)/blob_mnt'
          - name: TEMP_DIR
            value: '$(Pipeline.Workspace)/blobfuse2_tmp'
          - name: BLOBFUSE2_CFG
            value: '$(Pipeline.Workspace)/blobfuse2.yaml'
          - name: BLOBFUSE2_ADLS_CFG
            value: '$(Pipeline.Workspace)/blobfuse2.adls.yaml'
          - name: skipComponentGovernanceDetection
            value: true
          - name: GOPATH
            value: '$(Pipeline.Workspace)/go'
          - name: ROOT_DIR
            value: '$(System.DefaultWorkingDirectory)' 
          - name: WORK_DIR
            value: '$(System.DefaultWorkingDirectory)/azure-storage-fuse'

        steps:
          # -------------------------------------------------------
          # Pull and build the code
          - template: 'azure-pipeline-templates/build.yml'
            parameters:
              working_directory: $(WORK_DIR)
              root_dir: $(ROOT_DIR)
              mount_dir: $(MOUNT_DIR)
              temp_dir: $(TEMP_DIR)
              gopath: $(GOPATH)
              container: $(containerName)
              tags: $(tags)
              fuselib: $(fuselib)
              skip_ut: true

          - template: 'azure-pipeline-templates/e2e-tests-xload.yml'
            parameters:
              conf_template: azure_key.yaml
              config_file: $(BLOBFUSE2_CFG)
              container: $(containerName)
              idstring: Block_Blob
              adls: false
              account_name: $(NIGHTLY_STO_BLOB_ACC_NAME)
              account_key: $(NIGHTLY_STO_BLOB_ACC_KEY)
              account_type: block
              account_endpoint: https://$(NIGHTLY_STO_BLOB_ACC_NAME).blob.core.windows.net
              distro_name: $(AgentName)
              quick_test: false
              verbose_log: ${{ parameters.verbose_log }}
              clone: false
              # TODO: These can be removed one day and replace all instances of ${{ parameters.temp_dir }} with $(TEMP_DIR) since it is a global variable
              temp_dir: $(TEMP_DIR)
              mount_dir: $(MOUNT_DIR)
  
  - stage: Healthmon
    jobs:
      - job: Set_1
        timeoutInMinutes: 300
        strategy:
          matrix:
            Ubuntu-22:
              AgentName: 'blobfuse-ubuntu22'
              containerName: 'test-cnt-ubn-22'
              adlsSas: $(AZTEST_ADLS_CONT_SAS_UBN_22)
              fuselib: 'libfuse3-dev'
              tags: 'fuse3'

        pool:
          name: "blobfuse-ubuntu-pool"
          demands:
            - ImageOverride -equals $(AgentName)

        variables:
          - group: NightlyBlobFuse
          - name: MOUNT_DIR
            value: '$(Pipeline.Workspace)/blob_mnt'
          - name: TEMP_DIR
            value: '$(Pipeline.Workspace)/blobfuse2_tmp'
          - name: BLOBFUSE2_CFG
            value: '$(Pipeline.Workspace)/blobfuse2.yaml'
          - name: GOPATH
            value: '$(Pipeline.Workspace)/go'
          - name: ROOT_DIR
            value: '$(System.DefaultWorkingDirectory)' 
          - name: WORK_DIR
            value: '$(System.DefaultWorkingDirectory)/azure-storage-fuse'

        steps:
          # -------------------------------------------------------
          # Pull and build the code
          - template: 'azure-pipeline-templates/build.yml'
            parameters:
              working_directory: $(WORK_DIR)
              root_dir: $(ROOT_DIR)
              mount_dir: $(MOUNT_DIR)
              temp_dir: $(TEMP_DIR)
              gopath: $(GOPATH)
              container: $(containerName)
              tags: $(tags)
              fuselib: $(fuselib)
              skip_ut: true

          - script: |
              cd $(WORK_DIR)
              $(WORK_DIR)/blobfuse2 gen-test-config --config-file=azure_key_hmon.yaml --container-name=$(containerName) --temp-path=$(TEMP_DIR) --output-file=$(BLOBFUSE2_CFG)
            displayName: Create Key Config File
            env:
              ACCOUNT_TYPE: 'block'
              NIGHTLY_STO_ACC_NAME: $(NIGHTLY_STO_BLOB_ACC_NAME)
              NIGHTLY_STO_ACC_KEY: $(NIGHTLY_STO_BLOB_ACC_KEY)
              ACCOUNT_ENDPOINT: 'https://$(NIGHTLY_STO_BLOB_ACC_NAME).blob.core.windows.net'
              VERBOSE_LOG: false
              USE_HTTP: false
              HMON_OUTPUT: $(WORK_DIR)
            continueOnError: false

          - script: cat $(BLOBFUSE2_CFG)
            displayName: Print config file

          - script:
              mkdir -p $(MOUNT_DIR)
              mkdir -p $(TEMP_DIR)
            displayName: "Create directory structure"

          - template: 'azure-pipeline-templates/mount.yml'
            parameters:
              working_dir: $(WORK_DIR)
              mount_dir: $(MOUNT_DIR)
              temp_dir: $(TEMP_DIR)
              prefix: "Mount"
              mountStep:
                script: |
                  sudo ln -s `pwd`/bfusemon /usr/local/bin/bfusemon
                  ls -l /usr/local/bin/bfusemon*
                  $(WORK_DIR)/blobfuse2 mount $(MOUNT_DIR) --config-file=$(BLOBFUSE2_CFG)
                displayName: 'Mount Blobfuse2'
                workingDirectory: $(WORK_DIR)
                timeoutInMinutes: 3
                continueOnError: false

          - script: |
              sudo ps -aux | grep bfusemon
            displayName: 'Print bfusemon Process info'
            env:
              mount_dir: $(MOUNT_DIR)
>>>>>>> 07c91329

          pool:
            name: "blobfuse-ubuntu-pool"
            demands:
              - ImageOverride -equals $(AgentName)

          variables:
            - group: NightlyBlobFuse
            - name: MOUNT_DIR
              value: '$(Pipeline.Workspace)/blob_mnt'
            - name: TEMP_DIR
              value: '$(Pipeline.Workspace)/blobfuse2_tmp'
            - name: BLOBFUSE2_CFG
              value: '$(Pipeline.Workspace)/blobfuse2.yaml'
            - name: BLOBFUSE2_ADLS_CFG
              value: '$(Pipeline.Workspace)/blobfuse2.adls.yaml'
            - name: skipComponentGovernanceDetection
              value: true
            - name: GOPATH
              value: '$(Pipeline.Workspace)/go'
            - name: ROOT_DIR
              value: '$(System.DefaultWorkingDirectory)' 
            - name: WORK_DIR
              value: '$(System.DefaultWorkingDirectory)/azure-storage-fuse'
            
          steps: 
            # -------------------------------------------------------
            # Pull and build the code and create the containers
            - template: 'azure-pipeline-templates/build.yml'
              parameters:
                skip_ut: true
                skip_bfusemon: false
            
            # checks for bfusemon
            - template: 'azure-pipeline-templates/bfusemon.yml'

            - template: azure-pipeline-templates/cleanup.yml
              parameters:
                unmount: true
                delete_containers: true<|MERGE_RESOLUTION|>--- conflicted
+++ resolved
@@ -739,356 +739,6 @@
               unmount: true
               delete_containers: true
 
-<<<<<<< HEAD
-# Run bfusemon tests optionally when user invokes.
-  - ${{ if eq(parameters.healthmon, true) }}:
-    - stage: Healthmon
-      jobs:
-        # Ubuntu Tests
-        - job: Set_1
-          timeoutInMinutes: 300
-          strategy:
-            matrix:
-              Ubuntu-22:
-                AgentName: 'blobfuse-ubuntu22'
-                distro: 'ubuntu'
-                distro_version: 'ubuntu_22_x86'
-                fuselib: 'libfuse3-dev'
-                tags: 'fuse3'
-=======
-  - stage: BlockCacheDataIntegrityValidation
-    jobs:
-      # Ubuntu Tests
-      - job: Set_1
-        timeoutInMinutes: 300
-        strategy:
-          matrix:
-            Ubuntu-20:
-              AgentName: 'blobfuse-ubuntu20'
-              containerName: 'test-cnt-ubn-20'
-              adlsSas: $(AZTEST_ADLS_CONT_SAS_UBN_20)
-              fuselib: 'libfuse-dev'
-              tags: 'fuse2'          
-            Ubuntu-22:
-              AgentName: 'blobfuse-ubuntu22'
-              containerName: 'test-cnt-ubn-22'
-              adlsSas: $(AZTEST_ADLS_CONT_SAS_UBN_22)
-              fuselib: 'libfuse3-dev'
-              tags: 'fuse3'
-
-        pool:
-          name: "blobfuse-ubuntu-pool"
-          demands:
-            - ImageOverride -equals $(AgentName)
-
-        variables:
-          - group: NightlyBlobFuse
-          - name: MOUNT_DIR
-            value: '$(Pipeline.Workspace)/blob_mnt'
-          - name: TEMP_DIR
-            value: '$(Pipeline.Workspace)/blobfuse2_tmp'
-          - name: BLOBFUSE2_CFG
-            value: '$(Pipeline.Workspace)/blobfuse2.yaml'
-          - name: BLOBFUSE2_ADLS_CFG
-            value: '$(Pipeline.Workspace)/blobfuse2.adls.yaml'
-          - name: skipComponentGovernanceDetection
-            value: true
-          - name: GOPATH
-            value: '$(Pipeline.Workspace)/go'
-          - name: ROOT_DIR
-            value: '$(System.DefaultWorkingDirectory)' 
-          - name: WORK_DIR
-            value: '$(System.DefaultWorkingDirectory)/azure-storage-fuse'
-
-        steps:
-          # -------------------------------------------------------
-          # Pull and build the code
-          - template: 'azure-pipeline-templates/build.yml'
-            parameters:
-              working_directory: $(WORK_DIR)
-              root_dir: $(ROOT_DIR)
-              mount_dir: $(MOUNT_DIR)
-              temp_dir: $(TEMP_DIR)
-              gopath: $(GOPATH)
-              container: $(containerName)
-              tags: $(tags)
-              fuselib: $(fuselib)
-              skip_ut: true
-
-          - script: |
-              sudo apt-get install python3-setuptools -y
-              sudo apt install python3-pip -y
-              sudo pip3 install pandas numpy pyarrow fastparquet
-            displayName: 'Install Python Packages'
-
-          - template: 'azure-pipeline-templates/e2e-tests-block-cache-data-integrity.yml'
-            parameters:
-              conf_template: azure_key.yaml
-              config_file: $(BLOBFUSE2_CFG)
-              container: $(containerName)
-              idstring: Block_Blob
-              adls: false
-              account_name: $(NIGHTLY_STO_BLOB_ACC_NAME)
-              account_key: $(NIGHTLY_STO_BLOB_ACC_KEY)
-              account_type: block
-              account_endpoint: https://$(NIGHTLY_STO_BLOB_ACC_NAME).blob.core.windows.net
-              distro_name: $(AgentName)
-              quick_test: false
-              verbose_log: ${{ parameters.verbose_log }}
-              clone: true
-              # TODO: These can be removed one day and replace all instances of ${{ parameters.temp_dir }} with $(TEMP_DIR) since it is a global variable
-              temp_dir: $(TEMP_DIR)
-              mount_dir: $(MOUNT_DIR)
-              block_size_mb: "1"
-
-          - template: 'azure-pipeline-templates/e2e-tests-block-cache-data-integrity.yml'
-            parameters:
-              conf_template: azure_key.yaml
-              config_file: $(BLOBFUSE2_CFG)
-              container: $(containerName)
-              idstring: Block_Blob
-              adls: false
-              account_name: $(NIGHTLY_STO_BLOB_ACC_NAME)
-              account_key: $(NIGHTLY_STO_BLOB_ACC_KEY)
-              account_type: block
-              account_endpoint: https://$(NIGHTLY_STO_BLOB_ACC_NAME).blob.core.windows.net
-              distro_name: $(AgentName)
-              quick_test: false
-              verbose_log: ${{ parameters.verbose_log }}
-              clone: true
-              # TODO: These can be removed one day and replace all instances of ${{ parameters.temp_dir }} with $(TEMP_DIR) since it is a global variable
-              temp_dir: $(TEMP_DIR)
-              mount_dir: $(MOUNT_DIR)
-              block_size_mb: "8"
-
-  - stage: StreamDataValidation
-    jobs:
-      # Ubuntu Tests
-      - job: Set_1
-        timeoutInMinutes: 300
-        strategy:
-          matrix:
-            Ubuntu-22:
-              AgentName: 'blobfuse-ubuntu22'
-              containerName: 'test-cnt-ubn-22'
-              adlsSas: $(AZTEST_ADLS_CONT_SAS_UBN_22)
-              fuselib: 'libfuse3-dev'
-              tags: 'fuse3'
-
-        pool:
-          name: "blobfuse-ubuntu-pool"
-          demands:
-            - ImageOverride -equals $(AgentName)
-
-        variables:
-          - group: NightlyBlobFuse
-          - name: MOUNT_DIR
-            value: '$(Pipeline.Workspace)/blob_mnt'
-          - name: TEMP_DIR
-            value: '$(Pipeline.Workspace)/blobfuse2_tmp'
-          - name: BLOBFUSE2_CFG
-            value: '$(Pipeline.Workspace)/blobfuse2.yaml'
-          - name: BLOBFUSE2_ADLS_CFG
-            value: '$(Pipeline.Workspace)/blobfuse2.adls.yaml'
-          - name: skipComponentGovernanceDetection
-            value: true
-          - name: GOPATH
-            value: '$(Pipeline.Workspace)/go'
-          - name: ROOT_DIR
-            value: '$(System.DefaultWorkingDirectory)' 
-          - name: WORK_DIR
-            value: '$(System.DefaultWorkingDirectory)/azure-storage-fuse'
-
-        steps:
-          # -------------------------------------------------------
-          # Pull and build the code
-          - template: 'azure-pipeline-templates/build.yml'
-            parameters:
-              working_directory: $(WORK_DIR)
-              root_dir: $(ROOT_DIR)
-              mount_dir: $(MOUNT_DIR)
-              temp_dir: $(TEMP_DIR)
-              gopath: $(GOPATH)
-              container: $(containerName)
-              tags: $(tags)
-              fuselib: $(fuselib)
-              skip_ut: true
-
-          - template: 'azure-pipeline-templates/e2e-tests-block-cache.yml'
-            parameters:
-              conf_template: azure_stream.yaml
-              config_file: $(BLOBFUSE2_CFG)
-              container: $(containerName)
-              idstring: Stream
-              adls: false
-              account_name: $(NIGHTLY_STO_BLOB_ACC_NAME)
-              account_key: $(NIGHTLY_STO_BLOB_ACC_KEY)
-              account_type: block
-              account_endpoint: https://$(NIGHTLY_STO_BLOB_ACC_NAME).blob.core.windows.net
-              distro_name: $(AgentName)
-              quick_test: false
-              verbose_log: ${{ parameters.verbose_log }}
-              clone: true
-              # TODO: These can be removed one day and replace all instances of ${{ parameters.temp_dir }} with $(TEMP_DIR) since it is a global variable
-              temp_dir: $(TEMP_DIR)
-              mount_dir: $(MOUNT_DIR)
-
-  - stage: FNSDataValidation
-    jobs:
-      # Ubuntu Tests
-      - job: Set_1
-        timeoutInMinutes: 300
-        strategy:
-          matrix:
-            Ubuntu-20:
-              AgentName: 'blobfuse-ubuntu20'
-              containerName: 'test-cnt-ubn-20'
-              adlsSas: $(AZTEST_ADLS_CONT_SAS_UBN_20)
-              fuselib: 'libfuse-dev'
-              tags: 'fuse2'
-            Ubuntu-22:
-              AgentName: 'blobfuse-ubuntu22'
-              containerName: 'test-cnt-ubn-22'
-              adlsSas: $(AZTEST_ADLS_CONT_SAS_UBN_22)
-              fuselib: 'libfuse3-dev'
-              tags: 'fuse3'
-
-        pool:
-          name: "blobfuse-ubuntu-pool"
-          demands:
-            - ImageOverride -equals $(AgentName)
-
-        variables:
-          - group: NightlyBlobFuse
-          - name: MOUNT_DIR
-            value: '$(Pipeline.Workspace)/blob_mnt'
-          - name: TEMP_DIR
-            value: '$(Pipeline.Workspace)/blobfuse2_tmp'
-          - name: BLOBFUSE2_CFG
-            value: '$(Pipeline.Workspace)/blobfuse2.yaml'
-          - name: BLOBFUSE2_ADLS_CFG
-            value: '$(Pipeline.Workspace)/blobfuse2.adls.yaml'
-          - name: skipComponentGovernanceDetection
-            value: true
-          - name: GOPATH
-            value: '$(Pipeline.Workspace)/go'
-          - name: ROOT_DIR
-            value: '$(System.DefaultWorkingDirectory)' 
-          - name: WORK_DIR
-            value: '$(System.DefaultWorkingDirectory)/azure-storage-fuse'
-
-        steps:
-          # -------------------------------------------------------
-          # Pull and build the code
-          - template: 'azure-pipeline-templates/build.yml'
-            parameters:
-              working_directory: $(WORK_DIR)
-              root_dir: $(ROOT_DIR)
-              mount_dir: $(MOUNT_DIR)
-              temp_dir: $(TEMP_DIR)
-              gopath: $(GOPATH)
-              container: $(containerName)
-              tags: $(tags)
-              fuselib: $(fuselib)
-              skip_ut: true
-
-          - template: 'azure-pipeline-templates/e2e-tests-spcl.yml'
-            parameters:
-              conf_template: azure_key.yaml
-              config_file: $(BLOBFUSE2_CFG)
-              container: $(containerName)
-              idstring: Block_Blob
-              adls: false
-              account_name: $(NIGHTLY_STO_BLOB_ACC_NAME)
-              account_key: $(NIGHTLY_STO_BLOB_ACC_KEY)
-              account_type: block
-              account_endpoint: https://$(NIGHTLY_STO_BLOB_ACC_NAME).blob.core.windows.net
-              distro_name: $(AgentName)
-              quick_test: false
-              verbose_log: ${{ parameters.verbose_log }}
-              clone: true
-              # TODO: These can be removed one day and replace all instances of ${{ parameters.temp_dir }} with $(TEMP_DIR) since it is a global variable
-              temp_dir: $(TEMP_DIR)
-              mount_dir: $(MOUNT_DIR)
-
-  - stage: HNSDataValidation
-    jobs:
-      # Ubuntu Tests
-      - job: Set_1
-        timeoutInMinutes: 300
-        strategy:
-          matrix:
-            Ubuntu-20:
-              AgentName: 'blobfuse-ubuntu20'
-              containerName: 'test-cnt-ubn-20'
-              adlsSas: $(AZTEST_ADLS_CONT_SAS_UBN_20)
-              fuselib: 'libfuse-dev'
-              tags: 'fuse2'
-            Ubuntu-22:
-              AgentName: 'blobfuse-ubuntu22'
-              containerName: 'test-cnt-ubn-22'
-              adlsSas: $(AZTEST_ADLS_CONT_SAS_UBN_22)
-              fuselib: 'libfuse3-dev'
-              tags: 'fuse3'
-
-        pool:
-          name: "blobfuse-ubuntu-pool"
-          demands:
-            - ImageOverride -equals $(AgentName)
-
-        variables:
-          - group: NightlyBlobFuse
-          - name: MOUNT_DIR
-            value: '$(Pipeline.Workspace)/blob_mnt'
-          - name: TEMP_DIR
-            value: '$(Pipeline.Workspace)/blobfuse2_tmp'
-          - name: BLOBFUSE2_CFG
-            value: '$(Pipeline.Workspace)/blobfuse2.yaml'
-          - name: BLOBFUSE2_ADLS_CFG
-            value: '$(Pipeline.Workspace)/blobfuse2.adls.yaml'
-          - name: skipComponentGovernanceDetection
-            value: true
-          - name: GOPATH
-            value: '$(Pipeline.Workspace)/go'
-          - name: ROOT_DIR
-            value: '$(System.DefaultWorkingDirectory)' 
-          - name: WORK_DIR
-            value: '$(System.DefaultWorkingDirectory)/azure-storage-fuse'
-
-        steps:
-          # -------------------------------------------------------
-          # Pull and build the code
-          - template: 'azure-pipeline-templates/build.yml'
-            parameters:
-              working_directory: $(WORK_DIR)
-              root_dir: $(ROOT_DIR)
-              mount_dir: $(MOUNT_DIR)
-              temp_dir: $(TEMP_DIR)
-              gopath: $(GOPATH)
-              container: $(containerName)
-              tags: $(tags)
-              fuselib: $(fuselib)
-              skip_ut: true
-
-          - template: 'azure-pipeline-templates/e2e-tests-spcl.yml'
-            parameters:
-              conf_template: azure_key.yaml
-              config_file: $(BLOBFUSE2_CFG)
-              container: $(containerName)
-              idstring: ADLS
-              adls: true
-              account_name: $(AZTEST_ADLS_ACC_NAME)
-              account_key: $(AZTEST_ADLS_KEY)
-              account_type: adls
-              account_endpoint: https://$(AZTEST_ADLS_ACC_NAME).dfs.core.windows.net
-              distro_name: $(AgentName)
-              quick_test: false
-              verbose_log: ${{ parameters.verbose_log }}
-              clone: true
-              # TODO: These can be removed one day and replace all instances of ${{ parameters.temp_dir }} with $(TEMP_DIR) since it is a global variable
-              temp_dir: $(TEMP_DIR)
-              mount_dir: $(MOUNT_DIR)
-
   - stage: XloadValidation
     jobs:
       # Ubuntu Tests
@@ -1166,99 +816,22 @@
               # TODO: These can be removed one day and replace all instances of ${{ parameters.temp_dir }} with $(TEMP_DIR) since it is a global variable
               temp_dir: $(TEMP_DIR)
               mount_dir: $(MOUNT_DIR)
-  
-  - stage: Healthmon
-    jobs:
-      - job: Set_1
-        timeoutInMinutes: 300
-        strategy:
-          matrix:
-            Ubuntu-22:
-              AgentName: 'blobfuse-ubuntu22'
-              containerName: 'test-cnt-ubn-22'
-              adlsSas: $(AZTEST_ADLS_CONT_SAS_UBN_22)
-              fuselib: 'libfuse3-dev'
-              tags: 'fuse3'
-
-        pool:
-          name: "blobfuse-ubuntu-pool"
-          demands:
-            - ImageOverride -equals $(AgentName)
-
-        variables:
-          - group: NightlyBlobFuse
-          - name: MOUNT_DIR
-            value: '$(Pipeline.Workspace)/blob_mnt'
-          - name: TEMP_DIR
-            value: '$(Pipeline.Workspace)/blobfuse2_tmp'
-          - name: BLOBFUSE2_CFG
-            value: '$(Pipeline.Workspace)/blobfuse2.yaml'
-          - name: GOPATH
-            value: '$(Pipeline.Workspace)/go'
-          - name: ROOT_DIR
-            value: '$(System.DefaultWorkingDirectory)' 
-          - name: WORK_DIR
-            value: '$(System.DefaultWorkingDirectory)/azure-storage-fuse'
-
-        steps:
-          # -------------------------------------------------------
-          # Pull and build the code
-          - template: 'azure-pipeline-templates/build.yml'
-            parameters:
-              working_directory: $(WORK_DIR)
-              root_dir: $(ROOT_DIR)
-              mount_dir: $(MOUNT_DIR)
-              temp_dir: $(TEMP_DIR)
-              gopath: $(GOPATH)
-              container: $(containerName)
-              tags: $(tags)
-              fuselib: $(fuselib)
-              skip_ut: true
-
-          - script: |
-              cd $(WORK_DIR)
-              $(WORK_DIR)/blobfuse2 gen-test-config --config-file=azure_key_hmon.yaml --container-name=$(containerName) --temp-path=$(TEMP_DIR) --output-file=$(BLOBFUSE2_CFG)
-            displayName: Create Key Config File
-            env:
-              ACCOUNT_TYPE: 'block'
-              NIGHTLY_STO_ACC_NAME: $(NIGHTLY_STO_BLOB_ACC_NAME)
-              NIGHTLY_STO_ACC_KEY: $(NIGHTLY_STO_BLOB_ACC_KEY)
-              ACCOUNT_ENDPOINT: 'https://$(NIGHTLY_STO_BLOB_ACC_NAME).blob.core.windows.net'
-              VERBOSE_LOG: false
-              USE_HTTP: false
-              HMON_OUTPUT: $(WORK_DIR)
-            continueOnError: false
-
-          - script: cat $(BLOBFUSE2_CFG)
-            displayName: Print config file
-
-          - script:
-              mkdir -p $(MOUNT_DIR)
-              mkdir -p $(TEMP_DIR)
-            displayName: "Create directory structure"
-
-          - template: 'azure-pipeline-templates/mount.yml'
-            parameters:
-              working_dir: $(WORK_DIR)
-              mount_dir: $(MOUNT_DIR)
-              temp_dir: $(TEMP_DIR)
-              prefix: "Mount"
-              mountStep:
-                script: |
-                  sudo ln -s `pwd`/bfusemon /usr/local/bin/bfusemon
-                  ls -l /usr/local/bin/bfusemon*
-                  $(WORK_DIR)/blobfuse2 mount $(MOUNT_DIR) --config-file=$(BLOBFUSE2_CFG)
-                displayName: 'Mount Blobfuse2'
-                workingDirectory: $(WORK_DIR)
-                timeoutInMinutes: 3
-                continueOnError: false
-
-          - script: |
-              sudo ps -aux | grep bfusemon
-            displayName: 'Print bfusemon Process info'
-            env:
-              mount_dir: $(MOUNT_DIR)
->>>>>>> 07c91329
+
+# Run bfusemon tests optionally when user invokes.
+  - ${{ if eq(parameters.healthmon, true) }}:
+    - stage: Healthmon
+      jobs:
+        # Ubuntu Tests
+        - job: Set_1
+          timeoutInMinutes: 300
+          strategy:
+            matrix:
+              Ubuntu-22:
+                AgentName: 'blobfuse-ubuntu22'
+                distro: 'ubuntu'
+                distro_version: 'ubuntu_22_x86'
+                fuselib: 'libfuse3-dev'
+                tags: 'fuse3'
 
           pool:
             name: "blobfuse-ubuntu-pool"

--- conflicted
+++ resolved
@@ -582,10 +582,5 @@
 func init() {
 	regFileTestFlag(&fileTestPathPtr, "mnt-path", "", "Mount Path of Container")
 	regFileTestFlag(&fileTestAdlsPtr, "adls", "", "Account is ADLS or not")
-<<<<<<< HEAD
-	regFileTestFlag(&fileTestSasPtr, "sas", "", "Auth is SAS or not")
-	regFileTestFlag(&fileTestGitClonePtr, "clone", "", "Git clone test is enabled or not")
-=======
 	regFileTestFlag(&fileTestGitClonePtr, "clone", "", "Git clone test is enable or not")
->>>>>>> c1a78904
 }
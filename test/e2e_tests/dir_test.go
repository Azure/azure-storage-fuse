// +build !unittest

/*
    _____           _____   _____   ____          ______  _____  ------
   |     |  |      |     | |     | |     |     | |       |            |
   |     |  |      |     | |     | |     |     | |       |            |
   | --- |  |      |     | |-----| |---- |     | |-----| |-----  ------
   |     |  |      |     | |     | |     |     |       | |       |
   | ____|  |_____ | ____| | ____| |     |_____|  _____| |_____  |_____


   Licensed under the MIT License <http://opensource.org/licenses/MIT>.

   Copyright © 2020-2022 Microsoft Corporation. All rights reserved.
   Author : <blobfusedev@microsoft.com>

   Permission is hereby granted, free of charge, to any person obtaining a copy
   of this software and associated documentation files (the "Software"), to deal
   in the Software without restriction, including without limitation the rights
   to use, copy, modify, merge, publish, distribute, sublicense, and/or sell
   copies of the Software, and to permit persons to whom the Software is
   furnished to do so, subject to the following conditions:

   The above copyright notice and this permission notice shall be included in all
   copies or substantial portions of the Software.

   THE SOFTWARE IS PROVIDED "AS IS", WITHOUT WARRANTY OF ANY KIND, EXPRESS OR
   IMPLIED, INCLUDING BUT NOT LIMITED TO THE WARRANTIES OF MERCHANTABILITY,
   FITNESS FOR A PARTICULAR PURPOSE AND NONINFRINGEMENT. IN NO EVENT SHALL THE
   AUTHORS OR COPYRIGHT HOLDERS BE LIABLE FOR ANY CLAIM, DAMAGES OR OTHER
   LIABILITY, WHETHER IN AN ACTION OF CONTRACT, TORT OR OTHERWISE, ARISING FROM,
   OUT OF OR IN CONNECTION WITH THE SOFTWARE OR THE USE OR OTHER DEALINGS IN THE
   SOFTWARE
*/

package e2e_tests

import (
	"flag"
	"fmt"
	"io/ioutil"
	"math/rand"
	"os"
	"os/exec"
	"path/filepath"
	"strconv"
	"testing"
	"time"

	"github.com/stretchr/testify/suite"
)

type dirTestSuite struct {
	suite.Suite
	testPath string
	adlsTest bool
	minBuff  []byte
	medBuff  []byte
	hugeBuff []byte
}

var pathPtr string
var adlsPtr string
var clonePtr string

func regDirTestFlag(p *string, name string, value string, usage string) {
	if flag.Lookup(name) == nil {
		flag.StringVar(p, name, value, usage)
	}
}

func getDirTestFlag(name string) string {
	return flag.Lookup(name).Value.(flag.Getter).Get().(string)
}

func initDirFlags() {
	pathPtr = getDirTestFlag("mnt-path")
	adlsPtr = getDirTestFlag("adls")
	clonePtr = getDirTestFlag("clone")
}

func getTestDirName(n int) string {
	rand.Seed(time.Now().UnixNano())
	b := make([]byte, n)
	rand.Read(b)
	return fmt.Sprintf("%x", b)[:n]
}

func (suite *dirTestSuite) dirTestCleanup(toRemove []string) {
	for _, path := range toRemove {
		err := os.RemoveAll(path)
		suite.Equal(nil, err)
	}
}

// -------------- Directory Tests -------------------

// # Create Directory with a simple name
func (suite *dirTestSuite) TestDirCreateSimple() {
	dirName := suite.testPath + "/test1"
	err := os.Mkdir(dirName, 0777)
	suite.Equal(nil, err)

	// cleanup
	suite.dirTestCleanup([]string{dirName})
}

// # Create Directory that already exists
func (suite *dirTestSuite) TestDirCreateDuplicate() {
	dirName := suite.testPath + "/test1"
	err := os.Mkdir(dirName, 0777)
	suite.Equal(nil, err)
	// duplicate dir - we expect to throw
	err = os.Mkdir(dirName, 0777)
	suite.Contains(err.Error(), "file exists")

	// cleanup
	suite.dirTestCleanup([]string{dirName})
}

// # Create Directory with special characters in name
func (suite *dirTestSuite) TestDirCreateSplChar() {
	dirName := suite.testPath + "/" + "@#$^&*()_+=-{}[]|?><.,~"
	err := os.Mkdir(dirName, 0777)
	suite.Equal(nil, err)

	// cleanup
	suite.dirTestCleanup([]string{dirName})
}

// # Create Directory with slash in name
func (suite *dirTestSuite) TestDirCreateSlashChar() {
	dirName := suite.testPath + "/" + "PRQ\\STUV"
	err := os.Mkdir(dirName, 0777)
	suite.Equal(nil, err)

	// cleanup
	suite.dirTestCleanup([]string{dirName})
}

// # Rename a directory
func (suite *dirTestSuite) TestDirRename() {
	dirName := suite.testPath + "/test1"
	err := os.Mkdir(dirName, 0777)
	suite.Equal(nil, err)

	newName := suite.testPath + "/test1_new"
	err = os.Rename(dirName, newName)
	suite.Equal(nil, err)

	_, err = os.Stat(dirName)
	suite.Equal(true, os.IsNotExist(err))

	// cleanup
	suite.dirTestCleanup([]string{newName})
}

// # Move an empty directory
func (suite *dirTestSuite) TestDirMoveEmpty() {
	dir2Name := suite.testPath + "/test2"
	err := os.Mkdir(dir2Name, 0777)
	suite.Equal(nil, err)

	dir3Name := suite.testPath + "/test3"
	err = os.Mkdir(dir3Name, 0777)
	suite.Equal(nil, err)

	err = os.Rename(dir2Name, dir3Name+"/test2")
	time.Sleep(1 * time.Second)
	suite.Equal(nil, err)

	// cleanup
	suite.dirTestCleanup([]string{dir3Name})
}

// # Move an non-empty directory
func (suite *dirTestSuite) TestDirMoveNonEmpty() {
	dir2Name := suite.testPath + "/test2NE"
	err := os.Mkdir(dir2Name, 0777)
	suite.Equal(nil, err)

	file1Name := dir2Name + "/test.txt"
	f, err := os.Create(file1Name)
	suite.Equal(nil, err)
	f.Close()

	dir3Name := suite.testPath + "/test3NE"
	err = os.Mkdir(dir3Name, 0777)
	suite.Equal(nil, err)

	err = os.Mkdir(dir3Name+"/abcdTest", 0777)
	suite.Equal(nil, err)

	err = os.Rename(dir2Name, dir3Name+"/test2")
	time.Sleep(1 * time.Second)
	suite.Equal(nil, err)

	// cleanup
	suite.dirTestCleanup([]string{dir3Name})
}

// # Delete non-empty directory
func (suite *dirTestSuite) TestDirDeleteEmpty() {
	dirName := suite.testPath + "/test1_new"
	err := os.Mkdir(dirName, 0777)
	suite.Equal(nil, err)

	suite.dirTestCleanup([]string{dirName})
}

// # Delete non-empty directory
func (suite *dirTestSuite) TestDirDeleteNonEmpty() {
	dir3Name := suite.testPath + "/test3NE"
	err := os.Mkdir(dir3Name, 0777)
	suite.Equal(nil, err)

	err = os.Mkdir(dir3Name+"/abcdTest", 0777)
	suite.Equal(nil, err)

	err = os.Remove(dir3Name)
	suite.NotNil(err)
	suite.Contains(err.Error(), "directory not empty")

	// cleanup
	suite.dirTestCleanup([]string{dir3Name})
}

// // # Delete non-empty directory recursively
// func (suite *dirTestSuite) TestDirDeleteRecursive() {
// 	dirName := suite.testPath + "/testREC"

// 	err := os.Mkdir(dirName, 0777)
// 	suite.Equal(nil, err)

// 	err = os.Mkdir(dirName+"/level1", 0777)
// 	suite.Equal(nil, err)

// 	err = os.Mkdir(dirName+"/level2", 0777)
// 	suite.Equal(nil, err)

// 	err = os.Mkdir(dirName+"/level1/l1", 0777)
// 	suite.Equal(nil, err)

// 	srcFile, err := os.OpenFile(dirName+"/level2/abc.txt", os.O_CREATE, 0777)
// 	suite.Equal(nil, err)
// 	srcFile.Close()

// 	suite.dirTestCleanup([]string{dirName})
// }

// # Get stats of a directory
func (suite *dirTestSuite) TestDirGetStats() {
	dirName := suite.testPath + "/test3"
	err := os.Mkdir(dirName, 0777)
	suite.Equal(nil, err)
	// time.Sleep(2 * time.Second)

	stat, err := os.Stat(dirName)
	suite.Equal(nil, err)
	modTineDiff := time.Now().Sub(stat.ModTime())

	// for directory block blob may still return timestamp as 0
	// So compare the time only if epoch is non-zero
	if stat.ModTime().Unix() != 0 {
		suite.Equal(true, stat.IsDir())
		suite.Equal("test3", stat.Name())
		suite.GreaterOrEqual(float64(1), modTineDiff.Hours())
	}
	// Cleanup
	suite.dirTestCleanup([]string{dirName})
}

// # Change mod of directory
func (suite *dirTestSuite) TestDirChmod() {
	if suite.adlsTest == true {
		dirName := suite.testPath + "/test3"
		err := os.Mkdir(dirName, 0777)
		suite.Equal(nil, err)

		err = os.Chmod(dirName, 0744)
		suite.Equal(nil, err)

		stat, err := os.Stat(dirName)
		suite.Equal(nil, err)
		suite.Equal("-rwxr--r--", stat.Mode().Perm().String())

		suite.dirTestCleanup([]string{dirName})
	}
}

// # List directory
func (suite *dirTestSuite) TestDirList() {
	testDir := suite.testPath + "/bigTestDir"
	err := os.Mkdir(testDir, 0777)
	suite.Equal(nil, err)

	dir := filepath.Join(testDir + "/Dir1")
	err = os.Mkdir(dir, 0777)
	suite.Equal(nil, err)
	dir = filepath.Join(testDir + "/Dir2")
	err = os.Mkdir(dir, 0777)
	suite.Equal(nil, err)
	dir = filepath.Join(testDir + "/Dir3")
	err = os.Mkdir(dir, 0777)
	suite.Equal(nil, err)

	srcFile, err := os.OpenFile(testDir+"/abc.txt", os.O_CREATE, 0777)
	suite.Equal(nil, err)
	srcFile.Close()

	files, err := ioutil.ReadDir(testDir)
	suite.Equal(nil, err)
	suite.Equal(4, len(files))

	// Cleanup
	suite.dirTestCleanup([]string{testDir})
}

// // # List directory recursively
// func (suite *dirTestSuite) TestDirListRecursive() {
// 	testDir := suite.testPath + "/bigTestDir"
// 	err := os.Mkdir(testDir, 0777)
// 	suite.Equal(nil, err)

// 	dir := filepath.Join(testDir + "/Dir1")
// 	err = os.Mkdir(dir, 0777)
// 	suite.Equal(nil, err)

// 	dir = filepath.Join(testDir + "/Dir2")
// 	err = os.Mkdir(dir, 0777)
// 	suite.Equal(nil, err)

// 	dir = filepath.Join(testDir + "/Dir3")
// 	err = os.Mkdir(dir, 0777)
// 	suite.Equal(nil, err)

// 	srcFile, err := os.OpenFile(testDir+"/abc.txt", os.O_CREATE, 0777)
// 	suite.Equal(nil, err)
// 	srcFile.Close()

// 	var files []string
// 	err = filepath.Walk(testDir, func(path string, info os.FileInfo, err error) error {
// 		files = append(files, path)
// 		return nil
// 	})
// 	suite.Equal(nil, err)

// 	testFiles, err := ioutil.ReadDir(testDir)
// 	suite.Equal(nil, err)
// 	suite.Equal(4, len(testFiles))

// 	// Cleanup
// 	suite.dirTestCleanup([]string{testDir})
// }

// // # Rename directory with data
func (suite *dirTestSuite) TestDirRenameFull() {
	dirName := suite.testPath + "/full_dir"
	newName := suite.testPath + "/full_dir_rename"
	fileName := dirName + "/test_file_"

	err := os.Mkdir(dirName, 0777)
	suite.Equal(nil, err)

	err = os.Mkdir(dirName+"/tmp", 0777)
	suite.Equal(nil, err)

	for i := 0; i < 10; i++ {
		newFile := fileName + strconv.Itoa(i)
		err := ioutil.WriteFile(newFile, suite.medBuff, 0777)
		suite.Equal(nil, err)
	}

	err = os.Rename(dirName, newName)
	suite.Equal(nil, err)

	//  Deleted directory shall not be present in the container now
	_, err = os.Stat(dirName)
	suite.Equal(true, os.IsNotExist(err))

	_, err = os.Stat(newName)
	suite.Equal(false, os.IsNotExist(err))

	// this should fail as the new dir should be filled
	err = os.Remove(newName)
	suite.NotEqual(nil, err)

	// cleanup
	suite.dirTestCleanup([]string{newName})

}

<<<<<<< HEAD
func (suite *dirTestSuite) TestTarDir() {
	if clonePtr == "true" || clonePtr == "True" {
		dirName := suite.testPath + "/tar"
		tarName := suite.testPath + "/tardir.tar.gz"

		cmd := exec.Command("git", "clone", "https://github.com/wastore/azure-storage-samples-for-net", dirName)
		_, err := cmd.Output()
		suite.Equal(nil, err)

		_, err = os.Stat(dirName)
		suite.Equal(nil, err)

		cmd = exec.Command("tar", "-zcvf", tarName, dirName)
		cliOut, err := cmd.Output()
		if len(cliOut) > 0 {
			suite.NotContains(cliOut, "file changed as we read it")
		}

		cmd = exec.Command("tar", "-zxvf", tarName, "--directory", dirName)
		_, _ = cmd.Output()

		os.RemoveAll(dirName)
		os.Remove("libfuse.tar.gz")
	}
}

func (suite *dirTestSuite) TestGitClone() {
	if clonePtr == "true" || clonePtr == "True" {
		dirName := suite.testPath + "/clone"

		cmd := exec.Command("git", "clone", "https://github.com/wastore/azure-storage-samples-for-net", dirName)
		_, err := cmd.Output()
		suite.Equal(nil, err)

		_, err = os.Stat(dirName)
		suite.Equal(nil, err)

		_, err = os.Stat(dirName + "/.git")
		suite.Equal(nil, err)

		os.RemoveAll(dirName)
	}
}

func (suite *dirTestSuite) TestGitStatus() {
	if clonePtr == "true" || clonePtr == "True" {
		dirName := suite.testPath + "/status"

		cmd := exec.Command("git", "clone", "https://github.com/wastore/azure-storage-samples-for-net", dirName)
		_, err := cmd.Output()
		suite.Equal(nil, err)

		_, err = os.Stat(dirName)
		suite.Equal(nil, err)

		err = os.Chdir(dirName)
		suite.Equal(nil, err)
=======
// func (suite *dirTestSuite) TestTarDir() {
// 	dirName := suite.testPath + "/tar"
// 	tarName := suite.testPath + "/tardir.tar.gz"

// 	cmd := exec.Command("git", "clone", "https://github.com/wastore/azure-storage-samples-for-net", dirName)
// 	_, err := cmd.Output()
// 	suite.Equal(nil, err)
>>>>>>> c1a78904

// 	_, err = os.Stat(dirName)
// 	suite.Equal(nil, err)

// 	cmd = exec.Command("tar", "-zcvf", tarName, dirName)
// 	cliOut, err := cmd.Output()
// 	if len(cliOut) > 0 {
// 		suite.NotContains(cliOut, "file changed as we read it")
// 	}

// 	cmd = exec.Command("tar", "-zxvf", tarName, "--directory", dirName)
// 	_, _ = cmd.Output()

// 	os.RemoveAll(dirName)
// 	os.Remove("libfuse.tar.gz")
// }

func (suite *dirTestSuite) TestGitStash() {
	if clonePtr == "true" || clonePtr == "True" {
		dirName := suite.testPath + "/stash"
		tarName := suite.testPath + "/tardir.tar.gz"

		cmd := exec.Command("git", "clone", "https://github.com/wastore/azure-storage-samples-for-net", dirName)
		_, err := cmd.Output()
		suite.Equal(nil, err)

		_, err = os.Stat(dirName)
		suite.Equal(nil, err)

		err = os.Chdir(dirName)
		suite.Equal(nil, err)

		cmd = exec.Command("git", "status")
		cliOut, err := cmd.Output()
		suite.Equal(nil, err)
		if len(cliOut) > 0 {
			suite.Contains(string(cliOut), "nothing to commit, working")
		}

		f, err := os.OpenFile("README.md", os.O_APPEND|os.O_WRONLY, 0644)
		suite.Equal(nil, err)
		suite.NotZero(f)
		_, err = f.WriteString("TestString")
		suite.Equal(nil, err)
		_ = f.Close()

		cmd = exec.Command("git", "status")
		cliOut, err = cmd.Output()
		suite.Equal(nil, err)
		if len(cliOut) > 0 {
			suite.Contains(string(cliOut), "Changes not staged for commit")
		}

		cmd = exec.Command("git", "stash")
		cliOut, err = cmd.Output()
		suite.Equal(nil, err)
		if len(cliOut) > 0 {
			suite.Contains(string(cliOut), "Saved working directory and index state WIP")
		}

		cmd = exec.Command("git", "stash", "list")
		_, err = cmd.Output()
		suite.Equal(nil, err)

		cmd = exec.Command("git", "stash", "pop")
		cliOut, err = cmd.Output()
		suite.Equal(nil, err)
		if len(cliOut) > 0 {
			suite.Contains(string(cliOut), "Changes not staged for commit")
		}

		os.Chdir(suite.testPath)

		// As Tar is taking long time first to clone and then to tar just mixing both the test cases
		cmd = exec.Command("tar", "-zcvf", tarName, dirName)
		cliOut, _ = cmd.Output()
		if len(cliOut) > 0 {
			suite.NotContains(cliOut, "file changed as we read it")
		}

		cmd = exec.Command("tar", "-zxvf", tarName, "--directory", dirName)
		_, _ = cmd.Output()

		os.RemoveAll(dirName)
		os.Remove("libfuse.tar.gz")
	}
}

// -------------- Main Method -------------------
func TestDirTestSuite(t *testing.T) {
	initDirFlags()
	dirTest := dirTestSuite{
		minBuff:  make([]byte, 1024),
		medBuff:  make([]byte, (10 * 1024 * 1024)),
		hugeBuff: make([]byte, (500 * 1024 * 1024)),
	}

	// Generate random test dir name where our End to End test run is contained
	testDirName := getTestDirName(10)

	// Create directory for testing the End to End test on mount path
	dirTest.testPath = pathPtr + "/" + testDirName
	if adlsPtr == "true" || adlsPtr == "True" {
		fmt.Println("ADLS Testing...")
		dirTest.adlsTest = true
	} else {
		fmt.Println("BLOCK Blob Testing...")
	}

	// Sanity check in the off chance the same random name was generated twice and was still around somehow
	err := os.RemoveAll(dirTest.testPath)
	if err != nil {
		fmt.Println("Could not cleanup feature dir before testing")
	}

	err = os.Mkdir(dirTest.testPath, 0777)
	if err != nil {
		t.Error("Failed to create test directory")
	}
	rand.Read(dirTest.minBuff)
	rand.Read(dirTest.medBuff)
	rand.Read(dirTest.hugeBuff)

	// Run the actual End to End test
	suite.Run(t, &dirTest)

	//  Wipe out the test directory created for End to End test
	os.RemoveAll(dirTest.testPath)
}

func init() {
	regDirTestFlag(&pathPtr, "mnt-path", "", "Mount Path of Container")
	regDirTestFlag(&adlsPtr, "adls", "", "Account is ADLS or not")
	regFileTestFlag(&fileTestGitClonePtr, "clone", "", "Git clone test is enable or not")
}<|MERGE_RESOLUTION|>--- conflicted
+++ resolved
@@ -390,65 +390,6 @@
 
 }
 
-<<<<<<< HEAD
-func (suite *dirTestSuite) TestTarDir() {
-	if clonePtr == "true" || clonePtr == "True" {
-		dirName := suite.testPath + "/tar"
-		tarName := suite.testPath + "/tardir.tar.gz"
-
-		cmd := exec.Command("git", "clone", "https://github.com/wastore/azure-storage-samples-for-net", dirName)
-		_, err := cmd.Output()
-		suite.Equal(nil, err)
-
-		_, err = os.Stat(dirName)
-		suite.Equal(nil, err)
-
-		cmd = exec.Command("tar", "-zcvf", tarName, dirName)
-		cliOut, err := cmd.Output()
-		if len(cliOut) > 0 {
-			suite.NotContains(cliOut, "file changed as we read it")
-		}
-
-		cmd = exec.Command("tar", "-zxvf", tarName, "--directory", dirName)
-		_, _ = cmd.Output()
-
-		os.RemoveAll(dirName)
-		os.Remove("libfuse.tar.gz")
-	}
-}
-
-func (suite *dirTestSuite) TestGitClone() {
-	if clonePtr == "true" || clonePtr == "True" {
-		dirName := suite.testPath + "/clone"
-
-		cmd := exec.Command("git", "clone", "https://github.com/wastore/azure-storage-samples-for-net", dirName)
-		_, err := cmd.Output()
-		suite.Equal(nil, err)
-
-		_, err = os.Stat(dirName)
-		suite.Equal(nil, err)
-
-		_, err = os.Stat(dirName + "/.git")
-		suite.Equal(nil, err)
-
-		os.RemoveAll(dirName)
-	}
-}
-
-func (suite *dirTestSuite) TestGitStatus() {
-	if clonePtr == "true" || clonePtr == "True" {
-		dirName := suite.testPath + "/status"
-
-		cmd := exec.Command("git", "clone", "https://github.com/wastore/azure-storage-samples-for-net", dirName)
-		_, err := cmd.Output()
-		suite.Equal(nil, err)
-
-		_, err = os.Stat(dirName)
-		suite.Equal(nil, err)
-
-		err = os.Chdir(dirName)
-		suite.Equal(nil, err)
-=======
 // func (suite *dirTestSuite) TestTarDir() {
 // 	dirName := suite.testPath + "/tar"
 // 	tarName := suite.testPath + "/tardir.tar.gz"
@@ -456,8 +397,6 @@
 // 	cmd := exec.Command("git", "clone", "https://github.com/wastore/azure-storage-samples-for-net", dirName)
 // 	_, err := cmd.Output()
 // 	suite.Equal(nil, err)
->>>>>>> c1a78904
-
 // 	_, err = os.Stat(dirName)
 // 	suite.Equal(nil, err)
 

--- conflicted
+++ resolved
@@ -14,7 +14,7 @@
 import multiprocessing
 
 class TestFuse(unittest.TestCase):
-    blobdir = "/home/seguler/mount" # Path to the mounted container
+    blobdir = "/path/to/mount" # Path to the mounted container
     localdir = "/mnt/tmp" # A local temp directory, not the same one used by blobfuse.
     cachedir = "/mnt/blobfusetmp"
     src = ""
@@ -1118,7 +1118,6 @@
         
         os.close(fd)
         os.remove(testFilePath)
-<<<<<<< HEAD
         
     def test_multiple_threads_create_cache_directory_simultaneous(self):
         # This is to test the fix to a bug that reported failure if multiple threads simultaneously called ensure_directory_exists_in_cache.
@@ -1148,8 +1147,6 @@
 
         shutil.rmtree(mediumBlobsSourceDir)
 
-=======
-       
     def test_list_cache(self): 
         smallBlobsSourceDir = os.path.join(self.blobstage, "smallblobs")
         if not os.path.exists(smallBlobsSourceDir):
@@ -1167,7 +1164,6 @@
         self.assertEqual(numberOfFiles, newNumberOfFiles)
 
         shutil.rmtree(smallBlobsSourceDir)
->>>>>>> 3dc1472f
         
 if __name__ == '__main__':
     unittest.main()

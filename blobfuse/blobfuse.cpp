--- conflicted
+++ resolved
@@ -344,6 +344,21 @@
     exit(1);
 }
 
+void oneSecondTimer()
+{
+    int max_count = config_options.cancel_list_on_mount_secs;
+
+    for (int i = 1; i <= max_count; i++) {
+        sleep(1);
+
+        if (--config_options.cancel_list_on_mount_secs == 0) {
+            syslog(LOG_DEBUG, "Timer : List api is unblocked now");
+        }
+        syslog(LOG_DEBUG, "Timer : List api blocked for %d seconds", config_options.cancel_list_on_mount_secs);
+    }
+    
+}
+
 int configure_tls();
 void *azs_init(struct fuse_conn_info * conn)
 {
@@ -411,6 +426,11 @@
     {
         std::shared_ptr<OAuthTokenCredentialManager> tokenManager = GetTokenManagerInstance(EmptyCallback);
         tokenManager->StartTokenMonitor();
+    }
+
+    if (config_options.cancel_list_on_mount_secs > 0) {
+        std::thread t1(std::bind(&oneSecondTimer));
+        t1.detach();
     }
 
     return NULL;
@@ -667,6 +687,7 @@
     return (cnt <= 2);
 }
 
+
 int read_and_set_arguments(int argc, char *argv[], struct fuse_args *args)
 {
     // FUSE has a standard method of argument parsing, here we just follow the pattern.
@@ -931,6 +952,7 @@
         std::string cancel_list_on_mount_secs(cmd_options.cancel_list_on_mount_seconds);
         config_options.cancel_list_on_mount_secs = stoi(cancel_list_on_mount_secs);
     }
+
     // Make high and low disk threshold percentage a configurable option
     if (cmd_options.high_disk_threshold != NULL) 
     {
@@ -957,15 +979,12 @@
         config_options.high_disk_threshold = HIGH_THRESHOLD_VALUE;
         config_options.low_disk_threshold = LOW_THRESHOLD_VALUE;
     }
-    syslog(LOG_INFO, "Disk Thresholds : %d - %d", config_options.high_disk_threshold, config_options.low_disk_threshold);
-<<<<<<< HEAD
-
-
+    
     config_options.cachePollTimeout = 1000;
     if (cmd_options.cache_poll_timeout != NULL) 
     {
         std::string timeout(cmd_options.cache_poll_timeout);
-        config_options.cachePollTimeout = stoi(timeout);
+        config_options.cachePollTimeout = stoi(timeout) * 1000;
     }
 
     config_options.maxEviction = 0;
@@ -975,8 +994,11 @@
         config_options.maxEviction = stoi(max_evic);
     }
 
-=======
->>>>>>> b85faed5
+    syslog(LOG_INFO, "Disk Thresholds : %d - %d, Cache Eviction : %llu-%llu, List Cancel time : %d", 
+        config_options.high_disk_threshold, config_options.low_disk_threshold,
+        config_options.cachePollTimeout, config_options.maxEviction,
+        config_options.cancel_list_on_mount_secs);
+        
     return 0;
 }
 

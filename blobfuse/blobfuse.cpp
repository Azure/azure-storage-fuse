--- conflicted
+++ resolved
@@ -23,16 +23,12 @@
 
 static struct fuse_operations azs_blob_operations;
 
-
-<<<<<<< HEAD
+inline bool is_lowercase_string(const std::string &s)
+{
+    return (s.size() == static_cast<size_t>(std::count_if(s.begin(), s.end(),[](unsigned char c){ return std::islower(c); })));
+}
+
 // Read Storage connection information from the config file
-=======
-inline bool is_lowercase_string(const std::string &s)
-{
-    return (s.size() == static_cast<size_t>(std::count_if(s.begin(), s.end(),[](unsigned char c){ return std::islower(c); })));
-}
-
->>>>>>> 4d0b2cae
 int read_config(std::string configFile)
 {
     std::ifstream file(configFile);
@@ -126,28 +122,10 @@
 
 int main(int argc, char *argv[])
 {
-<<<<<<< HEAD
 	// Here, we set up all the callbacks that FUSE requires.
-    azs_blob_readonly_operations.init = azs_init;
-    azs_blob_readonly_operations.getattr = azs_getattr;
-    azs_blob_readonly_operations.statfs = azs_statfs;
-    azs_blob_readonly_operations.access = azs_access;
-    azs_blob_readonly_operations.readlink = azs_readlink;
-    azs_blob_readonly_operations.readdir = azs_readdir;
-    azs_blob_readonly_operations.open = azs_open;
-    azs_blob_readonly_operations.read = azs_read;
-    azs_blob_readonly_operations.release = azs_release;
-    azs_blob_readonly_operations.fsync = azs_fsync;
-    azs_blob_readonly_operations.create = azs_create;
-    azs_blob_readonly_operations.write = azs_write;
-    azs_blob_readonly_operations.mkdir = azs_mkdir;
-    azs_blob_readonly_operations.unlink = azs_unlink;
-    azs_blob_readonly_operations.rmdir = azs_rmdir;
-    azs_blob_readonly_operations.chown = azs_chown;
-    azs_blob_readonly_operations.chmod = azs_chmod;
-=======
     azs_blob_operations.init = azs_init;
     azs_blob_operations.getattr = azs_getattr;
+    azs_blob_operations.statfs = azs_statfs;
     azs_blob_operations.access = azs_access;
     azs_blob_operations.readlink = azs_readlink;
     azs_blob_operations.readdir = azs_readdir;
@@ -162,7 +140,6 @@
     azs_blob_operations.rmdir = azs_rmdir;
     azs_blob_operations.chown = azs_chown;
     azs_blob_operations.chmod = azs_chmod;
->>>>>>> 4d0b2cae
     //#ifdef HAVE_UTIMENSAT
     azs_blob_operations.utimens = azs_utimens;
     //#endif
@@ -208,31 +185,25 @@
         fprintf(stderr, "Creating blob client failed: errno = %d.\n", errno);
         return 1;
     }
-<<<<<<< HEAD
-    fuse_opt_add_arg(&args, "-omax_read=4194304");  // Increase the read buffer size as high as possible
-
+
+    // Check if the account name/key and container is correct.
+    if(azure_blob_client_wrapper->container_exists(str_options.containerName) == false
+      || errno != 0)
+    {
+        fprintf(stderr, "Failed to connect to the storage container. There might be something wrong about the storage config, please double check the storage account name, account key and container name. errno = %d\n", errno);
+        return 1;
+    }
+
+    fuse_opt_add_arg(&args, "-omax_read=4194304");
+    if(0 != ensure_files_directory_exists(prepend_mnt_path_string("/placeholder")))
+    {
+        fprintf(stderr, "Failed to create direcotry on cache directory: %s, errno = %d.\n", prepend_mnt_path_string("/placeholder").c_str(),  errno);
+        return 1;
+    }
 
 	// FUSE contains a feature whereit automatically implements 'soft' delete if one process has a file open when another calls unlink().
 	// This feature causes us a bunch of problems, so we use "-ohard_remove" to disable it, and track the needed 'soft delete' functionality on our own.
 	fuse_opt_add_arg(&args, "-ohard_remove"); 
-    ensure_files_directory_exists(prepend_mnt_path_string("/placeholder"));
-=======
-
-    // Check if the account name/key and container is correct.
-    if(azure_blob_client_wrapper->container_exists(str_options.containerName) == false
-      || errno != 0)
-    {
-        fprintf(stderr, "Failed to connect to the storage container. There might be something wrong about the storage config, please double check the storage account name, account key and container name. errno = %d\n", errno);
-        return 1;
-    }
-
-    fuse_opt_add_arg(&args, "-omax_read=4194304");
-    if(0 != ensure_files_directory_exists(prepend_mnt_path_string("/placeholder")))
-    {
-        fprintf(stderr, "Failed to create direcotry on cache directory: %s, errno = %d.\n", prepend_mnt_path_string("/placeholder").c_str(),  errno);
-        return 1;
-    }
->>>>>>> 4d0b2cae
 
     umask(0);
 

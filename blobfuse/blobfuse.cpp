--- conflicted
+++ resolved
@@ -61,16 +61,12 @@
     OPTION("--ca-cert-file=%s", caCertFile),
     OPTION("--https-proxy=%s", httpsProxy),
     OPTION("--http-proxy=%s", httpProxy),
-<<<<<<< HEAD
-    OPTION("--basic-remount-check=%s", basic_remount_check),
-    OPTION("--pre-mount-validate=%s", pre_mount_validate),
-=======
-
     OPTION("--max-retry=%s", max_retry),
     OPTION("--max-retry-interval-in-seconds=%s", max_timeout),
     OPTION("--retry-delay-factor=%s", retry_delay),
-
->>>>>>> 097c1d71
+    OPTION("--basic-remount-check=%s", basic_remount_check),
+    OPTION("--pre-mount-validate=%s", pre_mount_validate),
+    
     OPTION("--version", version),
     OPTION("-v", version),
     OPTION("--help", help),
@@ -1102,7 +1098,6 @@
             gSetContentType = true;
     }
 
-<<<<<<< HEAD
     config_options.preMountValidate = false;
     if (cmd_options.pre_mount_validate != NULL) 
     {
@@ -1111,8 +1106,6 @@
             config_options.preMountValidate = true;
     }
 
-    syslog(LOG_INFO, "Disk Thresholds : %d - %d, Cache Eviction : %llu-%llu, List Cancel time : %d", 
-=======
     // Azure retry policy config
     std::size_t offset = 0;
     config_options.maxTryCount = 0;
@@ -1137,7 +1130,6 @@
     }
 
     syslog(LOG_INFO, "Disk Thresholds : %d - %d, Cache Eviction : %llu-%llu, List Cancel time : %d Retry Policy (%d, %f, %f)", 
->>>>>>> 097c1d71
         config_options.high_disk_threshold, config_options.low_disk_threshold,
         config_options.cachePollTimeout, config_options.maxEviction,
         config_options.cancel_list_on_mount_secs,

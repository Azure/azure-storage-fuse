#include <blobfuse.h>
#include <boost/filesystem.hpp>
#include <string>
#include <signal.h>
#include <mntent.h>
#include <sys/types.h>
#include <dirent.h>
#include <pwd.h>

#include <include/StorageBfsClientBase.h>
#include <include/BlockBlobBfsClient.h>
#include <include/DataLakeBfsClient.h>
#include <include/AttrCacheBfsClient.h>

const std::string log_ident = "blobfuse";
struct cmdlineOptions cmd_options;
struct configParams config_options;
struct globalTimes_st globalTimes;
std::shared_ptr<StorageBfsClientBase> storage_client;

<<<<<<< HEAD
extern bool gZonalDNS;
=======
int stdErrFD = -1;
bool is_directory_mounted(const char* mntDir);
>>>>>>> 37ad9449

namespace {
    std::string trim(const std::string& str) {
        const size_t start = str.find_first_not_of(' ');
        if (std::string::npos == start) {
            return std::string();
        }
        const size_t end = str.find_last_not_of(' ');
        return str.substr(start, end - start + 1);
    }
}

#define OPTION(t, p) { t, offsetof(struct cmdlineOptions, p), 1 }
const struct fuse_opt option_spec[] =
{
    OPTION("--tmp-path=%s", tmp_path),
    OPTION("--config-file=%s", config_file),
    OPTION("--use-https=%s", useHttps),
    OPTION("--file-cache-timeout-in-seconds=%s", file_cache_timeout_in_seconds),
    OPTION("--container-name=%s", container_name),
    OPTION("--log-level=%s", log_level),
    OPTION("--use-attr-cache=%s", useAttrCache),
    OPTION("--use-adls=%s", use_adls),
    OPTION("--no-symlinks=%s", no_symlinks),    
    OPTION("--no_symlinks=%s", no_symlinks),
    OPTION("--cache-on-list=%s", cache_on_list),
    OPTION("--max-concurrency=%s", concurrency),
    OPTION("--cache-size-mb=%s", cache_size_mb),
    OPTION("--empty-dir-check=%s", empty_dir_check),
    OPTION("--version", version),
    OPTION("-v", version),
    OPTION("--help", help),
    OPTION("-h", help),
    FUSE_OPT_END
};

// Read Storage connection information from the environment variables
int read_config_env()
{
    char* env_account = getenv("AZURE_STORAGE_ACCOUNT");
    char* env_account_key = getenv("AZURE_STORAGE_ACCESS_KEY");
    char* env_sas_token = getenv("AZURE_STORAGE_SAS_TOKEN");
    char* env_blob_endpoint = getenv("AZURE_STORAGE_BLOB_ENDPOINT");
    char* env_identity_client_id = getenv("AZURE_STORAGE_IDENTITY_CLIENT_ID");
    char* env_identity_object_id = getenv("AZURE_STORAGE_IDENTITY_OBJECT_ID");
    char* env_identity_resource_id = getenv("AZURE_STORAGE_IDENTITY_RESOURCE_ID");
    char* env_managed_identity_endpoint = getenv("MSI_ENDPOINT");
    char* env_managed_identity_secret = getenv("MSI_SECRET");
    char* env_spn_client_id = getenv("AZURE_STORAGE_SPN_CLIENT_ID");
    char* env_spn_tenant_id = getenv("AZURE_STORAGE_SPN_TENANT_ID");
    char* env_spn_client_secret = getenv("AZURE_STORAGE_SPN_CLIENT_SECRET");
    char* env_auth_type = getenv("AZURE_STORAGE_AUTH_TYPE");
    char* env_aad_endpoint = getenv("AZURE_STORAGE_AAD_ENDPOINT");

    if(env_account)
    {
        config_options.accountName = env_account;

        if(env_account_key)
        {
            config_options.accountKey = env_account_key;
        }

        if(env_sas_token)
        {
            config_options.sasToken = env_sas_token;
        }

        if(env_identity_client_id)
        {
            config_options.identityClientId = env_identity_client_id;
        }

        if (env_spn_client_secret)
        {
            config_options.spnClientSecret = env_spn_client_secret;
        }

        if (env_spn_tenant_id)
        {
            config_options.spnTenantId = env_spn_tenant_id;
        }

        if (env_spn_client_id)
        {
            config_options.spnClientId = env_spn_client_id;
        }

        if(env_identity_object_id)
        {
            config_options.objectId = env_identity_object_id;
        }

        if(env_identity_resource_id)
        {
            config_options.resourceId = env_identity_resource_id;
        }

        if(env_managed_identity_endpoint)
        {
            config_options.msiEndpoint = env_managed_identity_endpoint;
        }

        if(env_managed_identity_secret)
        {
            config_options.msiSecret = env_managed_identity_secret;
        }

        if(env_auth_type)
        {
            config_options.authType = get_auth_type(env_auth_type);;
        } else {
            config_options.authType = get_auth_type();
        }

        if(env_aad_endpoint)
        {
            config_options.aadEndpoint = env_auth_type;
        }

        if(env_blob_endpoint) {
            // Optional to specify blob endpoint
            config_options.blobEndpoint = env_blob_endpoint;
        }
    }
    else
    {
        syslog(LOG_CRIT, "Unable to start blobfuse.  No config file was specified and the AZURE_STORAGE_ACCOUNT"
                         "environment variable was empty");
        fprintf(stderr, "Unable to start blobfuse.  No config file was specified and the AZURE_STORAGE_ACCOUNT"
                        "environment variable was empty\n");
        return -1;
    }

    return 0;
}

// Read Storage connection information from the config file
int read_config(const std::string configFile)
{
    std::ifstream file(configFile);
    if(!file)
    {
        syslog(LOG_CRIT, "Unable to start blobfuse.  No config file found at %s.", configFile.c_str());
        fprintf(stderr, "No config file found at %s.\n", configFile.c_str());
        return -1;
    }

    std::string line;
    std::istringstream data;
    bool set_auth_type = false;

    char* env_spn_client_secret = getenv("AZURE_STORAGE_SPN_CLIENT_SECRET");
    char* env_msi_secret = getenv("MSI_SECRET");

    if (env_spn_client_secret) {
        config_options.spnClientSecret = env_spn_client_secret;
    }

    if (env_msi_secret) {
        config_options.msiSecret = env_msi_secret;
    }

    while(std::getline(file, line))
    {
        // skip over comments
        if(line[0] == '#') {
            continue;
        }

        replace(line.begin(), line.end(), '\t', ' ');
        data.str(line.substr(line.find(" ")+1));
        const std::string value(trim(data.str()));
    
        if(line.find("accountName") != std::string::npos)
        {
            syslog(LOG_DEBUG, "Account name found");
            std::string accountNameStr(value);
            config_options.accountName = accountNameStr;
        }
        else if(line.find("accountKey") != std::string::npos)
        {
            syslog(LOG_DEBUG, "Account Key found");
            std::string accountKeyStr(value);
            config_options.accountKey = accountKeyStr;
        }
        else if(line.find("sasToken") != std::string::npos)
        {
            syslog(LOG_DEBUG, "Sas Token found");
            std::string sasTokenStr(value);
            config_options.sasToken = sasTokenStr;
        }
        else if(line.find("containerName") != std::string::npos)
        {
            syslog(LOG_DEBUG, "Container name found");
            std::string containerNameStr(value);
            config_options.containerName = containerNameStr;
        }
        else if(line.find("blobEndpoint") != std::string::npos)
        {
            std::string blobEndpointStr(value);
            config_options.blobEndpoint = blobEndpointStr;
        }
        else if(line.find("identityClientId") != std::string::npos)
        {
            std::string clientIdStr(value);
            config_options.identityClientId = clientIdStr;
        }
        else if(line.find("identityObjectId") != std::string::npos)
        {
            std::string objectIdStr(value);
            config_options.objectId = objectIdStr;
        }
        else if(line.find("identityResourceId") != std::string::npos)
        {
            std::string resourceIdStr(value);
            config_options.resourceId = resourceIdStr;
        }
        else if(line.find("authType") != std::string::npos)
        {
            config_options.authType = get_auth_type(value);
            set_auth_type = true;
        }
        else if(line.find("msiEndpoint") != std::string::npos)
        {
            std::string msiEndpointStr(value);
            config_options.msiEndpoint = msiEndpointStr;
        }
        else if(line.find("servicePrincipalClientId") != std::string::npos)
        {
            std::string spClientIdStr(value);
            config_options.spnClientId = spClientIdStr;
        }
        else if(line.find("servicePrincipalTenantId") != std::string::npos)
        {
            std::string spTenantIdStr(value);
            config_options.spnTenantId = spTenantIdStr;
        }
        else if(line.find("servicePrincipalClientSecret") != std::string::npos)
        {
            std::string spClientSecretStr(value);
            config_options.spnClientSecret = spClientSecretStr;
        }
        else if(line.find("aadEndpoint") != std::string::npos)
        {
            std::cout << line.find("aadEndpoint");
            std::string altAADEndpointStr(value);
            config_options.aadEndpoint = altAADEndpointStr;
        }
        else if(line.find("logLevel") != std::string::npos)
        {
            std::string logLevel(value);
            config_options.logLevel = logLevel;
        } 
        else if(line.find("accountType") != std::string::npos)
        {
            std::string acctType(value);
            if (acctType == "adls")
                config_options.useADLS = true;
        } 
        else if(line.find("zonalDNS") != std::string::npos)
        {
            std::string val(value);
            if (val == "true")
                gZonalDNS = true;
        }  

        data.clear();
    }

    if(!set_auth_type)
    {
        config_options.authType = get_auth_type();
    }
    
    if(config_options.accountName.empty())
    {
        syslog (LOG_CRIT, "Unable to start blobfuse. Account name is missing in the config file.");
        fprintf(stderr, "Unable to start blobfuse. Account name is missing in the config file.\n");
        return -1;
    }
    else if(config_options.containerName.empty())
    {
        syslog (LOG_CRIT, "Unable to start blobfuse. Container name is missing in the config file.");
        fprintf(stderr, "Unable to start blobfuse. Container name is missing in the config file.\n");
        return -1;
    }
    else
    {
        return 0;
    }
}

void destroyBlobfuseOnAuthError()
{
    char errStr[] = "Unmounting blobfuse.\n";
    
    syslog(LOG_ERR, errStr, sizeof(errStr));
    ssize_t n = write(stdErrFD, errStr, sizeof(errStr));
    if (n == -1) {
        syslog(LOG_ERR, "Failed to report back failure.");
    }
    
    fuse_unmount(config_options.mntPath.c_str(), NULL);

    if (is_directory_mounted(config_options.mntPath.c_str())) 
    {
        char errStr[] = "Failed to unmount blobfuse. Manually unmount using fusermount command.\n";
        syslog(LOG_ERR, errStr, sizeof(errStr));
        ssize_t n = write(stdErrFD, errStr, sizeof(errStr));
        if (n == -1) {
            syslog(LOG_ERR, "%s", errStr);
        }
    } else {
        char errStr[] = "Unmounted blobfuse successfully.\n";
        syslog(LOG_ERR, errStr, sizeof(errStr));
        ssize_t n = write(stdErrFD, errStr, sizeof(errStr));
        if (n == -1) {
            syslog(LOG_ERR, "%s", errStr);
        }
    }
    close(stdErrFD);
    exit(1);
}

int configure_tls();
void *azs_init(struct fuse_conn_info * conn)
{
    syslog(LOG_DEBUG, "azs_init ran");

    /*
    cfg->attr_timeout = 360;
    cfg->kernel_cache = 1;
    cfg->entry_timeout = 120;
    cfg->negative_timeout = 120;
    */
   // even 4.18 does not like this so 5.4 is not enough so 
    if (kernel_version < blobfuse_constants::minKernelVersion) {
        conn->max_write = 4194304;
	// let fuselib pick 128KB
	//conn->max_read = 4194304;
    } else {
        conn->want |= FUSE_CAP_BIG_WRITES;
    }
    conn->max_readahead = 4194304;
    conn->max_background = 128;
    //  conn->want |= FUSE_CAP_WRITEBACK_CACHE | FUSE_CAP_EXPORT_SUPPORT; // TODO: Investigate putting this back in when we downgrade to fuse 2.9

    g_gc_cache = std::make_shared<gc_cache>(config_options.tmpPath, config_options.fileCacheTimeoutInSeconds);
    g_gc_cache->run();
    
    if (libcurl_version < blobfuse_constants::minCurlVersion) {
        // Curl was not intialized for lower version as that results into
        // failure post fork. So tls and cpplite were not initialized pre-fork for lower
        // kernel version. Do the init now before starting.
        syslog(LOG_CRIT, "** Post fork authentication for older libcurl version");

        configure_tls();
        if(storage_client->AuthenticateStorage())
        {
            syslog(LOG_DEBUG, "Successfully Authenticated!");   
        }
        else
        {
            char errStr[] = "Unable to start blobfuse due to a lack of credentials. Please check the readme for valid auth setups.\n";
            if (stdErrFD != -1) {
                ssize_t n = write(stdErrFD, errStr, sizeof(errStr));
                if (n == -1) {
                    syslog(LOG_ERR, "Failed to report back the status of auth.");
                }
            }
            syslog(LOG_ERR, "%s", errStr);
            std::thread t1(std::bind(&destroyBlobfuseOnAuthError));
            t1.detach();
            return NULL;
        }
    }
    if (stdErrFD != -1) {
        // Test code to print on console 
        /*char errStr[] = "Blobfuse Auth successful\n";
        ssize_t n = write(stdErrFD, errStr, sizeof(errStr));
        if (n == -1) {
            syslog(LOG_ERR, "Failed to report back the status of auth.");
        }*/
        close(stdErrFD);
    }

    if (config_options.authType == MSI_AUTH ||
        config_options.authType == SPN_AUTH)
    {
        std::shared_ptr<OAuthTokenCredentialManager> tokenManager = GetTokenManagerInstance(EmptyCallback);
        tokenManager->StartTokenMonitor();
    }

    return NULL;
}

// TODO: print FUSE usage as well
void print_usage()
{
    fprintf(stdout, "Usage: blobfuse <mount-folder> --tmp-path=</path/to/fusecache> [--config-file=</path/to/config.cfg> | --container-name=<containername>]");
    fprintf(stdout, "    [--use-https=true] [--file-cache-timeout-in-seconds=120] [--log-level=LOG_OFF|LOG_CRIT|LOG_ERR|LOG_WARNING|LOG_INFO|LOG_DEBUG] [--use-attr-cache=true]\n\n");
    fprintf(stdout, "In addition to setting --tmp-path parameter, you must also do one of the following:\n");
    fprintf(stdout, "1. Specify a config file (using --config-file]=) with account name (accountName), container name (containerName), and\n");
    fprintf(stdout,  "\ta. account key (accountKey),\n");
    fprintf(stdout,  "\tb. account SAS token (sasToken),\n");
    fprintf(stdout,  "\tc. valid service principal credentials (servicePrincipalClientId, servicePrincipalTenantId, and environment variable AZURE_STORAGE_SPN_CLIENT_SECRET) with access to the storage account or,\n");
    fprintf(stdout,  "\td. valid MSI credentials (one or none of identityClientId, identityObjectId, identityResourceId) with access to the storage account. Custom endpoints w/ secrets can be used via msiEndpoint and MSI_SECRET\n");
    fprintf(stdout, "2. Set the environment variables AZURE_STORAGE_ACCOUNT and (AZURE_STORAGE_ACCESS_KEY or AZURE_STORAGE_SAS_TOKEN), and specify the container name with --container-name=\n\n");
    fprintf(stdout, "See https://github.com/Azure/azure-storage-fuse for detailed installation and advanced configuration instructions, including SPN and MSI via environment variables.\n");
}

void print_version()
{
    fprintf(stdout, "blobfuse %s\n", BFUSE_VER);
}

int set_log_mask(const char * min_log_level_char, bool blobfuseInit)
{
    if (!min_log_level_char)
    {
        syslog(LOG_CRIT, "Setting logging level to : LOG_WARNING");
        setlogmask(LOG_UPTO(LOG_WARNING));
        return 0;
    }
    gEnableLogsHttp = false;

    std::string min_log_level(min_log_level_char);
    if (min_log_level.empty())
    {
        syslog(LOG_CRIT, "Setting logging level to : LOG_WARNING");
        setlogmask(LOG_UPTO(LOG_WARNING));
        return 0;
    }
    
    syslog(LOG_CRIT, "Setting logging level to : %s", min_log_level.c_str());

    // cmd_options for logging: LOG_OFF, LOG_CRIT, LOG_ERR, LOG_WARNING, LOG_INFO, LOG_DEBUG
    if (min_log_level == "LOG_OFF")
    {
        setlogmask(LOG_UPTO(LOG_EMERG)); // We don't use 'LOG_EMERG', so this won't log anything.
        return 0;
    }
    if (min_log_level == "LOG_CRIT")
    {
        setlogmask(LOG_UPTO(LOG_CRIT));
        return 0;
    }
    if (min_log_level == "LOG_ERR")
    {
        setlogmask(LOG_UPTO(LOG_ERR));
        return 0;
    }
    if (min_log_level == "LOG_WARNING")
    {
        setlogmask(LOG_UPTO(LOG_WARNING));
        return 0;
    }
    if (min_log_level == "LOG_INFO")
    {
        gEnableLogsHttp = true;
        setlogmask(LOG_UPTO(LOG_INFO));
        return 0;
    }
    if (min_log_level == "LOG_DEBUG")
    {
        gEnableLogsHttp = true;
        setlogmask(LOG_UPTO(LOG_DEBUG));
        return 0;
    }

    if (blobfuseInit) {
        syslog(LOG_CRIT, "Unable to start blobfuse. Error: Invalid log level \"%s\"", min_log_level.c_str());
        fprintf(stderr, "Unable to start blobfuse. Error: Invalid log level Specified\"%s\".  Permitted values are LOG_OFF, LOG_CRIT, LOG_ERR, LOG_WARNING, LOG_INFO, LOG_DEBUG.\n", min_log_level.c_str());
        fprintf(stdout, "If --log-level is not specified logging level will default to  LOG_WARNING.\n\n");
    } else {
        set_log_mask(cmd_options.log_level, false);
    }
    return 1;
}

void set_new_sas_token()
{
    syslog(LOG_DEBUG, "Sas Token Refresh");
    storage_client->RefreshSASToken(config_options.sasToken);
}

/*
 *  This function is called only during SIGUSR1 handling.
 *  Objective here is to read only the 'logLevel' from the config file
 *  If logLevel is removed from config file then reset the logging level
 *  back to what was provided int the command line cmd_options, otherwise use
 *  this config as the new logging level..
 */

#define LOG_LVL_REFRESH             (1 << 0)
#define SAS_TOKEN_REFRESH           (1 << 1)
unsigned int CONF_FILE_REFRESH = 0;

int refresh_from_config_file(const std::string configFile)
{
    CONF_FILE_REFRESH = 0;

    std::ifstream file(configFile);
    if(!file)
    {
        syslog(LOG_CRIT, "Unable to read config file : %s", configFile.c_str());
        fprintf(stderr, "Unable to read config file : %s", configFile.c_str());
        return -1;
    }

    std::string line;
    bool logLevelFound = false;
    while(std::getline(file, line))
    {
        // skip over comments
        if(line[0] == '#') {
            continue;
        }

        // Refresh logging level
        std::size_t pos = line.find("logLevel");
        if(pos != std::string::npos)
        {
           std::string logLevel = trim(line.substr(line.find(" ") + 1));
           if (logLevel.compare(config_options.logLevel)) {
                config_options.logLevel = logLevel;
                logLevelFound = true;
                CONF_FILE_REFRESH |= LOG_LVL_REFRESH;
           }
        }

        // Refresh the SAS token so that token change does not require remount
        if(line.find("sasToken") != std::string::npos)
        {
            std::string sasTokenStr = trim(line.substr(line.find(" ") + 1));
            if (sasTokenStr.compare(config_options.sasToken)) {
                config_options.sasToken = sasTokenStr;
                CONF_FILE_REFRESH |= SAS_TOKEN_REFRESH;
            }
        }
    }

    if(!logLevelFound) {
        config_options.logLevel = (cmd_options.log_level) ? : "";
    }

    return 0;
}

void sig_usr_handler(int signum)
{
    if (signum == SIGUSR1) {
        syslog(LOG_INFO, "Received signal SIGUSR1");
        if (0 == refresh_from_config_file(cmd_options.config_file)) {
            if (CONF_FILE_REFRESH & LOG_LVL_REFRESH)
                set_log_mask(config_options.logLevel.c_str(), false);
            
            if (CONF_FILE_REFRESH & SAS_TOKEN_REFRESH)
                set_new_sas_token();
        }
    }
}

void set_up_callbacks(struct fuse_operations &azs_blob_operations)
{
    openlog(log_ident.c_str(), LOG_NDELAY | LOG_PID, 0);

    // Here, we set up all the callbacks that FUSE requires.
    azs_blob_operations.init = azs_init;
    azs_blob_operations.getattr = azs_getattr;
    azs_blob_operations.statfs = azs_statfs;
    azs_blob_operations.access = azs_access;
    azs_blob_operations.readlink = azs_readlink;
    azs_blob_operations.symlink = azs_symlink;
    azs_blob_operations.readdir = azs_readdir;
    azs_blob_operations.open = azs_open;
    azs_blob_operations.read = azs_read;
    azs_blob_operations.release = azs_release;
    azs_blob_operations.fsync = azs_fsync;
    azs_blob_operations.create = azs_create;
    azs_blob_operations.write = azs_write;
    azs_blob_operations.mkdir = azs_mkdir;
    azs_blob_operations.unlink = azs_unlink;
    azs_blob_operations.rmdir = azs_rmdir;
    azs_blob_operations.chown = azs_chown;
    azs_blob_operations.chmod = azs_chmod;
    //#ifdef HAVE_UTIMENSAT
    azs_blob_operations.utimens = azs_utimens;
    //#endif
    azs_blob_operations.destroy = azs_destroy;
    azs_blob_operations.truncate = azs_truncate;
    azs_blob_operations.rename = azs_rename;
    azs_blob_operations.setxattr = azs_setxattr;
    azs_blob_operations.getxattr = azs_getxattr;
    azs_blob_operations.listxattr = azs_listxattr;
    azs_blob_operations.removexattr = azs_removexattr;
    azs_blob_operations.flush = azs_flush;

    signal(SIGUSR1, sig_usr_handler);
}

/*
 *  Check if the given directory is already mounted for the mounttype fuse or not
 *  If mounted then re-mounting again shall fail.
 */ 
bool is_directory_mounted(const char* mntDir) {
     struct mntent *mnt_ent;
     bool found = false;
     FILE *mnt_list;
 
     mnt_list = setmntent(_PATH_MOUNTED, "r");
     while ((mnt_ent = getmntent(mnt_list))) 
     {
         if (!strcmp(mnt_ent->mnt_dir, mntDir) && !strcmp(mnt_ent->mnt_type, "fuse")) 
         {
             found = true;
             break;
         }
     }
     endmntent(mnt_list);
     return found;

}

/*
 *  Check if the given temp directory is empty or not
 *  If non-empty then return false, as this can create issues in 
 *  out cache.
 */ 
bool is_directory_empty(const char *tmpDir) {
    int cnt = 0;
    struct dirent *d_ent;

    DIR *dir = opendir(tmpDir);
    if (dir == NULL) 
        return 0;

    // Count number of entries in directory
    // if its more then 2 (. and ..) then its not empty
    while (((d_ent = readdir(dir)) != NULL) 
            && (cnt++ <= 2));
    closedir(dir);
    
    //fprintf(stdout, "count of dir entries %u", cnt);
    return (cnt <= 2);
}

int read_and_set_arguments(int argc, char *argv[], struct fuse_args *args)
{
    // FUSE has a standard method of argument parsing, here we just follow the pattern.
    *args = FUSE_ARGS_INIT(argc, argv);

    // Check for existence of allow_other flag and change the default permissions based on that
    config_options.defaultPermission = 0770;
    std::vector<std::string> string_args(argv, argv+argc);
    for (size_t i = 1; i < string_args.size(); ++i) {
      if (string_args[i].find("allow_other") != std::string::npos) {
          config_options.defaultPermission = 0777; 
      }
    }

    int ret = 0;
    config_options.useADLS = false;
    config_options.noSymlinks = false;
    config_options.cacheOnList = true;
    try
    {

        if (fuse_opt_parse(args, &cmd_options, option_spec, NULL) == -1)
        {
            return 1;
        }

        if(cmd_options.version)
        {
            print_version();
            exit(0);
        }

        if(cmd_options.help)
        {
            print_usage();
            exit(0);
        }

        if (args && args->argv && argc > 1 && 
            is_directory_mounted(argv[1])) 
        {
            syslog(LOG_CRIT, "Unable to start blobfuse. '%s'is already mounted.", argv[1]);
            fprintf(stderr, "Error: '%s' is already mounted. Recheck your config\n", argv[1]);
            return 1;
        }
        config_options.mntPath = std::string(argv[1]);

        if(!cmd_options.config_file)
        {
            if(!cmd_options.container_name)
            {
                syslog(LOG_CRIT, "Unable to start blobfuse, no config file provided and --container-name is not set.");
                fprintf(stderr, "Error: No config file provided and --container-name is not set.\n");
                print_usage();
                return 1;
            }

            std::string container(cmd_options.container_name);
            config_options.containerName = container;
            ret = read_config_env();
        }
        else
        {
            ret = read_config(cmd_options.config_file);
        }

        if (ret != 0)
        {
            return ret;
        }
    }
    catch(std::exception &)
    {
        print_usage();
        return 1;
    }

    int res = set_log_mask(cmd_options.log_level, true);
    if (res != 0)
    {
        print_usage();
        return 1;
    }

    // remove last trailing slash in tmp_path
    if(!cmd_options.tmp_path)
    {
        fprintf(stderr, "Error: --tmp-path is not set.\n");
        print_usage();
        return 1;
    }

    std::string tmpPathStr(cmd_options.tmp_path);
    if (!tmpPathStr.empty())
    {
        // First let's normalize the path
        // Don't use canonical because that will check for path existence and permissions
#if BOOST_VERSION > 106000 // lexically_normal was added in boost 1.60.0; ubuntu 16 is only up to 1.58.0
        tmpPathStr = boost::filesystem::path(tmpPathStr).lexically_normal().string();
#else
        tmpPathStr = boost::filesystem::path(tmpPathStr).normalize().string();
#endif

        // Double check that we have not just emptied this string
        if (!tmpPathStr.empty())
        {
            // Trim any trailing '/' or '/.'
            // This will also create a blank string for just '/' which will fail out at the next block
            // .lexically_normal() returns '/.' for directories
            if (tmpPathStr[tmpPathStr.size() - 1] == '/')
            {
                tmpPathStr.erase(tmpPathStr.size() - 1);
            }
            else if (tmpPathStr.size() > 1 && tmpPathStr.compare((tmpPathStr.size() - 2), 2, "/.") == 0)
            {
                tmpPathStr.erase(tmpPathStr.size() - 2);
            }

            if (tmpPathStr[0] == '~') {
                const char *homedir = NULL;
                if ((homedir = getenv("HOME")) == NULL) {
                    homedir = getpwuid(getuid())->pw_dir;
                }
                if (homedir) {
                    syslog(LOG_ERR,"Expanding '~' in tmppath to %s", homedir);
                    tmpPathStr = std::string(homedir) + tmpPathStr.substr(1);
                }
            }
        }

        // Error out if we emptied this string
        if (tmpPathStr.empty())
        {
            fprintf(stderr, "Error: --tmp-path resolved to empty path.\n");
            print_usage();
            return 1;
        }
    }

    config_options.emptyDirCheck = false;
    if (cmd_options.empty_dir_check != NULL) {
        std::string val(cmd_options.empty_dir_check);
        if(val == "true")
        {
            config_options.emptyDirCheck = true;
        }
    }
    
    if (!tmpPathStr.empty())
    {    
        bool fail_mount = false;
        struct stat sb;

        // if the directory does not exist no need to valdiate if it is empty
        // so check if the dir exists first and then validate
        if (stat(tmpPathStr.c_str(), &sb) == 0 && S_ISDIR(sb.st_mode)) 
        {            
            if  (!is_directory_empty(tmpPathStr.c_str()) &&
                 config_options.emptyDirCheck)
            {
                // Tmp path exists. if 'root' directory is empty then also its fine
                std::string tmprootPath = tmpPathStr + "/root";
                if (stat(tmprootPath.c_str(), &sb) == 0 && S_ISDIR(sb.st_mode)) {
                    if  (!is_directory_empty(tmprootPath.c_str())) {
                        fail_mount = true;
                    }
                } else {
                    fail_mount = true;
                }

                if (fail_mount) {
                    syslog(LOG_CRIT, "Unable to start blobfuse. temp directory '%s'is not empty.", tmpPathStr.c_str());
                    fprintf(stderr, "Error: temp directory '%s' is not empty. blobfuse needs an empty temp directory\n", tmpPathStr.c_str());
                    return 1;
                }
            }
        }
    }

    config_options.tmpPath = tmpPathStr;
    config_options.useHttps = true;
    if (cmd_options.useHttps != NULL)
    {
        std::string https(cmd_options.useHttps);
        if (https == "false")
        {
            config_options.useHttps = false;
        }
    }

    config_options.useAttrCache = false;
    if (cmd_options.useAttrCache != NULL)
    {
        std::string attr_cache(cmd_options.useAttrCache);
        if (attr_cache == "true")
        {
            config_options.useAttrCache = true;
        }
    }

    if (cmd_options.file_cache_timeout_in_seconds != NULL)
    {
        std::string timeout(cmd_options.file_cache_timeout_in_seconds);
        config_options.fileCacheTimeoutInSeconds = stoi(timeout);
    }
    else
    {
        config_options.fileCacheTimeoutInSeconds = 120;
    }

    if(cmd_options.use_adls != NULL)
    {
        std::string use_adls_value(cmd_options.use_adls);
        if(use_adls_value == "true")
        {
            config_options.useADLS = true;
        } else if(use_adls_value == "false") {
            config_options.useADLS = false;
        }
    }

    if(cmd_options.no_symlinks != NULL)
    {
        std::string no_symlinks(cmd_options.no_symlinks);
        if(no_symlinks == "true")
        {
            config_options.noSymlinks = true;
        } 
    }

    if(cmd_options.cache_on_list != NULL)
    {
        std::string cache_prop(cmd_options.cache_on_list);
        if(cache_prop == "false")
        {
            config_options.cacheOnList = false;
        } 
    }

    config_options.concurrency = (int)(blobfuse_constants::def_concurrency_blob_wrapper);
    if(cmd_options.concurrency != NULL)
    {
        std::string concur(cmd_options.concurrency);
        //config_options.concurrency = stoi(concur);
        config_options.concurrency = (stoi(concur) < blobfuse_constants::max_concurrency_blob_wrapper) ? 
                stoi(concur) : blobfuse_constants::max_concurrency_blob_wrapper;
    }

    config_options.cacheSize = 0;
    if (cmd_options.cache_size_mb != NULL) 
    {
        std::string cache_size(cmd_options.cache_size_mb);
        config_options.cacheSize = stoi(cache_size) * (unsigned long long)(1024l * 1024l);
    }
    return 0;
}

int configure_tls()
{
    // For proper locking, instructing gcrypt to use pthreads 
    gcry_control(GCRYCTL_SET_THREAD_CBS, &gcry_threads_pthread);
    if(GNUTLS_E_SUCCESS != gnutls_global_init())
    {
        syslog (LOG_CRIT, "Unable to start blobfuse. GnuTLS initialization failed: errno = %d.\n", errno);
        fprintf(stderr, "GnuTLS initialization failed: errno = %d.\n", errno);
        return 1; 
    }
    return 0;
}

void configure_fuse(struct fuse_args *args)
{
    populate_kernel_version();
    populate_libcurl_version();

    if (kernel_version < blobfuse_constants::minKernelVersion) {
        fuse_opt_add_arg(args, "-omax_read=131072");
        fuse_opt_add_arg(args, "-omax_write=131072");
    }

    if (cmd_options.file_cache_timeout_in_seconds != NULL)
    {
        std::string timeout(cmd_options.file_cache_timeout_in_seconds);
        config_options.fileCacheTimeoutInSeconds = stoi(timeout);
    }
    else
    {
        config_options.fileCacheTimeoutInSeconds = 120;
    }

    // FUSE contains a feature where it automatically implements 'soft' delete if one process has a file open when another calls unlink().
    // This feature causes us a bunch of problems, so we use "-ohard_remove" to disable it, and track the needed 'soft delete' functionality on our own.
    fuse_opt_add_arg(args, "-ohard_remove");
    fuse_opt_add_arg(args, "-obig_writes");
    fuse_opt_add_arg(args, "-ofsname=blobfuse");
    fuse_opt_add_arg(args, "-okernel_cache");
    umask(0);
}

int initialize_blobfuse()
{
    if(0 != ensure_files_directory_exists_in_cache(prepend_mnt_path_string("/placeholder")))
    {
        syslog(LOG_CRIT, "Unable to start blobfuse.  Failed to create directory on cache directory: %s, errno = %d.\n", prepend_mnt_path_string("/placeholder").c_str(),  errno);
        fprintf(stderr, "Failed to create directory on cache directory: %s, errno = %d.\n", prepend_mnt_path_string("/placeholder").c_str(),  errno);
        return 1;
    }
    
    //initialize storage client and authenticate, if we fail here, don't call fuse
    if (config_options.useAttrCache) 
    {
        syslog(LOG_INFO, "Initializing blobfuse with attr caching enabled");
        storage_client = std::make_shared<AttrCacheBfsClient>(config_options);
    }
    else if (config_options.useADLS)
    {
        syslog(LOG_INFO, "Initializing blobfuse using DataLake");
        storage_client = std::make_shared<DataLakeBfsClient>(config_options);
    }
    else
    {
        syslog(LOG_DEBUG, "Initializing blobfuse using BlockBlob");
        storage_client = std::make_shared<BlockBlobBfsClient>(config_options);
        syslog(LOG_DEBUG, "Setup storage client");
    }

    syslog(LOG_DEBUG, "Kernel version is %f", kernel_version);
    syslog(LOG_DEBUG, "libcurl version is %f", libcurl_version);

    if (libcurl_version < blobfuse_constants::minCurlVersion) 
    {
        syslog(LOG_WARNING, "** Delaying authentication to post fork for older curl versions");
    } else {
        if(storage_client->AuthenticateStorage())
        {
            syslog(LOG_DEBUG, "Successfully Authenticated!");   
        }
        else
        {
            fprintf(stderr, "Unable to start blobfuse due to a lack of credentials. Please check the readme for valid auth setups.\n");
            syslog(LOG_ERR, "Unable to start blobfuse due to a lack of credentials. Please check the readme for valid auth setups.");
            return -1;
        }
    }

    globalTimes.lastModifiedTime = globalTimes.lastAccessTime = globalTimes.lastChangeTime = time(NULL);
    return 0;
}<|MERGE_RESOLUTION|>--- conflicted
+++ resolved
@@ -18,12 +18,9 @@
 struct globalTimes_st globalTimes;
 std::shared_ptr<StorageBfsClientBase> storage_client;
 
-<<<<<<< HEAD
 extern bool gZonalDNS;
-=======
 int stdErrFD = -1;
 bool is_directory_mounted(const char* mntDir);
->>>>>>> 37ad9449
 
 namespace {
     std::string trim(const std::string& str) {

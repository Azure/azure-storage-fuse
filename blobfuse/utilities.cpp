#include "blobfuse.h"
#include <FileLockMap.h>
#include <sys/file.h>
#include <BlobfuseGlobals.h>

#include <include/StorageBfsClientBase.h>
extern std::shared_ptr<StorageBfsClientBase> storage_client;

int azs_rename_directory(const char *src, const char *dst);

int map_errno(int error)
{
    auto mapping = error_mapping.find(error);
    if (mapping == error_mapping.end())
    {
        syslog(LOG_INFO, "Failed to map storage error code %d to a proper errno.  Returning EIO = %d instead.\n", error, EIO);
        return EIO;
    }
    else
    {
        return mapping->second;
    }
}

std::string prepend_mnt_path_string(const std::string &path)
{
    std::string result;
    result.reserve(config_options.tmpPath.length() + 5 + path.length());
    return result.append(config_options.tmpPath).append("/root").append(path);
}

// Acquire shared lock utility function
int shared_lock_file(int flags, int fd)
{
    if ((flags & O_NONBLOCK) == O_NONBLOCK)
    {
        if (0 != flock(fd, LOCK_SH | LOCK_NB))
        {
            int flockerrno = errno;
            if (flockerrno == EWOULDBLOCK)
            {
                AZS_DEBUGLOGV("Failure to acquire flock due to EWOULDBLOCK.  fd = %d.", fd);
            }
            else
            {
                syslog(LOG_ERR, "Failure to acquire flock for fd = %d.  errno = %d", fd, flockerrno);
            }
            close(fd);
            return 0 - flockerrno;
        }
    }
    else
    {
        if (0 != flock(fd, LOCK_SH))
        {
            int flockerrno = errno;
            syslog(LOG_ERR, "Failure to acquire flock for fd = %d.  errno = %d", fd, flockerrno);
            close(fd);
            return 0 - flockerrno;
        }
    }

    return 0;
}

bool is_directory_blob(unsigned long long size, std::vector<std::pair<std::string, std::string>> metadata)
{
    if (size == 0)
    {
        for (auto iter = metadata.begin(); iter != metadata.end(); ++iter)
        {
            if ((iter->first.compare("hdi_isfolder") == 0) && (iter->second.compare("true") == 0))
            {
                return true;
            }
        }
    }
    return false;
}

int ensure_files_directory_exists_in_cache(const std::string &file_path)
{
    char *pp;
    char *slash;
    int status;
    char *copypath = strdup(file_path.c_str());

    status = 0;
    errno = 0;
    pp = copypath;
    while (status == 0 && (slash = strchr(pp, '/')) != 0)
    {
        if (slash != pp)
        {
            *slash = '\0';
            AZS_DEBUGLOGV("Making cache directory %s.\n", copypath);
            struct stat st;
            if (stat(copypath, &st) != 0)
            {
                status = mkdir(copypath, config_options.defaultPermission);
            }

            // Ignore if some other thread was successful creating the path
            if (errno == EEXIST)
            {
                status = 0;
                errno = 0;
            }

            *slash = '/';
        }
        pp = slash + 1;
    }
    free(copypath);
    return status;
}

int azs_getattr(const char *path, struct stat *stbuf)
{
    AZS_DEBUGLOGV("azs_getattr called with path = %s\n", path);

    // If we're at the root, we know it's a directory
    if (strlen(path) == 1)
    {
        stbuf->st_mode = S_IFDIR | config_options.defaultPermission; // TODO: proper access control.
        stbuf->st_uid = fuse_get_context()->uid;
        stbuf->st_gid = fuse_get_context()->gid;
        stbuf->st_nlink = 2; // Directories should have a hard-link count of 2 + (# child directories).  We don't have that count, though, so we just use 2 for now.  TODO: Evaluate if we could keep this accurate or not.
        stbuf->st_size = 4096;
        stbuf->st_mtime = globalTimes.lastModifiedTime;
        stbuf->st_atime = globalTimes.lastAccessTime;
        stbuf->st_ctime = globalTimes.lastChangeTime;
        return 0;
    }

    // Check and see if the file/directory exists locally (because it's being buffered.)  If so, skip the call to Storage.
    std::string pathString(path);
    
    // Replace '\' with '/' as for azure storage they will be considered as path seperators
    std::replace(pathString.begin(), pathString.end(), '\\', '/');

    std::string mntPathString = prepend_mnt_path_string(pathString);

    int res;

    int acc = access(mntPathString.c_str(), F_OK);
    if (acc != -1)
    {
        AZS_DEBUGLOGV("Accessing mntPath = %s for getattr succeeded; object is in the local cache.\n", mntPathString.c_str());
        
        // Ensure that we don't get attributes while the file is in an intermediate state.
        bool file_locked = false;

        if (config_options.backgroundDownload) {
            // Wait untill the download has finished
            auto dmutex = file_lock_map::get_instance()->get_delay_mutex(pathString.substr(1).c_str());
            if (dmutex->try_lock()) {
                dmutex->unlock();
            } else {
                // File is still under download so we can not flush at this moment
                // However some time immeidatly after open also we get a flush call, so no need to block it here
                syslog(LOG_DEBUG, "lstat on file %s ignored as file is locked\n", mntPathString.c_str());
                file_locked = true;
            }
        } else {
            std::shared_ptr<std::mutex> fmutex = file_lock_map::get_instance()->get_mutex(pathString.c_str());
            if ((*fmutex).try_lock()) {
                // File is not locked so we can use the cache directory
                (*fmutex).unlock();
            } else {
                // File is locked so it may be under download, not a good time to refer local cache
                file_locked = true;
                syslog(LOG_DEBUG, "lstat on file %s ignored as file is locked\n", mntPathString.c_str());
            }
        }

        if (!file_locked) {
            res = lstat(mntPathString.c_str(), stbuf);
            if (res == -1)
            {
                int lstaterrno = errno;
                syslog(LOG_ERR, "lstat on file %s in local cache during getattr failed with errno = %d.\n", mntPathString.c_str(), lstaterrno);
                return -lstaterrno;
            }
            else
            {
                char real_path[PATH_MAX];
                char *result = realpath(mntPathString.c_str(), real_path);
                if (result != NULL) {
                    // Path got resolved. lets check we are not moving away from temp path
<<<<<<< HEAD
                    // If the file name was created using \..\..\..\abc.txt kind of pattern then merging it with temp cache path
                    // may lead the path out of the temp cache folde rand blobfuse may end up deleting those file if open is hit
=======
                    // If the file name was created using some special characters then merging it with temp cache path
                    // may lead the path out of the temp cache folder and blobfuse may end up touching those files if open is hit
>>>>>>> 0f612616
                    // To restrict that here we stop getattr and return enoent so that open is never called for such path
                    // any absolute path going out of temp cache path needs to be invalidated
                    std::string realPathString(real_path);
                    if (std::string::npos == realPathString.find(config_options.absoluteTmpPath)) {
                        AZS_DEBUGLOGV("Resolved absolute path is = %s for %s, and its out of scope\n", real_path, mntPathString.c_str());
                        return -(ENOENT);
                    }
                }
                AZS_DEBUGLOGV("lstat on file %s in local cache succeeded.\n", mntPathString.c_str());
                return 0;
            }
        }
    }
    else
    {
        AZS_DEBUGLOGV("Object %s is not in the local cache during getattr.\n", mntPathString.c_str());
    }

    // It's not in the local cache.  Check to see if it's a blob on the service:
    std::string blobNameStr(pathString.substr(1).c_str());
    if (blobNameStr == ".Trash" ||
        blobNameStr == ".Trash-1000" ||
        blobNameStr == ".xdg-volume-info" ||
        blobNameStr == "autorun.inf") {
        syslog(LOG_DEBUG, "Ignoring %s in getattr", blobNameStr.c_str());
        return -(ENOENT);
    }

    errno = 0;
    //AZS_DEBUGLOGV("Storage client name is %s \n", (typeid(storage_client).name()));
    // see if it is block blob and call the block blob method
    //if the first task is to study
    if (!storage_client->isADLS())
    {
        if (config_options.useAttrCache)
        {
            // If attr-cache is enable then instead of calling list 
            // get the attributes from cache for file. for dir we will still
            // rely on list apis.
            BfsFileProperty file_property = storage_client->GetFileProperties(blobNameStr, true);
            if (file_property.isValid() && file_property.exists())
            {
                if (file_property.is_symlink || 
                    is_symlink_blob(file_property.metadata))
                {
                    stbuf->st_mode = S_IFLNK | config_options.defaultPermission;
                }
                else
                {
                    stbuf->st_mode = S_IFREG | config_options.defaultPermission; 
                }
                stbuf->st_uid = fuse_get_context()->uid;
                stbuf->st_gid = fuse_get_context()->gid;
                stbuf->st_atime = stbuf->st_ctime = stbuf->st_mtime = file_property.get_last_modified();
                stbuf->st_nlink = 1;
                stbuf->st_size = file_property.get_size();

                AZS_DEBUGLOGV("File Prop Cache : size is %llu ", file_property.get_size());
                return 0;
            }
        }

        // though we want atmost 2 results set the count to high, we will exit as soon as we finf the file.
        int resultCount = 5000;
        bool success = false;
        int failcount = 0;
        list_segmented_response response;
        list_segmented_item blobItem;
        std::string continuation = "";
        std::string delimiter = "/";
        do
        {
            response.reset();
            //reset success to false for each call
            success = false;
            blobItem = {};
            // we are only listing directories, lexicographical return is failing when we set max_result to 2 so setting it higher.
            storage_client->List(continuation, blobNameStr, delimiter, response, resultCount);
            continuation = response.m_next_marker;
             AZS_DEBUGLOGV("In azs_getattr list_segmented_item do loop blob prefix: %s continuation: %s", blobNameStr.c_str(),continuation.c_str());
            
            if (errno == 404 )
            {
                syslog(LOG_WARNING, "File does not currently exist on the storage or cache, errno : %d", errno);
                response.reset();
                return -(ENOENT);
            }

            if (errno != 0)
            {
                syslog(LOG_WARNING, "Failed to get info on %s, errno : %d",
                    blobNameStr.c_str(), errno);
                success = false;
                failcount++;
                continue; 
            }

            unsigned int dirSize = 0;
            for (unsigned int i = 0; i < response.m_items.size(); i++)
            {
                AZS_DEBUGLOGV("In azs_getattr list_segmented_item %d file %s\n", i, response.m_items[i].name.c_str());

                // if the path for exact name is found the dirSize will be 1 here so check to see if it has files or subdirectories inside
                // match dir name or longer paths to determine dirSize
                if (response.m_items[i].name.compare(blobNameStr + '/') < 0)
                {
                    dirSize++;
                    // listing is not always lexicographical for service errors
                    if (dirSize > 2 && !blobItem.name.empty())
                    {
                        break;
                    }
                }

                // the below will be skipped blobItem has been found already because we only need the exact match
                // find the element with the exact prefix
                // this could lead to a bug when there is a file with the same name as the directory in the parent directory. In short, that won't work.
                if (blobItem.name.empty() && (response.m_items[i].name == blobNameStr || 
                                                response.m_items[i].name == (blobNameStr + '/')))
                {
                    blobItem = response.m_items[i];
                    //set success =true since we found blob or virtual directory
                    success = true;
                    AZS_DEBUGLOGV("In azs_getattr found blob in list file %s\n", blobItem.name.c_str());
                    // leave 'i' at the value it is, it will be used in the remaining batches and loops to check for directory empty check.
                    if (dirSize == 0 && (is_directory_blob(0, blobItem.metadata) || blobItem.is_directory || blobItem.name == (blobNameStr + '/')))
                    {
                        dirSize = 1; // root directory exists so 1
                    }
                }
            }

            if (!blobItem.name.empty()) 
            {
                if (!blobItem.last_modified.empty()) {
                    struct tm mtime;
                    char *ptr = strptime(blobItem.last_modified.c_str(), "%a, %d %b %Y %H:%M:%S", &mtime);
                    if (ptr) {
                        stbuf->st_mtime = timegm(&mtime);
                        stbuf->st_atime = stbuf->st_ctime = stbuf->st_mtime;
                    }
                }

                stbuf->st_uid = fuse_get_context()->uid;
                stbuf->st_gid = fuse_get_context()->gid;

                if (blobItem.is_directory || is_directory_blob(0, blobItem.metadata))
                {
                    //AZS_DEBUGLOGV("%s is a directory, blob name is %s\n", mntPathString.c_str(), blobItem.name.c_str());
                    AZS_DEBUGLOGV("Blob %s, representing a directory, found during get_attr.\n", path);
                    stbuf->st_mode = S_IFDIR | config_options.defaultPermission;
                    // If st_nlink = 2, means directory is empty.
                    // Directory size will affect behaviour for mv, rmdir, cp etc.
                    // assign directory status as empty or non-empty based on the value from above
                    stbuf->st_nlink = dirSize > 1 ? 3 : 2;
                    stbuf->st_size = 4096;
                    response.reset();
                    return 0;
                }
                else
                {
                    //AZS_DEBUGLOGV("%s is a file, blob name is %s\n", mntPathString.c_str(), blobItem.name.c_str());
                    AZS_DEBUGLOGV("Blob %s, representing a file, found during get_attr.\n", path);

                    mode_t perms = config_options.defaultPermission;
                    if (is_symlink_blob(blobItem.metadata)) {
                        stbuf->st_mode = S_IFLNK | perms;
                    } else {
                        stbuf->st_mode = S_IFREG | perms; // Regular file (not a directory)
                    }
                    stbuf->st_size = blobItem.content_length;
                    stbuf->st_nlink = 1;
                    response.reset();
                    return 0;
                }
            }
        } while(!success && !continuation.empty() && failcount < 20);

        if (errno > 0)
        {
            int storage_errno = errno;
            AZS_DEBUGLOGV("Failure when attempting to determine if %s exists on the service.  errno = %d.\n", blobNameStr.c_str(), storage_errno);
            syslog(LOG_ERR, "Failure when attempting to determine if %s exists on the service.  errno = %d.\n", blobNameStr.c_str(), storage_errno);
            response.reset();
            return 0 - map_errno(storage_errno);
        }
        else // it is a new blob
        {
            AZS_DEBUGLOGV("%s not returned in list_segmented_blobs. It is a new blob", blobNameStr.c_str());
            response.reset();
            return -(ENOENT);
        }
    } // end of processing for Blockblob
    else
    {
        BfsFileProperty blob_property = storage_client->GetProperties(blobNameStr);
        mode_t perms = blob_property.m_file_mode == 0 ? config_options.defaultPermission : blob_property.m_file_mode;

        if ((errno == 0) && blob_property.isValid() && blob_property.exists())
        {
            if (blob_property.is_directory)
            {
                AZS_DEBUGLOGV("Blob %s, representing a directory, found during get_attr.\n", path);
                stbuf->st_mode = S_IFDIR | perms;
                // If st_nlink = 2, means directory is empty.
                // Directory size will affect behaviour for mv, rmdir, cp etc.
                stbuf->st_uid = fuse_get_context()->uid;
                stbuf->st_gid = fuse_get_context()->gid;
                stbuf->st_nlink = storage_client->IsDirectoryEmpty(blobNameStr.c_str()) == D_EMPTY ? 2 : 3;
                stbuf->st_size = 4096;
                stbuf->st_mtime = blob_property.get_last_modified();
                stbuf->st_atime = blob_property.get_last_access();
                stbuf->st_ctime = blob_property.get_last_change();
                return 0;
            }

            AZS_DEBUGLOGV("Blob %s, representing a file, found during get_attr.\n", path);
            if (blob_property.is_symlink ||
                is_symlink_blob(blob_property.metadata))
            {
                stbuf->st_mode = S_IFLNK | perms;
            }
            else
            {
                stbuf->st_mode = S_IFREG | perms; // Regular file (not a directory)
            }
            stbuf->st_uid = fuse_get_context()->uid;
            stbuf->st_gid = fuse_get_context()->gid;
            stbuf->st_mtime = blob_property.get_last_modified();
            stbuf->st_atime = blob_property.get_last_access();
            stbuf->st_ctime = blob_property.get_last_change();
            stbuf->st_nlink = 1;
            stbuf->st_size = blob_property.get_size();
            return 0;
        }
        else if (errno == 0 && !blob_property.isValid() && blob_property.exists())
        {
            // Check to see if it's a directory, instead of a file
            errno = 0;
            int dirSize = is_directory_blob(blob_property.get_size(), blob_property.metadata);
            if (errno != 0)
            {
                int storage_errno = errno;
                syslog(LOG_ERR, "Failure when attempting to determine if directory %s exists on the service.  errno = %d.\n", blobNameStr.c_str(), storage_errno);
                return 0 - map_errno(storage_errno);
            }
            if (dirSize != D_NOTEXIST)
            {
                AZS_DEBUGLOGV("Directory %s found on the service.\n", blobNameStr.c_str());
                stbuf->st_mode = S_IFDIR | config_options.defaultPermission;
                // If st_nlink = 2, means directory is empty.
                // Directory size will affect behaviour for mv, rmdir, cp etc.
                stbuf->st_uid = fuse_get_context()->uid;
                stbuf->st_gid = fuse_get_context()->gid;
                stbuf->st_nlink = dirSize == D_EMPTY ? 2 : 3;
                stbuf->st_size = 4096;
                stbuf->st_mtime = time(NULL);
                return 0;
            }
            else
            {
                AZS_DEBUGLOGV("Entity %s does not exist.  Returning ENOENT (%d) from get_attr.\n", path, ENOENT);
                return -(ENOENT);
            }
        }
        else
        {
            if (errno == 404 || !blob_property.exists())
            {
                // The file does not currently exist on the service or in the cache
                // If the command they are calling is just checking for existence, fuse will call the next operation
                // dependent on this error number. If the command cannot continue without the existence it will print out
                // the correct error to the user.
                syslog(LOG_WARNING, "File does not currently exist on the storage or cache");
                return -(ENOENT);
            }
            // If we received a different error, then let's fail with that error
            int storage_errno = errno;
            AZS_DEBUGLOGV("Failure when attempting to determine if %s exists on the service.  errno = %d.\n", blobNameStr.c_str(), storage_errno);
            syslog(LOG_ERR, "Failure when attempting to determine if %s exists on the service.  errno = %d.\n", blobNameStr.c_str(), storage_errno);
            return 0 - map_errno(storage_errno);
        }
    }
}

// Helper method for FTW to remove an entire directory & it's contents.
int rm(const char *fpath, const struct stat * /*sb*/, int tflag, struct FTW * /*ftwbuf*/)
{
    if (tflag == FTW_DP)
    {
        errno = 0;
        int ret = rmdir(fpath);
        return ret;
    }
    else
    {
        errno = 0;
        int ret = unlink(fpath);
        return ret;
    }
}

// Delete the entire contents of tmpPath.
void azs_destroy(void * /*private_data*/)
{
    AZS_DEBUGLOG("azs_destroy called.\n");
    std::string rootPath(config_options.tmpPath + "/root");

    errno = 0;
    // FTW_DEPTH instructs FTW to do a post-order traversal (children of a directory before the actual directory.)
    nftw(rootPath.c_str(), rm, 20, FTW_DEPTH);
}

// Not yet implemented section:
int azs_access(const char * /*path*/, int /*mask*/)
{
    return 0; // permit all access
}

int azs_fsync(const char * path, int /*isdatasync*/, struct fuse_file_info *fi)
{
    if (config_options.invalidateOnSync) {
        syslog(LOG_INFO, "FSYNC : Request for forceful eviction of file : %s", path);
        struct fhwrapper *fhw = ((struct fhwrapper *)fi->fh);
        storage_client->InvalidateFile(fhw->file_name);
        SET_FHW_FLAG(fhw->flags, FILE_FORCE_DELETE);
    }
    return 0; 
}

int azs_fsyncdir(const char *path, int, struct fuse_file_info *)
{
    if (config_options.invalidateOnSync) {
        syslog(LOG_INFO, "FSYNC : Request for forceful invalidation of directory : %s", path);
        std::string pathString(path);
        storage_client->InvalidateDir(pathString.substr(1));
    }

    return 0; 
}

int azs_chown(const char * /*path*/, uid_t /*uid*/, gid_t /*gid*/)
{
    //TODO: is it ok to change ownership if it is ADLS. Should blbofuse allow this?
    // Block blob should allow changing ownership.
    return 0;
}

int azs_chmod(const char *path, mode_t mode)
{
    //This is only functional when --use-adls is enabled as a mount flag
    AZS_DEBUGLOGV("azs_chmod called with path = %s, mode = %o.\n", path, mode);
    
    std::string pathString(path);
    std::replace(pathString.begin(), pathString.end(), '\\', '/');
    
    errno = 0;
    int ret = storage_client->ChangeMode(pathString.c_str(), mode);
    if (ret)
    {
        AZS_DEBUGLOGV("azs_chmod failed for path = %s, mode = %o.\n", path, mode);
        return ret;
    }

    return 0;
}

//#ifdef HAVE_UTIMENSAT
int azs_utimens(const char * /*path*/, const struct timespec[2] /*ts[2]*/)
{
    //TODO: Implement
    //    return -ENOSYS;
    return 0;
}
//  #endif

// TODO: Fix bug where the files and directories in the source in the file cache are not deleted.
// TODO: Fix bugs where the a file has been created but not yet uploaded.
// TODO: Fix the bug where this fails for multi-level dirrectories.
// TODO: If/when we upgrade to FUSE 3.0, we will need to worry about the additional possible flags (RENAME_EXCHANGE and RENAME_NOREPLACE)
int azs_rename(const char *src, const char *dst)
{
    AZS_DEBUGLOGV("azs_rename called with src = %s, dst = %s.\n", src, dst);

    std::string fromStr(src);
    std::replace(fromStr.begin(), fromStr.end(), '\\', '/');
     std::string toStr(dst);
    std::replace(toStr.begin(), toStr.end(), '\\', '/');

    errno = 0;
    struct stat stbuf;
    errno = azs_getattr(fromStr.c_str(), &stbuf);
    if (errno != 0)
        return errno;

    std::vector<std::string> to_remove;
    if (storage_client->isADLS()) {
        to_remove = storage_client->Rename(fromStr.c_str(), toStr.c_str());
    } else {
        if (stbuf.st_mode & S_IFDIR) {
            // Rename a directory
            to_remove = storage_client->Rename(fromStr.c_str(), toStr.c_str(), true);
        } else {
            // Rename a file
            to_remove = storage_client->Rename(fromStr.c_str(), toStr.c_str(), false);
        }
    }
    if (errno != 0 ) {
        syslog(LOG_ERR, "Failed to rename %s, err : %d", fromStr.c_str(), errno);
        return 0 - map_errno(errno);
    }

    for (unsigned int i = 0; i < to_remove.size(); i++)
    {
        struct stat buf;
        if (0 == stat(to_remove.at(i).c_str(), &buf))
            g_gc_cache->addCacheBytes(fromStr.c_str(), buf.st_size);

        g_gc_cache->uncache_file(to_remove.at(i));
    }

    return 0;
}

int azs_setxattr(const char * /*path*/, const char * /*name*/, const char * /*value*/, size_t /*size*/, int /*flags*/)
{
    return -ENOSYS;
}
int azs_getxattr(const char * /*path*/, const char * /*name*/, char * /*value*/, size_t /*size*/)
{
    return -ENOSYS;
}
int azs_listxattr(const char * /*path*/, char * /*list*/, size_t /*size*/)
{
    return -ENOSYS;
}
int azs_removexattr(const char * /*path*/, const char * /*name*/)
{
    return -ENOSYS;
}

bool is_symlink_blob(std::vector<std::pair<std::string, std::string>> metadata)
{
    for (auto iter = metadata.begin(); iter != metadata.end(); ++iter)
    {
        if (((iter->first.compare("is_symlink") == 0) || 
             (iter->first.compare("Is_symlink") == 0)) && 
            (iter->second.compare("true") == 0))
        {
            return true;
        }
    }
    return false;
}<|MERGE_RESOLUTION|>--- conflicted
+++ resolved
@@ -188,13 +188,8 @@
                 char *result = realpath(mntPathString.c_str(), real_path);
                 if (result != NULL) {
                     // Path got resolved. lets check we are not moving away from temp path
-<<<<<<< HEAD
-                    // If the file name was created using \..\..\..\abc.txt kind of pattern then merging it with temp cache path
-                    // may lead the path out of the temp cache folde rand blobfuse may end up deleting those file if open is hit
-=======
                     // If the file name was created using some special characters then merging it with temp cache path
                     // may lead the path out of the temp cache folder and blobfuse may end up touching those files if open is hit
->>>>>>> 0f612616
                     // To restrict that here we stop getattr and return enoent so that open is never called for such path
                     // any absolute path going out of temp cache path needs to be invalidated
                     std::string realPathString(real_path);

#include "blobfuse.h"
#include <FileLockMap.h>
#include <sys/file.h>
#include <BlobfuseGlobals.h>

#include <include/StorageBfsClientBase.h>
extern std::shared_ptr<StorageBfsClientBase> storage_client;

int azs_rename_directory(const char *src, const char *dst);

int map_errno(int error)
{
    auto mapping = error_mapping.find(error);
    if (mapping == error_mapping.end())
    {
        syslog(LOG_INFO, "Failed to map storage error code %d to a proper errno.  Returning EIO = %d instead.\n", error, EIO);
        return EIO;
    }
    else
    {
        return mapping->second;
    }
}

std::string prepend_mnt_path_string(const std::string& path)
{
    std::string result;
    result.reserve(config_options.tmpPath.length() + 5 + path.length());
    return result.append(config_options.tmpPath).append("/root").append(path);
}

// Acquire shared lock utility function
int shared_lock_file(int flags, int fd)
{
    if((flags&O_NONBLOCK) == O_NONBLOCK)
    {
        if(0 != flock(fd, LOCK_SH|LOCK_NB))
        {
            int flockerrno = errno;
            if (flockerrno == EWOULDBLOCK)
            {
               AZS_DEBUGLOGV("Failure to acquire flock due to EWOULDBLOCK.  fd = %d.", fd);
            }
            else
            {
               syslog(LOG_ERR, "Failure to acquire flock for fd = %d.  errno = %d", fd, flockerrno);
            }
            close(fd);
            return 0 - flockerrno;
        }
    }
    else
    {
        if (0 != flock(fd, LOCK_SH))
        {
            int flockerrno = errno;
            syslog(LOG_ERR, "Failure to acquire flock for fd = %d.  errno = %d", fd, flockerrno);
            close(fd);
            return 0 - flockerrno;
        }
    }

    return 0;
}

bool is_directory_blob(unsigned long long size, std::vector<std::pair<std::string, std::string>> metadata)
{
    if (size == 0)
    {
        for (auto iter = metadata.begin(); iter != metadata.end(); ++iter)
        {
            if ((iter->first.compare("hdi_isfolder") == 0) && (iter->second.compare("true") == 0))
            {
                return true;
            }
        }
    }
    return false;
}

int ensure_files_directory_exists_in_cache(const std::string& file_path)
{
    char *pp;
    char *slash;
    int status;
    char *copypath = strdup(file_path.c_str());

    status = 0;
    errno = 0;
    pp = copypath;
    while (status == 0 && (slash = strchr(pp, '/')) != 0)
    {
        if (slash != pp)
        {
            *slash = '\0';
            AZS_DEBUGLOGV("Making cache directory %s.\n", copypath);
            struct stat st;
            if (stat(copypath, &st) != 0)
            {
                status = mkdir(copypath, config_options.defaultPermission);
            }

            // Ignore if some other thread was successful creating the path
            if(errno == EEXIST)
            {
                status = 0;
                errno = 0;
            }

            *slash = '/';
        }
        pp = slash + 1;
    }
    free(copypath);
    return status;
}

<<<<<<< HEAD
=======
std::vector<std::pair<std::vector<list_blobs_hierarchical_item>, bool>> list_all_blobs_hierarchical(const std::string& container, const std::string& delimiter, const std::string& prefix, const std::size_t maxresults)
{
    static const int maxFailCount = 20;
    std::vector<std::pair<std::vector<list_blobs_hierarchical_item>, bool>>  results;

    std::string continuation;

    std::string prior;
    bool success = false;
    int failcount = 0;
    do
    {
        AZS_DEBUGLOGV("About to call list_blobs_hierarchial.  Container = %s, delimiter = %s, continuation = %s, prefix = %s\n", container.c_str(), delimiter.c_str(), continuation.c_str(), prefix.c_str());

        errno = 0;
        list_blobs_hierarchical_response response;
        if (maxresults <= 0)
        {
            response = azure_blob_client_wrapper->list_blobs_hierarchical(container, delimiter, continuation, prefix);
        }
        else
        {
            response = azure_blob_client_wrapper->list_blobs_hierarchical(container, delimiter, continuation, prefix, maxresults);
        }
        if (errno == 0)
        {
            success = true;
            failcount = 0;
            AZS_DEBUGLOGV("Successful call to list_blobs_hierarchical.  results count = %s, next_marker = %s.\n", to_str(response.blobs.size()).c_str(), response.next_marker.c_str());
            continuation = response.next_marker;
            if(response.blobs.size() > 0)
            {
                bool skip_first = false;
                if(response.blobs[0].name == prior)
                {
                    skip_first = true;
                }
                prior = response.blobs.back().name;
                results.push_back(std::make_pair(std::move(response.blobs), skip_first));
            }
        }
        else
        {
            failcount++;
            success = false;
            AZS_DEBUGLOGV("list_blobs_hierarchical failed for the %d time with errno = %d.\n", failcount, errno);

        }
    } while ((!continuation.empty() || !success) && (failcount < maxFailCount) );

    // errno will be set by list_blobs_hierarchial if the last call failed and we're out of retries.
    return results;
}

/*
 * Check if the directory is empty or not by checking if there is any blob with prefix exists in the specified container.
 *
 * return
 *   - D_NOTEXIST if there's nothing there (the directory does not exist)
 *   - D_EMPTY is there's exactly one blob, and it's the ".directory" blob
 *   - D_NOTEMPTY otherwise (the directory exists and is not empty.)
 */
int is_directory_empty(const std::string& container, const std::string& dir_name)
{
    std::string delimiter = "/";
    bool dir_blob_exists = false;
    errno = 0;
    blob_property props = azure_blob_client_wrapper->get_blob_property(container, dir_name);
    if ((errno == 0) && (props.valid()))
    {
        dir_blob_exists = is_directory_blob(props.size, props.metadata);
    }
    if (errno != 0)
    {
        if ((errno != 404) && (errno != ENOENT))
        {
            return -1; // Failure in fetching properties - errno set by blob_exists
        }
    }

    std::string prefix_with_slash = dir_name;
    prefix_with_slash.append(delimiter);
    std::string continuation;
    bool success = false;
    int failcount = 0;
    bool old_dir_blob_found = false;
    do
    {
        errno = 0;
        list_blobs_hierarchical_response response = azure_blob_client_wrapper->list_blobs_hierarchical(container, delimiter, continuation, prefix_with_slash, 2);
        if (errno == 0)
        {
            success = true;
            failcount = 0;
            continuation = response.next_marker;
            if (response.blobs.size() > 1)
            {
                return D_NOTEMPTY;
            }
            if (response.blobs.size() > 0)
            {
                if ((!old_dir_blob_found) &&
                    (!response.blobs[0].is_directory) &&
                    (response.blobs[0].name.size() > former_directory_signifier.size()) &&
                    (0 == response.blobs[0].name.compare(response.blobs[0].name.size() - former_directory_signifier.size(), former_directory_signifier.size(), former_directory_signifier)))
                {
                    old_dir_blob_found = true;
                }
                else
                {
                    return D_NOTEMPTY;
                }
            }
        }
        else
        {
            success = false;
            failcount++; //TODO: use to set errno.
        }
    } while ((continuation.size() > 0 || !success) && failcount < 20);

    if (!success)
    {
    // errno will be set by list_blobs_hierarchial if the last call failed and we're out of retries.
        return -1;
    }

    return old_dir_blob_found || dir_blob_exists ? D_EMPTY : D_NOTEXIST;
}


>>>>>>> 32469efb
int azs_getattr(const char *path, struct stat *stbuf)
{
    AZS_DEBUGLOGV("azs_getattr called with path = %s\n", path);

    // If we're at the root, we know it's a directory
    if (strlen(path) == 1)
    {
        stbuf->st_mode = S_IFDIR | config_options.defaultPermission; // TODO: proper access control.
        stbuf->st_uid = fuse_get_context()->uid;
        stbuf->st_gid = fuse_get_context()->gid;
        stbuf->st_nlink = 2; // Directories should have a hard-link count of 2 + (# child directories).  We don't have that count, though, so we just use 2 for now.  TODO: Evaluate if we could keep this accurate or not.
        stbuf->st_size = 4096;
        stbuf->st_mtime = time(NULL);
        return 0;
    }

    // Ensure that we don't get attributes while the file is in an intermediate state.
    std::shared_ptr<std::mutex> fmutex = file_lock_map::get_instance()->get_mutex(path);
    std::lock_guard<std::mutex> lock(*fmutex);

    // Check and see if the file/directory exists locally (because it's being buffered.)  If so, skip the call to Storage.
    std::string pathString(path);
    std::string mntPathString = prepend_mnt_path_string(pathString);

    int res;
    int acc = access(mntPathString.c_str(), F_OK);
    if (acc != -1)
    {
        AZS_DEBUGLOGV("Accessing mntPath = %s for getattr succeeded; object is in the local cache.\n", mntPathString.c_str());
        //(void) fi;
        res = lstat(mntPathString.c_str(), stbuf);
        if (res == -1)
        {
            int lstaterrno = errno;
            syslog(LOG_ERR, "lstat on file %s in local cache during getattr failed with errno = %d.\n", mntPathString.c_str(), lstaterrno);
            return -lstaterrno;
        }
        else
        {
            AZS_DEBUGLOGV("lstat on file %s in local cache succeeded.\n", mntPathString.c_str());
            return 0;
        }
    }
    else
    {
        AZS_DEBUGLOGV("Object %s is not in the local cache during getattr.\n", mntPathString.c_str());
    }

    // It's not in the local cache.  Check to see if it's a blob on the service:
    std::string blobNameStr(&(path[1]));
    errno = 0;
<<<<<<< HEAD
    BfsFileProperty blob_property = storage_client->GetProperties(blobNameStr);
    mode_t perms = blob_property.m_file_mode == 0 ?  config_options.defaultPermission : blob_property.m_file_mode;

    if ((errno == 0) && blob_property.isValid())
    {
        if (blob_property.is_directory)
        {
=======
    size_t resultCount = 2;
    std::vector<std::pair<std::vector<list_blobs_hierarchical_item>, bool>> listResponse =  list_all_blobs_hierarchical(str_options.containerName, "/", blobNameStr, resultCount) ;
    
    if (errno == 0 && listResponse.size() > 0 )
    {
        list_blobs_hierarchical_item blobItem;

        unsigned int batchNum = 0;

        unsigned int resultStart =0;

        // this variable will be incremented below if it is a directory, otherwise it will not be used. 
        unsigned int dirSize = 0;

        for (batchNum=0; batchNum < listResponse.size(); batchNum++)
        {
            // if skip_first start the listResults at 1
            if (listResponse[batchNum].second)
            {
                resultStart=1;
            }
            else
            {
                resultStart=0;
            }
            std::vector<list_blobs_hierarchical_item> listResults = listResponse[batchNum].first;
        
            for (unsigned int i=resultStart; i < listResults.size(); i++)
            {
                AZS_DEBUGLOGV("In azs_getattr list_blobs_hierarchical_item %d file %s\n", i, listResults[i].name.c_str() );

                // if the path for exact name is found the dirSize will be 1 here so check to see if it has files or subdirectories inside
                // match dir name or longer paths to determine dirSize
                if ( listResults[i].name.compare(blobNameStr + '/') < 0)
                {
                    dirSize++;
                    // listing is hierarchical so no need of the 2nd is blobitem.name empty condition but just in case for service errors
                    if (dirSize > 2 && !blobItem.name.empty())
                    {
                        break;
                    }
                }

                // the below will be skipped blobItem has been found already because we only need the exact match
                // find the element with the exact prefix
                // this could lead to a bug when there is a file with the same name as the directory in the parent directory. In short, that won't work.
                if (blobItem.name.empty() && (listResults[i].name == blobNameStr || listResults[i].name == (blobNameStr + '/')))
                {
                    blobItem = listResults[i];
                    AZS_DEBUGLOGV("In azs_getattr found blob in list hierarchical file %s\n", blobItem.name.c_str() );
                    // leave 'i' at the value it is, it will be used in the remaining batches and loops to check for directory empty check.
                    if (dirSize==0 && (is_directory_blob(0, blobItem.metadata) || blobItem.is_directory || blobItem.name == (blobNameStr + '/')))
                    {
                        dirSize = 1; // root directory exists so 1
                    }
                }
            }

        }
        
        if (!blobItem.name.empty() && (is_directory_blob(0, blobItem.metadata) || blobItem.is_directory || blobItem.name == (blobNameStr + '/')))
        {
            AZS_DEBUGLOGV( "%s is a directory, blob name is %s\n", mntPathString.c_str(), blobItem.name.c_str() ); 
>>>>>>> 32469efb
            AZS_DEBUGLOGV("Blob %s, representing a directory, found during get_attr.\n", path);
            stbuf->st_mode = S_IFDIR | perms;
            // If st_nlink = 2, means directory is empty.
            // Directory size will affect behaviour for mv, rmdir, cp etc.
            stbuf->st_uid = fuse_get_context()->uid;
<<<<<<< HEAD
            stbuf->st_gid = fuse_get_context()->gid;
            stbuf->st_nlink = storage_client->IsDirectoryEmpty(blobNameStr.c_str()) == D_EMPTY ? 2 : 3;
=======
            stbuf->st_gid = fuse_get_context()->gid;   
            // assign directory status as empty or non-empty based on the value from above  
            stbuf->st_nlink = dirSize > 1 ? 3 : 2;
>>>>>>> 32469efb
            stbuf->st_size = 4096;
            stbuf->st_mtime = blob_property.get_last_modified();
            stbuf->st_atime = blob_property.get_last_access();
            stbuf->st_ctime = blob_property.get_last_change();
            return 0;
        }

        AZS_DEBUGLOGV("Blob %s, representing a file, found during get_attr.\n", path);
        if (is_symlink_blob(blob_property.metadata)) {
            stbuf->st_mode = S_IFLNK | perms;
        } else {
            stbuf->st_mode = S_IFREG | perms; // Regular file (not a directory)
        }
        stbuf->st_uid = fuse_get_context()->uid;
        stbuf->st_gid = fuse_get_context()->gid;
        stbuf->st_mtime = blob_property.get_last_modified();
        stbuf->st_atime = blob_property.get_last_access();
        stbuf->st_ctime = blob_property.get_last_change();
        stbuf->st_nlink = 1;
        stbuf->st_size = blob_property.get_size();
        return 0;
    }
    else if (errno == 0 && !blob_property.isValid())
    {
        // Check to see if it's a directory, instead of a file
        errno = 0;
        int dirSize = is_directory_blob(blob_property.get_size(), blob_property.metadata);
        if (errno != 0)
        {
            int storage_errno = errno;
            syslog(LOG_ERR, "Failure when attempting to determine if directory %s exists on the service.  errno = %d.\n", blobNameStr.c_str(), storage_errno);
            return 0 - map_errno(storage_errno);
        }
        if (dirSize != D_NOTEXIST)
        {
<<<<<<< HEAD
            AZS_DEBUGLOGV("Directory %s found on the service.\n", blobNameStr.c_str());
            stbuf->st_mode = S_IFDIR | config_options.defaultPermission;
            // If st_nlink = 2, means direcotry is empty.
            // Directory size will affect behaviour for mv, rmdir, cp etc.
=======
            AZS_DEBUGLOGV("%s is a file, blob name is %s\n", mntPathString.c_str(), blobItem.name.c_str() ); 
            AZS_DEBUGLOGV("Blob %s, representing a file, found during get_attr.\n", path);
            stbuf->st_mode = S_IFREG | default_permission; // Regular file (not a directory)
>>>>>>> 32469efb
            stbuf->st_uid = fuse_get_context()->uid;
            stbuf->st_gid = fuse_get_context()->gid;
            stbuf->st_nlink = dirSize == D_EMPTY ? 2 : 3;
            stbuf->st_size = 4096;
            stbuf->st_mtime = time(NULL);
            return 0;
        }
<<<<<<< HEAD
        else
        {
            AZS_DEBUGLOGV("Entity %s does not exist.  Returning ENOENT (%d) from get_attr.\n", path, ENOENT);
=======
        else // none of the blobs match exactly so blob not found
        { 
            AZS_DEBUGLOGV("%s does not match the exact name in the top 2 return from list_hierarchial_blobs. It will be treated as a new blob", blobNameStr.c_str() );
>>>>>>> 32469efb
            return -(ENOENT);
        }
    }
    else
    {
        if(errno == 404)
        {
            // The file does not currently exist on the service or in the cache
            // If the command they are calling is just checking for existence, fuse will call the next operation
            // dependent on this error number. If the command cannot continue without the existence it will print out
            // the correct error to the user.
            syslog(LOG_WARNING, "File does not currently exist on the storage or cache");
            return -(ENOENT);
        }
        // If we received a different error, then let's fail with that error
        int storage_errno = errno;
        AZS_DEBUGLOGV("Failure when attempting to determine if %s exists on the service.  errno = %d.\n", blobNameStr.c_str(), storage_errno);
        syslog(LOG_ERR, "Failure when attempting to determine if %s exists on the service.  errno = %d.\n", blobNameStr.c_str(), storage_errno);
        return 0 - map_errno(storage_errno);
    }
<<<<<<< HEAD
=======
    else // it is a new blob
    { 
        AZS_DEBUGLOGV("%s not returned in list_hierarchial_blobs. It is a new blob", blobNameStr.c_str() );
        return -(ENOENT);
    }      
   
>>>>>>> 32469efb
}

// Helper method for FTW to remove an entire directory & it's contents.
int rm(const char *fpath, const struct stat * /*sb*/, int tflag, struct FTW * /*ftwbuf*/)
{
    if (tflag == FTW_DP)
    {
        errno = 0;
        int ret = rmdir(fpath);
        return ret;
    }
    else
    {
        errno = 0;
        int ret = unlink(fpath);
        return ret;
    }
}

// Delete the entire contents of tmpPath.
void azs_destroy(void * /*private_data*/)
{
    AZS_DEBUGLOG("azs_destroy called.\n");
    std::string rootPath(config_options.tmpPath + "/root");

    errno = 0;
    // FTW_DEPTH instructs FTW to do a post-order traversal (children of a directory before the actual directory.)
    nftw(rootPath.c_str(), rm, 20, FTW_DEPTH); 
}


// Not yet implemented section:
int azs_access(const char * /*path*/, int /*mask*/)
{
    return 0;  // permit all access
}

int azs_fsync(const char * /*path*/, int /*isdatasync*/, struct fuse_file_info * /*fi*/)
{
    return 0; // Skip for now
}

int azs_chown(const char * /*path*/, uid_t /*uid*/, gid_t /*gid*/)
{
    return -ENOSYS;
}

int azs_chmod(const char * path, mode_t mode)
{
    //This is only functional when --use-adls is enabled as a mount flag
    AZS_DEBUGLOGV("azs_chmod called with path = %s, mode = %o.\n", path, mode);

    errno = 0;
    int ret = storage_client->ChangeMode(path, mode);
    if (ret) {
        AZS_DEBUGLOGV("azs_chmod failed for path = %s, mode = %o.\n", path, mode);
        return ret;
    }

    return 0;
}

//#ifdef HAVE_UTIMENSAT
int azs_utimens(const char * /*path*/, const struct timespec [2] /*ts[2]*/)
{
    //TODO: Implement
//    return -ENOSYS;
    return 0;
}
//  #endif

// TODO: Fix bug where the files and directories in the source in the file cache are not deleted.
// TODO: Fix bugs where the a file has been created but not yet uploaded.
// TODO: Fix the bug where this fails for multi-level dirrectories.
// TODO: If/when we upgrade to FUSE 3.0, we will need to worry about the additional possible flags (RENAME_EXCHANGE and RENAME_NOREPLACE)
int azs_rename(const char *src, const char *dst)
{
    AZS_DEBUGLOGV("azs_rename called with src = %s, dst = %s.\n", src, dst);

    errno = 0;
    std::vector<std::string> to_remove = storage_client->Rename(src,dst);

    for(unsigned int i = 0; i < to_remove.size(); i++)
    {
        struct stat buf;
        if (0 == stat(to_remove.at(i).c_str(), &buf)) 
            g_gc_cache->addCacheBytes(src, buf.st_size);

        g_gc_cache->uncache_file(to_remove.at(i));
    }

    return 0;
}

int azs_setxattr(const char * /*path*/, const char * /*name*/, const char * /*value*/, size_t /*size*/, int /*flags*/)
{
    return -ENOSYS;
}
int azs_getxattr(const char * /*path*/, const char * /*name*/, char * /*value*/, size_t /*size*/)
{
    return -ENOSYS;
}
int azs_listxattr(const char * /*path*/, char * /*list*/, size_t /*size*/)
{
    return -ENOSYS;
}
int azs_removexattr(const char * /*path*/, const char * /*name*/)
{
    return -ENOSYS;
}


bool is_symlink_blob(std::vector<std::pair<std::string, std::string>> metadata)
{
    for (auto iter = metadata.begin(); iter != metadata.end(); ++iter)
    {
        if ((iter->first.compare("is_symlink") == 0) && (iter->second.compare("true") == 0))
        {
            return true;
        }
    }
    return false;
}<|MERGE_RESOLUTION|>--- conflicted
+++ resolved
@@ -115,140 +115,6 @@
     return status;
 }
 
-<<<<<<< HEAD
-=======
-std::vector<std::pair<std::vector<list_blobs_hierarchical_item>, bool>> list_all_blobs_hierarchical(const std::string& container, const std::string& delimiter, const std::string& prefix, const std::size_t maxresults)
-{
-    static const int maxFailCount = 20;
-    std::vector<std::pair<std::vector<list_blobs_hierarchical_item>, bool>>  results;
-
-    std::string continuation;
-
-    std::string prior;
-    bool success = false;
-    int failcount = 0;
-    do
-    {
-        AZS_DEBUGLOGV("About to call list_blobs_hierarchial.  Container = %s, delimiter = %s, continuation = %s, prefix = %s\n", container.c_str(), delimiter.c_str(), continuation.c_str(), prefix.c_str());
-
-        errno = 0;
-        list_blobs_hierarchical_response response;
-        if (maxresults <= 0)
-        {
-            response = azure_blob_client_wrapper->list_blobs_hierarchical(container, delimiter, continuation, prefix);
-        }
-        else
-        {
-            response = azure_blob_client_wrapper->list_blobs_hierarchical(container, delimiter, continuation, prefix, maxresults);
-        }
-        if (errno == 0)
-        {
-            success = true;
-            failcount = 0;
-            AZS_DEBUGLOGV("Successful call to list_blobs_hierarchical.  results count = %s, next_marker = %s.\n", to_str(response.blobs.size()).c_str(), response.next_marker.c_str());
-            continuation = response.next_marker;
-            if(response.blobs.size() > 0)
-            {
-                bool skip_first = false;
-                if(response.blobs[0].name == prior)
-                {
-                    skip_first = true;
-                }
-                prior = response.blobs.back().name;
-                results.push_back(std::make_pair(std::move(response.blobs), skip_first));
-            }
-        }
-        else
-        {
-            failcount++;
-            success = false;
-            AZS_DEBUGLOGV("list_blobs_hierarchical failed for the %d time with errno = %d.\n", failcount, errno);
-
-        }
-    } while ((!continuation.empty() || !success) && (failcount < maxFailCount) );
-
-    // errno will be set by list_blobs_hierarchial if the last call failed and we're out of retries.
-    return results;
-}
-
-/*
- * Check if the directory is empty or not by checking if there is any blob with prefix exists in the specified container.
- *
- * return
- *   - D_NOTEXIST if there's nothing there (the directory does not exist)
- *   - D_EMPTY is there's exactly one blob, and it's the ".directory" blob
- *   - D_NOTEMPTY otherwise (the directory exists and is not empty.)
- */
-int is_directory_empty(const std::string& container, const std::string& dir_name)
-{
-    std::string delimiter = "/";
-    bool dir_blob_exists = false;
-    errno = 0;
-    blob_property props = azure_blob_client_wrapper->get_blob_property(container, dir_name);
-    if ((errno == 0) && (props.valid()))
-    {
-        dir_blob_exists = is_directory_blob(props.size, props.metadata);
-    }
-    if (errno != 0)
-    {
-        if ((errno != 404) && (errno != ENOENT))
-        {
-            return -1; // Failure in fetching properties - errno set by blob_exists
-        }
-    }
-
-    std::string prefix_with_slash = dir_name;
-    prefix_with_slash.append(delimiter);
-    std::string continuation;
-    bool success = false;
-    int failcount = 0;
-    bool old_dir_blob_found = false;
-    do
-    {
-        errno = 0;
-        list_blobs_hierarchical_response response = azure_blob_client_wrapper->list_blobs_hierarchical(container, delimiter, continuation, prefix_with_slash, 2);
-        if (errno == 0)
-        {
-            success = true;
-            failcount = 0;
-            continuation = response.next_marker;
-            if (response.blobs.size() > 1)
-            {
-                return D_NOTEMPTY;
-            }
-            if (response.blobs.size() > 0)
-            {
-                if ((!old_dir_blob_found) &&
-                    (!response.blobs[0].is_directory) &&
-                    (response.blobs[0].name.size() > former_directory_signifier.size()) &&
-                    (0 == response.blobs[0].name.compare(response.blobs[0].name.size() - former_directory_signifier.size(), former_directory_signifier.size(), former_directory_signifier)))
-                {
-                    old_dir_blob_found = true;
-                }
-                else
-                {
-                    return D_NOTEMPTY;
-                }
-            }
-        }
-        else
-        {
-            success = false;
-            failcount++; //TODO: use to set errno.
-        }
-    } while ((continuation.size() > 0 || !success) && failcount < 20);
-
-    if (!success)
-    {
-    // errno will be set by list_blobs_hierarchial if the last call failed and we're out of retries.
-        return -1;
-    }
-
-    return old_dir_blob_found || dir_blob_exists ? D_EMPTY : D_NOTEXIST;
-}
-
-
->>>>>>> 32469efb
 int azs_getattr(const char *path, struct stat *stbuf)
 {
     AZS_DEBUGLOGV("azs_getattr called with path = %s\n", path);
@@ -300,7 +166,6 @@
     // It's not in the local cache.  Check to see if it's a blob on the service:
     std::string blobNameStr(&(path[1]));
     errno = 0;
-<<<<<<< HEAD
     BfsFileProperty blob_property = storage_client->GetProperties(blobNameStr);
     mode_t perms = blob_property.m_file_mode == 0 ?  config_options.defaultPermission : blob_property.m_file_mode;
 
@@ -308,84 +173,13 @@
     {
         if (blob_property.is_directory)
         {
-=======
-    size_t resultCount = 2;
-    std::vector<std::pair<std::vector<list_blobs_hierarchical_item>, bool>> listResponse =  list_all_blobs_hierarchical(str_options.containerName, "/", blobNameStr, resultCount) ;
-    
-    if (errno == 0 && listResponse.size() > 0 )
-    {
-        list_blobs_hierarchical_item blobItem;
-
-        unsigned int batchNum = 0;
-
-        unsigned int resultStart =0;
-
-        // this variable will be incremented below if it is a directory, otherwise it will not be used. 
-        unsigned int dirSize = 0;
-
-        for (batchNum=0; batchNum < listResponse.size(); batchNum++)
-        {
-            // if skip_first start the listResults at 1
-            if (listResponse[batchNum].second)
-            {
-                resultStart=1;
-            }
-            else
-            {
-                resultStart=0;
-            }
-            std::vector<list_blobs_hierarchical_item> listResults = listResponse[batchNum].first;
-        
-            for (unsigned int i=resultStart; i < listResults.size(); i++)
-            {
-                AZS_DEBUGLOGV("In azs_getattr list_blobs_hierarchical_item %d file %s\n", i, listResults[i].name.c_str() );
-
-                // if the path for exact name is found the dirSize will be 1 here so check to see if it has files or subdirectories inside
-                // match dir name or longer paths to determine dirSize
-                if ( listResults[i].name.compare(blobNameStr + '/') < 0)
-                {
-                    dirSize++;
-                    // listing is hierarchical so no need of the 2nd is blobitem.name empty condition but just in case for service errors
-                    if (dirSize > 2 && !blobItem.name.empty())
-                    {
-                        break;
-                    }
-                }
-
-                // the below will be skipped blobItem has been found already because we only need the exact match
-                // find the element with the exact prefix
-                // this could lead to a bug when there is a file with the same name as the directory in the parent directory. In short, that won't work.
-                if (blobItem.name.empty() && (listResults[i].name == blobNameStr || listResults[i].name == (blobNameStr + '/')))
-                {
-                    blobItem = listResults[i];
-                    AZS_DEBUGLOGV("In azs_getattr found blob in list hierarchical file %s\n", blobItem.name.c_str() );
-                    // leave 'i' at the value it is, it will be used in the remaining batches and loops to check for directory empty check.
-                    if (dirSize==0 && (is_directory_blob(0, blobItem.metadata) || blobItem.is_directory || blobItem.name == (blobNameStr + '/')))
-                    {
-                        dirSize = 1; // root directory exists so 1
-                    }
-                }
-            }
-
-        }
-        
-        if (!blobItem.name.empty() && (is_directory_blob(0, blobItem.metadata) || blobItem.is_directory || blobItem.name == (blobNameStr + '/')))
-        {
-            AZS_DEBUGLOGV( "%s is a directory, blob name is %s\n", mntPathString.c_str(), blobItem.name.c_str() ); 
->>>>>>> 32469efb
             AZS_DEBUGLOGV("Blob %s, representing a directory, found during get_attr.\n", path);
             stbuf->st_mode = S_IFDIR | perms;
             // If st_nlink = 2, means directory is empty.
             // Directory size will affect behaviour for mv, rmdir, cp etc.
             stbuf->st_uid = fuse_get_context()->uid;
-<<<<<<< HEAD
             stbuf->st_gid = fuse_get_context()->gid;
             stbuf->st_nlink = storage_client->IsDirectoryEmpty(blobNameStr.c_str()) == D_EMPTY ? 2 : 3;
-=======
-            stbuf->st_gid = fuse_get_context()->gid;   
-            // assign directory status as empty or non-empty based on the value from above  
-            stbuf->st_nlink = dirSize > 1 ? 3 : 2;
->>>>>>> 32469efb
             stbuf->st_size = 4096;
             stbuf->st_mtime = blob_property.get_last_modified();
             stbuf->st_atime = blob_property.get_last_access();
@@ -421,16 +215,10 @@
         }
         if (dirSize != D_NOTEXIST)
         {
-<<<<<<< HEAD
             AZS_DEBUGLOGV("Directory %s found on the service.\n", blobNameStr.c_str());
             stbuf->st_mode = S_IFDIR | config_options.defaultPermission;
             // If st_nlink = 2, means direcotry is empty.
             // Directory size will affect behaviour for mv, rmdir, cp etc.
-=======
-            AZS_DEBUGLOGV("%s is a file, blob name is %s\n", mntPathString.c_str(), blobItem.name.c_str() ); 
-            AZS_DEBUGLOGV("Blob %s, representing a file, found during get_attr.\n", path);
-            stbuf->st_mode = S_IFREG | default_permission; // Regular file (not a directory)
->>>>>>> 32469efb
             stbuf->st_uid = fuse_get_context()->uid;
             stbuf->st_gid = fuse_get_context()->gid;
             stbuf->st_nlink = dirSize == D_EMPTY ? 2 : 3;
@@ -438,15 +226,9 @@
             stbuf->st_mtime = time(NULL);
             return 0;
         }
-<<<<<<< HEAD
         else
         {
             AZS_DEBUGLOGV("Entity %s does not exist.  Returning ENOENT (%d) from get_attr.\n", path, ENOENT);
-=======
-        else // none of the blobs match exactly so blob not found
-        { 
-            AZS_DEBUGLOGV("%s does not match the exact name in the top 2 return from list_hierarchial_blobs. It will be treated as a new blob", blobNameStr.c_str() );
->>>>>>> 32469efb
             return -(ENOENT);
         }
     }
@@ -467,15 +249,6 @@
         syslog(LOG_ERR, "Failure when attempting to determine if %s exists on the service.  errno = %d.\n", blobNameStr.c_str(), storage_errno);
         return 0 - map_errno(storage_errno);
     }
-<<<<<<< HEAD
-=======
-    else // it is a new blob
-    { 
-        AZS_DEBUGLOGV("%s not returned in list_hierarchial_blobs. It is a new blob", blobNameStr.c_str() );
-        return -(ENOENT);
-    }      
-   
->>>>>>> 32469efb
 }
 
 // Helper method for FTW to remove an entire directory & it's contents.

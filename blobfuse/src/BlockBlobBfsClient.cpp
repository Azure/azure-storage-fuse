#include <sys/stat.h>
#include <BlockBlobBfsClient.h>

///<summary>
/// Authenticates the storage account and container
///</summary>
///<returns>bool: if we authenticate to the storage account and container successfully</returns>
bool BlockBlobBfsClient::AuthenticateStorage()
{
    // Authenticate the storage account
    switch (configurations.authType)
    {
    case KEY_AUTH:
        m_blob_client = authenticate_blob_accountkey();
        break;
    case SAS_AUTH:
        m_blob_client = authenticate_blob_sas();
        break;
    case MSI_AUTH:
        m_blob_client = authenticate_blob_msi();
        break;
    case SPN_AUTH:
        m_blob_client = authenticate_blob_spn();
        break;
    default:
        return false;
        break;
    }

    if (m_blob_client->is_valid())
    {
        //Authenticate the storage container by using a list call
        m_blob_client->list_blobs_segmented(
            configurations.containerName,
            "/",
            std::string(),
            std::string(),
            1);
        if (errno != 0)
        {
            syslog(LOG_ERR,
                   "Unable to start blobfuse.  Failed to connect to the storage container. There might be something wrong about the storage config, please double check the storage account name, account key/sas token/OAuth access token and container name. errno = %d\n",
                   errno);
            return false;
        }
        return true;
    }
    return false;
}

std::shared_ptr<blob_client_wrapper> BlockBlobBfsClient::authenticate_blob_accountkey()
{
    syslog(LOG_DEBUG, "Authenticating using account key");
    try
    {
        std::shared_ptr<storage_credential> cred;
        if (configurations.accountKey.length() > 0)
        {
            cred = std::make_shared<shared_key_credential>(configurations.accountName, configurations.accountKey);
        }
        else
        {
            syslog(LOG_ERR, "Empty account key. Failed to create blob client.");
            return std::make_shared<blob_client_wrapper>(false);
        }
        std::shared_ptr<storage_account> account = std::make_shared<storage_account>(
            configurations.accountName,
            cred,
            configurations.useHttps,
            configurations.blobEndpoint);
        std::shared_ptr<blob_client> blobClient = std::make_shared<blob_client>(
            account,
            configurations.concurrency);
        errno = 0;
        if (configurations.useAttrCache && !configurations.useADLS)
        {
            return std::make_shared<blob_client_attr_cache_wrapper>(std::make_shared<blob_client_wrapper>(blobClient));
        }
        return std::make_shared<blob_client_wrapper>(blobClient);
    }
    catch (const std::exception &ex)
    {
        syslog(LOG_ERR, "Failed to create blob client.  ex.what() = %s.", ex.what());
        errno = blobfuse_constants::unknown_error;
        return std::make_shared<blob_client_wrapper>(false);
    }
}
std::shared_ptr<blob_client_wrapper> BlockBlobBfsClient::authenticate_blob_sas()
{
    syslog(LOG_DEBUG, "Authenticating using SAS");
    try
    {
        std::shared_ptr<storage_credential> cred;
        if (configurations.sasToken.length() > 0)
        {
            cred = std::make_shared<shared_access_signature_credential>(configurations.sasToken);
        }
        else
        {
            syslog(LOG_ERR, "Empty account key. Failed to create blob client.");
            return std::make_shared<blob_client_wrapper>(false);
        }
        std::shared_ptr<storage_account> account = std::make_shared<storage_account>(
            configurations.accountName, cred,
            configurations.useHttps,
            configurations.blobEndpoint);
        std::shared_ptr<blob_client> blobClient = std::make_shared<blob_client>(
            account,
            configurations.concurrency);
        errno = 0;
        if (configurations.useAttrCache && !configurations.useADLS)
        {
            return std::make_shared<blob_client_attr_cache_wrapper>(std::make_shared<blob_client_wrapper>(blobClient));
        }
        return std::make_shared<blob_client_wrapper>(blobClient);
    }
    catch (const std::exception &ex)
    {
        syslog(LOG_ERR, "Failed to create blob client.  ex.what() = %s.", ex.what());
        errno = blobfuse_constants::unknown_error;
        return std::make_shared<blob_client_wrapper>(false);
    }
}
std::shared_ptr<blob_client_wrapper> BlockBlobBfsClient::authenticate_blob_msi()
{
    syslog(LOG_DEBUG, "Authenticating using MSI");
    try
    {
        //1. get oauth token
        std::function<OAuthToken(std::shared_ptr<CurlEasyClient>)> MSICallback = SetUpMSICallback(
            configurations.identityClientId,
            configurations.objectId,
            configurations.resourceId,
            configurations.msiEndpoint,
            configurations.msiSecret);

        std::shared_ptr<OAuthTokenCredentialManager> tokenManager = GetTokenManagerInstance(MSICallback);

        if (!tokenManager->is_valid_connection())
        {
            // todo: isolate definitions of errno's for this function so we can output something meaningful.
            errno = 1;
            return std::make_shared<blob_client_wrapper>(false);
        }

        //2. try to make blob client wrapper using oauth token
        // We should pass the token obtained earlier to this token_credentials
        std::shared_ptr<storage_credential> cred = std::make_shared<token_credential>("");
        cred->set_token_callback(&GetTokenCallback);

        std::shared_ptr<storage_account> account = std::make_shared<storage_account>(
            configurations.accountName,
            cred,
            true, //use_https must be true to use oauth
            configurations.blobEndpoint);
        std::shared_ptr<blob_client> blobClient =
            std::make_shared<blob_client>(account, max_concurrency_oauth);
        errno = 0;
        if (configurations.useAttrCache && !configurations.useADLS)
        {
            return std::make_shared<blob_client_attr_cache_wrapper>(std::make_shared<blob_client_wrapper>(blobClient));
        }
        return std::make_shared<blob_client_wrapper>(blobClient);
    }
    catch (const std::exception &ex)
    {
        syslog(LOG_ERR, "Failed to create blob client.  ex.what() = %s. Please check your account name and ", ex.what());
        errno = blobfuse_constants::unknown_error;
        return std::make_shared<blob_client_wrapper>(false);
    }
}
std::shared_ptr<blob_client_wrapper> BlockBlobBfsClient::authenticate_blob_spn()
{
    syslog(LOG_DEBUG, "Authenticating using SPN");
    try
    {
        //1. get oauth token
        std::function<OAuthToken(std::shared_ptr<CurlEasyClient>)> SPNCallback = SetUpSPNCallback(
            configurations.spnTenantId,
            configurations.spnClientId,
            configurations.spnClientSecret,
            configurations.aadEndpoint);

        std::shared_ptr<OAuthTokenCredentialManager> tokenManager = GetTokenManagerInstance(SPNCallback);

        if (!tokenManager->is_valid_connection())
        {
            // todo: isolate definitions of errno's for this function so we can output something meaningful.
            errno = 1;
            syslog(LOG_ERR, "Failed to get token using SPN credentials.");
            return std::make_shared<blob_client_wrapper>(false);
        }

        //2. try to make blob client wrapper using oauth token
        // We should pass the token obtained earlier to this token_credentials
        std::shared_ptr<storage_credential> cred = std::make_shared<token_credential>("");
        cred->set_token_callback(&GetTokenCallback);

        std::shared_ptr<storage_account> account = std::make_shared<storage_account>(
            configurations.accountName,
            cred,
            true, //use_https must be true to use oauth
            configurations.blobEndpoint);
        std::shared_ptr<blob_client> blobClient =
            std::make_shared<blob_client>(account, max_concurrency_oauth);
        errno = 0;
        if (configurations.useAttrCache && !configurations.useADLS)
        {
            return std::make_shared<blob_client_attr_cache_wrapper>(std::make_shared<blob_client_wrapper>(blobClient));
        }
        return std::make_shared<blob_client_wrapper>(blobClient);
    }
    catch (const std::exception &ex)
    {
        syslog(LOG_ERR, "Failed to create blob client.  ex.what() = %s. Please check your account name and ", ex.what());
        errno = blobfuse_constants::unknown_error;
        return std::make_shared<blob_client_wrapper>(false);
    }
}

///<summary>
/// Uploads contents of a file to a block blob to the Storage service
///</summary>
///TODO: params
///<returns>none</returns>
void BlockBlobBfsClient::UploadFromFile(const std::string sourcePath, METADATA &metadata)
{
    std::string blobName = sourcePath.substr(configurations.tmpPath.size() + 6 /* there are six characters in "/root/" */);
    InvalidateCachedProperty(blobName);
    m_blob_client->upload_file_to_blob(sourcePath, configurations.containerName, blobName, metadata);
    // upload_file_to_blob does not return a status or success if the blob succeeded
    // it does syslog if there was an exception and changes the errno.
}
///<summary>
/// Uploads contents of a stream to a block blob to the Storage service
///</summary>
///<returns>none</returns>
void BlockBlobBfsClient::UploadFromStream(std::istream &sourceStream, const std::string blobName)
{
    InvalidateCachedProperty(blobName);
    m_blob_client->upload_block_blob_from_stream(configurations.containerName, blobName, sourceStream);
}

void BlockBlobBfsClient::UploadFromStream(std::istream &sourceStream, const std::string blobName,
                                          std::vector<std::pair<std::string, std::string>> &metadata)
{
    InvalidateCachedProperty(blobName);
    m_blob_client->upload_block_blob_from_stream(configurations.containerName, blobName, sourceStream, metadata);
}

///<summary>
/// Downloads contents of a block blob to a local file
///</summary>
///<returns>none</returns>
long int BlockBlobBfsClient::DownloadToFile(const std::string blobName, const std::string filePath, time_t &last_modified)
{
    m_blob_client->download_blob_to_file(configurations.containerName, blobName, filePath, last_modified);
    struct stat stbuf;
    lstat(filePath.c_str(), &stbuf);
    if (0 == stat(filePath.c_str(), &stbuf))
        return stbuf.st_size;
    else
        return 0;
}

long int BlockBlobBfsClient::DownloadToStream(const std::string blobName, std::ostream &destStream,
                                              unsigned long long offset, unsigned long long size)
{
    m_blob_client->download_blob_to_stream(configurations.containerName, blobName, offset, size, destStream);
    return 0;
}

///<summary>
/// Creates a Directory
///</summary>
///<returns>none</returns>
bool BlockBlobBfsClient::CreateDirectory(const std::string directoryPath)
{
    // There's no such thing as a "blob directory". We need to make a blob marker to represent that a directory exists
    // The blob marker is an empty blob with the metadata containing "hdi_isfolder=true"
    std::istringstream emptyDataStream("");
    std::vector<std::pair<std::string, std::string>> metadata;
    metadata.push_back(std::make_pair("hdi_isfolder", "true"));
    errno = 0;
    InvalidateCachedProperty(directoryPath);
    m_blob_client->upload_block_blob_from_stream(
        configurations.containerName,
        directoryPath,
        emptyDataStream,
        metadata);

    if (errno != 0)
    {
        int storage_errno = errno;
        syslog(LOG_ERR,
               "Failed to upload zero-length directory marker for path %s. errno = %d.\n",
               directoryPath.c_str(),
               storage_errno);
        return 0 - map_errno(errno);
    }
    else
    {
        syslog(LOG_INFO,
               "Successfully uploaded zero-length directory marker for path %s.",
               directoryPath.c_str());
    }
    return true;
}
///<summary>
/// Deletes a Directory
///</summary>
///<returns>none</returns>
bool BlockBlobBfsClient::DeleteDirectory(const std::string directoryPath)
{
    // There's no such thing as a "blob directory". When a directory is created through blobfuse or another process
    // it makes an empty blob marker that represents a directory through a empty blob marker and metadata set to
    // "hdi_isfolder"

    errno = 0;
    D_RETURN_CODE dir_blob_exists = IsDirectoryEmpty(directoryPath);

    if ((errno != 0) && (errno != 404) && (errno != ENOENT))
    {
        syslog(LOG_ERR,
               "Failed to list blobs in a directory to determine if a directory is empty: %s. errno = %d.\n",
               directoryPath.c_str(),
               errno);
        return false; // Failure in fetching properties - errno set by blob_exists
    }
    switch (dir_blob_exists)
    {
    case D_NOTEXIST:
        //log that the directory does not exist
        syslog(LOG_ERR,
               "Directory does not exist in storage, no directory to delete: %s errno = %d\n",
               directoryPath.c_str(),
               errno);
        errno = ENOENT;
        return false;
        break;
    case D_EMPTY:
        syslog(LOG_DEBUG,
               "Directory is empty, attempting deleting directory marker: %s\n",
               directoryPath.c_str());
        InvalidateCachedProperty((std::string)directoryPath);
        DeleteFile((std::string)directoryPath);
        return true;
        break;
    case D_NOTEMPTY:
        syslog(LOG_ERR,
               "Directory is not empty, cannot delete: %s errno = %d\n",
               directoryPath.c_str(),
               errno);
        errno = ENOTEMPTY;
        return false;
        break;
    default:
        // Unforseen error,syslog and return false at the end of function
        syslog(LOG_ERR,
               "Unforseen error for deleting directory: %s errno = %d\n",
               directoryPath.c_str(),
               errno);
        break;
    }
    return false;
}
///<summary>
/// Deletes a File
///</summary>
///<returns>none</returns>
void BlockBlobBfsClient::DeleteFile(const std::string pathToDelete)
{
    InvalidateCachedProperty(pathToDelete);
    m_blob_client->delete_blob(configurations.containerName, pathToDelete);
}
///<summary>
/// Gets the properties of a path
///</summary>
///<returns>BfsFileProperty object which contains the property details of the file</returns>
BfsFileProperty BlockBlobBfsClient::GetProperties(std::string pathName, bool type_known)
{
<<<<<<< HEAD
=======
   /*  BfsFileProperty cache_prop;
    if (0 == GetCachedProperty(pathName, cache_prop))
    {
        return cache_prop;
    }
  */  

>>>>>>> 22c4facb
    errno = 0;
    if (type_known) {
        blob_property property = m_blob_client->get_blob_property(configurations.containerName, pathName);
        if (errno == 0) {
            BfsFileProperty ret_property(property.cache_control,
                property.content_disposition,
                property.content_encoding,
                property.content_language,
                property.content_md5,
                property.content_type,
                property.etag,
                property.copy_status,
                property.metadata,
                property.last_modified,
                "", // Return an empty modestring because blob doesn't support file mode bits.
                property.size);

            return ret_property;
        }
    } else {
        int resultCount = 2;
        std::vector<std::pair<std::vector<list_segmented_item>, bool>> listResponse = ListAllItemsSegmented(
            pathName, "/", resultCount);

        if (errno == 0 && listResponse.size() > 0)
        {
            list_segmented_item blobItem;
            unsigned int batchNum = 0;
            unsigned int resultStart = 0;
            // this variable will be incremented below if it is a directory, otherwise it will not be used.
            unsigned int dirSize = 0;

            for (batchNum = 0; batchNum < listResponse.size(); batchNum++)
            {
                // if skip_first start the listResults at 1
                resultStart = listResponse[batchNum].second ? 1 : 0;

                std::vector<list_segmented_item> listResults = listResponse[batchNum].first;
                for (unsigned int i = resultStart; i < listResults.size(); i++)
                {
                    syslog(LOG_ERR,"In GetProperties list_segmented_item %d file %s\n", i, listResults[i].name.c_str());

                    // if the path for exact name is found the dirSize will be 1 here so check to see if it has files or subdirectories inside
                    // match dir name or longer paths to determine dirSize
                    if (listResults[i].name.compare(pathName + '/') < 0)
                    {
                        dirSize++;
                        // listing is hierarchical so no need of the 2nd is blobitem.name empty condition but just in case for service errors
                        if (dirSize > 2 && !blobItem.name.empty())
                        {
                            break;
                        }
                    }

                    // the below will be skipped blobItem has been found already because we only need the exact match
                    // find the element with the exact prefix
                    // this could lead to a bug when there is a file with the same name as the directory in the parent directory. In short, that won't work.
                    if (blobItem.name.empty() && (listResults[i].name == pathName || listResults[i].name == (pathName + '/')))
                    {
                        blobItem = listResults[i];
                        syslog(LOG_ERR,"In GetProperties found blob in list hierarchical file %s\n", blobItem.name.c_str());
                        // leave 'i' at the value it is, it will be used in the remaining batches and loops to check for directory empty check.
                        if (dirSize == 0 && (is_directory_blob(0, blobItem.metadata) || blobItem.is_directory || blobItem.name == (pathName + '/')))
                        {
                            dirSize = 1; // root directory exists so 1
                        }
                    }
                }
            }

            if (!blobItem.name.empty() && (is_directory_blob(0, blobItem.metadata) || blobItem.is_directory || blobItem.name == (pathName + '/')))
            {
                blob_property property;
                if (errno == 0) {
                    time_t last_mod = time(NULL);
                    if (!blobItem.last_modified.empty()) {
                        struct tm mtime;
                        char *ptr = strptime(blobItem.last_modified.c_str(), "%a, %d %b %Y %H:%M:%S", &mtime);
                        if (ptr)
                            last_mod = timegm(&mtime);
                    }
                    BfsFileProperty ret_property(blobItem.cache_control,
                        "",
                        blobItem.content_encoding,
                        blobItem.content_language,
                        blobItem.content_md5,
                        blobItem.content_type,
                        blobItem.etag,
                        "",
                        blobItem.metadata,
                        last_mod,
                        "", // Return an empty modestring because blob doesn't support file mode bits.
                        0);
                    ret_property.is_directory = true;
                    if (dirSize <= 1)
                        ret_property.DirectoryIsEmpty();

                    errno = 0;
                    return ret_property;
                }
            }
            else if (!blobItem.name.empty())
            {
                blob_property property = m_blob_client->get_blob_property(configurations.containerName, pathName);
                if (errno == 0) {
                    BfsFileProperty ret_property(property.cache_control,
                        property.content_disposition,
                        property.content_encoding,
                        property.content_language,
                        property.content_md5,
                        property.content_type,
                        property.etag,
                        property.copy_status,
                        property.metadata,
                        property.last_modified,
                        "", // Return an empty modestring because blob doesn't support file mode bits.
                        property.size);

                    errno = 0;
                    return ret_property;
                }
            }
            else // none of the blobs match exactly so blob not found
            {
                syslog(LOG_ERR,"%s does not match the exact name in the top 2 return from list_hierarchial_blobs. It will be treated as a new blob", pathName.c_str());
                //errno = ENOENT;
                BfsFileProperty cache_prop = BfsFileProperty(true);
                errno = 404;
                return cache_prop;
            }
        }
    }
    return BfsFileProperty();
}
///<summary>
/// Determines whether or not a path (file or directory) exists or not
///</summary>
///<returns>none</returns>
int BlockBlobBfsClient::Exists(const std::string pathName)
{
    errno = 0;
    blob_property property = m_blob_client->get_blob_property(configurations.containerName, pathName);

    if (errno != 0)
    {
        if (errno != 404 && (errno != ENOENT))
        {
            //failed to fetch properties
            return 0 - map_errno(errno);
        }
        // does not exist
        return 1;
    }
    //return 0 for success
    return 0;
}
///<summary>
/// Determines whether or not a path (file or directory) exists or not
///</summary>
///<returns>none</returns>
bool BlockBlobBfsClient::Copy(const std::string sourcePath, const std::string destinationPath)
{
    m_blob_client->start_copy(configurations.containerName, sourcePath, configurations.containerName, destinationPath);
    return true;
}
///<summary>
/// Renames a file
///</summary>
///<returns>List of files in the cache to remove</returns>
std::vector<std::string> BlockBlobBfsClient::Rename(const std::string sourcePath, const std::string destinationPath)
{
    // Rename the directory blob, if it exists.
    errno = 0;
    InvalidateCachedProperty(sourcePath.substr(1));
    InvalidateCachedProperty(destinationPath.substr(1));
    
    BfsFileProperty property = GetProperties(sourcePath.substr(1));
    std::vector<std::string> file_paths_to_remove;
    if (property.isValid() && property.exists() && property.is_directory)
    {
        rename_directory(sourcePath.c_str(), destinationPath.c_str(), file_paths_to_remove);
    }
    else
    {
        rename_single_file(sourcePath.c_str(), destinationPath.c_str(), file_paths_to_remove);
    }
    return file_paths_to_remove;
}

std::vector<std::string> BlockBlobBfsClient::Rename(const std::string sourcePath,const  std::string destinationPath, bool isDir)
{
    InvalidateCachedProperty(sourcePath.substr(1));
    InvalidateCachedProperty(destinationPath.substr(1));
    
    std::vector<std::string> file_paths_to_remove;
    if (isDir) {
        rename_directory(sourcePath.c_str(), destinationPath.c_str(), file_paths_to_remove);
    } else {
        rename_single_file(sourcePath.c_str(), destinationPath.c_str(), file_paths_to_remove);
    }
    return file_paths_to_remove;
}

///<summary>
/// Lists
///</summary>
///<returns>none</returns>
list_segmented_response
BlockBlobBfsClient::List(std::string continuation, const std::string prefix, const std::string delimiter, int max_results)
{

    //TODO: MAKE THIS BETTER
    list_blobs_segmented_response listed_blob_response = m_blob_client->list_blobs_segmented(
        configurations.containerName,
        delimiter,
        continuation,
        prefix,
        max_results);
    return list_segmented_response(listed_blob_response);
}

///<summary>
/// Checks if the blob is a directory
///</summary>
///<returns>none</returns>
bool BlockBlobBfsClient::IsDirectory(const char *path)
{
    BfsFileProperty property = GetProperties(path);
    if (property.isValid() && property.exists() && property.is_directory)
        return true;
    else
        return false;
}
/*
 * Check if the directory is empty or not by checking if there is any blob with prefix exists in the specified container.
 *
 * return
 *   - D_NOTEXIST if there's nothing there (the directory does not exist)
 *   - D_EMPTY is there's exactly one blob, and it's the ".directory" blob
 *   - D_NOTEMPTY otherwise (the directory exists and is not empty.)
 */
D_RETURN_CODE BlockBlobBfsClient::IsDirectoryEmpty(std::string path)
{
    std::string delimiter = "/";
    path.append(delimiter);
    std::string continuation;
    bool success = false;
    int failcount = 0;
    bool old_dir_blob_found = false;
    do
    {
        errno = 0;
        list_blobs_segmented_response response = m_blob_client->list_blobs_segmented(configurations.containerName, delimiter, continuation, path, 2);
        if (errno == 0)
        {
            success = true;
            failcount = 0;
            continuation = response.next_marker;
            if (response.blobs.size() > 1)
            {
                return D_NOTEMPTY;
            }
            if (response.blobs.size() > 0)
            {
                // A blob of the previous folder ".." could still exist, that does not count as the directory still has
                // any existing blobs
                if ((!old_dir_blob_found) &&
                    (!response.blobs[0].is_directory) &&
                    (response.blobs[0].name.size() > former_directory_signifier.size()) &&
                    (0 == response.blobs[0].name.compare(response.blobs[0].name.size() - former_directory_signifier.size(), former_directory_signifier.size(), former_directory_signifier)))
                {
                    old_dir_blob_found = true;
                }
                else
                {
                    return D_NOTEMPTY;
                }
            }
        }
        else
        {
            success = false;
            failcount++; //TODO: use to set errno.
        }
        // If we get a continuation token, and the blob size on the first or so calls is still empty, the service could
        // actually have blobs in the container, but they just didn't send them in the request, but they have a
        // continuation token so it means they could have some.
    } while ((!continuation.empty() || !success) && failcount < 20);

    if (!success)
    {
        // errno will be set by list_blobs_hierarchial if the last call failed and we're out of retries.
        return D_FAILED;
    }

    return D_EMPTY;
}

int BlockBlobBfsClient::rename_single_file(std::string src, std::string dst, std::vector<std::string> &files_to_remove_cache)
{
    // TODO: if src == dst, return?
    // TODO: lock in alphabetical order?
    auto fsrcmutex = file_lock_map::get_instance()->get_mutex(src);
    std::lock_guard<std::mutex> locksrc(*fsrcmutex);

    auto fdstmutex = file_lock_map::get_instance()->get_mutex(dst);
    std::lock_guard<std::mutex> lockdst(*fdstmutex);

    const char *srcMntPath;
    std::string srcMntPathString = prepend_mnt_path_string(src);
    srcMntPath = srcMntPathString.c_str();

    const char *dstMntPath;
    std::string dstMntPathString = prepend_mnt_path_string(dst);
    dstMntPath = dstMntPathString.c_str();

    struct stat buf;
    if (stat(srcMntPath, &buf) == 0)
    {
        AZS_DEBUGLOGV("Source file %s in rename operation exists in the local cache.\n", src.c_str());

        // The file exists in the local cache.  Call rename() on it (note this will preserve existing handles.)
        ensure_directory_path_exists_cache(dstMntPath);
        errno = 0;
        int renameret = rename(srcMntPath, dstMntPath);
        if (renameret < 0)
        {
            syslog(LOG_ERR, "Failure to rename source file %s in the local cache.  Errno = %d.\n", src.c_str(), errno);
            return -errno;
        }
        else
        {
            AZS_DEBUGLOGV("Successfully to renamed file %s to %s in the local cache.\n", src.c_str(), dst.c_str());
        }
    }

    errno = 0;
    auto blob_property = GetProperties(src.substr(1), true);
    if ((errno == 0) && blob_property.isValid() && blob_property.exists())
    {
        AZS_DEBUGLOGV("Source file %s for rename operation exists as a blob on the service.\n", src.c_str());
        // Blob also exists on the service.  Perform a server-side copy.
        errno = 0;
        Copy(src.substr(1), dst.substr(1));
        if (errno != 0)
        {
            int storage_errno = errno;
            syslog(LOG_ERR, "Attempt to call start_copy from %s to %s failed.  errno = %d\n.", src.c_str() + 1, dst.c_str() + 1, storage_errno);
            return 0 - map_errno(errno);
        }
        else
        {
            syslog(LOG_INFO, "Successfully called start_copy from blob %s to blob %s\n", src.c_str() + 1, dst.c_str() + 1);
        }

        errno = 0;
        do
        {
            blob_property = GetProperties(dst.substr(1), true);
        } while (errno == 0 && blob_property.isValid() && blob_property.exists() && blob_property.copy_status.compare(0, 7, "pending") == 0);

        if (blob_property.copy_status.compare(0, 7, "success") == 0)
        {
            syslog(LOG_INFO, "Copy operation from %s to %s succeeded.", src.c_str() + 1, dst.c_str() + 1);
            DeleteFile(src.substr(1));
            if (errno != 0)
            {
                int storage_errno = errno;
                syslog(LOG_ERR, "Failed to delete source blob %s during rename operation.  errno = %d\n.", src.c_str() + 1, storage_errno);
                return 0 - map_errno(storage_errno);
            }
            else
            {
                syslog(LOG_INFO, "Successfully deleted source blob %s during rename operation.\n", src.c_str() + 1);
            }
        }
        else
        {
            syslog(LOG_ERR, "Copy operation from %s to %s failed on the service.  Copy status = %s.\n", src.c_str() + 1, dst.c_str() + 1, blob_property.copy_status.c_str());
            return EFAULT;
        }

        // store the file in the cleanup list
        files_to_remove_cache.push_back(dst);

        return 0;
    }
    else if (errno != 0)
    {
        int storage_errno = errno;
        syslog(LOG_ERR, "Failed to get blob properties for blob %s during rename operation.  errno = %d\n", src.c_str() + 1, storage_errno);
        return 0 - map_errno(storage_errno);
    }
    
    return 0;
}

int BlockBlobBfsClient::rename_directory(std::string src, std::string dst, std::vector<std::string> &files_to_remove_cache)
{
    AZS_DEBUGLOGV("azs_rename_directory called with src = %s, dst = %s.\n", src.c_str(), dst.c_str());
    std::string srcPathStr(src);
    // Rename the directory blob, if it exists.
    errno = 0;
    BfsFileProperty property = GetProperties(srcPathStr.substr(1));
    if ((errno == 0) && (property.is_directory))
    {
        rename_single_file(src.c_str(), dst.c_str(), files_to_remove_cache);
    } 
    if (errno != 0)
    {
        if ((errno != 404) && (errno != ENOENT))
        {
            return 0 - map_errno(errno); // Failure in fetching properties - errno set by blob_exists
        }
    }

    errno = 0;
    if (src.size() > 1)
    {
        src.push_back('/');
    }
    if (dst.size() > 1)
    {
        dst.push_back('/');
    }
    std::vector<std::string> local_list_results;

    // Rename all files and directories that exist in the local cache.
    ensure_directory_path_exists_cache(prepend_mnt_path_string(dst + "placeholder"));
    std::string mntPathString = prepend_mnt_path_string(src);
    DIR *dir_stream = opendir(mntPathString.c_str());
    if (dir_stream != NULL)
    {
        struct dirent *dir_ent = readdir(dir_stream);
        while (dir_ent != NULL)
        {
            if (dir_ent->d_name[0] != '.')
            {
                int nameLen = strlen(dir_ent->d_name);
                char *newSrc = (char *)malloc(sizeof(char) * (src.size() + nameLen + 1));
                memcpy(newSrc, src.c_str(), src.size());
                memcpy(&(newSrc[src.size()]), dir_ent->d_name, nameLen);
                newSrc[src.size() + nameLen] = '\0';

                char *newDst = (char *)malloc(sizeof(char) * (dst.size() + nameLen + 1));
                memcpy(newDst, dst.c_str(), dst.size());
                memcpy(&(newDst[dst.size()]), dir_ent->d_name, nameLen);
                newDst[dst.size() + nameLen] = '\0';

                AZS_DEBUGLOGV("Local object found - about to rename %s to %s.\n", newSrc, newDst);
                if (dir_ent->d_type == DT_DIR) {
                    rename_directory(newSrc, newDst, files_to_remove_cache);
                } else {
                    rename_single_file(newSrc, newDst, files_to_remove_cache);
                }

                free(newSrc);
                free(newDst);

                std::string dir_str(dir_ent->d_name);
                local_list_results.push_back(dir_str);
            }

            dir_ent = readdir(dir_stream);
        }

        closedir(dir_stream);
    }

    // Rename all files & directories that don't exist in the local cache.
    errno = 0;
    std::vector<std::pair<std::vector<list_segmented_item>, bool>> listResults = ListAllItemsSegmented(src.substr(1), "/");
    if (errno != 0)
    {
        int storage_errno = errno;
        syslog(LOG_ERR, "list blobs operation failed during attempt to rename directory %s to %s.  errno = %d.\n", src.c_str(), dst.c_str(), storage_errno);
        return 0 - map_errno(storage_errno);
    }

    AZS_DEBUGLOGV("Total of %d result lists found from list_blobs call during rename operation\n.", (int)listResults.size());
    for (size_t result_lists_index = 0; result_lists_index < listResults.size(); result_lists_index++)
    {
        int start = listResults[result_lists_index].second ? 1 : 0;
        for (size_t i = start; i < listResults[result_lists_index].first.size(); i++)
        {
            // We need to parse out just the trailing part of the path name.
            int len = listResults[result_lists_index].first[i].name.size();
            if (len > 0)
            {
                std::string prev_token_str;
                if (listResults[result_lists_index].first[i].name.back() == '/')
                {
                    prev_token_str = listResults[result_lists_index].first[i].name.substr(src.size() - 1, listResults[result_lists_index].first[i].name.size() - src.size());
                }
                else
                {
                    prev_token_str = listResults[result_lists_index].first[i].name.substr(src.size() - 1);
                }

                // TODO: order or hash the list to improve perf
                if ((prev_token_str.size() > 0) && (std::find(local_list_results.begin(), local_list_results.end(), prev_token_str) == local_list_results.end()))
                {
                    int nameLen = prev_token_str.size();
                    char *newSrc = (char *)malloc(sizeof(char) * (src.size() + nameLen + 1));
                    memcpy(newSrc, src.c_str(), src.size());
                    memcpy(&(newSrc[src.size()]), prev_token_str.c_str(), nameLen);
                    newSrc[src.size() + nameLen] = '\0';

                    char *newDst = (char *)malloc(sizeof(char) * (dst.size() + nameLen + 1));
                    memcpy(newDst, dst.c_str(), dst.size());
                    memcpy(&(newDst[dst.size()]), prev_token_str.c_str(), nameLen);
                    newDst[dst.size() + nameLen] = '\0';

                    AZS_DEBUGLOGV("Object found on the service - about to rename %s to %s.\n", newSrc, newDst);
                    if (listResults[result_lists_index].first[i].is_directory) {
                        rename_directory(newSrc, newDst, files_to_remove_cache);
                    } else {
                        rename_single_file(newSrc, newDst, files_to_remove_cache);
                    }
                    free(newSrc);
                    free(newDst);
                }
            }
        }
    }
    //src.pop_back();
    DeleteDirectory(src.substr(1).c_str());
    return 0;
}

std::vector<std::pair<std::vector<list_segmented_item>, bool>> BlockBlobBfsClient::ListAllItemsSegmented(
    const std::string &prefix,
    const std::string &delimiter,
    int max_results)
{
    std::vector<std::pair<std::vector<list_segmented_item>, bool>> results;

    std::string continuation;

    std::string prior;
    bool success = false;
    int failcount = 0;
    do
    {
        AZS_DEBUGLOGV("About to call list_blobs_hierarchial.  Container = %s, delimiter = %s, continuation = %s, prefix = %s\n",
                      configurations.containerName.c_str(),
                      delimiter.c_str(),
                      continuation.c_str(),
                      prefix.c_str());

        errno = 0;
        list_segmented_response response = List(continuation, prefix, delimiter, max_results);
        if (errno == 0)
        {
            success = true;
            failcount = 0;
            AZS_DEBUGLOGV("Successful call to list_blobs_segmented.  results count = %d, next_marker = %s.\n", (int)response.m_items.size(), response.m_next_marker.c_str());
            continuation = response.m_next_marker;
            if (!response.m_items.empty())
            {
                bool skip_first = false;
                if (response.m_items[0].name == prior)
                {
                    skip_first = true;
                }
                prior = response.m_items.back().name;
                results.emplace_back(std::move(response.m_items), skip_first);
            }
        }
        else if (errno == 404)
        {
            success = true;
            syslog(LOG_WARNING, "list_blobs_segmented indicates blob not found");
        }
        else
        {
            failcount++;
            success = false;
            syslog(LOG_WARNING, "list_blobs_segmented failed for the %d time with errno = %d.\n", failcount, errno);
        }
    } while (((!continuation.empty()) || !success) && (failcount < maxFailCount));

    // errno will be set by list_blobs_hierarchial if the last call failed and we're out of retries.
    return results;
}

///<summary>
/// Helper function - Checks metadata hdi_isfolder aka if the blob marker is a folder
///</summary>
bool BlockBlobBfsClient::is_folder(const std::vector<std::pair<std::string, std::string>> &metadata)
{
    for (auto iter = metadata.begin(); iter != metadata.end(); ++iter)
    {
        if ((iter->first.compare("hdi_isfolder") == 0) && (iter->second.compare("true") == 0))
        {
            return true;
        }
    }
    return false;
}

int BlockBlobBfsClient::ChangeMode(const char *, mode_t)
{
    return -ENOSYS;
}

int BlockBlobBfsClient::UpdateBlobProperty(std::string /*pathStr*/, std::string /*key*/, std::string /*value*/, METADATA * /*metadata*/)
{
    //  This is not supported for block blob for now
    return 0;
}<|MERGE_RESOLUTION|>--- conflicted
+++ resolved
@@ -379,16 +379,6 @@
 ///<returns>BfsFileProperty object which contains the property details of the file</returns>
 BfsFileProperty BlockBlobBfsClient::GetProperties(std::string pathName, bool type_known)
 {
-<<<<<<< HEAD
-=======
-   /*  BfsFileProperty cache_prop;
-    if (0 == GetCachedProperty(pathName, cache_prop))
-    {
-        return cache_prop;
-    }
-  */  
-
->>>>>>> 22c4facb
     errno = 0;
     if (type_known) {
         blob_property property = m_blob_client->get_blob_property(configurations.containerName, pathName);

--- conflicted
+++ resolved
@@ -171,7 +171,7 @@
                         if (prev_token_str.size() > 0)
                         {
                             // Avoid duplicate directories - this avoids duplicate entries of legacy WASB and HNS directories
-                               local_list_results.push_back(prev_token_str);
+                            local_list_results.push_back(prev_token_str);
 
                             struct stat stbuf;
                             stbuf.st_mode = S_IFDIR | config_options.defaultPermission;
@@ -206,7 +206,6 @@
     AZS_DEBUGLOGV("Attempting to delete local cache directory %s.\n", mntPath);
     remove(mntPath); // This will fail if the cache is not empty, which is fine, as in this case it will also fail later, after the server-side check.
 
-<<<<<<< HEAD
     if(!storage_client->DeleteDirectory(pathString.substr(1)))
     {
         if(errno == HTTP_REQUEST_CONFLICT)
@@ -214,61 +213,6 @@
             return -ENOTEMPTY;
         }
         return -errno;
-=======
-    errno = 0;
-    int dirStatus = is_directory_empty(str_options.containerName, pathString.substr(1));
-    if (errno != 0)
-    {
-        int storage_errno = errno;
-        syslog(LOG_ERR, "Failure to query the service to determine if directory %s is empty.  errno = %d.\n", path, storage_errno);
-        return 0 - map_errno(errno);
-    }
-    if (dirStatus == D_NOTEXIST)
-    {
-        syslog(LOG_ERR, "Directory %s does not exist; failing directory delete operation.\n", path);
-        return -ENOENT;
-    }
-    if (dirStatus == D_NOTEMPTY)
-    {
-        syslog(LOG_ERR, "Directory %s is not empty; failing directory delete operation.\n", path);
-        return -ENOTEMPTY;
-    }
-
-    errno = 0;
-    // delete the actual directory path if it exists
-    azure_blob_client_wrapper->delete_blobdir(str_options.containerName, pathString.substr(1));
-    int dir_blob_deletedir_errno = errno;
-    if (dir_blob_deletedir_errno == 0)
-    {
-        syslog(LOG_INFO, "Successfully deleted directory %s. ", path);
-    }
-    // now delete the directory marker
-    azure_blob_client_wrapper->delete_blob(str_options.containerName, pathString.substr(1));
-    int dir_blob_delete_errno = errno;
-    if (dir_blob_delete_errno == 0)
-    {
-        syslog(LOG_INFO, "Successfully deleted zero-length directory marker %s for path %s. ", pathString.c_str()+1, path);
-    }
-    // the below code is old and may not be needed any more.
-    if (dir_blob_deletedir_errno != 0 && dir_blob_delete_errno != 0)
-    {
-        AZS_DEBUGLOGV("Failed to delete directory marker %s at path %s and the directory, errno = %d.  Checking the .directory version.\n", mntPath, pathString.c_str()+1, dir_blob_delete_errno);
-
-        pathString.append("/.directory");
-
-        errno = 0;
-        azure_blob_client_wrapper->delete_blob(str_options.containerName, pathString.substr(1));
-        int old_dir_blob_delete_errno = errno;
-
-        if (old_dir_blob_delete_errno == 0)
-        {
-            syslog(LOG_INFO, "Successfully deleted .directory-style directory marker for path %s to blob %s. ", path, pathString.c_str()+1);
-        }
-        // If they both fail, dir_blob_delete_errno will be the important one in 99.99% of cases
-        syslog(LOG_ERR, "Failed I/O operation to delete zero-length directory marker %s.  errno = %d\n", path, dir_blob_delete_errno);
-        syslog(LOG_ERR, "Failed I/O operation to delete directory %s.  errno = %d\n", path, dir_blob_deletedir_errno);
-        return 0 - map_errno(dir_blob_delete_errno);        
->>>>>>> 81b770c6
     }
     return 0;
 }

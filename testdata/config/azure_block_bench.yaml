--- conflicted
+++ resolved
@@ -14,15 +14,12 @@
 
 block_cache_new:
   block-size-mb: 16
-<<<<<<< HEAD
   mem-size-mb: 204800
   prefetch: 20
   parallelism: 600
   disk-size-mb: 512000 
   disk-timeout-sec: 120 
   #prefetch-on-open: true
-=======
->>>>>>> eda8c03b
 
 azstorage:
   mode: key

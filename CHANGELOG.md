--- conflicted
+++ resolved
@@ -15,13 +15,10 @@
 
 **Other Changes**
 - Stream config will be converted to block-cache config implicitly and 'stream' component is no longer used from this release onwards.
-<<<<<<< HEAD
+- MSI login with object-id will not rely on azcli anymore, rather it will be supported by 'azidentity' SDK.
+- Version check is now moved to a static website hosted on a public container.
 - MSI login with object-id will not rely on 'azcli' anymore, rather it will be supported by 'azidentity' SDK.
 - 'df' command output will present memory availability in case of block-cache if disk is not configured.
-=======
-- MSI login with object-id will not rely on azcli anymore, rather it will be supported by 'azidentity' SDK.
-- Version check is now moved to a static website hosted on a public container.
->>>>>>> 0ab1a64c
 
 ## 2.3.2 (2024-09-03)
 **Bug Fixes**

--- conflicted
+++ resolved
@@ -1,11 +1,7 @@
-<<<<<<< HEAD
-## 2.5.1 (Unreleased)
+## 2.5.2 (Unreleased)
 **Features**
 - Added support for `chmod` and `chown` file system capabilities for FNS accounts, and `chown` capability for HNS accounts.
 
-=======
-## 2.5.2 (Unreleased)
->>>>>>> 4b679ae9
 **Bug Fixes**
 
 ## 2.5.1 (2025-10-15)

--- conflicted
+++ resolved
@@ -1,12 +1,10 @@
 ## 2.0.3 (WIP)
 **Bug Fixes**
 - [#1080](https://github.com/Azure/azure-storage-fuse/issues/1080) HNS rename flow does not encode source path correctly.
-<<<<<<< HEAD
+- [#1081](https://github.com/Azure/azure-storage-fuse/issues/1081) Blobfuse will exit with non-zero status code if allow_other option is used but not enabled in fuse config.
 - [#1079](https://github.com/Azure/azure-storage-fuse/issues/1079) Shell returns before child process mounts the container and if user tries to bind the mount it leads to inconsistent state.
 - If mount fails in forked child, blobfuse2 will return back with status error code.
-=======
-- [#1081](https://github.com/Azure/azure-storage-fuse/issues/1081) Blobfuse will exit with non-zero status code if allow_other option is used but not enabled in fuse config.
->>>>>>> 5e06d431
+
 
 ## 2.0.2 (2022-02-23)
 **Bug Fixes**

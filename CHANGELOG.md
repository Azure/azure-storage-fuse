--- conflicted
+++ resolved
@@ -1,20 +1,16 @@
-<<<<<<< HEAD
-## 2.1.0-preview.2 (WIP)
-**Features**
+## 2.1.0 (WIP)
+**Features**
+- Added support for ARM64 architecture.
 - Block cache component added to support faster serial reads of large files with prefetching of blocks
     - As of now only one file single threaded read is faster
     - Only read-only mounts will support block-cache
 - Adaptive prefetching to support random reads without incurring extra network cost
 - Block cache with disk backup to reduce network cost if same blocks are read again
 - On AML compute cluster MSI authentication is now supported (this will use the identity assigned to compute cluster) 
-- User can choose to start prefetching on open or on first read.
-- Added support for ARM64 architecture.
-
-**Bug Fixes**
-=======
-## 2.1.0 (WIP)
->>>>>>> 0dced471
+
+**Bug Fixes**
 - Fix to evict the destination file from local cache post rename file operation.
+- With fstab if `$PATH` is not populated corrected, try to find out correct path for `du`
 
 ## 2.0.5 (2023-08-02)
 **Features**

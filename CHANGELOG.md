<<<<<<< HEAD
=======

>>>>>>> ea3f10fc
## 2.4.1 (Unreleased)
**Bug Fixes**
- Create block pool only in the child process.
- Prevent the block cache to truncate the file size to zero when the file is opened in O_WRONLY mode when writebackcache is disabled.
- Correct statFS results to reflect block-cache in memory cache status.
- Do not wipeout temp-cache on start after a un-graceful unmount, if `cleanup-on-start` is not configured in file-cache.
<<<<<<< HEAD

**Other Changes**
- Optimized listing operation on HNS account to support symlinks.
=======
- When the subdirectory is mounted and there is some file/folder operation, remove only the subdirectory path from the file paths.

**Other Changes**
- Optimized listing operation on HNS account to support symlinks.
- Optimized Rename operation to do less number of REST calls.
>>>>>>> ea3f10fc

**Features**
- Mount container or directory but restrict the view of blobs that you can see. This feature is available only in read-only mount.
- To protect against accidental overwrites on data stored by block-cache on temp path, crc64 hash will be validated on read. This feature can be enabled by using `--block-cache-strong-consistency` cli flag.
- To provide strong consistency check, ETAG of the file will be preserved on open. For any subsequent block download, with block-cache, ETAG will be verified and if the blob has changed in container the download will be declare failure resulting into read failure.
<<<<<<< HEAD
- Added `Client Assertion` based authentication for containers. Configure `tenant-id, client-id, aad-application-id and security scope` with `authMode` set to `clientassertion`.
=======
>>>>>>> ea3f10fc

## 2.4.0 (2024-12-03)
**Features**
- Added 'gen-config' command to auto generate the recommended blobfuse2 config file based on computing resources and memory available on the node. Command details can be found with `blobfuse2 gen-config --help`.
- Added option to set Entry cache to hold directory listing results in cache for a given timeout. This will reduce REST calls going to storage and enables faster access across multiple applications that use Blobfuse on the same node.

**Bug Fixes**
- [#1426](https://github.com/Azure/azure-storage-fuse/issues/1426) Read panic in block-cache due to boundary conditions.
- Do not allow mount path and temp-cache path to be same when using block-cache.
- Do not allow to mount with non-empty directory provided for disk persistence in block-cache.
- Rename file was calling an additional getProperties call.
- Delete empty directories from local cache on rmdir operation.
- [#1547](https://github.com/Azure/azure-storage-fuse/issues/1547) Truncate logic of file cache is modified to prevent downloading and uploading the entire file.
- Updating a file via Blobfuse2 was resetting the ACLs and Permissions applied to file in Datalake.

**Other Changes**
- `Stream` option automatically replaced with "Stream with Block-cache" internally for optimized performance.
- Login via Managed Identify is supported with Object-ID for all versions of blobfuse except 2.3.0 and 2.3.2.To use Object-ID for these two versions, use AzCLI or utilize Application/Client-ID or Resource ID base authentication..
- Version check is now moved to a static website hosted on a public container.
- 'df' command output will present memory availability in case of block-cache if disk is not configured.

## 2.3.2 (2024-09-03)
**Bug Fixes**
- Fixed the case where file creation using SAS on HNS accounts was returning back wrong error code.
- [#1402](https://github.com/Azure/azure-storage-fuse/issues/1402) Fixed proxy URL parsing.
- In flush operation, the blocks will be committed only if the handle is dirty.
- Fixed an issue in File-Cache that caused upload to fail due to insufficient permissions.

**Data Integrity Fixes**
- Fixed block-cache read of small files in direct-io mode, where file size is not multiple of kernel buffer size.
- Fixed race condition in block-cache random write flow where a block is being uploaded and written to in parallel.
- Fixed issue in block-cache random read/write flow where a uncommitted block, which is deleted from local cache, is reused.
- Sparse file data integrity issues fixed.

**Other Changes**
- LFU policy in file cache has been removed.
- Default values, if not assigned in config, for the following parameters in block-cache are calculated as follows:
    - Memory preallocated for Block-Cache is 80% of free memory
    - Disk Cache Size is 80% of free disk space
    - Prefetch is 2 times number of CPU cores
    - Parallelism is 3 times the number of CPU cores
- Default value of Disk Cache Size in File Cache is 80% of free disk space

## 2.3.0 (2024-05-16)
**Bug Fixes**
- For fuse minor version check rely on the fusermount3 command output rather then one exposed from fuse_common.
- Fixed large number of threads from TLRU causing crash during disk eviction in block-cache.
- Fixed issue where get attributes was failing for directories in blob accounts when CPK flag was enabled.

**Features**
- Added support for authentication using Azure CLI.

**Other Changes**
- Added support in
    - Ubuntu 24.04 (x86_64 and ARM64)
    - Rocky Linux 8 and 9
    - Alma Linux 8 and 9
- Added support for FIPS based Linux systems.
- Updated dependencies to address security vulnerabilities.

## 2.3.0~preview.1 (2024-04-04)
**Bug Fixes**
- [#1057](https://github.com/Azure/azure-storage-fuse/issues/1057) Fixed the issue where user-assigned identity is not used to authenticate when system-assigned identity is enabled.
- Listing blobs is now supported for blob names that contain characters that aren't valid in XML (U+FFFE or U+FFFF).
- [#1359](https://github.com/Azure/azure-storage-fuse/issues/1359), [#1368](https://github.com/Azure/azure-storage-fuse/issues/1368) Fixed RHEL 8.6 mount failure

**Features**
- Migrated to the latest [azblob SDK](https://pkg.go.dev/github.com/Azure/azure-sdk-for-go/sdk/storage/azblob).
- Migrated to the latest [azdatalake SDK](https://pkg.go.dev/github.com/Azure/azure-sdk-for-go/sdk/storage/azdatalake).
- Migrated from deprecated ADAL to MSAL through the latest [azidentity SDK](https://pkg.go.dev/github.com/Azure/azure-sdk-for-go/sdk/azidentity).
- Added support for uploading blobs in cold and premium tier.
- Support CPK for adls storage accounts.
- Lazy-write support for async flush and close file call. Actual upload will be scheduled in background when this feature is enabled.

## 2.2.1 (2024-02-28)
**Bug Fixes**
- Fixed panic while truncating a file to a very large size.
- Fixed block-cache panic on flush of a file which has no active changeset
- Fixed block-cache panic on renaming a file and then flushing older handle
- Fixed block-cache flush resulting in invalid-block-list error

## 2.2.0 (2024-01-24)
**Bug Fixes**
- Invalidate attribute cache entry on `PathAlreadyExists` error in create directory operation.
- When `$HOME` environment variable is not present, use the current directory.
- Fixed mount failure on nonempty mount path for fuse3.

**Features**
- Support CPK for block storage accounts.
- Added support to write files using block-cache
    - Optimized for sequential writing
    - Editing/Appending existing files works only if files were originally created using block-cache with the same block size

## 2.1.2 (2023-11-17)
**Bug Fixes**
- [#1243](https://github.com/Azure/azure-storage-fuse/issues/1243) Fixed issue where symlink was not working for ADLS accounts.
- [#1259](https://github.com/Azure/azure-storage-fuse/issues/1259) sync-to-flush will force upload the file contents to container.
- [#1285](https://github.com/Azure/azure-storage-fuse/issues/1285) Rename directory fails for blob accounts when marker blob does not exist for source directory.
- [#1284](https://github.com/Azure/azure-storage-fuse/issues/1284) Fixed truncate behaviour for streaming write.
- [#1142](https://github.com/Azure/azure-storage-fuse/issues/1142) Fixed truncate behaviour for streaming write.
- Randomize token refresh interval for MSI and SPN to support multi-instance deployment.

## 2.1.1 (2023-10-31)
**Bug Fixes**
- [#1237](https://github.com/Azure/azure-storage-fuse/issues/1237) Fixed the case sensitivity of content type for file extensions.
- [#1230](https://github.com/Azure/azure-storage-fuse/issues/1230) Disable deletion of files from local-cache on sync. Use `--ignore-sync` cli option to enable this.
- Rename API for HNS account now works with user delegation SAS
- SAS token is redacted in logs for rename api over dfs endpoint
- Allow user to configure custom AAD endpoint using MSI_ENPOINT environment variable for MSI based authentication
- Fail mount if block-cache prefetch count exceeds the defined memory limits.
- uid/gid supplied as CLI parameters will be shown as actual user/group while listing files.
- Corrected handling of `umask` libfuse option.

**Optimizations**
- Optimized file-cache to skip download when O_TRUNC flag is provided in open call.
- Refresh token 5 minutes before the expiry instead of last 10 seconds.

**Features**
- Sync in stream mode will force upload the file to storage container.
- Fail `Open` and `Write` operations with file-cache if the file size exceeds the high threshold set with local cache limits.

## 2.1.0 (2023-08-31)
**Features**
- Added support for ARM64 architecture.
- Block cache component added to support faster serial reads of large files with prefetching of blocks
    - As of now only one file single threaded read is faster
    - Only read-only mounts will support block-cache
- Adaptive prefetching to support random reads without incurring extra network cost
- Block cache with disk backup to reduce network cost if same blocks are read again
- On AML compute cluster MSI authentication is now supported (this will use the identity assigned to compute cluster) 

**Bug Fixes**
- Fix to evict the destination file from local cache post rename file operation.
- If `$PATH` is not populated correctly, find out correct path for `du` command.
- Disable `kernel_cache` and `writeback_cache` when `direct_io` is set.
- Fix FUSE CLI parameter parsing, where CLI overrides parameters provided in config file.
- [#1226](https://github.com/Azure/azure-storage-fuse/issues/1226) If max disk-cache size is not configured, check the available disk space to kick-in early eviction.
- [#1230](https://github.com/Azure/azure-storage-fuse/issues/1230) Truncate file locally and then upload instead of downloading it again.

## 2.0.5 (2023-08-02)
**Features**
- In case of MSI based authentication, user shall provide object-id of the identity and honour-acl flag for file-system to work with ACLs assigned to the given identity instead of permissions.
- Added support to read OAuth token from a user given file.

**Bug Fixes**
- Fixed priority level check of components to reject invalid pipeline entries.
- [#1196](https://github.com/Azure/azure-storage-fuse/issues/1196) 100% CPU usage in 2.0.4 fixed.
- [#1207](https://github.com/Azure/azure-storage-fuse/issues/1207) Fix log-rotate script.
- Unmount command was looking for `fusermount` while on fuse3 systems it should be looking for `fusermount3`.
- If `du` command is not found skip checking for disk usage in LRU cache-eviction policy.
- V1 flag of `file-cache-timeout-in-seconds` not interpreted correctly by V2 and causing eviction policy to assume its 0. 
- If `du` is not found on standard path try paths where it can potentially be found.
- Fix uid/gid marshalling for `mountv1` command, which was resulting in panic.

## 2.0.4 (2023-07-03)
**Features**
- Added new config parameter "max-fuse-threads" under "libfuse" config to control max threads allowed at libfuse layer.
- Added new config parameter 'refresh-sec' in 'file-cache'. When file-cache-timeout is set to a large value, this field can control when to refresh the file if file in container has changed.
- Added FUSE option `direct_io` to bypass the kernel cache and perform direct I/O operations.


**Bug Fixes**
- [#1116](https://github.com/Azure/azure-storage-fuse/issues/1116) Relative path for tmp-cache is resulting into file read-write failure.
- [#1151](https://github.com/Azure/azure-storage-fuse/issues/1151) Reason for unmount failure is not displayed in the console output.
- Remove leading slashes from subdirectory name.
- [#1156](https://github.com/Azure/azure-storage-fuse/issues/1156) Reuse 'auth-resource' config to alter scope of SPN token.
- [#1175](https://github.com/Azure/azure-storage-fuse/issues/1175) Divide by 0 exception in Stream in case of direct streaming option.
- [#1161](https://github.com/Azure/azure-storage-fuse/issues/1161) Add more verbose logs for pipeline init failures
- Return permission denied error for `AuthorizationPermissionMismatch` error from service.
- [#1187](https://github.com/Azure/azure-storage-fuse/issues/1187) File-cache path will be created recursively, if it does not exist.
- Resolved bug related to constant 5% CPU usage even where there is no activity on the blobfuse2 mounted path.

## 2.0.3 (2023-04-26)
**Bug Fixes**
- [#1080](https://github.com/Azure/azure-storage-fuse/issues/1080) HNS rename flow does not encode source path correctly.
- [#1081](https://github.com/Azure/azure-storage-fuse/issues/1081) Blobfuse will exit with non-zero status code if allow_other option is used but not enabled in fuse config.
- [#1079](https://github.com/Azure/azure-storage-fuse/issues/1079) Shell returns before child process mounts the container and if user tries to bind the mount it leads to inconsistent state.
- If mount fails in forked child, blobfuse2 will return back with status error code.
- [#1100](https://github.com/Azure/azure-storage-fuse/issues/1100) If content-encoding is set in blob then transport layer compression shall be disabled.
- Subdir mount is not able to list blobs correctly when virtual-directory is turned on.
- Adding support to pass down uid/gid values supplied in mount to libfuse.
- [#1102](https://github.com/Azure/azure-storage-fuse/issues/1102) Remove nanoseconds from file times as storage does not provide that  granularity.
- [#1113](https://github.com/Azure/azure-storage-fuse/issues/1113) Allow-root option is not sent down to libfuse.

**Features**
- Added new CLI parameter "--sync-to-flush". Once configured sync() call on file will force upload a file to storage container. As this is file handle based api, if file was not in file-cache it will first download and then upload the file. 
- Added new CLI parameter "--disable-compression". Disables content compression at transport layer. Required when content-encoding is set to 'gzip' in blob.
- Added new config "max-results-for-list" that allow users to change maximum results returned as part of list calls during getAttr.
- Added new config "max-files" that allows users to change maximum files attributes that can be cached in attribute cache.
- Ensures all panic errors are logged before blobfuse crashes. 

## 2.0.2 (2023-02-23)
**Bug Fixes**
- [#999](https://github.com/Azure/azure-storage-fuse/issues/999) Upgrade dependencies to resolve known CVEs.
- [#1002](https://github.com/Azure/azure-storage-fuse/issues/1002) In case version check fails to connect to public container, dump a log to check network and proxy settings.
- [#1006](https://github.com/Azure/azure-storage-fuse/issues/1006) Remove user and group config from logrotate file.
- [csi-driver #809](https://github.com/kubernetes-sigs/blob-csi-driver/issues/809) Fail to mount when uid/gid are provided on command line.
- [#1032](https://github.com/Azure/azure-storage-fuse/issues/1032) `mount all` CLI params parsing fix when no `config-file` and `tmp-path` is provided.
- [#1015](https://github.com/Azure/azure-storage-fuse/issues/1015) Default value of `ignore-open-flags` config parameter changed to `true`.
- [#1038](https://github.com/Azure/azure-storage-fuse/issues/1038) Changing default daemon permissions.
- [#1036](https://github.com/Azure/azure-storage-fuse/issues/1036) Fix to avoid panic when $HOME dir is not set.
- [#1036](https://github.com/Azure/azure-storage-fuse/issues/1036) Respect --default-working-dir cli param and use it as default log file path.
- If version check fails due to network issues, mount/mountall/mountv1 command used to terminate. From this release it will just emit an error log and mount will continue.
- If default work directory does not exists, mount shall create it before daemonizing.
- Default value of 'virtual-directory' is changed to true. If your data is created using Blobfuse or AzCopy pass this flag as false in mount command.

## 2.0.1 (2022-12-02)
- Copy of GA release of Blobfuse2. This release was necessary to ensure the GA version resolves ahead of the preview versions.

## 2.0.0 (2022-11-30) (GA release)
**Bug Fixes**
- [#968](https://github.com/Azure/azure-storage-fuse/issues/968) Duplicate directory listing
- [#964](https://github.com/Azure/azure-storage-fuse/issues/964) Rename for FNS account failing with source does not exists error
- [#972](https://github.com/Azure/azure-storage-fuse/issues/972) Mount all fails 
- Added support for "-o nonempty" to mount on a non-empty mount path
- [#985](https://github.com/Azure/azure-storage-fuse/pull/985) fuse required when installing blobfuse2 on a fuse3 supported system

**Breaking Changes**
- Defaults for retry policy changed. Max retries: 3 to 5, Retry delay: 3600 to 900 seconds, Max retry delay: 4 to 60 seconds

**Features**
- Added new CLI parameter "--subdirectory=" to mount only a subdirectory from given container 


## 2.0.0-preview.4 (2022-11-03)
**Breaking Changes**
- Renamed ignore-open-flag config parameter to ignore-open-flags to match CLI parameter
- Renamed health-monitor section in config file to health_monitor

**Features**
- Added support for health-monitor stop --pid=<pid> and health-monitor stop all commands
- Added support to work with virtual directories without special marker directory using the virtual-directory config option.
- Added support for object ID support for MSI credentials
- Added support for system assigned IDs for MSI credentials

**Bug Fixes**
- Auto detect auth mode based on storage config
- Auto correct endpoint for public cloud
- In case of invalid option or failure CLI to return non-zero return code
- ignore-open-flags CLI parameter is now correctly read
- [#921](https://github.com/Azure/azure-storage-fuse/issues/921): Mount using /etc/fstab fixed
- Fixed a bug where mount all required a config file
- [#942](https://github.com/Azure/azure-storage-fuse/issues/942): List api failing when backend does not return any item but only a valid token
- Fix bug in SDK trace logging which prints (MISSING) in log entries

## 2.0.0-preview.3  (2022-09-02)
**Features**
- Added support for directory level SAS while mounting a subdirectory
- Added support for displaying mount space utilization based on file cache consumption (for example when doing `df`)
- Added support for updating MD5 sum on file upload
- Added support for validating MD5 sum on download
- Added backwards compatibility support for all blobfuse v1 CLI options
- Added support to allow disabling writeback cache if a customer is opening a file with O_APPEND
- Added support to ignore append flag on open when writeback cache is on

**Bug Fixes**
- Fixed a bug in parsing output of disk utilization summary
- Fixed a bug in parsing SAS token not having '?' as first character
- Fixed a bug in append file flow resolving data corruption
- Fixed a bug in MSI auth to send correct resource string
- Fixed a bug in OAuth token parsing when expires_on denotes numbers of seconds
- Fixed a bug in rmdir flow. Dont allow directory deletion if local cache says its empty. On container it might still have files.
- Fixed a bug in background mode where auth validation would be run twice
- Fixed a bug in content type parsing for a 7z compressed file
- Fixed a bug in retry logic to retry in case of server timeout errors

## 2.0.0-preview.2 (2022-05-31)
**Performance Improvements**
- fio: Outperforms blobfuse by 10% in sequential reads

**Features**
- Added support for Debian 11 and Mariner OS
- Added support to load an external extension library
- Added support to mount without a config file
- Added support to preserve file metadata 
- Added support to preserve additional principals added to the ACL
- Added support to stream writes (without caching)
- Added support to warn customers if using a vulnerable version of Blobfuse2
- Added support to warn customers if using an older version of Blobfuse2
- Added support for . and .. in listing

**Breaking Changes**
- Changed default logging to syslog if the syslog service is running, otherwise file based 

**Bug Fixes**
- Fixed a bug that caused reads to be shorter than expected
- Fixed bug where remount on empty containers was not throwing error when the mount path has trailing '/'
- Fixed a bug where the DIRECT flag was not masked out
- Fixed a bug where files > 80GB would fail to upload when block size is not explicitly set
- Fixed a bug where the exit status was 0 despite invalid flags being passed
- Fixed bug where endpoint would be populated incorrectly when passed as environment variable
- Fixed a bug where mounting to an already mounted path would not fail 
- Fixed a bug where newly created datalake files > 256MB would fail to upload
- Fixed a bug that caused parameters explicitly set to 0 to be the default value
- Fixed a bug where `df` command showed root stats rather than Blobfuse mount file cache stats

## 2.0.0-preview.1 (2022-02-14)
- First Release

**Top Features**
- Compatibility with libfuse3, including libfuse2 compatibility for OSes that do not support libfuse3
- Service version upgrade from "2018-11-09" to "2020-04-08" (STG77) through the azure-go-sdk
- Maximum blob size in a single write 64MB -> 5000MB
- Maximum block size 100MB -> 4000MB
- Maximum file size supported 4.77TB -> 196TB
- File creation time and last access time now pulled from service 
- Passthrough directly from filesystem calls to Azure Storage APIs
- Read streaming (helpful for large files that cannot fit on disk)
- Logging to syslog or a file
- Mount a subdirectory in a container
- Mount all containers in an account
- Automatic blobfuse2 version checking and prompt for users to upgrade
- Encrypted config support 
- Present custom default permissions for files in block blob accounts
- Attribute cache invalidation based on timeout
- Set custom default blob tier while uploading files to container
- Pluggable cache eviction policies for file cache and streaming 

**User Experience**

Blobfuse2 supports a special command that will accept the v1 CLI parameters and v1 config file format, convert it to a v2 config format and mount with v2. 

Blobfuse2 exposes all supported options in a clean yaml formatted configuration file in addition to a few common options exposed as CLI parameters. In contrast, Blobfuse exposes most of its options as CLI parameters and a few others in a key-value configuration file. 

**Validation**
Extensive suite of validation run with focus on scale and compatibility.

Various improvements/parity to existing blobfuse validated like

- Listing of >1M files: Parity under the same mount conditions.
- Git clone: Outperforms blobfuse by 20% in git clone (large repo, with over 1 million objects).
- resnet-50: Parity at 32 threads.<|MERGE_RESOLUTION|>--- conflicted
+++ resolved
@@ -1,33 +1,23 @@
-<<<<<<< HEAD
-=======
-
->>>>>>> ea3f10fc
+## 2.5.0 (Unreleased)
+**Features**
+- Added `Client Assertion` based authentication for containers. Configure `tenant-id, client-id, aad-application-id and security scope` with `authMode` set to `clientassertion`.
+
 ## 2.4.1 (Unreleased)
 **Bug Fixes**
 - Create block pool only in the child process.
 - Prevent the block cache to truncate the file size to zero when the file is opened in O_WRONLY mode when writebackcache is disabled.
 - Correct statFS results to reflect block-cache in memory cache status.
 - Do not wipeout temp-cache on start after a un-graceful unmount, if `cleanup-on-start` is not configured in file-cache.
-<<<<<<< HEAD
-
-**Other Changes**
-- Optimized listing operation on HNS account to support symlinks.
-=======
 - When the subdirectory is mounted and there is some file/folder operation, remove only the subdirectory path from the file paths.
 
 **Other Changes**
 - Optimized listing operation on HNS account to support symlinks.
 - Optimized Rename operation to do less number of REST calls.
->>>>>>> ea3f10fc
 
 **Features**
 - Mount container or directory but restrict the view of blobs that you can see. This feature is available only in read-only mount.
 - To protect against accidental overwrites on data stored by block-cache on temp path, crc64 hash will be validated on read. This feature can be enabled by using `--block-cache-strong-consistency` cli flag.
 - To provide strong consistency check, ETAG of the file will be preserved on open. For any subsequent block download, with block-cache, ETAG will be verified and if the blob has changed in container the download will be declare failure resulting into read failure.
-<<<<<<< HEAD
-- Added `Client Assertion` based authentication for containers. Configure `tenant-id, client-id, aad-application-id and security scope` with `authMode` set to `clientassertion`.
-=======
->>>>>>> ea3f10fc
 
 ## 2.4.0 (2024-12-03)
 **Features**

--- conflicted
+++ resolved
@@ -1,14 +1,12 @@
 ## 2.0.5 (WIP)
+**Features**
+- Added support to read OAuth token from a user provided file path.
 
 ## 2.0.4 (2023-07-03)
 **Features**
 - Added new config parameter "max-fuse-threads" under "libfuse" config to control max threads allowed at libfuse layer.
 - Added new config parameter 'refresh-sec' in 'file-cache'. When file-cache-timeout is set to a large value, this field can control when to refresh the file if file in container has changed.
-<<<<<<< HEAD
-- Added support for federated token based OAuth
-=======
 - Added FUSE option `direct_io` to bypass the kernel cache and perform direct I/O operations.
->>>>>>> bb844eb7
 
 **Bug Fixes**
 - [#1116](https://github.com/Azure/azure-storage-fuse/issues/1116) Relative path for tmp-cache is resulting into file read-write failure.

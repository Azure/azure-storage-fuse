## 2.4.1 (Unreleased)
**Bug Fixes**
- Create block pool only in the child process.
- Correct statFS results to reflect block-cache in memory cache status.

<<<<<<< HEAD
**Features**
- Mount container or directory but restrict the view of blobs that you can see. This feature is available only in read-only mount.

## 2.4.0 (Unreleased)
=======
**Other Changes**
- Optimized listing operation on HNS account to support symlinks.

## 2.4.0 (2024-12-03)
>>>>>>> c16d3d28
**Features**
- Added 'gen-config' command to auto generate the recommended blobfuse2 config file based on computing resources and memory available on the node. Command details can be found with `blobfuse2 gen-config --help`.
- Added option to set Entry cache to hold directory listing results in cache for a given timeout. This will reduce REST calls going to storage and enables faster access across multiple applications that use Blobfuse on the same node.

**Bug Fixes**
- [#1426](https://github.com/Azure/azure-storage-fuse/issues/1426) Read panic in block-cache due to boundary conditions.
- Do not allow mount path and temp-cache path to be same when using block-cache.
- Do not allow to mount with non-empty directory provided for disk persistence in block-cache.
- Rename file was calling an additional getProperties call.
- Delete empty directories from local cache on rmdir operation.
- [#1547](https://github.com/Azure/azure-storage-fuse/issues/1547) Truncate logic of file cache is modified to prevent downloading and uploading the entire file.
- Updating a file via Blobfuse2 was resetting the ACLs and Permissions applied to file in Datalake.

**Other Changes**
- `Stream` option automatically replaced with "Stream with Block-cache" internally for optimized performance.
- Login via Managed Identify is supported with Object-ID for all versions of blobfuse except 2.3.0 and 2.3.2.To use Object-ID for these two versions, use AzCLI or utilize Application/Client-ID or Resource ID base authentication..
- Version check is now moved to a static website hosted on a public container.
- 'df' command output will present memory availability in case of block-cache if disk is not configured.

## 2.3.2 (2024-09-03)
**Bug Fixes**
- Fixed the case where file creation using SAS on HNS accounts was returning back wrong error code.
- [#1402](https://github.com/Azure/azure-storage-fuse/issues/1402) Fixed proxy URL parsing.
- In flush operation, the blocks will be committed only if the handle is dirty.
- Fixed an issue in File-Cache that caused upload to fail due to insufficient permissions.

**Data Integrity Fixes**
- Fixed block-cache read of small files in direct-io mode, where file size is not multiple of kernel buffer size.
- Fixed race condition in block-cache random write flow where a block is being uploaded and written to in parallel.
- Fixed issue in block-cache random read/write flow where a uncommitted block, which is deleted from local cache, is reused.
- Sparse file data integrity issues fixed.

**Other Changes**
- LFU policy in file cache has been removed.
- Default values, if not assigned in config, for the following parameters in block-cache are calculated as follows:
    - Memory preallocated for Block-Cache is 80% of free memory
    - Disk Cache Size is 80% of free disk space
    - Prefetch is 2 times number of CPU cores
    - Parallelism is 3 times the number of CPU cores
- Default value of Disk Cache Size in File Cache is 80% of free disk space

## 2.3.0 (2024-05-16)
**Bug Fixes**
- For fuse minor version check rely on the fusermount3 command output rather then one exposed from fuse_common.
- Fixed large number of threads from TLRU causing crash during disk eviction in block-cache.
- Fixed issue where get attributes was failing for directories in blob accounts when CPK flag was enabled.

**Features**
- Added support for authentication using Azure CLI.

**Other Changes**
- Added support in
    - Ubuntu 24.04 (x86_64 and ARM64)
    - Rocky Linux 8 and 9
    - Alma Linux 8 and 9
- Added support for FIPS based Linux systems.
- Updated dependencies to address security vulnerabilities.

## 2.3.0~preview.1 (2024-04-04)
**Bug Fixes**
- [#1057](https://github.com/Azure/azure-storage-fuse/issues/1057) Fixed the issue where user-assigned identity is not used to authenticate when system-assigned identity is enabled.
- Listing blobs is now supported for blob names that contain characters that aren't valid in XML (U+FFFE or U+FFFF).
- [#1359](https://github.com/Azure/azure-storage-fuse/issues/1359), [#1368](https://github.com/Azure/azure-storage-fuse/issues/1368) Fixed RHEL 8.6 mount failure

**Features**
- Migrated to the latest [azblob SDK](https://pkg.go.dev/github.com/Azure/azure-sdk-for-go/sdk/storage/azblob).
- Migrated to the latest [azdatalake SDK](https://pkg.go.dev/github.com/Azure/azure-sdk-for-go/sdk/storage/azdatalake).
- Migrated from deprecated ADAL to MSAL through the latest [azidentity SDK](https://pkg.go.dev/github.com/Azure/azure-sdk-for-go/sdk/azidentity).
- Added support for uploading blobs in cold and premium tier.
- Support CPK for adls storage accounts.
- Lazy-write support for async flush and close file call. Actual upload will be scheduled in background when this feature is enabled.

## 2.2.1 (2024-02-28)
**Bug Fixes**
- Fixed panic while truncating a file to a very large size.
- Fixed block-cache panic on flush of a file which has no active changeset
- Fixed block-cache panic on renaming a file and then flushing older handle
- Fixed block-cache flush resulting in invalid-block-list error

## 2.2.0 (2024-01-24)
**Bug Fixes**
- Invalidate attribute cache entry on `PathAlreadyExists` error in create directory operation.
- When `$HOME` environment variable is not present, use the current directory.
- Fixed mount failure on nonempty mount path for fuse3.

**Features**
- Support CPK for block storage accounts.
- Added support to write files using block-cache
    - Optimized for sequential writing
    - Editing/Appending existing files works only if files were originally created using block-cache with the same block size

## 2.1.2 (2023-11-17)
**Bug Fixes**
- [#1243](https://github.com/Azure/azure-storage-fuse/issues/1243) Fixed issue where symlink was not working for ADLS accounts.
- [#1259](https://github.com/Azure/azure-storage-fuse/issues/1259) sync-to-flush will force upload the file contents to container.
- [#1285](https://github.com/Azure/azure-storage-fuse/issues/1285) Rename directory fails for blob accounts when marker blob does not exist for source directory.
- [#1284](https://github.com/Azure/azure-storage-fuse/issues/1284) Fixed truncate behaviour for streaming write.
- [#1142](https://github.com/Azure/azure-storage-fuse/issues/1142) Fixed truncate behaviour for streaming write.
- Randomize token refresh interval for MSI and SPN to support multi-instance deployment.

## 2.1.1 (2023-10-31)
**Bug Fixes**
- [#1237](https://github.com/Azure/azure-storage-fuse/issues/1237) Fixed the case sensitivity of content type for file extensions.
- [#1230](https://github.com/Azure/azure-storage-fuse/issues/1230) Disable deletion of files from local-cache on sync. Use `--ignore-sync` cli option to enable this.
- Rename API for HNS account now works with user delegation SAS
- SAS token is redacted in logs for rename api over dfs endpoint
- Allow user to configure custom AAD endpoint using MSI_ENPOINT environment variable for MSI based authentication
- Fail mount if block-cache prefetch count exceeds the defined memory limits.
- uid/gid supplied as CLI parameters will be shown as actual user/group while listing files.
- Corrected handling of `umask` libfuse option.

**Optimizations**
- Optimized file-cache to skip download when O_TRUNC flag is provided in open call.
- Refresh token 5 minutes before the expiry instead of last 10 seconds.

**Features**
- Sync in stream mode will force upload the file to storage container.
- Fail `Open` and `Write` operations with file-cache if the file size exceeds the high threshold set with local cache limits.

## 2.1.0 (2023-08-31)
**Features**
- Added support for ARM64 architecture.
- Block cache component added to support faster serial reads of large files with prefetching of blocks
    - As of now only one file single threaded read is faster
    - Only read-only mounts will support block-cache
- Adaptive prefetching to support random reads without incurring extra network cost
- Block cache with disk backup to reduce network cost if same blocks are read again
- On AML compute cluster MSI authentication is now supported (this will use the identity assigned to compute cluster) 

**Bug Fixes**
- Fix to evict the destination file from local cache post rename file operation.
- If `$PATH` is not populated correctly, find out correct path for `du` command.
- Disable `kernel_cache` and `writeback_cache` when `direct_io` is set.
- Fix FUSE CLI parameter parsing, where CLI overrides parameters provided in config file.
- [#1226](https://github.com/Azure/azure-storage-fuse/issues/1226) If max disk-cache size is not configured, check the available disk space to kick-in early eviction.
- [#1230](https://github.com/Azure/azure-storage-fuse/issues/1230) Truncate file locally and then upload instead of downloading it again.

## 2.0.5 (2023-08-02)
**Features**
- In case of MSI based authentication, user shall provide object-id of the identity and honour-acl flag for file-system to work with ACLs assigned to the given identity instead of permissions.
- Added support to read OAuth token from a user given file.

**Bug Fixes**
- Fixed priority level check of components to reject invalid pipeline entries.
- [#1196](https://github.com/Azure/azure-storage-fuse/issues/1196) 100% CPU usage in 2.0.4 fixed.
- [#1207](https://github.com/Azure/azure-storage-fuse/issues/1207) Fix log-rotate script.
- Unmount command was looking for `fusermount` while on fuse3 systems it should be looking for `fusermount3`.
- If `du` command is not found skip checking for disk usage in LRU cache-eviction policy.
- V1 flag of `file-cache-timeout-in-seconds` not interpreted correctly by V2 and causing eviction policy to assume its 0. 
- If `du` is not found on standard path try paths where it can potentially be found.
- Fix uid/gid marshalling for `mountv1` command, which was resulting in panic.

## 2.0.4 (2023-07-03)
**Features**
- Added new config parameter "max-fuse-threads" under "libfuse" config to control max threads allowed at libfuse layer.
- Added new config parameter 'refresh-sec' in 'file-cache'. When file-cache-timeout is set to a large value, this field can control when to refresh the file if file in container has changed.
- Added FUSE option `direct_io` to bypass the kernel cache and perform direct I/O operations.


**Bug Fixes**
- [#1116](https://github.com/Azure/azure-storage-fuse/issues/1116) Relative path for tmp-cache is resulting into file read-write failure.
- [#1151](https://github.com/Azure/azure-storage-fuse/issues/1151) Reason for unmount failure is not displayed in the console output.
- Remove leading slashes from subdirectory name.
- [#1156](https://github.com/Azure/azure-storage-fuse/issues/1156) Reuse 'auth-resource' config to alter scope of SPN token.
- [#1175](https://github.com/Azure/azure-storage-fuse/issues/1175) Divide by 0 exception in Stream in case of direct streaming option.
- [#1161](https://github.com/Azure/azure-storage-fuse/issues/1161) Add more verbose logs for pipeline init failures
- Return permission denied error for `AuthorizationPermissionMismatch` error from service.
- [#1187](https://github.com/Azure/azure-storage-fuse/issues/1187) File-cache path will be created recursively, if it does not exist.
- Resolved bug related to constant 5% CPU usage even where there is no activity on the blobfuse2 mounted path.

## 2.0.3 (2023-04-26)
**Bug Fixes**
- [#1080](https://github.com/Azure/azure-storage-fuse/issues/1080) HNS rename flow does not encode source path correctly.
- [#1081](https://github.com/Azure/azure-storage-fuse/issues/1081) Blobfuse will exit with non-zero status code if allow_other option is used but not enabled in fuse config.
- [#1079](https://github.com/Azure/azure-storage-fuse/issues/1079) Shell returns before child process mounts the container and if user tries to bind the mount it leads to inconsistent state.
- If mount fails in forked child, blobfuse2 will return back with status error code.
- [#1100](https://github.com/Azure/azure-storage-fuse/issues/1100) If content-encoding is set in blob then transport layer compression shall be disabled.
- Subdir mount is not able to list blobs correctly when virtual-directory is turned on.
- Adding support to pass down uid/gid values supplied in mount to libfuse.
- [#1102](https://github.com/Azure/azure-storage-fuse/issues/1102) Remove nanoseconds from file times as storage does not provide that  granularity.
- [#1113](https://github.com/Azure/azure-storage-fuse/issues/1113) Allow-root option is not sent down to libfuse.

**Features**
- Added new CLI parameter "--sync-to-flush". Once configured sync() call on file will force upload a file to storage container. As this is file handle based api, if file was not in file-cache it will first download and then upload the file. 
- Added new CLI parameter "--disable-compression". Disables content compression at transport layer. Required when content-encoding is set to 'gzip' in blob.
- Added new config "max-results-for-list" that allow users to change maximum results returned as part of list calls during getAttr.
- Added new config "max-files" that allows users to change maximum files attributes that can be cached in attribute cache.
- Ensures all panic errors are logged before blobfuse crashes. 

## 2.0.2 (2023-02-23)
**Bug Fixes**
- [#999](https://github.com/Azure/azure-storage-fuse/issues/999) Upgrade dependencies to resolve known CVEs.
- [#1002](https://github.com/Azure/azure-storage-fuse/issues/1002) In case version check fails to connect to public container, dump a log to check network and proxy settings.
- [#1006](https://github.com/Azure/azure-storage-fuse/issues/1006) Remove user and group config from logrotate file.
- [csi-driver #809](https://github.com/kubernetes-sigs/blob-csi-driver/issues/809) Fail to mount when uid/gid are provided on command line.
- [#1032](https://github.com/Azure/azure-storage-fuse/issues/1032) `mount all` CLI params parsing fix when no `config-file` and `tmp-path` is provided.
- [#1015](https://github.com/Azure/azure-storage-fuse/issues/1015) Default value of `ignore-open-flags` config parameter changed to `true`.
- [#1038](https://github.com/Azure/azure-storage-fuse/issues/1038) Changing default daemon permissions.
- [#1036](https://github.com/Azure/azure-storage-fuse/issues/1036) Fix to avoid panic when $HOME dir is not set.
- [#1036](https://github.com/Azure/azure-storage-fuse/issues/1036) Respect --default-working-dir cli param and use it as default log file path.
- If version check fails due to network issues, mount/mountall/mountv1 command used to terminate. From this release it will just emit an error log and mount will continue.
- If default work directory does not exists, mount shall create it before daemonizing.
- Default value of 'virtual-directory' is changed to true. If your data is created using Blobfuse or AzCopy pass this flag as false in mount command.

## 2.0.1 (2022-12-02)
- Copy of GA release of Blobfuse2. This release was necessary to ensure the GA version resolves ahead of the preview versions.

## 2.0.0 (2022-11-30) (GA release)
**Bug Fixes**
- [#968](https://github.com/Azure/azure-storage-fuse/issues/968) Duplicate directory listing
- [#964](https://github.com/Azure/azure-storage-fuse/issues/964) Rename for FNS account failing with source does not exists error
- [#972](https://github.com/Azure/azure-storage-fuse/issues/972) Mount all fails 
- Added support for "-o nonempty" to mount on a non-empty mount path
- [#985](https://github.com/Azure/azure-storage-fuse/pull/985) fuse required when installing blobfuse2 on a fuse3 supported system

**Breaking Changes**
- Defaults for retry policy changed. Max retries: 3 to 5, Retry delay: 3600 to 900 seconds, Max retry delay: 4 to 60 seconds

**Features**
- Added new CLI parameter "--subdirectory=" to mount only a subdirectory from given container 


## 2.0.0-preview.4 (2022-11-03)
**Breaking Changes**
- Renamed ignore-open-flag config parameter to ignore-open-flags to match CLI parameter
- Renamed health-monitor section in config file to health_monitor

**Features**
- Added support for health-monitor stop --pid=<pid> and health-monitor stop all commands
- Added support to work with virtual directories without special marker directory using the virtual-directory config option.
- Added support for object ID support for MSI credentials
- Added support for system assigned IDs for MSI credentials

**Bug Fixes**
- Auto detect auth mode based on storage config
- Auto correct endpoint for public cloud
- In case of invalid option or failure CLI to return non-zero return code
- ignore-open-flags CLI parameter is now correctly read
- [#921](https://github.com/Azure/azure-storage-fuse/issues/921): Mount using /etc/fstab fixed
- Fixed a bug where mount all required a config file
- [#942](https://github.com/Azure/azure-storage-fuse/issues/942): List api failing when backend does not return any item but only a valid token
- Fix bug in SDK trace logging which prints (MISSING) in log entries

## 2.0.0-preview.3  (2022-09-02)
**Features**
- Added support for directory level SAS while mounting a subdirectory
- Added support for displaying mount space utilization based on file cache consumption (for example when doing `df`)
- Added support for updating MD5 sum on file upload
- Added support for validating MD5 sum on download
- Added backwards compatibility support for all blobfuse v1 CLI options
- Added support to allow disabling writeback cache if a customer is opening a file with O_APPEND
- Added support to ignore append flag on open when writeback cache is on

**Bug Fixes**
- Fixed a bug in parsing output of disk utilization summary
- Fixed a bug in parsing SAS token not having '?' as first character
- Fixed a bug in append file flow resolving data corruption
- Fixed a bug in MSI auth to send correct resource string
- Fixed a bug in OAuth token parsing when expires_on denotes numbers of seconds
- Fixed a bug in rmdir flow. Dont allow directory deletion if local cache says its empty. On container it might still have files.
- Fixed a bug in background mode where auth validation would be run twice
- Fixed a bug in content type parsing for a 7z compressed file
- Fixed a bug in retry logic to retry in case of server timeout errors

## 2.0.0-preview.2 (2022-05-31)
**Performance Improvements**
- fio: Outperforms blobfuse by 10% in sequential reads

**Features**
- Added support for Debian 11 and Mariner OS
- Added support to load an external extension library
- Added support to mount without a config file
- Added support to preserve file metadata 
- Added support to preserve additional principals added to the ACL
- Added support to stream writes (without caching)
- Added support to warn customers if using a vulnerable version of Blobfuse2
- Added support to warn customers if using an older version of Blobfuse2
- Added support for . and .. in listing

**Breaking Changes**
- Changed default logging to syslog if the syslog service is running, otherwise file based 

**Bug Fixes**
- Fixed a bug that caused reads to be shorter than expected
- Fixed bug where remount on empty containers was not throwing error when the mount path has trailing '/'
- Fixed a bug where the DIRECT flag was not masked out
- Fixed a bug where files > 80GB would fail to upload when block size is not explicitly set
- Fixed a bug where the exit status was 0 despite invalid flags being passed
- Fixed bug where endpoint would be populated incorrectly when passed as environment variable
- Fixed a bug where mounting to an already mounted path would not fail 
- Fixed a bug where newly created datalake files > 256MB would fail to upload
- Fixed a bug that caused parameters explicitly set to 0 to be the default value
- Fixed a bug where `df` command showed root stats rather than Blobfuse mount file cache stats

## 2.0.0-preview.1 (2022-02-14)
- First Release

**Top Features**
- Compatibility with libfuse3, including libfuse2 compatibility for OSes that do not support libfuse3
- Service version upgrade from "2018-11-09" to "2020-04-08" (STG77) through the azure-go-sdk
- Maximum blob size in a single write 64MB -> 5000MB
- Maximum block size 100MB -> 4000MB
- Maximum file size supported 4.77TB -> 196TB
- File creation time and last access time now pulled from service 
- Passthrough directly from filesystem calls to Azure Storage APIs
- Read streaming (helpful for large files that cannot fit on disk)
- Logging to syslog or a file
- Mount a subdirectory in a container
- Mount all containers in an account
- Automatic blobfuse2 version checking and prompt for users to upgrade
- Encrypted config support 
- Present custom default permissions for files in block blob accounts
- Attribute cache invalidation based on timeout
- Set custom default blob tier while uploading files to container
- Pluggable cache eviction policies for file cache and streaming 

**User Experience**

Blobfuse2 supports a special command that will accept the v1 CLI parameters and v1 config file format, convert it to a v2 config format and mount with v2. 

Blobfuse2 exposes all supported options in a clean yaml formatted configuration file in addition to a few common options exposed as CLI parameters. In contrast, Blobfuse exposes most of its options as CLI parameters and a few others in a key-value configuration file. 

**Validation**
Extensive suite of validation run with focus on scale and compatibility.

Various improvements/parity to existing blobfuse validated like

- Listing of >1M files: Parity under the same mount conditions.
- Git clone: Outperforms blobfuse by 20% in git clone (large repo, with over 1 million objects).
- resnet-50: Parity at 32 threads.<|MERGE_RESOLUTION|>--- conflicted
+++ resolved
@@ -3,17 +3,13 @@
 - Create block pool only in the child process.
 - Correct statFS results to reflect block-cache in memory cache status.
 
-<<<<<<< HEAD
-**Features**
-- Mount container or directory but restrict the view of blobs that you can see. This feature is available only in read-only mount.
-
-## 2.4.0 (Unreleased)
-=======
 **Other Changes**
 - Optimized listing operation on HNS account to support symlinks.
 
+**Features**
+- Mount container or directory but restrict the view of blobs that you can see. This feature is available only in read-only mount.
+
 ## 2.4.0 (2024-12-03)
->>>>>>> c16d3d28
 **Features**
 - Added 'gen-config' command to auto generate the recommended blobfuse2 config file based on computing resources and memory available on the node. Command details can be found with `blobfuse2 gen-config --help`.
 - Added option to set Entry cache to hold directory listing results in cache for a given timeout. This will reduce REST calls going to storage and enables faster access across multiple applications that use Blobfuse on the same node.

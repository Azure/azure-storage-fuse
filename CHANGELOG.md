--- conflicted
+++ resolved
@@ -1,5 +1,3 @@
-<<<<<<< HEAD
-=======
 ## 2.4.1 (Unreleased)
 **Bug Fixes**
 - Create block pool only in the child process.
@@ -14,7 +12,6 @@
 - Mount container or directory but restrict the view of blobs that you can see. This feature is available only in read-only mount.
 - To protect against accidental overwrites on data stored by block-cache on temp path, md5 sums will be validated on read. This feature can be enabled by using `--block-cache-strong-consistency` cli flag.
 
->>>>>>> 76b69ad6
 ## 2.4.0 (2024-12-03)
 **Features**
 - Added 'gen-config' command to auto generate the recommended blobfuse2 config file based on computing resources and memory available on the node. Command details can be found with `blobfuse2 gen-config --help`.

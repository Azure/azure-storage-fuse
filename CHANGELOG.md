--- conflicted
+++ resolved
@@ -1,12 +1,9 @@
 ## 2.4.0 (Unreleased)
 **Bug Fixes**
 - [#1426](https://github.com/Azure/azure-storage-fuse/issues/1426) Read panic in block-cache due to boundary conditions.
-<<<<<<< HEAD
 - Do not allow mount path and temp-cache path to be same when using block-cache.
 - Do not allow to mount with non-empty directory provided for disk persistence in block-cache.
-=======
 - Rename file was calling an additional getProperties call.
->>>>>>> 696ef554
 
 **Features**
 - Added support for custom component via go plugin.

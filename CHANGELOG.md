--- conflicted
+++ resolved
@@ -1,4 +1,3 @@
-<<<<<<< HEAD
 ## 2.1.0-preview.2 (WIP)
 **Features**
 - Block cache component added to support faster serial reads of large files with prefetching of blocks
@@ -9,8 +8,6 @@
 - On AML compute cluster MSI authentication is now supported (this will use the identity assigned to compute cluster) 
 - User can choose to start prefetching on open or on first read.
 
-## 2.0.5 (WIP)
-=======
 ## 2.0.6 (WIP)
 
 ## 2.0.5 (2023-08-02)
@@ -27,7 +24,6 @@
 - V1 flag of `file-cache-timeout-in-seconds` not interpreted correctly by V2 and causing eviction policy to assume its 0. 
 - If `du` is not found on standard path try paths where it can potentially be found.
 - Fix uid/gid marshalling for `mountv1` command, which was resulting in panic.
->>>>>>> 81562396
 
 ## 2.0.4 (2023-07-03)
 **Features**

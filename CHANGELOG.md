--- conflicted
+++ resolved
@@ -1,11 +1,9 @@
 ## 2.4.0 (Unreleased)
-<<<<<<< HEAD
 **Features**
 - Entry cache to hold directory listing results in cache for a given timeout. This will reduce REST calls going to storage while listing the blobs in parallel.
-=======
+
 **Bug Fixes**
 - [#1426](https://github.com/Azure/azure-storage-fuse/issues/1426) Read panic in block-cache due to boundary conditions.
->>>>>>> ba739b62
 
 ## 2.3.2 (2024-09-03)
 **Bug Fixes**

## 2.3.0 (Unreleased)
<<<<<<< HEAD
**Features**
- Added support for authentication using Azure CLI.
=======
**Bug Fixes**
- For fuse minor version check rely on the fusermount3 command output rather then one exposed from fuse_common.
>>>>>>> c4902a3e

## 2.3.0~preview.1 (2024-04-04)
**Bug Fixes**
- [#1057](https://github.com/Azure/azure-storage-fuse/issues/1057) Fixed the issue where user-assigned identity is not used to authenticate when system-assigned identity is enabled.
- Listing blobs is now supported for blob names that contain characters that aren't valid in XML (U+FFFE or U+FFFF).
- [#1359](https://github.com/Azure/azure-storage-fuse/issues/1359), [#1368](https://github.com/Azure/azure-storage-fuse/issues/1368) Fixed RHEL 8.6 mount failure

**Features**
- Migrated to the latest [azblob SDK](https://pkg.go.dev/github.com/Azure/azure-sdk-for-go/sdk/storage/azblob).
- Migrated to the latest [azdatalake SDK](https://pkg.go.dev/github.com/Azure/azure-sdk-for-go/sdk/storage/azdatalake).
- Migrated from deprecated ADAL to MSAL through the latest [azidentity SDK](https://pkg.go.dev/github.com/Azure/azure-sdk-for-go/sdk/azidentity).
- Added support for uploading blobs in cold and premium tier.
- Support CPK for adls storage accounts.
- Lazy-write support for async flush and close file call. Actual upload will be scheduled in background when this feature is enabled.

## 2.2.1 (2024-02-28)
**Bug Fixes**
- Fixed panic while truncating a file to a very large size.
- Fixed block-cache panic on flush of a file which has no active changeset
- Fixed block-cache panic on renaming a file and then flushing older handle
- Fixed block-cache flush resulting in invalid-block-list error

## 2.2.0 (2024-01-24)
**Bug Fixes**
- Invalidate attribute cache entry on `PathAlreadyExists` error in create directory operation.
- When `$HOME` environment variable is not present, use the current directory.
- Fixed mount failure on nonempty mount path for fuse3.

**Features**
- Support CPK for block storage accounts.
- Added support to write files using block-cache
    - Optimized for sequential writing
    - Editing/Appending existing files works only if files were originally created using block-cache with the same block size

## 2.1.2 (2023-11-17)
**Bug Fixes**
- [#1243](https://github.com/Azure/azure-storage-fuse/issues/1243) Fixed issue where symlink was not working for ADLS accounts.
- [#1259](https://github.com/Azure/azure-storage-fuse/issues/1259) sync-to-flush will force upload the file contents to container.
- [#1285](https://github.com/Azure/azure-storage-fuse/issues/1285) Rename directory fails for blob accounts when marker blob does not exist for source directory.
- [#1284](https://github.com/Azure/azure-storage-fuse/issues/1284) Fixed truncate behaviour for streaming write.
- [#1142](https://github.com/Azure/azure-storage-fuse/issues/1142) Fixed truncate behaviour for streaming write.
- Randomize token refresh interval for MSI and SPN to support multi-instance deployment.

## 2.1.1 (2023-10-31)
**Bug Fixes**
- [#1237](https://github.com/Azure/azure-storage-fuse/issues/1237) Fixed the case sensitivity of content type for file extensions.
- [#1230](https://github.com/Azure/azure-storage-fuse/issues/1230) Disable deletion of files from local-cache on sync. Use `--ignore-sync` cli option to enable this.
- Rename API for HNS account now works with user delegation SAS
- SAS token is redacted in logs for rename api over dfs endpoint
- Allow user to configure custom AAD endpoint using MSI_ENPOINT environment variable for MSI based authentication
- Fail mount if block-cache prefetch count exceeds the defined memory limits.
- uid/gid supplied as CLI parameters will be shown as actual user/group while listing files.
- Corrected handling of `umask` libfuse option.

**Optimizations**
- Optimized file-cache to skip download when O_TRUNC flag is provided in open call.
- Refresh token 5 minutes before the expiry instead of last 10 seconds.

**Features**
- Sync in stream mode will force upload the file to storage container.
- Fail `Open` and `Write` operations with file-cache if the file size exceeds the high threshold set with local cache limits.

## 2.1.0 (2023-08-31)
**Features**
- Added support for ARM64 architecture.
- Block cache component added to support faster serial reads of large files with prefetching of blocks
    - As of now only one file single threaded read is faster
    - Only read-only mounts will support block-cache
- Adaptive prefetching to support random reads without incurring extra network cost
- Block cache with disk backup to reduce network cost if same blocks are read again
- On AML compute cluster MSI authentication is now supported (this will use the identity assigned to compute cluster) 

**Bug Fixes**
- Fix to evict the destination file from local cache post rename file operation.
- If `$PATH` is not populated correctly, find out correct path for `du` command.
- Disable `kernel_cache` and `writeback_cache` when `direct_io` is set.
- Fix FUSE CLI parameter parsing, where CLI overrides parameters provided in config file.
- [#1226](https://github.com/Azure/azure-storage-fuse/issues/1226) If max disk-cache size is not configured, check the available disk space to kick-in early eviction.
- [#1230](https://github.com/Azure/azure-storage-fuse/issues/1230) Truncate file locally and then upload instead of downloading it again.

## 2.0.5 (2023-08-02)
**Features**
- In case of MSI based authentication, user shall provide object-id of the identity and honour-acl flag for file-system to work with ACLs assigned to the given identity instead of permissions.
- Added support to read OAuth token from a user given file.

**Bug Fixes**
- Fixed priority level check of components to reject invalid pipeline entries.
- [#1196](https://github.com/Azure/azure-storage-fuse/issues/1196) 100% CPU usage in 2.0.4 fixed.
- [#1207](https://github.com/Azure/azure-storage-fuse/issues/1207) Fix log-rotate script.
- Unmount command was looking for `fusermount` while on fuse3 systems it should be looking for `fusermount3`.
- If `du` command is not found skip checking for disk usage in LRU cache-eviction policy.
- V1 flag of `file-cache-timeout-in-seconds` not interpreted correctly by V2 and causing eviction policy to assume its 0. 
- If `du` is not found on standard path try paths where it can potentially be found.
- Fix uid/gid marshalling for `mountv1` command, which was resulting in panic.

## 2.0.4 (2023-07-03)
**Features**
- Added new config parameter "max-fuse-threads" under "libfuse" config to control max threads allowed at libfuse layer.
- Added new config parameter 'refresh-sec' in 'file-cache'. When file-cache-timeout is set to a large value, this field can control when to refresh the file if file in container has changed.
- Added FUSE option `direct_io` to bypass the kernel cache and perform direct I/O operations.


**Bug Fixes**
- [#1116](https://github.com/Azure/azure-storage-fuse/issues/1116) Relative path for tmp-cache is resulting into file read-write failure.
- [#1151](https://github.com/Azure/azure-storage-fuse/issues/1151) Reason for unmount failure is not displayed in the console output.
- Remove leading slashes from subdirectory name.
- [#1156](https://github.com/Azure/azure-storage-fuse/issues/1156) Reuse 'auth-resource' config to alter scope of SPN token.
- [#1175](https://github.com/Azure/azure-storage-fuse/issues/1175) Divide by 0 exception in Stream in case of direct streaming option.
- [#1161](https://github.com/Azure/azure-storage-fuse/issues/1161) Add more verbose logs for pipeline init failures
- Return permission denied error for `AuthorizationPermissionMismatch` error from service.
- [#1187](https://github.com/Azure/azure-storage-fuse/issues/1187) File-cache path will be created recursively, if it does not exist.
- Resolved bug related to constant 5% CPU usage even where there is no activity on the blobfuse2 mounted path.

## 2.0.3 (2023-04-26)
**Bug Fixes**
- [#1080](https://github.com/Azure/azure-storage-fuse/issues/1080) HNS rename flow does not encode source path correctly.
- [#1081](https://github.com/Azure/azure-storage-fuse/issues/1081) Blobfuse will exit with non-zero status code if allow_other option is used but not enabled in fuse config.
- [#1079](https://github.com/Azure/azure-storage-fuse/issues/1079) Shell returns before child process mounts the container and if user tries to bind the mount it leads to inconsistent state.
- If mount fails in forked child, blobfuse2 will return back with status error code.
- [#1100](https://github.com/Azure/azure-storage-fuse/issues/1100) If content-encoding is set in blob then transport layer compression shall be disabled.
- Subdir mount is not able to list blobs correctly when virtual-directory is turned on.
- Adding support to pass down uid/gid values supplied in mount to libfuse.
- [#1102](https://github.com/Azure/azure-storage-fuse/issues/1102) Remove nanoseconds from file times as storage does not provide that  granularity.
- [#1113](https://github.com/Azure/azure-storage-fuse/issues/1113) Allow-root option is not sent down to libfuse.

**Features**
- Added new CLI parameter "--sync-to-flush". Once configured sync() call on file will force upload a file to storage container. As this is file handle based api, if file was not in file-cache it will first download and then upload the file. 
- Added new CLI parameter "--disable-compression". Disables content compression at transport layer. Required when content-encoding is set to 'gzip' in blob.
- Added new config "max-results-for-list" that allow users to change maximum results returned as part of list calls during getAttr.
- Added new config "max-files" that allows users to change maximum files attributes that can be cached in attribute cache.
- Ensures all panic errors are logged before blobfuse crashes. 

## 2.0.2 (2023-02-23)
**Bug Fixes**
- [#999](https://github.com/Azure/azure-storage-fuse/issues/999) Upgrade dependencies to resolve known CVEs.
- [#1002](https://github.com/Azure/azure-storage-fuse/issues/1002) In case version check fails to connect to public container, dump a log to check network and proxy settings.
- [#1006](https://github.com/Azure/azure-storage-fuse/issues/1006) Remove user and group config from logrotate file.
- [csi-driver #809](https://github.com/kubernetes-sigs/blob-csi-driver/issues/809) Fail to mount when uid/gid are provided on command line.
- [#1032](https://github.com/Azure/azure-storage-fuse/issues/1032) `mount all` CLI params parsing fix when no `config-file` and `tmp-path` is provided.
- [#1015](https://github.com/Azure/azure-storage-fuse/issues/1015) Default value of `ignore-open-flags` config parameter changed to `true`.
- [#1038](https://github.com/Azure/azure-storage-fuse/issues/1038) Changing default daemon permissions.
- [#1036](https://github.com/Azure/azure-storage-fuse/issues/1036) Fix to avoid panic when $HOME dir is not set.
- [#1036](https://github.com/Azure/azure-storage-fuse/issues/1036) Respect --default-working-dir cli param and use it as default log file path.
- If version check fails due to network issues, mount/mountall/mountv1 command used to terminate. From this release it will just emit an error log and mount will continue.
- If default work directory does not exists, mount shall create it before daemonizing.
- Default value of 'virtual-directory' is changed to true. If your data is created using Blobfuse or AzCopy pass this flag as false in mount command.

## 2.0.1 (2022-12-02)
- Copy of GA release of Blobfuse2. This release was necessary to ensure the GA version resolves ahead of the preview versions.

## 2.0.0 (2022-11-30) (GA release)
**Bug Fixes**
- [#968](https://github.com/Azure/azure-storage-fuse/issues/968) Duplicate directory listing
- [#964](https://github.com/Azure/azure-storage-fuse/issues/964) Rename for FNS account failing with source does not exists error
- [#972](https://github.com/Azure/azure-storage-fuse/issues/972) Mount all fails 
- Added support for "-o nonempty" to mount on a non-empty mount path
- [#985](https://github.com/Azure/azure-storage-fuse/pull/985) fuse required when installing blobfuse2 on a fuse3 supported system

**Breaking Changes**
- Defaults for retry policy changed. Max retries: 3 to 5, Retry delay: 3600 to 900 seconds, Max retry delay: 4 to 60 seconds

**Features**
- Added new CLI parameter "--subdirectory=" to mount only a subdirectory from given container 


## 2.0.0-preview.4 (2022-11-03)
**Breaking Changes**
- Renamed ignore-open-flag config parameter to ignore-open-flags to match CLI parameter
- Renamed health-monitor section in config file to health_monitor

**Features**
- Added support for health-monitor stop --pid=<pid> and health-monitor stop all commands
- Added support to work with virtual directories without special marker directory using the virtual-directory config option.
- Added support for object ID support for MSI credentials
- Added support for system assigned IDs for MSI credentials

**Bug Fixes**
- Auto detect auth mode based on storage config
- Auto correct endpoint for public cloud
- In case of invalid option or failure CLI to return non-zero return code
- ignore-open-flags CLI parameter is now correctly read
- [#921](https://github.com/Azure/azure-storage-fuse/issues/921): Mount using /etc/fstab fixed
- Fixed a bug where mount all required a config file
- [#942](https://github.com/Azure/azure-storage-fuse/issues/942): List api failing when backend does not return any item but only a valid token
- Fix bug in SDK trace logging which prints (MISSING) in log entries

## 2.0.0-preview.3  (2022-09-02)
**Features**
- Added support for directory level SAS while mounting a subdirectory
- Added support for displaying mount space utilization based on file cache consumption (for example when doing `df`)
- Added support for updating MD5 sum on file upload
- Added support for validating MD5 sum on download
- Added backwards compatibility support for all blobfuse v1 CLI options
- Added support to allow disabling writeback cache if a customer is opening a file with O_APPEND
- Added support to ignore append flag on open when writeback cache is on

**Bug Fixes**
- Fixed a bug in parsing output of disk utilization summary
- Fixed a bug in parsing SAS token not having '?' as first character
- Fixed a bug in append file flow resolving data corruption
- Fixed a bug in MSI auth to send correct resource string
- Fixed a bug in OAuth token parsing when expires_on denotes numbers of seconds
- Fixed a bug in rmdir flow. Dont allow directory deletion if local cache says its empty. On container it might still have files.
- Fixed a bug in background mode where auth validation would be run twice
- Fixed a bug in content type parsing for a 7z compressed file
- Fixed a bug in retry logic to retry in case of server timeout errors

## 2.0.0-preview.2 (2022-05-31)
**Performance Improvements**
- fio: Outperforms blobfuse by 10% in sequential reads

**Features**
- Added support for Debian 11 and Mariner OS
- Added support to load an external extension library
- Added support to mount without a config file
- Added support to preserve file metadata 
- Added support to preserve additional principals added to the ACL
- Added support to stream writes (without caching)
- Added support to warn customers if using a vulnerable version of Blobfuse2
- Added support to warn customers if using an older version of Blobfuse2
- Added support for . and .. in listing

**Breaking Changes**
- Changed default logging to syslog if the syslog service is running, otherwise file based 

**Bug Fixes**
- Fixed a bug that caused reads to be shorter than expected
- Fixed bug where remount on empty containers was not throwing error when the mount path has trailing '/'
- Fixed a bug where the DIRECT flag was not masked out
- Fixed a bug where files > 80GB would fail to upload when block size is not explicitly set
- Fixed a bug where the exit status was 0 despite invalid flags being passed
- Fixed bug where endpoint would be populated incorrectly when passed as environment variable
- Fixed a bug where mounting to an already mounted path would not fail 
- Fixed a bug where newly created datalake files > 256MB would fail to upload
- Fixed a bug that caused parameters explicitly set to 0 to be the default value
- Fixed a bug where `df` command showed root stats rather than Blobfuse mount file cache stats

## 2.0.0-preview.1 (2022-02-14)
- First Release

**Top Features**
- Compatibility with libfuse3, including libfuse2 compatibility for OSes that do not support libfuse3
- Service version upgrade from "2018-11-09" to "2020-04-08" (STG77) through the azure-go-sdk
- Maximum blob size in a single write 64MB -> 5000MB
- Maximum block size 100MB -> 4000MB
- Maximum file size supported 4.77TB -> 196TB
- File creation time and last access time now pulled from service 
- Passthrough directly from filesystem calls to Azure Storage APIs
- Read streaming (helpful for large files that cannot fit on disk)
- Logging to syslog or a file
- Mount a subdirectory in a container
- Mount all containers in an account
- Automatic blobfuse2 version checking and prompt for users to upgrade
- Encrypted config support 
- Present custom default permissions for files in block blob accounts
- Attribute cache invalidation based on timeout
- Set custom default blob tier while uploading files to container
- Pluggable cache eviction policies for file cache and streaming 

**User Experience**

Blobfuse2 supports a special command that will accept the v1 CLI parameters and v1 config file format, convert it to a v2 config format and mount with v2. 

Blobfuse2 exposes all supported options in a clean yaml formatted configuration file in addition to a few common options exposed as CLI parameters. In contrast, Blobfuse exposes most of its options as CLI parameters and a few others in a key-value configuration file. 

**Validation**
Extensive suite of validation run with focus on scale and compatibility.

Various improvements/parity to existing blobfuse validated like

- Listing of >1M files: Parity under the same mount conditions.
- Git clone: Outperforms blobfuse by 20% in git clone (large repo, with over 1 million objects).
- resnet-50: Parity at 32 threads.<|MERGE_RESOLUTION|>--- conflicted
+++ resolved
@@ -1,11 +1,9 @@
 ## 2.3.0 (Unreleased)
-<<<<<<< HEAD
+**Bug Fixes**
+- For fuse minor version check rely on the fusermount3 command output rather then one exposed from fuse_common.
+
 **Features**
 - Added support for authentication using Azure CLI.
-=======
-**Bug Fixes**
-- For fuse minor version check rely on the fusermount3 command output rather then one exposed from fuse_common.
->>>>>>> c4902a3e
 
 ## 2.3.0~preview.1 (2024-04-04)
 **Bug Fixes**

--- conflicted
+++ resolved
@@ -1,11 +1,9 @@
 ## 2.4.0 (Unreleased)
-<<<<<<< HEAD
 **Features**
 - Entry cache to hold directory listing results in cache for a given timeout. This will reduce REST calls going to storage while listing the blobs in parallel.
-=======
+
 **Bug Fixes**
 - Fix file truncation bug with block-cache 
->>>>>>> 2bb5767b
 
 ## 2.3.2 (Unreleased)
 **Bug Fixes**

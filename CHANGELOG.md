## 2.4.2 (Unreleased)
**Features**
- Added `Client Assertion` based authentication for containers. Configure `tenant-id, client-id, aad-application-id and security scope` with `authMode` set to `workloadidentity`.
<<<<<<< HEAD
- Use `AZURE_STORAGE_SERVICE_API_VERSION` to override the `x-ms-version` parameter in REST calls.

=======
- Auto detection of account-type (block/adls) when user has not provided the type explicitly.

**Bug Fixes**
[#1630](https://github.com/Azure/azure-storage-fuse/issues/1426) Added support to mount special containers in `mount all` command.
[#1647](https://github.com/Azure/azure-storage-fuse/issues/1647) Provide detailed error when authentication fails.
>>>>>>> 60a9c141

## 2.4.1 (2025-02-18)
**Bug Fixes**
- Create block pool only in the child process.
- Prevent the block cache to truncate the file size to zero when the file is opened in O_WRONLY mode when writebackcache is disabled.
- Correct statFS results to reflect block-cache in memory cache status.
- Do not wipeout temp-cache on start after a un-graceful unmount, if `cleanup-on-start` is not configured in file-cache.
- When the subdirectory is mounted and there is some file/folder operation, remove only the subdirectory path from the file paths.
- Enable atomic_o_trunc flag in libfuse to allow O_TRUNC flag to come in the open call for fuse2.
- In file-cache, when the O_TRUNC flag is passed to the open call and no modifications were done to the file before closing it then update the file in the Azure Storage to size 0.

**Other Changes**
- Optimized listing operation on HNS account to support symlinks.
- Optimized Rename operation to do less number of REST calls.
- Add documentation on usage of Private Endpoints with HNS-Enabled Storage Accounts

**Features**
- Mount container or directory but restrict the view of blobs that you can see. This feature is available only in read-only mount.
- To protect against accidental overwrites on data stored by block-cache on temp path, crc64 hash will be validated on read. This feature can be enabled by using `--block-cache-strong-consistency` cli flag.
- To provide strong consistency check, ETAG of the file will be preserved on open. For any subsequent block download, with block-cache, ETAG will be verified and if the blob has changed in container the download will be declare failure resulting into read failure.

## 2.4.0 (2024-12-03)
**Features**
- Added 'gen-config' command to auto generate the recommended blobfuse2 config file based on computing resources and memory available on the node. Command details can be found with `blobfuse2 gen-config --help`.
- Added option to set Entry cache to hold directory listing results in cache for a given timeout. This will reduce REST calls going to storage and enables faster access across multiple applications that use Blobfuse on the same node.

**Bug Fixes**
- [#1426](https://github.com/Azure/azure-storage-fuse/issues/1426) Read panic in block-cache due to boundary conditions.
- Do not allow mount path and temp-cache path to be same when using block-cache.
- Do not allow to mount with non-empty directory provided for disk persistence in block-cache.
- Rename file was calling an additional getProperties call.
- Delete empty directories from local cache on rmdir operation.
- [#1547](https://github.com/Azure/azure-storage-fuse/issues/1547) Truncate logic of file cache is modified to prevent downloading and uploading the entire file.
- Updating a file via Blobfuse2 was resetting the ACLs and Permissions applied to file in Datalake.

**Other Changes**
- `Stream` option automatically replaced with "Stream with Block-cache" internally for optimized performance.
- Login via Managed Identify is supported with Object-ID for all versions of blobfuse except 2.3.0 and 2.3.2.To use Object-ID for these two versions, use AzCLI or utilize Application/Client-ID or Resource ID base authentication..
- Version check is now moved to a static website hosted on a public container.
- 'df' command output will present memory availability in case of block-cache if disk is not configured.

## 2.3.2 (2024-09-03)
**Bug Fixes**
- Fixed the case where file creation using SAS on HNS accounts was returning back wrong error code.
- [#1402](https://github.com/Azure/azure-storage-fuse/issues/1402) Fixed proxy URL parsing.
- In flush operation, the blocks will be committed only if the handle is dirty.
- Fixed an issue in File-Cache that caused upload to fail due to insufficient permissions.

**Data Integrity Fixes**
- Fixed block-cache read of small files in direct-io mode, where file size is not multiple of kernel buffer size.
- Fixed race condition in block-cache random write flow where a block is being uploaded and written to in parallel.
- Fixed issue in block-cache random read/write flow where a uncommitted block, which is deleted from local cache, is reused.
- Sparse file data integrity issues fixed.

**Other Changes**
- LFU policy in file cache has been removed.
- Default values, if not assigned in config, for the following parameters in block-cache are calculated as follows:
    - Memory preallocated for Block-Cache is 80% of free memory
    - Disk Cache Size is 80% of free disk space
    - Prefetch is 2 times number of CPU cores
    - Parallelism is 3 times the number of CPU cores
- Default value of Disk Cache Size in File Cache is 80% of free disk space

## 2.3.0 (2024-05-16)
**Bug Fixes**
- For fuse minor version check rely on the fusermount3 command output rather then one exposed from fuse_common.
- Fixed large number of threads from TLRU causing crash during disk eviction in block-cache.
- Fixed issue where get attributes was failing for directories in blob accounts when CPK flag was enabled.

**Features**
- Added support for authentication using Azure CLI.

**Other Changes**
- Added support in
    - Ubuntu 24.04 (x86_64 and ARM64)
    - Rocky Linux 8 and 9
    - Alma Linux 8 and 9
- Added support for FIPS based Linux systems.
- Updated dependencies to address security vulnerabilities.

## 2.3.0~preview.1 (2024-04-04)
**Bug Fixes**
- [#1057](https://github.com/Azure/azure-storage-fuse/issues/1057) Fixed the issue where user-assigned identity is not used to authenticate when system-assigned identity is enabled.
- Listing blobs is now supported for blob names that contain characters that aren't valid in XML (U+FFFE or U+FFFF).
- [#1359](https://github.com/Azure/azure-storage-fuse/issues/1359), [#1368](https://github.com/Azure/azure-storage-fuse/issues/1368) Fixed RHEL 8.6 mount failure

**Features**
- Migrated to the latest [azblob SDK](https://pkg.go.dev/github.com/Azure/azure-sdk-for-go/sdk/storage/azblob).
- Migrated to the latest [azdatalake SDK](https://pkg.go.dev/github.com/Azure/azure-sdk-for-go/sdk/storage/azdatalake).
- Migrated from deprecated ADAL to MSAL through the latest [azidentity SDK](https://pkg.go.dev/github.com/Azure/azure-sdk-for-go/sdk/azidentity).
- Added support for uploading blobs in cold and premium tier.
- Support CPK for adls storage accounts.
- Lazy-write support for async flush and close file call. Actual upload will be scheduled in background when this feature is enabled.

## 2.2.1 (2024-02-28)
**Bug Fixes**
- Fixed panic while truncating a file to a very large size.
- Fixed block-cache panic on flush of a file which has no active changeset
- Fixed block-cache panic on renaming a file and then flushing older handle
- Fixed block-cache flush resulting in invalid-block-list error

## 2.2.0 (2024-01-24)
**Bug Fixes**
- Invalidate attribute cache entry on `PathAlreadyExists` error in create directory operation.
- When `$HOME` environment variable is not present, use the current directory.
- Fixed mount failure on nonempty mount path for fuse3.

**Features**
- Support CPK for block storage accounts.
- Added support to write files using block-cache
    - Optimized for sequential writing
    - Editing/Appending existing files works only if files were originally created using block-cache with the same block size

## 2.1.2 (2023-11-17)
**Bug Fixes**
- [#1243](https://github.com/Azure/azure-storage-fuse/issues/1243) Fixed issue where symlink was not working for ADLS accounts.
- [#1259](https://github.com/Azure/azure-storage-fuse/issues/1259) sync-to-flush will force upload the file contents to container.
- [#1285](https://github.com/Azure/azure-storage-fuse/issues/1285) Rename directory fails for blob accounts when marker blob does not exist for source directory.
- [#1284](https://github.com/Azure/azure-storage-fuse/issues/1284) Fixed truncate behaviour for streaming write.
- [#1142](https://github.com/Azure/azure-storage-fuse/issues/1142) Fixed truncate behaviour for streaming write.
- Randomize token refresh interval for MSI and SPN to support multi-instance deployment.

## 2.1.1 (2023-10-31)
**Bug Fixes**
- [#1237](https://github.com/Azure/azure-storage-fuse/issues/1237) Fixed the case sensitivity of content type for file extensions.
- [#1230](https://github.com/Azure/azure-storage-fuse/issues/1230) Disable deletion of files from local-cache on sync. Use `--ignore-sync` cli option to enable this.
- Rename API for HNS account now works with user delegation SAS
- SAS token is redacted in logs for rename api over dfs endpoint
- Allow user to configure custom AAD endpoint using MSI_ENPOINT environment variable for MSI based authentication
- Fail mount if block-cache prefetch count exceeds the defined memory limits.
- uid/gid supplied as CLI parameters will be shown as actual user/group while listing files.
- Corrected handling of `umask` libfuse option.

**Optimizations**
- Optimized file-cache to skip download when O_TRUNC flag is provided in open call.
- Refresh token 5 minutes before the expiry instead of last 10 seconds.

**Features**
- Sync in stream mode will force upload the file to storage container.
- Fail `Open` and `Write` operations with file-cache if the file size exceeds the high threshold set with local cache limits.

## 2.1.0 (2023-08-31)
**Features**
- Added support for ARM64 architecture.
- Block cache component added to support faster serial reads of large files with prefetching of blocks
    - As of now only one file single threaded read is faster
    - Only read-only mounts will support block-cache
- Adaptive prefetching to support random reads without incurring extra network cost
- Block cache with disk backup to reduce network cost if same blocks are read again
- On AML compute cluster MSI authentication is now supported (this will use the identity assigned to compute cluster) 

**Bug Fixes**
- Fix to evict the destination file from local cache post rename file operation.
- If `$PATH` is not populated correctly, find out correct path for `du` command.
- Disable `kernel_cache` and `writeback_cache` when `direct_io` is set.
- Fix FUSE CLI parameter parsing, where CLI overrides parameters provided in config file.
- [#1226](https://github.com/Azure/azure-storage-fuse/issues/1226) If max disk-cache size is not configured, check the available disk space to kick-in early eviction.
- [#1230](https://github.com/Azure/azure-storage-fuse/issues/1230) Truncate file locally and then upload instead of downloading it again.

## 2.0.5 (2023-08-02)
**Features**
- In case of MSI based authentication, user shall provide object-id of the identity and honour-acl flag for file-system to work with ACLs assigned to the given identity instead of permissions.
- Added support to read OAuth token from a user given file.

**Bug Fixes**
- Fixed priority level check of components to reject invalid pipeline entries.
- [#1196](https://github.com/Azure/azure-storage-fuse/issues/1196) 100% CPU usage in 2.0.4 fixed.
- [#1207](https://github.com/Azure/azure-storage-fuse/issues/1207) Fix log-rotate script.
- Unmount command was looking for `fusermount` while on fuse3 systems it should be looking for `fusermount3`.
- If `du` command is not found skip checking for disk usage in LRU cache-eviction policy.
- V1 flag of `file-cache-timeout-in-seconds` not interpreted correctly by V2 and causing eviction policy to assume its 0. 
- If `du` is not found on standard path try paths where it can potentially be found.
- Fix uid/gid marshalling for `mountv1` command, which was resulting in panic.

## 2.0.4 (2023-07-03)
**Features**
- Added new config parameter "max-fuse-threads" under "libfuse" config to control max threads allowed at libfuse layer.
- Added new config parameter 'refresh-sec' in 'file-cache'. When file-cache-timeout is set to a large value, this field can control when to refresh the file if file in container has changed.
- Added FUSE option `direct_io` to bypass the kernel cache and perform direct I/O operations.


**Bug Fixes**
- [#1116](https://github.com/Azure/azure-storage-fuse/issues/1116) Relative path for tmp-cache is resulting into file read-write failure.
- [#1151](https://github.com/Azure/azure-storage-fuse/issues/1151) Reason for unmount failure is not displayed in the console output.
- Remove leading slashes from subdirectory name.
- [#1156](https://github.com/Azure/azure-storage-fuse/issues/1156) Reuse 'auth-resource' config to alter scope of SPN token.
- [#1175](https://github.com/Azure/azure-storage-fuse/issues/1175) Divide by 0 exception in Stream in case of direct streaming option.
- [#1161](https://github.com/Azure/azure-storage-fuse/issues/1161) Add more verbose logs for pipeline init failures
- Return permission denied error for `AuthorizationPermissionMismatch` error from service.
- [#1187](https://github.com/Azure/azure-storage-fuse/issues/1187) File-cache path will be created recursively, if it does not exist.
- Resolved bug related to constant 5% CPU usage even where there is no activity on the blobfuse2 mounted path.

## 2.0.3 (2023-04-26)
**Bug Fixes**
- [#1080](https://github.com/Azure/azure-storage-fuse/issues/1080) HNS rename flow does not encode source path correctly.
- [#1081](https://github.com/Azure/azure-storage-fuse/issues/1081) Blobfuse will exit with non-zero status code if allow_other option is used but not enabled in fuse config.
- [#1079](https://github.com/Azure/azure-storage-fuse/issues/1079) Shell returns before child process mounts the container and if user tries to bind the mount it leads to inconsistent state.
- If mount fails in forked child, blobfuse2 will return back with status error code.
- [#1100](https://github.com/Azure/azure-storage-fuse/issues/1100) If content-encoding is set in blob then transport layer compression shall be disabled.
- Subdir mount is not able to list blobs correctly when virtual-directory is turned on.
- Adding support to pass down uid/gid values supplied in mount to libfuse.
- [#1102](https://github.com/Azure/azure-storage-fuse/issues/1102) Remove nanoseconds from file times as storage does not provide that  granularity.
- [#1113](https://github.com/Azure/azure-storage-fuse/issues/1113) Allow-root option is not sent down to libfuse.

**Features**
- Added new CLI parameter "--sync-to-flush". Once configured sync() call on file will force upload a file to storage container. As this is file handle based api, if file was not in file-cache it will first download and then upload the file. 
- Added new CLI parameter "--disable-compression". Disables content compression at transport layer. Required when content-encoding is set to 'gzip' in blob.
- Added new config "max-results-for-list" that allow users to change maximum results returned as part of list calls during getAttr.
- Added new config "max-files" that allows users to change maximum files attributes that can be cached in attribute cache.
- Ensures all panic errors are logged before blobfuse crashes. 

## 2.0.2 (2023-02-23)
**Bug Fixes**
- [#999](https://github.com/Azure/azure-storage-fuse/issues/999) Upgrade dependencies to resolve known CVEs.
- [#1002](https://github.com/Azure/azure-storage-fuse/issues/1002) In case version check fails to connect to public container, dump a log to check network and proxy settings.
- [#1006](https://github.com/Azure/azure-storage-fuse/issues/1006) Remove user and group config from logrotate file.
- [csi-driver #809](https://github.com/kubernetes-sigs/blob-csi-driver/issues/809) Fail to mount when uid/gid are provided on command line.
- [#1032](https://github.com/Azure/azure-storage-fuse/issues/1032) `mount all` CLI params parsing fix when no `config-file` and `tmp-path` is provided.
- [#1015](https://github.com/Azure/azure-storage-fuse/issues/1015) Default value of `ignore-open-flags` config parameter changed to `true`.
- [#1038](https://github.com/Azure/azure-storage-fuse/issues/1038) Changing default daemon permissions.
- [#1036](https://github.com/Azure/azure-storage-fuse/issues/1036) Fix to avoid panic when $HOME dir is not set.
- [#1036](https://github.com/Azure/azure-storage-fuse/issues/1036) Respect --default-working-dir cli param and use it as default log file path.
- If version check fails due to network issues, mount/mountall/mountv1 command used to terminate. From this release it will just emit an error log and mount will continue.
- If default work directory does not exists, mount shall create it before daemonizing.
- Default value of 'virtual-directory' is changed to true. If your data is created using Blobfuse or AzCopy pass this flag as false in mount command.

## 2.0.1 (2022-12-02)
- Copy of GA release of Blobfuse2. This release was necessary to ensure the GA version resolves ahead of the preview versions.

## 2.0.0 (2022-11-30) (GA release)
**Bug Fixes**
- [#968](https://github.com/Azure/azure-storage-fuse/issues/968) Duplicate directory listing
- [#964](https://github.com/Azure/azure-storage-fuse/issues/964) Rename for FNS account failing with source does not exists error
- [#972](https://github.com/Azure/azure-storage-fuse/issues/972) Mount all fails 
- Added support for "-o nonempty" to mount on a non-empty mount path
- [#985](https://github.com/Azure/azure-storage-fuse/pull/985) fuse required when installing blobfuse2 on a fuse3 supported system

**Breaking Changes**
- Defaults for retry policy changed. Max retries: 3 to 5, Retry delay: 3600 to 900 seconds, Max retry delay: 4 to 60 seconds

**Features**
- Added new CLI parameter "--subdirectory=" to mount only a subdirectory from given container 


## 2.0.0-preview.4 (2022-11-03)
**Breaking Changes**
- Renamed ignore-open-flag config parameter to ignore-open-flags to match CLI parameter
- Renamed health-monitor section in config file to health_monitor

**Features**
- Added support for health-monitor stop --pid=<pid> and health-monitor stop all commands
- Added support to work with virtual directories without special marker directory using the virtual-directory config option.
- Added support for object ID support for MSI credentials
- Added support for system assigned IDs for MSI credentials

**Bug Fixes**
- Auto detect auth mode based on storage config
- Auto correct endpoint for public cloud
- In case of invalid option or failure CLI to return non-zero return code
- ignore-open-flags CLI parameter is now correctly read
- [#921](https://github.com/Azure/azure-storage-fuse/issues/921): Mount using /etc/fstab fixed
- Fixed a bug where mount all required a config file
- [#942](https://github.com/Azure/azure-storage-fuse/issues/942): List api failing when backend does not return any item but only a valid token
- Fix bug in SDK trace logging which prints (MISSING) in log entries

## 2.0.0-preview.3  (2022-09-02)
**Features**
- Added support for directory level SAS while mounting a subdirectory
- Added support for displaying mount space utilization based on file cache consumption (for example when doing `df`)
- Added support for updating MD5 sum on file upload
- Added support for validating MD5 sum on download
- Added backwards compatibility support for all blobfuse v1 CLI options
- Added support to allow disabling writeback cache if a customer is opening a file with O_APPEND
- Added support to ignore append flag on open when writeback cache is on

**Bug Fixes**
- Fixed a bug in parsing output of disk utilization summary
- Fixed a bug in parsing SAS token not having '?' as first character
- Fixed a bug in append file flow resolving data corruption
- Fixed a bug in MSI auth to send correct resource string
- Fixed a bug in OAuth token parsing when expires_on denotes numbers of seconds
- Fixed a bug in rmdir flow. Dont allow directory deletion if local cache says its empty. On container it might still have files.
- Fixed a bug in background mode where auth validation would be run twice
- Fixed a bug in content type parsing for a 7z compressed file
- Fixed a bug in retry logic to retry in case of server timeout errors

## 2.0.0-preview.2 (2022-05-31)
**Performance Improvements**
- fio: Outperforms blobfuse by 10% in sequential reads

**Features**
- Added support for Debian 11 and Mariner OS
- Added support to load an external extension library
- Added support to mount without a config file
- Added support to preserve file metadata 
- Added support to preserve additional principals added to the ACL
- Added support to stream writes (without caching)
- Added support to warn customers if using a vulnerable version of Blobfuse2
- Added support to warn customers if using an older version of Blobfuse2
- Added support for . and .. in listing

**Breaking Changes**
- Changed default logging to syslog if the syslog service is running, otherwise file based 

**Bug Fixes**
- Fixed a bug that caused reads to be shorter than expected
- Fixed bug where remount on empty containers was not throwing error when the mount path has trailing '/'
- Fixed a bug where the DIRECT flag was not masked out
- Fixed a bug where files > 80GB would fail to upload when block size is not explicitly set
- Fixed a bug where the exit status was 0 despite invalid flags being passed
- Fixed bug where endpoint would be populated incorrectly when passed as environment variable
- Fixed a bug where mounting to an already mounted path would not fail 
- Fixed a bug where newly created datalake files > 256MB would fail to upload
- Fixed a bug that caused parameters explicitly set to 0 to be the default value
- Fixed a bug where `df` command showed root stats rather than Blobfuse mount file cache stats

## 2.0.0-preview.1 (2022-02-14)
- First Release

**Top Features**
- Compatibility with libfuse3, including libfuse2 compatibility for OSes that do not support libfuse3
- Service version upgrade from "2018-11-09" to "2020-04-08" (STG77) through the azure-go-sdk
- Maximum blob size in a single write 64MB -> 5000MB
- Maximum block size 100MB -> 4000MB
- Maximum file size supported 4.77TB -> 196TB
- File creation time and last access time now pulled from service 
- Passthrough directly from filesystem calls to Azure Storage APIs
- Read streaming (helpful for large files that cannot fit on disk)
- Logging to syslog or a file
- Mount a subdirectory in a container
- Mount all containers in an account
- Automatic blobfuse2 version checking and prompt for users to upgrade
- Encrypted config support 
- Present custom default permissions for files in block blob accounts
- Attribute cache invalidation based on timeout
- Set custom default blob tier while uploading files to container
- Pluggable cache eviction policies for file cache and streaming 

**User Experience**

Blobfuse2 supports a special command that will accept the v1 CLI parameters and v1 config file format, convert it to a v2 config format and mount with v2. 

Blobfuse2 exposes all supported options in a clean yaml formatted configuration file in addition to a few common options exposed as CLI parameters. In contrast, Blobfuse exposes most of its options as CLI parameters and a few others in a key-value configuration file. 

**Validation**
Extensive suite of validation run with focus on scale and compatibility.

Various improvements/parity to existing blobfuse validated like

- Listing of >1M files: Parity under the same mount conditions.
- Git clone: Outperforms blobfuse by 20% in git clone (large repo, with over 1 million objects).
- resnet-50: Parity at 32 threads.<|MERGE_RESOLUTION|>--- conflicted
+++ resolved
@@ -1,16 +1,12 @@
 ## 2.4.2 (Unreleased)
+**Bug Fixes**
+- [#1630](https://github.com/Azure/azure-storage-fuse/issues/1426) Added support to mount special containers in `mount all` command.
+- [#1647](https://github.com/Azure/azure-storage-fuse/issues/1647) Provide detailed error when authentication fails.
+
 **Features**
 - Added `Client Assertion` based authentication for containers. Configure `tenant-id, client-id, aad-application-id and security scope` with `authMode` set to `workloadidentity`.
-<<<<<<< HEAD
 - Use `AZURE_STORAGE_SERVICE_API_VERSION` to override the `x-ms-version` parameter in REST calls.
-
-=======
 - Auto detection of account-type (block/adls) when user has not provided the type explicitly.
-
-**Bug Fixes**
-[#1630](https://github.com/Azure/azure-storage-fuse/issues/1426) Added support to mount special containers in `mount all` command.
-[#1647](https://github.com/Azure/azure-storage-fuse/issues/1647) Provide detailed error when authentication fails.
->>>>>>> 60a9c141
 
 ## 2.4.1 (2025-02-18)
 **Bug Fixes**

<<<<<<< HEAD
## 2.5.0 (Unreleased)
**Features**
- Added `Client Assertion` based authentication for containers. Configure `tenant-id, client-id, aad-application-id and security scope` with `authMode` set to `workloadidentity`.
- Added support for `chmod` and `chown` file system capabilities for blockblob accounts, and `chown` capability for Datalake accounts.

=======
>>>>>>> 07c91329
## 2.5.0~preview.1 (Unreleased)
**Features**
- Preload feature added to download entire dataset on mount, to accelerate model training.

## 2.4.2 (2025-04-08)
**Bug Fixes**
- [#1630](https://github.com/Azure/azure-storage-fuse/issues/1426) Added support to mount special containers in `mount all` command.
- [#1647](https://github.com/Azure/azure-storage-fuse/issues/1647) Provide detailed error when authentication fails.

**Features**
- Added `Client Assertion` based authentication for containers. Configure `tenant-id, client-id, aad-application-id and security scope` with `authMode` set to `workloadidentity`.
- Use `AZURE_STORAGE_SERVICE_API_VERSION` to override the `x-ms-version` parameter in REST calls.
- Auto detection of account-type (block/adls) when user has not provided the type explicitly.

## 2.4.1 (2025-02-18)
**Bug Fixes**
- Create block pool only in the child process.
- Prevent the block cache to truncate the file size to zero when the file is opened in O_WRONLY mode when writebackcache is disabled.
- Correct statFS results to reflect block-cache in memory cache status.
- Do not wipeout temp-cache on start after a un-graceful unmount, if `cleanup-on-start` is not configured in file-cache.
- When the subdirectory is mounted and there is some file/folder operation, remove only the subdirectory path from the file paths.
- Enable atomic_o_trunc flag in libfuse to allow O_TRUNC flag to come in the open call for fuse2.
- In file-cache, when the O_TRUNC flag is passed to the open call and no modifications were done to the file before closing it then update the file in the Azure Storage to size 0.

**Other Changes**
- Optimized listing operation on HNS account to support symlinks.
- Optimized Rename operation to do less number of REST calls.
- Add documentation on usage of Private Endpoints with HNS-Enabled Storage Accounts

**Features**
- Mount container or directory but restrict the view of blobs that you can see. This feature is available only in read-only mount.
- To protect against accidental overwrites on data stored by block-cache on temp path, crc64 hash will be validated on read. This feature can be enabled by using `--block-cache-strong-consistency` cli flag.
- To provide strong consistency check, ETAG of the file will be preserved on open. For any subsequent block download, with block-cache, ETAG will be verified and if the blob has changed in container the download will be declare failure resulting into read failure.

## 2.4.0 (2024-12-03)
**Features**
- Added 'gen-config' command to auto generate the recommended blobfuse2 config file based on computing resources and memory available on the node. Command details can be found with `blobfuse2 gen-config --help`.
- Added option to set Entry cache to hold directory listing results in cache for a given timeout. This will reduce REST calls going to storage and enables faster access across multiple applications that use Blobfuse on the same node.

**Bug Fixes**
- [#1426](https://github.com/Azure/azure-storage-fuse/issues/1426) Read panic in block-cache due to boundary conditions.
- Do not allow mount path and temp-cache path to be same when using block-cache.
- Do not allow to mount with non-empty directory provided for disk persistence in block-cache.
- Rename file was calling an additional getProperties call.
- Delete empty directories from local cache on rmdir operation.
- [#1547](https://github.com/Azure/azure-storage-fuse/issues/1547) Truncate logic of file cache is modified to prevent downloading and uploading the entire file.
- Updating a file via Blobfuse2 was resetting the ACLs and Permissions applied to file in Datalake.

**Other Changes**
- `Stream` option automatically replaced with "Stream with Block-cache" internally for optimized performance.
- Login via Managed Identify is supported with Object-ID for all versions of blobfuse except 2.3.0 and 2.3.2.To use Object-ID for these two versions, use AzCLI or utilize Application/Client-ID or Resource ID base authentication..
- Version check is now moved to a static website hosted on a public container.
- 'df' command output will present memory availability in case of block-cache if disk is not configured.

## 2.3.2 (2024-09-03)
**Bug Fixes**
- Fixed the case where file creation using SAS on HNS accounts was returning back wrong error code.
- [#1402](https://github.com/Azure/azure-storage-fuse/issues/1402) Fixed proxy URL parsing.
- In flush operation, the blocks will be committed only if the handle is dirty.
- Fixed an issue in File-Cache that caused upload to fail due to insufficient permissions.

**Data Integrity Fixes**
- Fixed block-cache read of small files in direct-io mode, where file size is not multiple of kernel buffer size.
- Fixed race condition in block-cache random write flow where a block is being uploaded and written to in parallel.
- Fixed issue in block-cache random read/write flow where a uncommitted block, which is deleted from local cache, is reused.
- Sparse file data integrity issues fixed.

**Other Changes**
- LFU policy in file cache has been removed.
- Default values, if not assigned in config, for the following parameters in block-cache are calculated as follows:
    - Memory preallocated for Block-Cache is 80% of free memory
    - Disk Cache Size is 80% of free disk space
    - Prefetch is 2 times number of CPU cores
    - Parallelism is 3 times the number of CPU cores
- Default value of Disk Cache Size in File Cache is 80% of free disk space

## 2.3.0 (2024-05-16)
**Bug Fixes**
- For fuse minor version check rely on the fusermount3 command output rather then one exposed from fuse_common.
- Fixed large number of threads from TLRU causing crash during disk eviction in block-cache.
- Fixed issue where get attributes was failing for directories in blob accounts when CPK flag was enabled.

**Features**
- Added support for authentication using Azure CLI.

**Other Changes**
- Added support in
    - Ubuntu 24.04 (x86_64 and ARM64)
    - Rocky Linux 8 and 9
    - Alma Linux 8 and 9
- Added support for FIPS based Linux systems.
- Updated dependencies to address security vulnerabilities.

## 2.3.0~preview.1 (2024-04-04)
**Bug Fixes**
- [#1057](https://github.com/Azure/azure-storage-fuse/issues/1057) Fixed the issue where user-assigned identity is not used to authenticate when system-assigned identity is enabled.
- Listing blobs is now supported for blob names that contain characters that aren't valid in XML (U+FFFE or U+FFFF).
- [#1359](https://github.com/Azure/azure-storage-fuse/issues/1359), [#1368](https://github.com/Azure/azure-storage-fuse/issues/1368) Fixed RHEL 8.6 mount failure

**Features**
- Migrated to the latest [azblob SDK](https://pkg.go.dev/github.com/Azure/azure-sdk-for-go/sdk/storage/azblob).
- Migrated to the latest [azdatalake SDK](https://pkg.go.dev/github.com/Azure/azure-sdk-for-go/sdk/storage/azdatalake).
- Migrated from deprecated ADAL to MSAL through the latest [azidentity SDK](https://pkg.go.dev/github.com/Azure/azure-sdk-for-go/sdk/azidentity).
- Added support for uploading blobs in cold and premium tier.
- Support CPK for adls storage accounts.
- Lazy-write support for async flush and close file call. Actual upload will be scheduled in background when this feature is enabled.

## 2.2.1 (2024-02-28)
**Bug Fixes**
- Fixed panic while truncating a file to a very large size.
- Fixed block-cache panic on flush of a file which has no active changeset
- Fixed block-cache panic on renaming a file and then flushing older handle
- Fixed block-cache flush resulting in invalid-block-list error

## 2.2.0 (2024-01-24)
**Bug Fixes**
- Invalidate attribute cache entry on `PathAlreadyExists` error in create directory operation.
- When `$HOME` environment variable is not present, use the current directory.
- Fixed mount failure on nonempty mount path for fuse3.

**Features**
- Support CPK for block storage accounts.
- Added support to write files using block-cache
    - Optimized for sequential writing
    - Editing/Appending existing files works only if files were originally created using block-cache with the same block size

## 2.1.2 (2023-11-17)
**Bug Fixes**
- [#1243](https://github.com/Azure/azure-storage-fuse/issues/1243) Fixed issue where symlink was not working for ADLS accounts.
- [#1259](https://github.com/Azure/azure-storage-fuse/issues/1259) sync-to-flush will force upload the file contents to container.
- [#1285](https://github.com/Azure/azure-storage-fuse/issues/1285) Rename directory fails for blob accounts when marker blob does not exist for source directory.
- [#1284](https://github.com/Azure/azure-storage-fuse/issues/1284) Fixed truncate behaviour for streaming write.
- [#1142](https://github.com/Azure/azure-storage-fuse/issues/1142) Fixed truncate behaviour for streaming write.
- Randomize token refresh interval for MSI and SPN to support multi-instance deployment.

## 2.1.1 (2023-10-31)
**Bug Fixes**
- [#1237](https://github.com/Azure/azure-storage-fuse/issues/1237) Fixed the case sensitivity of content type for file extensions.
- [#1230](https://github.com/Azure/azure-storage-fuse/issues/1230) Disable deletion of files from local-cache on sync. Use `--ignore-sync` cli option to enable this.
- Rename API for HNS account now works with user delegation SAS
- SAS token is redacted in logs for rename api over dfs endpoint
- Allow user to configure custom AAD endpoint using MSI_ENPOINT environment variable for MSI based authentication
- Fail mount if block-cache prefetch count exceeds the defined memory limits.
- uid/gid supplied as CLI parameters will be shown as actual user/group while listing files.
- Corrected handling of `umask` libfuse option.

**Optimizations**
- Optimized file-cache to skip download when O_TRUNC flag is provided in open call.
- Refresh token 5 minutes before the expiry instead of last 10 seconds.

**Features**
- Sync in stream mode will force upload the file to storage container.
- Fail `Open` and `Write` operations with file-cache if the file size exceeds the high threshold set with local cache limits.

## 2.1.0 (2023-08-31)
**Features**
- Added support for ARM64 architecture.
- Block cache component added to support faster serial reads of large files with prefetching of blocks
    - As of now only one file single threaded read is faster
    - Only read-only mounts will support block-cache
- Adaptive prefetching to support random reads without incurring extra network cost
- Block cache with disk backup to reduce network cost if same blocks are read again
- On AML compute cluster MSI authentication is now supported (this will use the identity assigned to compute cluster) 

**Bug Fixes**
- Fix to evict the destination file from local cache post rename file operation.
- If `$PATH` is not populated correctly, find out correct path for `du` command.
- Disable `kernel_cache` and `writeback_cache` when `direct_io` is set.
- Fix FUSE CLI parameter parsing, where CLI overrides parameters provided in config file.
- [#1226](https://github.com/Azure/azure-storage-fuse/issues/1226) If max disk-cache size is not configured, check the available disk space to kick-in early eviction.
- [#1230](https://github.com/Azure/azure-storage-fuse/issues/1230) Truncate file locally and then upload instead of downloading it again.

## 2.0.5 (2023-08-02)
**Features**
- In case of MSI based authentication, user shall provide object-id of the identity and honour-acl flag for file-system to work with ACLs assigned to the given identity instead of permissions.
- Added support to read OAuth token from a user given file.

**Bug Fixes**
- Fixed priority level check of components to reject invalid pipeline entries.
- [#1196](https://github.com/Azure/azure-storage-fuse/issues/1196) 100% CPU usage in 2.0.4 fixed.
- [#1207](https://github.com/Azure/azure-storage-fuse/issues/1207) Fix log-rotate script.
- Unmount command was looking for `fusermount` while on fuse3 systems it should be looking for `fusermount3`.
- If `du` command is not found skip checking for disk usage in LRU cache-eviction policy.
- V1 flag of `file-cache-timeout-in-seconds` not interpreted correctly by V2 and causing eviction policy to assume its 0. 
- If `du` is not found on standard path try paths where it can potentially be found.
- Fix uid/gid marshalling for `mountv1` command, which was resulting in panic.

## 2.0.4 (2023-07-03)
**Features**
- Added new config parameter "max-fuse-threads" under "libfuse" config to control max threads allowed at libfuse layer.
- Added new config parameter 'refresh-sec' in 'file-cache'. When file-cache-timeout is set to a large value, this field can control when to refresh the file if file in container has changed.
- Added FUSE option `direct_io` to bypass the kernel cache and perform direct I/O operations.


**Bug Fixes**
- [#1116](https://github.com/Azure/azure-storage-fuse/issues/1116) Relative path for tmp-cache is resulting into file read-write failure.
- [#1151](https://github.com/Azure/azure-storage-fuse/issues/1151) Reason for unmount failure is not displayed in the console output.
- Remove leading slashes from subdirectory name.
- [#1156](https://github.com/Azure/azure-storage-fuse/issues/1156) Reuse 'auth-resource' config to alter scope of SPN token.
- [#1175](https://github.com/Azure/azure-storage-fuse/issues/1175) Divide by 0 exception in Stream in case of direct streaming option.
- [#1161](https://github.com/Azure/azure-storage-fuse/issues/1161) Add more verbose logs for pipeline init failures
- Return permission denied error for `AuthorizationPermissionMismatch` error from service.
- [#1187](https://github.com/Azure/azure-storage-fuse/issues/1187) File-cache path will be created recursively, if it does not exist.
- Resolved bug related to constant 5% CPU usage even where there is no activity on the blobfuse2 mounted path.

## 2.0.3 (2023-04-26)
**Bug Fixes**
- [#1080](https://github.com/Azure/azure-storage-fuse/issues/1080) HNS rename flow does not encode source path correctly.
- [#1081](https://github.com/Azure/azure-storage-fuse/issues/1081) Blobfuse will exit with non-zero status code if allow_other option is used but not enabled in fuse config.
- [#1079](https://github.com/Azure/azure-storage-fuse/issues/1079) Shell returns before child process mounts the container and if user tries to bind the mount it leads to inconsistent state.
- If mount fails in forked child, blobfuse2 will return back with status error code.
- [#1100](https://github.com/Azure/azure-storage-fuse/issues/1100) If content-encoding is set in blob then transport layer compression shall be disabled.
- Subdir mount is not able to list blobs correctly when virtual-directory is turned on.
- Adding support to pass down uid/gid values supplied in mount to libfuse.
- [#1102](https://github.com/Azure/azure-storage-fuse/issues/1102) Remove nanoseconds from file times as storage does not provide that  granularity.
- [#1113](https://github.com/Azure/azure-storage-fuse/issues/1113) Allow-root option is not sent down to libfuse.

**Features**
- Added new CLI parameter "--sync-to-flush". Once configured sync() call on file will force upload a file to storage container. As this is file handle based api, if file was not in file-cache it will first download and then upload the file. 
- Added new CLI parameter "--disable-compression". Disables content compression at transport layer. Required when content-encoding is set to 'gzip' in blob.
- Added new config "max-results-for-list" that allow users to change maximum results returned as part of list calls during getAttr.
- Added new config "max-files" that allows users to change maximum files attributes that can be cached in attribute cache.
- Ensures all panic errors are logged before blobfuse crashes. 

## 2.0.2 (2023-02-23)
**Bug Fixes**
- [#999](https://github.com/Azure/azure-storage-fuse/issues/999) Upgrade dependencies to resolve known CVEs.
- [#1002](https://github.com/Azure/azure-storage-fuse/issues/1002) In case version check fails to connect to public container, dump a log to check network and proxy settings.
- [#1006](https://github.com/Azure/azure-storage-fuse/issues/1006) Remove user and group config from logrotate file.
- [csi-driver #809](https://github.com/kubernetes-sigs/blob-csi-driver/issues/809) Fail to mount when uid/gid are provided on command line.
- [#1032](https://github.com/Azure/azure-storage-fuse/issues/1032) `mount all` CLI params parsing fix when no `config-file` and `tmp-path` is provided.
- [#1015](https://github.com/Azure/azure-storage-fuse/issues/1015) Default value of `ignore-open-flags` config parameter changed to `true`.
- [#1038](https://github.com/Azure/azure-storage-fuse/issues/1038) Changing default daemon permissions.
- [#1036](https://github.com/Azure/azure-storage-fuse/issues/1036) Fix to avoid panic when $HOME dir is not set.
- [#1036](https://github.com/Azure/azure-storage-fuse/issues/1036) Respect --default-working-dir cli param and use it as default log file path.
- If version check fails due to network issues, mount/mountall/mountv1 command used to terminate. From this release it will just emit an error log and mount will continue.
- If default work directory does not exists, mount shall create it before daemonizing.
- Default value of 'virtual-directory' is changed to true. If your data is created using Blobfuse or AzCopy pass this flag as false in mount command.

## 2.0.1 (2022-12-02)
- Copy of GA release of Blobfuse2. This release was necessary to ensure the GA version resolves ahead of the preview versions.

## 2.0.0 (2022-11-30) (GA release)
**Bug Fixes**
- [#968](https://github.com/Azure/azure-storage-fuse/issues/968) Duplicate directory listing
- [#964](https://github.com/Azure/azure-storage-fuse/issues/964) Rename for FNS account failing with source does not exists error
- [#972](https://github.com/Azure/azure-storage-fuse/issues/972) Mount all fails 
- Added support for "-o nonempty" to mount on a non-empty mount path
- [#985](https://github.com/Azure/azure-storage-fuse/pull/985) fuse required when installing blobfuse2 on a fuse3 supported system

**Breaking Changes**
- Defaults for retry policy changed. Max retries: 3 to 5, Retry delay: 3600 to 900 seconds, Max retry delay: 4 to 60 seconds

**Features**
- Added new CLI parameter "--subdirectory=" to mount only a subdirectory from given container 


## 2.0.0-preview.4 (2022-11-03)
**Breaking Changes**
- Renamed ignore-open-flag config parameter to ignore-open-flags to match CLI parameter
- Renamed health-monitor section in config file to health_monitor

**Features**
- Added support for health-monitor stop --pid=<pid> and health-monitor stop all commands
- Added support to work with virtual directories without special marker directory using the virtual-directory config option.
- Added support for object ID support for MSI credentials
- Added support for system assigned IDs for MSI credentials

**Bug Fixes**
- Auto detect auth mode based on storage config
- Auto correct endpoint for public cloud
- In case of invalid option or failure CLI to return non-zero return code
- ignore-open-flags CLI parameter is now correctly read
- [#921](https://github.com/Azure/azure-storage-fuse/issues/921): Mount using /etc/fstab fixed
- Fixed a bug where mount all required a config file
- [#942](https://github.com/Azure/azure-storage-fuse/issues/942): List api failing when backend does not return any item but only a valid token
- Fix bug in SDK trace logging which prints (MISSING) in log entries

## 2.0.0-preview.3  (2022-09-02)
**Features**
- Added support for directory level SAS while mounting a subdirectory
- Added support for displaying mount space utilization based on file cache consumption (for example when doing `df`)
- Added support for updating MD5 sum on file upload
- Added support for validating MD5 sum on download
- Added backwards compatibility support for all blobfuse v1 CLI options
- Added support to allow disabling writeback cache if a customer is opening a file with O_APPEND
- Added support to ignore append flag on open when writeback cache is on

**Bug Fixes**
- Fixed a bug in parsing output of disk utilization summary
- Fixed a bug in parsing SAS token not having '?' as first character
- Fixed a bug in append file flow resolving data corruption
- Fixed a bug in MSI auth to send correct resource string
- Fixed a bug in OAuth token parsing when expires_on denotes numbers of seconds
- Fixed a bug in rmdir flow. Dont allow directory deletion if local cache says its empty. On container it might still have files.
- Fixed a bug in background mode where auth validation would be run twice
- Fixed a bug in content type parsing for a 7z compressed file
- Fixed a bug in retry logic to retry in case of server timeout errors

## 2.0.0-preview.2 (2022-05-31)
**Performance Improvements**
- fio: Outperforms blobfuse by 10% in sequential reads

**Features**
- Added support for Debian 11 and Mariner OS
- Added support to load an external extension library
- Added support to mount without a config file
- Added support to preserve file metadata 
- Added support to preserve additional principals added to the ACL
- Added support to stream writes (without caching)
- Added support to warn customers if using a vulnerable version of Blobfuse2
- Added support to warn customers if using an older version of Blobfuse2
- Added support for . and .. in listing

**Breaking Changes**
- Changed default logging to syslog if the syslog service is running, otherwise file based 

**Bug Fixes**
- Fixed a bug that caused reads to be shorter than expected
- Fixed bug where remount on empty containers was not throwing error when the mount path has trailing '/'
- Fixed a bug where the DIRECT flag was not masked out
- Fixed a bug where files > 80GB would fail to upload when block size is not explicitly set
- Fixed a bug where the exit status was 0 despite invalid flags being passed
- Fixed bug where endpoint would be populated incorrectly when passed as environment variable
- Fixed a bug where mounting to an already mounted path would not fail 
- Fixed a bug where newly created datalake files > 256MB would fail to upload
- Fixed a bug that caused parameters explicitly set to 0 to be the default value
- Fixed a bug where `df` command showed root stats rather than Blobfuse mount file cache stats

## 2.0.0-preview.1 (2022-02-14)
- First Release

**Top Features**
- Compatibility with libfuse3, including libfuse2 compatibility for OSes that do not support libfuse3
- Service version upgrade from "2018-11-09" to "2020-04-08" (STG77) through the azure-go-sdk
- Maximum blob size in a single write 64MB -> 5000MB
- Maximum block size 100MB -> 4000MB
- Maximum file size supported 4.77TB -> 196TB
- File creation time and last access time now pulled from service 
- Passthrough directly from filesystem calls to Azure Storage APIs
- Read streaming (helpful for large files that cannot fit on disk)
- Logging to syslog or a file
- Mount a subdirectory in a container
- Mount all containers in an account
- Automatic blobfuse2 version checking and prompt for users to upgrade
- Encrypted config support 
- Present custom default permissions for files in block blob accounts
- Attribute cache invalidation based on timeout
- Set custom default blob tier while uploading files to container
- Pluggable cache eviction policies for file cache and streaming 

**User Experience**

Blobfuse2 supports a special command that will accept the v1 CLI parameters and v1 config file format, convert it to a v2 config format and mount with v2. 

Blobfuse2 exposes all supported options in a clean yaml formatted configuration file in addition to a few common options exposed as CLI parameters. In contrast, Blobfuse exposes most of its options as CLI parameters and a few others in a key-value configuration file. 

**Validation**
Extensive suite of validation run with focus on scale and compatibility.

Various improvements/parity to existing blobfuse validated like

- Listing of >1M files: Parity under the same mount conditions.
- Git clone: Outperforms blobfuse by 20% in git clone (large repo, with over 1 million objects).
- resnet-50: Parity at 32 threads.<|MERGE_RESOLUTION|>--- conflicted
+++ resolved
@@ -1,14 +1,7 @@
-<<<<<<< HEAD
-## 2.5.0 (Unreleased)
-**Features**
-- Added `Client Assertion` based authentication for containers. Configure `tenant-id, client-id, aad-application-id and security scope` with `authMode` set to `workloadidentity`.
+## 2.5.0~preview.1 (Unreleased)
+**Features**
+- Preload feature added to download entire dataset on mount, to accelerate model training.
 - Added support for `chmod` and `chown` file system capabilities for blockblob accounts, and `chown` capability for Datalake accounts.
-
-=======
->>>>>>> 07c91329
-## 2.5.0~preview.1 (Unreleased)
-**Features**
-- Preload feature added to download entire dataset on mount, to accelerate model training.
 
 ## 2.4.2 (2025-04-08)
 **Bug Fixes**

--- conflicted
+++ resolved
@@ -2,13 +2,11 @@
 **Bug Fixes**
 - Fail file open operation if the file being downloaded by file-cache can not fit in available disk space (either configured by user or computed implicitly by blobfuse). User application will receive ENOSPC (no space left on device) in response to file open call.
 - Mount will fail if FNS account is mounted as HNS account.
-<<<<<<< HEAD
+- Redirect Stack trace to log file (WORK_DIR/mount_path.pid.trace) instead of console in case of panic for better debuggability.
 - Truncating the file in file_cache resulting in OOM panic by go-runtime in some scenarios.
 - Open file error(No BlockList error) in block_cache when file is truncated before to less than 256MiB.
 - Prevent reusing the same block ID in truncate operation which could lead to inconsistenties.
-=======
-- Redirect Stack trace to log file (WORK_DIR/mount_path.pid.trace) instead of console in case of panic for better debuggability.
->>>>>>> a64c9a74
+
 
 ## 2.5.0 (2025-07-17)
 **Bug Fixes**

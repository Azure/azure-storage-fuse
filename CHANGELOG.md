--- conflicted
+++ resolved
@@ -7,11 +7,8 @@
 - Optimized listing operation on HNS account to support symlinks.
 
 **Features**
-<<<<<<< HEAD
 - Mount container or directory but restrict the view of blobs that you can see. This feature is available only in read-only mount.
-=======
 - To protect against accidental overwrites on data stored by block-cache on temp path, md5 sums will be validated on read. This feature can be enabled by using `--block-cache-strong-consistency` cli flag.
->>>>>>> 37149a57
 
 ## 2.4.0 (2024-12-03)
 **Features**

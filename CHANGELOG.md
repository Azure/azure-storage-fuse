--- conflicted
+++ resolved
@@ -4,12 +4,9 @@
 - Added support for listing directories and files on HNS accounts mounted as FNS account by customers.
 - Fixed bug where preload feature used to continue to download even after unmount was successful.
 - [#1765](https://github.com/Azure/azure-storage-fuse/issues/1765) Make `cleanup-on-start` CLI flag common for file-cache, block-cache, xload components.
-<<<<<<< HEAD
+- [#1808](https://github.com/Azure/azure-storage-fuse/issues/1808) Fixed memory leak in attribute cache by periodic cleanup of cached entries.
 - Fixed a crash in blobfuse2 triggered by throttling events in the block-cache component.
-- Ensured block-cache correctly enforces the memory limit specified in the configuration.
-=======
-- [#1808](https://github.com/Azure/azure-storage-fuse/issues/1808) Fixed memory leak in attribute cache by periodic cleanup of cached entries.
->>>>>>> 9d261a3a
+- [#1639](https://github.com/Azure/azure-storage-fuse/issues/1639) Ensured block-cache correctly enforces the memory limit specified in the configuration.
 
 ## 2.5.0~preview.1 (2025-04-30)
 **Features**

## 2.1.2 (WIP)
**Bug Fixes**
- [#1243](https://github.com/Azure/azure-storage-fuse/issues/1243) Fixed issue where symlink was not working for ADLS accounts.
- [#1259](https://github.com/Azure/azure-storage-fuse/issues/1259) sync-to-flush will force upload the file contents to container.
<<<<<<< HEAD
- Randomize token refresh interval for MSI and SPN to support multi-instance deployment.
=======
- [#1285](https://github.com/Azure/azure-storage-fuse/issues/1285) Rename directory fails for blob accounts when marker blob does not exist for source directory.
>>>>>>> b522de38

## 2.1.1 (2023-10-31)
**Bug Fixes**
- [#1237](https://github.com/Azure/azure-storage-fuse/issues/1237) Fixed the case sensitivity of content type for file extensions.
- [#1230](https://github.com/Azure/azure-storage-fuse/issues/1230) Disable deletion of files from local-cache on sync. Use `--ignore-sync` cli option to enable this.
- Rename API for HNS account now works with user delegation SAS
- SAS token is redacted in logs for rename api over dfs endpoint
- Allow user to configure custom AAD endpoint using MSI_ENPOINT environment variable for MSI based authentication
- Fail mount if block-cache prefetch count exceeds the defined memory limits.
- uid/gid supplied as CLI parameters will be shown as actual user/group while listing files.
- Corrected handling of `umask` libfuse option.

**Optimizations**
- Optimized file-cache to skip download when O_TRUNC flag is provided in open call.
- Refresh token 5 minutes before the expiry instead of last 10 seconds.

**Features**
- Sync in stream mode will force upload the file to storage container.
- Fail `Open` and `Write` operations with file-cache if the file size exceeds the high threshold set with local cache limits. 

## 2.1.0 (2023-08-31)
**Features**
- Added support for ARM64 architecture.
- Block cache component added to support faster serial reads of large files with prefetching of blocks
    - As of now only one file single threaded read is faster
    - Only read-only mounts will support block-cache
- Adaptive prefetching to support random reads without incurring extra network cost
- Block cache with disk backup to reduce network cost if same blocks are read again
- On AML compute cluster MSI authentication is now supported (this will use the identity assigned to compute cluster) 

**Bug Fixes**
- Fix to evict the destination file from local cache post rename file operation.
- If `$PATH` is not populated correctly, find out correct path for `du` command.
- Disable `kernel_cache` and `writeback_cache` when `direct_io` is set.
- Fix FUSE CLI parameter parsing, where CLI overrides parameters provided in config file.
- [#1226](https://github.com/Azure/azure-storage-fuse/issues/1226) If max disk-cache size is not configured, check the available disk space to kick-in early eviction.
- [#1230](https://github.com/Azure/azure-storage-fuse/issues/1230) Truncate file locally and then upload instead of downloading it again.

## 2.0.5 (2023-08-02)
**Features**
- In case of MSI based authentication, user shall provide object-id of the identity and honour-acl flag for file-system to work with ACLs assigned to the given identity instead of permissions.
- Added support to read OAuth token from a user given file.

**Bug Fixes**
- Fixed priority level check of components to reject invalid pipeline entries.
- [#1196](https://github.com/Azure/azure-storage-fuse/issues/1196) 100% CPU usage in 2.0.4 fixed.
- [#1207](https://github.com/Azure/azure-storage-fuse/issues/1207) Fix log-rotate script.
- Unmount command was looking for `fusermount` while on fuse3 systems it should be looking for `fusermount3`.
- If `du` command is not found skip checking for disk usage in LRU cache-eviction policy.
- V1 flag of `file-cache-timeout-in-seconds` not interpreted correctly by V2 and causing eviction policy to assume its 0. 
- If `du` is not found on standard path try paths where it can potentially be found.
- Fix uid/gid marshalling for `mountv1` command, which was resulting in panic.

## 2.0.4 (2023-07-03)
**Features**
- Added new config parameter "max-fuse-threads" under "libfuse" config to control max threads allowed at libfuse layer.
- Added new config parameter 'refresh-sec' in 'file-cache'. When file-cache-timeout is set to a large value, this field can control when to refresh the file if file in container has changed.
- Added FUSE option `direct_io` to bypass the kernel cache and perform direct I/O operations.


**Bug Fixes**
- [#1116](https://github.com/Azure/azure-storage-fuse/issues/1116) Relative path for tmp-cache is resulting into file read-write failure.
- [#1151](https://github.com/Azure/azure-storage-fuse/issues/1151) Reason for unmount failure is not displayed in the console output.
- Remove leading slashes from subdirectory name.
- [#1156](https://github.com/Azure/azure-storage-fuse/issues/1156) Reuse 'auth-resource' config to alter scope of SPN token.
- [#1175](https://github.com/Azure/azure-storage-fuse/issues/1175) Divide by 0 exception in Stream in case of direct streaming option.
- [#1161](https://github.com/Azure/azure-storage-fuse/issues/1161) Add more verbose logs for pipeline init failures
- Return permission denied error for `AuthorizationPermissionMismatch` error from service.
- [#1187](https://github.com/Azure/azure-storage-fuse/issues/1187) File-cache path will be created recursively, if it does not exist.
- Resolved bug related to constant 5% CPU usage even where there is no activity on the blobfuse2 mounted path.

## 2.0.3 (2023-04-26)
**Bug Fixes**
- [#1080](https://github.com/Azure/azure-storage-fuse/issues/1080) HNS rename flow does not encode source path correctly.
- [#1081](https://github.com/Azure/azure-storage-fuse/issues/1081) Blobfuse will exit with non-zero status code if allow_other option is used but not enabled in fuse config.
- [#1079](https://github.com/Azure/azure-storage-fuse/issues/1079) Shell returns before child process mounts the container and if user tries to bind the mount it leads to inconsistent state.
- If mount fails in forked child, blobfuse2 will return back with status error code.
- [#1100](https://github.com/Azure/azure-storage-fuse/issues/1100) If content-encoding is set in blob then transport layer compression shall be disabled.
- Subdir mount is not able to list blobs correctly when virtual-directory is turned on.
- Adding support to pass down uid/gid values supplied in mount to libfuse.
- [#1102](https://github.com/Azure/azure-storage-fuse/issues/1102) Remove nanoseconds from file times as storage does not provide that  granularity.
- [#1113](https://github.com/Azure/azure-storage-fuse/issues/1113) Allow-root option is not sent down to libfuse.

**Features**
- Added new CLI parameter "--sync-to-flush". Once configured sync() call on file will force upload a file to storage container. As this is file handle based api, if file was not in file-cache it will first download and then upload the file. 
- Added new CLI parameter "--disable-compression". Disables content compression at transport layer. Required when content-encoding is set to 'gzip' in blob.
- Added new config "max-results-for-list" that allow users to change maximum results returned as part of list calls during getAttr.
- Added new config "max-files" that allows users to change maximum files attributes that can be cached in attribute cache.
- Ensures all panic errors are logged before blobfuse crashes. 

## 2.0.2 (2023-02-23)
**Bug Fixes**
- [#999](https://github.com/Azure/azure-storage-fuse/issues/999) Upgrade dependencies to resolve known CVEs.
- [#1002](https://github.com/Azure/azure-storage-fuse/issues/1002) In case version check fails to connect to public container, dump a log to check network and proxy settings.
- [#1006](https://github.com/Azure/azure-storage-fuse/issues/1006) Remove user and group config from logrotate file.
- [csi-driver #809](https://github.com/kubernetes-sigs/blob-csi-driver/issues/809) Fail to mount when uid/gid are provided on command line.
- [#1032](https://github.com/Azure/azure-storage-fuse/issues/1032) `mount all` CLI params parsing fix when no `config-file` and `tmp-path` is provided.
- [#1015](https://github.com/Azure/azure-storage-fuse/issues/1015) Default value of `ignore-open-flags` config parameter changed to `true`.
- [#1038](https://github.com/Azure/azure-storage-fuse/issues/1038) Changing default daemon permissions.
- [#1036](https://github.com/Azure/azure-storage-fuse/issues/1036) Fix to avoid panic when $HOME dir is not set.
- [#1036](https://github.com/Azure/azure-storage-fuse/issues/1036) Respect --default-working-dir cli param and use it as default log file path.
- If version check fails due to network issues, mount/mountall/mountv1 command used to terminate. From this release it will just emit an error log and mount will continue.
- If default work directory does not exists, mount shall create it before daemonizing.
- Default value of 'virtual-directory' is changed to true. If your data is created using Blobfuse or AzCopy pass this flag as false in mount command.

## 2.0.1 (2022-12-02)
- Copy of GA release of Blobfuse2. This release was necessary to ensure the GA version resolves ahead of the preview versions.

## 2.0.0 (2022-11-30) (GA release)
**Bug Fixes**
- [#968](https://github.com/Azure/azure-storage-fuse/issues/968) Duplicate directory listing
- [#964](https://github.com/Azure/azure-storage-fuse/issues/964) Rename for FNS account failing with source does not exists error
- [#972](https://github.com/Azure/azure-storage-fuse/issues/972) Mount all fails 
- Added support for "-o nonempty" to mount on a non-empty mount path
- [#985](https://github.com/Azure/azure-storage-fuse/pull/985) fuse required when installing blobfuse2 on a fuse3 supported system

**Breaking Changes**
- Defaults for retry policy changed. Max retries: 3 to 5, Retry delay: 3600 to 900 seconds, Max retry delay: 4 to 60 seconds

**Features**
- Added new CLI parameter "--subdirectory=" to mount only a subdirectory from given container 


## 2.0.0-preview.4 (2022-11-03)
**Breaking Changes**
- Renamed ignore-open-flag config parameter to ignore-open-flags to match CLI parameter
- Renamed health-monitor section in config file to health_monitor

**Features**
- Added support for health-monitor stop --pid=<pid> and health-monitor stop all commands
- Added support to work with virtual directories without special marker directory using the virtual-directory config option.
- Added support for object ID support for MSI credentials
- Added support for system assigned IDs for MSI credentials

**Bug Fixes**
- Auto detect auth mode based on storage config
- Auto correct endpoint for public cloud
- In case of invalid option or failure CLI to return non-zero return code
- ignore-open-flags CLI parameter is now correctly read
- [#921](https://github.com/Azure/azure-storage-fuse/issues/921): Mount using /etc/fstab fixed
- Fixed a bug where mount all required a config file
- [#942](https://github.com/Azure/azure-storage-fuse/issues/942): List api failing when backend does not return any item but only a valid token
- Fix bug in SDK trace logging which prints (MISSING) in log entries

## 2.0.0-preview.3  (2022-09-02)
**Features**
- Added support for directory level SAS while mounting a subdirectory
- Added support for displaying mount space utilization based on file cache consumption (for example when doing `df`)
- Added support for updating MD5 sum on file upload
- Added support for validating MD5 sum on download
- Added backwards compatibility support for all blobfuse v1 CLI options
- Added support to allow disabling writeback cache if a customer is opening a file with O_APPEND
- Added support to ignore append flag on open when writeback cache is on

**Bug Fixes**
- Fixed a bug in parsing output of disk utilization summary
- Fixed a bug in parsing SAS token not having '?' as first character
- Fixed a bug in append file flow resolving data corruption
- Fixed a bug in MSI auth to send correct resource string
- Fixed a bug in OAuth token parsing when expires_on denotes numbers of seconds
- Fixed a bug in rmdir flow. Dont allow directory deletion if local cache says its empty. On container it might still have files.
- Fixed a bug in background mode where auth validation would be run twice
- Fixed a bug in content type parsing for a 7z compressed file
- Fixed a bug in retry logic to retry in case of server timeout errors

## 2.0.0-preview.2 (2022-05-31)
**Performance Improvements**
- fio: Outperforms blobfuse by 10% in sequential reads

**Features**
- Added support for Debian 11 and Mariner OS
- Added support to load an external extension library
- Added support to mount without a config file
- Added support to preserve file metadata 
- Added support to preserve additional principals added to the ACL
- Added support to stream writes (without caching)
- Added support to warn customers if using a vulnerable version of Blobfuse2
- Added support to warn customers if using an older version of Blobfuse2
- Added support for . and .. in listing

**Breaking Changes**
- Changed default logging to syslog if the syslog service is running, otherwise file based 

**Bug Fixes**
- Fixed a bug that caused reads to be shorter than expected
- Fixed bug where remount on empty containers was not throwing error when the mount path has trailing '/'
- Fixed a bug where the DIRECT flag was not masked out
- Fixed a bug where files > 80GB would fail to upload when block size is not explicitly set
- Fixed a bug where the exit status was 0 despite invalid flags being passed
- Fixed bug where endpoint would be populated incorrectly when passed as environment variable
- Fixed a bug where mounting to an already mounted path would not fail 
- Fixed a bug where newly created datalake files > 256MB would fail to upload
- Fixed a bug that caused parameters explicitly set to 0 to be the default value
- Fixed a bug where `df` command showed root stats rather than Blobfuse mount file cache stats

## 2.0.0-preview.1 (2022-02-14)
- First Release

**Top Features**
- Compatibility with libfuse3, including libfuse2 compatibility for OSes that do not support libfuse3
- Service version upgrade from "2018-11-09" to "2020-04-08" (STG77) through the azure-go-sdk
- Maximum blob size in a single write 64MB -> 5000MB
- Maximum block size 100MB -> 4000MB
- Maximum file size supported 4.77TB -> 196TB
- File creation time and last access time now pulled from service 
- Passthrough directly from filesystem calls to Azure Storage APIs
- Read streaming (helpful for large files that cannot fit on disk)
- Logging to syslog or a file
- Mount a subdirectory in a container
- Mount all containers in an account
- Automatic blobfuse2 version checking and prompt for users to upgrade
- Encrypted config support 
- Present custom default permissions for files in block blob accounts
- Attribute cache invalidation based on timeout
- Set custom default blob tier while uploading files to container
- Pluggable cache eviction policies for file cache and streaming 

**User Experience**

Blobfuse2 supports a special command that will accept the v1 CLI parameters and v1 config file format, convert it to a v2 config format and mount with v2. 

Blobfuse2 exposes all supported options in a clean yaml formatted configuration file in addition to a few common options exposed as CLI parameters. In contrast, Blobfuse exposes most of its options as CLI parameters and a few others in a key-value configuration file. 

**Validation**
Extensive suite of validation run with focus on scale and compatibility.

Various improvements/parity to existing blobfuse validated like

- Listing of >1M files: Parity under the same mount conditions.
- Git clone: Outperforms blobfuse by 20% in git clone (large repo, with over 1 million objects).
- resnet-50: Parity at 32 threads.<|MERGE_RESOLUTION|>--- conflicted
+++ resolved
@@ -2,11 +2,8 @@
 **Bug Fixes**
 - [#1243](https://github.com/Azure/azure-storage-fuse/issues/1243) Fixed issue where symlink was not working for ADLS accounts.
 - [#1259](https://github.com/Azure/azure-storage-fuse/issues/1259) sync-to-flush will force upload the file contents to container.
-<<<<<<< HEAD
+- [#1285](https://github.com/Azure/azure-storage-fuse/issues/1285) Rename directory fails for blob accounts when marker blob does not exist for source directory.
 - Randomize token refresh interval for MSI and SPN to support multi-instance deployment.
-=======
-- [#1285](https://github.com/Azure/azure-storage-fuse/issues/1285) Rename directory fails for blob accounts when marker blob does not exist for source directory.
->>>>>>> b522de38
 
 ## 2.1.1 (2023-10-31)
 **Bug Fixes**

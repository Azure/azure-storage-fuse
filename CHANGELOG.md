--- conflicted
+++ resolved
@@ -1,3 +1,7 @@
+## 2.3.2 (Unreleased)
+**Bug Fixes**
+- Fixed race condition in random write where a block is being uploaded and written to in parallel.
+
 ## 2.3.1 (Unreleased)
 **NOTICE**
 - Due to data integrity issues, random write operations has been disabled in block cache. Refer [#1484](https://github.com/Azure/azure-storage-fuse/pull/1484) for blocked scenarios.
@@ -6,17 +10,10 @@
 - Fixed the case where file creation using SAS on HNS accounts was returning back wrong error code.
 - [#1402](https://github.com/Azure/azure-storage-fuse/issues/1402) Fixed proxy URL parsing.
 - If earlier instance of Blobfuse2 crashed and mount is unstable then next mount to same path will automatically cleanup the system.
-<<<<<<< HEAD
-- Reset block data to null before reuse to avoid corruption
-- Fixed race condition in random write where a block is being uploaded and written to in parallel.
-
-**Features**
-=======
 - In flush operation, the blocks will be committed only if the handle is dirty.
 - Reset block data to null before reuse.
 - Sparse file data integrity issues fixed.
 - Fixed block-cache read of small files where file size is not multiple of kernel buffer size.
->>>>>>> bd0f411b
 
 **Other Changes**
 - LFU policy in file cache has been deprecated.

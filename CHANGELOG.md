<<<<<<< HEAD
## 2.4.1 (Unreleased)
**Bug Fixes**
- Create block pool only in the child process.
- Prevent the block cache to truncate the file size to zero when the file is opened in O_WRONLY mode when writebackcache is disabled.
- Correct statFS results to reflect block-cache in memory cache status.
- Do not wipeout temp-cache on start after a un-graceful unmount, if `cleanup-on-start` is not configured in file-cache.
- When the subdirectory is mounted and there is some file/folder operation, remove only the subdirectory path from the file paths.

**Other Changes**
- Optimized listing operation on HNS account to support symlinks.
- Optimized Rename operation to do less number of REST calls.

**Features**
- Mount container or directory but restrict the view of blobs that you can see. This feature is available only in read-only mount.
- To protect against accidental overwrites on data stored by block-cache on temp path, crc64 hash will be validated on read. This feature can be enabled by using `--block-cache-strong-consistency` cli flag.
- To provide strong consistency check, ETAG of the file will be preserved on open. For any subsequent block download, with block-cache, ETAG will be verified and if the blob has changed in container the download will be declare failure resulting into read failure.

=======
>>>>>>> 32ba9ccf
## 2.4.0 (2024-12-03)
**Features**
- Added 'gen-config' command to auto generate the recommended blobfuse2 config file based on computing resources and memory available on the node. Command details can be found with `blobfuse2 gen-config --help`.
- Added option to set Entry cache to hold directory listing results in cache for a given timeout. This will reduce REST calls going to storage and enables faster access across multiple applications that use Blobfuse on the same node.

**Bug Fixes**
- [#1426](https://github.com/Azure/azure-storage-fuse/issues/1426) Read panic in block-cache due to boundary conditions.
- Do not allow mount path and temp-cache path to be same when using block-cache.
- Do not allow to mount with non-empty directory provided for disk persistence in block-cache.
- Rename file was calling an additional getProperties call.
- Delete empty directories from local cache on rmdir operation.
- [#1547](https://github.com/Azure/azure-storage-fuse/issues/1547) Truncate logic of file cache is modified to prevent downloading and uploading the entire file.
- Updating a file via Blobfuse2 was resetting the ACLs and Permissions applied to file in Datalake.

**Other Changes**
- `Stream` option automatically replaced with "Stream with Block-cache" internally for optimized performance.
- Login via Managed Identify is supported with Object-ID for all versions of blobfuse except 2.3.0 and 2.3.2.To use Object-ID for these two versions, use AzCLI or utilize Application/Client-ID or Resource ID base authentication..
- Version check is now moved to a static website hosted on a public container.
- 'df' command output will present memory availability in case of block-cache if disk is not configured.

## 2.3.2 (2024-09-03)
**Bug Fixes**
- Fixed the case where file creation using SAS on HNS accounts was returning back wrong error code.
- [#1402](https://github.com/Azure/azure-storage-fuse/issues/1402) Fixed proxy URL parsing.
- In flush operation, the blocks will be committed only if the handle is dirty.
- Fixed an issue in File-Cache that caused upload to fail due to insufficient permissions.

**Data Integrity Fixes**
- Fixed block-cache read of small files in direct-io mode, where file size is not multiple of kernel buffer size.
- Fixed race condition in block-cache random write flow where a block is being uploaded and written to in parallel.
- Fixed issue in block-cache random read/write flow where a uncommitted block, which is deleted from local cache, is reused.
- Sparse file data integrity issues fixed.

**Other Changes**
- LFU policy in file cache has been removed.
- Default values, if not assigned in config, for the following parameters in block-cache are calculated as follows:
    - Memory preallocated for Block-Cache is 80% of free memory
    - Disk Cache Size is 80% of free disk space
    - Prefetch is 2 times number of CPU cores
    - Parallelism is 3 times the number of CPU cores
- Default value of Disk Cache Size in File Cache is 80% of free disk space

## 2.3.0 (2024-05-16)
**Bug Fixes**
- For fuse minor version check rely on the fusermount3 command output rather then one exposed from fuse_common.
- Fixed large number of threads from TLRU causing crash during disk eviction in block-cache.
- Fixed issue where get attributes was failing for directories in blob accounts when CPK flag was enabled.

**Features**
- Added support for authentication using Azure CLI.

**Other Changes**
- Added support in
    - Ubuntu 24.04 (x86_64 and ARM64)
    - Rocky Linux 8 and 9
    - Alma Linux 8 and 9
- Added support for FIPS based Linux systems.
- Updated dependencies to address security vulnerabilities.

## 2.3.0~preview.1 (2024-04-04)
**Bug Fixes**
- [#1057](https://github.com/Azure/azure-storage-fuse/issues/1057) Fixed the issue where user-assigned identity is not used to authenticate when system-assigned identity is enabled.
- Listing blobs is now supported for blob names that contain characters that aren't valid in XML (U+FFFE or U+FFFF).
- [#1359](https://github.com/Azure/azure-storage-fuse/issues/1359), [#1368](https://github.com/Azure/azure-storage-fuse/issues/1368) Fixed RHEL 8.6 mount failure

**Features**
- Migrated to the latest [azblob SDK](https://pkg.go.dev/github.com/Azure/azure-sdk-for-go/sdk/storage/azblob).
- Migrated to the latest [azdatalake SDK](https://pkg.go.dev/github.com/Azure/azure-sdk-for-go/sdk/storage/azdatalake).
- Migrated from deprecated ADAL to MSAL through the latest [azidentity SDK](https://pkg.go.dev/github.com/Azure/azure-sdk-for-go/sdk/azidentity).
- Added support for uploading blobs in cold and premium tier.
- Support CPK for adls storage accounts.
- Lazy-write support for async flush and close file call. Actual upload will be scheduled in background when this feature is enabled.

## 2.2.1 (2024-02-28)
**Bug Fixes**
- Fixed panic while truncating a file to a very large size.
- Fixed block-cache panic on flush of a file which has no active changeset
- Fixed block-cache panic on renaming a file and then flushing older handle
- Fixed block-cache flush resulting in invalid-block-list error

## 2.2.0 (2024-01-24)
**Bug Fixes**
- Invalidate attribute cache entry on `PathAlreadyExists` error in create directory operation.
- When `$HOME` environment variable is not present, use the current directory.
- Fixed mount failure on nonempty mount path for fuse3.

**Features**
- Support CPK for block storage accounts.
- Added support to write files using block-cache
    - Optimized for sequential writing
    - Editing/Appending existing files works only if files were originally created using block-cache with the same block size

## 2.1.2 (2023-11-17)
**Bug Fixes**
- [#1243](https://github.com/Azure/azure-storage-fuse/issues/1243) Fixed issue where symlink was not working for ADLS accounts.
- [#1259](https://github.com/Azure/azure-storage-fuse/issues/1259) sync-to-flush will force upload the file contents to container.
- [#1285](https://github.com/Azure/azure-storage-fuse/issues/1285) Rename directory fails for blob accounts when marker blob does not exist for source directory.
- [#1284](https://github.com/Azure/azure-storage-fuse/issues/1284) Fixed truncate behaviour for streaming write.
- [#1142](https://github.com/Azure/azure-storage-fuse/issues/1142) Fixed truncate behaviour for streaming write.
- Randomize token refresh interval for MSI and SPN to support multi-instance deployment.

## 2.1.1 (2023-10-31)
**Bug Fixes**
- [#1237](https://github.com/Azure/azure-storage-fuse/issues/1237) Fixed the case sensitivity of content type for file extensions.
- [#1230](https://github.com/Azure/azure-storage-fuse/issues/1230) Disable deletion of files from local-cache on sync. Use `--ignore-sync` cli option to enable this.
- Rename API for HNS account now works with user delegation SAS
- SAS token is redacted in logs for rename api over dfs endpoint
- Allow user to configure custom AAD endpoint using MSI_ENPOINT environment variable for MSI based authentication
- Fail mount if block-cache prefetch count exceeds the defined memory limits.
- uid/gid supplied as CLI parameters will be shown as actual user/group while listing files.
- Corrected handling of `umask` libfuse option.

**Optimizations**
- Optimized file-cache to skip download when O_TRUNC flag is provided in open call.
- Refresh token 5 minutes before the expiry instead of last 10 seconds.

**Features**
- Sync in stream mode will force upload the file to storage container.
- Fail `Open` and `Write` operations with file-cache if the file size exceeds the high threshold set with local cache limits.

## 2.1.0 (2023-08-31)
**Features**
- Added support for ARM64 architecture.
- Block cache component added to support faster serial reads of large files with prefetching of blocks
    - As of now only one file single threaded read is faster
    - Only read-only mounts will support block-cache
- Adaptive prefetching to support random reads without incurring extra network cost
- Block cache with disk backup to reduce network cost if same blocks are read again
- On AML compute cluster MSI authentication is now supported (this will use the identity assigned to compute cluster) 

**Bug Fixes**
- Fix to evict the destination file from local cache post rename file operation.
- If `$PATH` is not populated correctly, find out correct path for `du` command.
- Disable `kernel_cache` and `writeback_cache` when `direct_io` is set.
- Fix FUSE CLI parameter parsing, where CLI overrides parameters provided in config file.
- [#1226](https://github.com/Azure/azure-storage-fuse/issues/1226) If max disk-cache size is not configured, check the available disk space to kick-in early eviction.
- [#1230](https://github.com/Azure/azure-storage-fuse/issues/1230) Truncate file locally and then upload instead of downloading it again.

## 2.0.5 (2023-08-02)
**Features**
- In case of MSI based authentication, user shall provide object-id of the identity and honour-acl flag for file-system to work with ACLs assigned to the given identity instead of permissions.
- Added support to read OAuth token from a user given file.

**Bug Fixes**
- Fixed priority level check of components to reject invalid pipeline entries.
- [#1196](https://github.com/Azure/azure-storage-fuse/issues/1196) 100% CPU usage in 2.0.4 fixed.
- [#1207](https://github.com/Azure/azure-storage-fuse/issues/1207) Fix log-rotate script.
- Unmount command was looking for `fusermount` while on fuse3 systems it should be looking for `fusermount3`.
- If `du` command is not found skip checking for disk usage in LRU cache-eviction policy.
- V1 flag of `file-cache-timeout-in-seconds` not interpreted correctly by V2 and causing eviction policy to assume its 0. 
- If `du` is not found on standard path try paths where it can potentially be found.
- Fix uid/gid marshalling for `mountv1` command, which was resulting in panic.

## 2.0.4 (2023-07-03)
**Features**
- Added new config parameter "max-fuse-threads" under "libfuse" config to control max threads allowed at libfuse layer.
- Added new config parameter 'refresh-sec' in 'file-cache'. When file-cache-timeout is set to a large value, this field can control when to refresh the file if file in container has changed.
- Added FUSE option `direct_io` to bypass the kernel cache and perform direct I/O operations.


**Bug Fixes**
- [#1116](https://github.com/Azure/azure-storage-fuse/issues/1116) Relative path for tmp-cache is resulting into file read-write failure.
- [#1151](https://github.com/Azure/azure-storage-fuse/issues/1151) Reason for unmount failure is not displayed in the console output.
- Remove leading slashes from subdirectory name.
- [#1156](https://github.com/Azure/azure-storage-fuse/issues/1156) Reuse 'auth-resource' config to alter scope of SPN token.
- [#1175](https://github.com/Azure/azure-storage-fuse/issues/1175) Divide by 0 exception in Stream in case of direct streaming option.
- [#1161](https://github.com/Azure/azure-storage-fuse/issues/1161) Add more verbose logs for pipeline init failures
- Return permission denied error for `AuthorizationPermissionMismatch` error from service.
- [#1187](https://github.com/Azure/azure-storage-fuse/issues/1187) File-cache path will be created recursively, if it does not exist.
- Resolved bug related to constant 5% CPU usage even where there is no activity on the blobfuse2 mounted path.

## 2.0.3 (2023-04-26)
**Bug Fixes**
- [#1080](https://github.com/Azure/azure-storage-fuse/issues/1080) HNS rename flow does not encode source path correctly.
- [#1081](https://github.com/Azure/azure-storage-fuse/issues/1081) Blobfuse will exit with non-zero status code if allow_other option is used but not enabled in fuse config.
- [#1079](https://github.com/Azure/azure-storage-fuse/issues/1079) Shell returns before child process mounts the container and if user tries to bind the mount it leads to inconsistent state.
- If mount fails in forked child, blobfuse2 will return back with status error code.
- [#1100](https://github.com/Azure/azure-storage-fuse/issues/1100) If content-encoding is set in blob then transport layer compression shall be disabled.
- Subdir mount is not able to list blobs correctly when virtual-directory is turned on.
- Adding support to pass down uid/gid values supplied in mount to libfuse.
- [#1102](https://github.com/Azure/azure-storage-fuse/issues/1102) Remove nanoseconds from file times as storage does not provide that  granularity.
- [#1113](https://github.com/Azure/azure-storage-fuse/issues/1113) Allow-root option is not sent down to libfuse.

**Features**
- Added new CLI parameter "--sync-to-flush". Once configured sync() call on file will force upload a file to storage container. As this is file handle based api, if file was not in file-cache it will first download and then upload the file. 
- Added new CLI parameter "--disable-compression". Disables content compression at transport layer. Required when content-encoding is set to 'gzip' in blob.
- Added new config "max-results-for-list" that allow users to change maximum results returned as part of list calls during getAttr.
- Added new config "max-files" that allows users to change maximum files attributes that can be cached in attribute cache.
- Ensures all panic errors are logged before blobfuse crashes. 

## 2.0.2 (2023-02-23)
**Bug Fixes**
- [#999](https://github.com/Azure/azure-storage-fuse/issues/999) Upgrade dependencies to resolve known CVEs.
- [#1002](https://github.com/Azure/azure-storage-fuse/issues/1002) In case version check fails to connect to public container, dump a log to check network and proxy settings.
- [#1006](https://github.com/Azure/azure-storage-fuse/issues/1006) Remove user and group config from logrotate file.
- [csi-driver #809](https://github.com/kubernetes-sigs/blob-csi-driver/issues/809) Fail to mount when uid/gid are provided on command line.
- [#1032](https://github.com/Azure/azure-storage-fuse/issues/1032) `mount all` CLI params parsing fix when no `config-file` and `tmp-path` is provided.
- [#1015](https://github.com/Azure/azure-storage-fuse/issues/1015) Default value of `ignore-open-flags` config parameter changed to `true`.
- [#1038](https://github.com/Azure/azure-storage-fuse/issues/1038) Changing default daemon permissions.
- [#1036](https://github.com/Azure/azure-storage-fuse/issues/1036) Fix to avoid panic when $HOME dir is not set.
- [#1036](https://github.com/Azure/azure-storage-fuse/issues/1036) Respect --default-working-dir cli param and use it as default log file path.
- If version check fails due to network issues, mount/mountall/mountv1 command used to terminate. From this release it will just emit an error log and mount will continue.
- If default work directory does not exists, mount shall create it before daemonizing.
- Default value of 'virtual-directory' is changed to true. If your data is created using Blobfuse or AzCopy pass this flag as false in mount command.

## 2.0.1 (2022-12-02)
- Copy of GA release of Blobfuse2. This release was necessary to ensure the GA version resolves ahead of the preview versions.

## 2.0.0 (2022-11-30) (GA release)
**Bug Fixes**
- [#968](https://github.com/Azure/azure-storage-fuse/issues/968) Duplicate directory listing
- [#964](https://github.com/Azure/azure-storage-fuse/issues/964) Rename for FNS account failing with source does not exists error
- [#972](https://github.com/Azure/azure-storage-fuse/issues/972) Mount all fails 
- Added support for "-o nonempty" to mount on a non-empty mount path
- [#985](https://github.com/Azure/azure-storage-fuse/pull/985) fuse required when installing blobfuse2 on a fuse3 supported system

**Breaking Changes**
- Defaults for retry policy changed. Max retries: 3 to 5, Retry delay: 3600 to 900 seconds, Max retry delay: 4 to 60 seconds

**Features**
- Added new CLI parameter "--subdirectory=" to mount only a subdirectory from given container 


## 2.0.0-preview.4 (2022-11-03)
**Breaking Changes**
- Renamed ignore-open-flag config parameter to ignore-open-flags to match CLI parameter
- Renamed health-monitor section in config file to health_monitor

**Features**
- Added support for health-monitor stop --pid=<pid> and health-monitor stop all commands
- Added support to work with virtual directories without special marker directory using the virtual-directory config option.
- Added support for object ID support for MSI credentials
- Added support for system assigned IDs for MSI credentials

**Bug Fixes**
- Auto detect auth mode based on storage config
- Auto correct endpoint for public cloud
- In case of invalid option or failure CLI to return non-zero return code
- ignore-open-flags CLI parameter is now correctly read
- [#921](https://github.com/Azure/azure-storage-fuse/issues/921): Mount using /etc/fstab fixed
- Fixed a bug where mount all required a config file
- [#942](https://github.com/Azure/azure-storage-fuse/issues/942): List api failing when backend does not return any item but only a valid token
- Fix bug in SDK trace logging which prints (MISSING) in log entries

## 2.0.0-preview.3  (2022-09-02)
**Features**
- Added support for directory level SAS while mounting a subdirectory
- Added support for displaying mount space utilization based on file cache consumption (for example when doing `df`)
- Added support for updating MD5 sum on file upload
- Added support for validating MD5 sum on download
- Added backwards compatibility support for all blobfuse v1 CLI options
- Added support to allow disabling writeback cache if a customer is opening a file with O_APPEND
- Added support to ignore append flag on open when writeback cache is on

**Bug Fixes**
- Fixed a bug in parsing output of disk utilization summary
- Fixed a bug in parsing SAS token not having '?' as first character
- Fixed a bug in append file flow resolving data corruption
- Fixed a bug in MSI auth to send correct resource string
- Fixed a bug in OAuth token parsing when expires_on denotes numbers of seconds
- Fixed a bug in rmdir flow. Dont allow directory deletion if local cache says its empty. On container it might still have files.
- Fixed a bug in background mode where auth validation would be run twice
- Fixed a bug in content type parsing for a 7z compressed file
- Fixed a bug in retry logic to retry in case of server timeout errors

## 2.0.0-preview.2 (2022-05-31)
**Performance Improvements**
- fio: Outperforms blobfuse by 10% in sequential reads

**Features**
- Added support for Debian 11 and Mariner OS
- Added support to load an external extension library
- Added support to mount without a config file
- Added support to preserve file metadata 
- Added support to preserve additional principals added to the ACL
- Added support to stream writes (without caching)
- Added support to warn customers if using a vulnerable version of Blobfuse2
- Added support to warn customers if using an older version of Blobfuse2
- Added support for . and .. in listing

**Breaking Changes**
- Changed default logging to syslog if the syslog service is running, otherwise file based 

**Bug Fixes**
- Fixed a bug that caused reads to be shorter than expected
- Fixed bug where remount on empty containers was not throwing error when the mount path has trailing '/'
- Fixed a bug where the DIRECT flag was not masked out
- Fixed a bug where files > 80GB would fail to upload when block size is not explicitly set
- Fixed a bug where the exit status was 0 despite invalid flags being passed
- Fixed bug where endpoint would be populated incorrectly when passed as environment variable
- Fixed a bug where mounting to an already mounted path would not fail 
- Fixed a bug where newly created datalake files > 256MB would fail to upload
- Fixed a bug that caused parameters explicitly set to 0 to be the default value
- Fixed a bug where `df` command showed root stats rather than Blobfuse mount file cache stats

## 2.0.0-preview.1 (2022-02-14)
- First Release

**Top Features**
- Compatibility with libfuse3, including libfuse2 compatibility for OSes that do not support libfuse3
- Service version upgrade from "2018-11-09" to "2020-04-08" (STG77) through the azure-go-sdk
- Maximum blob size in a single write 64MB -> 5000MB
- Maximum block size 100MB -> 4000MB
- Maximum file size supported 4.77TB -> 196TB
- File creation time and last access time now pulled from service 
- Passthrough directly from filesystem calls to Azure Storage APIs
- Read streaming (helpful for large files that cannot fit on disk)
- Logging to syslog or a file
- Mount a subdirectory in a container
- Mount all containers in an account
- Automatic blobfuse2 version checking and prompt for users to upgrade
- Encrypted config support 
- Present custom default permissions for files in block blob accounts
- Attribute cache invalidation based on timeout
- Set custom default blob tier while uploading files to container
- Pluggable cache eviction policies for file cache and streaming 

**User Experience**

Blobfuse2 supports a special command that will accept the v1 CLI parameters and v1 config file format, convert it to a v2 config format and mount with v2. 

Blobfuse2 exposes all supported options in a clean yaml formatted configuration file in addition to a few common options exposed as CLI parameters. In contrast, Blobfuse exposes most of its options as CLI parameters and a few others in a key-value configuration file. 

**Validation**
Extensive suite of validation run with focus on scale and compatibility.

Various improvements/parity to existing blobfuse validated like

- Listing of >1M files: Parity under the same mount conditions.
- Git clone: Outperforms blobfuse by 20% in git clone (large repo, with over 1 million objects).
- resnet-50: Parity at 32 threads.<|MERGE_RESOLUTION|>--- conflicted
+++ resolved
@@ -1,4 +1,4 @@
-<<<<<<< HEAD
+
 ## 2.4.1 (Unreleased)
 **Bug Fixes**
 - Create block pool only in the child process.
@@ -16,8 +16,6 @@
 - To protect against accidental overwrites on data stored by block-cache on temp path, crc64 hash will be validated on read. This feature can be enabled by using `--block-cache-strong-consistency` cli flag.
 - To provide strong consistency check, ETAG of the file will be preserved on open. For any subsequent block download, with block-cache, ETAG will be verified and if the blob has changed in container the download will be declare failure resulting into read failure.
 
-=======
->>>>>>> 32ba9ccf
 ## 2.4.0 (2024-12-03)
 **Features**
 - Added 'gen-config' command to auto generate the recommended blobfuse2 config file based on computing resources and memory available on the node. Command details can be found with `blobfuse2 gen-config --help`.

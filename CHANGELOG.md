## 2.0.0-preview.5 (WIP)
**Bug Fixes**
<<<<<<< HEAD
- Fixed a bug where sometimes a directory would list twice
- [#972](https://github.com/Azure/azure-storage-fuse/issues/972) Mount all fails 
=======
- [#968](https://github.com/Azure/azure-storage-fuse/issues/968) Duplicate directory listing
- [#964](https://github.com/Azure/azure-storage-fuse/issues/964) Rename for FNS account failing with source does not exists error

**Breaking Changes**
- Defaults for retry policy changed. Max retries: 3 to 7, Retry delay 3600 to 900 seconds, Max retry delay 3 to 120 seconds
>>>>>>> 88e9a51b

## 2.0.0-preview.4 (2022-11-03)
**Breaking Changes**
- Renamed ignore-open-flag config parameter to ignore-open-flags to match CLI parameter
- Renamed health-monitor section in config file to health_monitor

**Features**
- Added support for health-monitor stop --pid=<pid> and health-monitor stop all commands
- Added support to work with virtual directories without special marker directory using the virtual-directory config option.
- Added support for object ID support for MSI credentials
- Added support for system assigned IDs for MSI credentials

**Bug Fixes**
- Auto detect auth mode based on storage config
- Auto correct endpoint for public cloud
- In case of invalid option or failure CLI to return non-zero return code
- ignore-open-flags CLI parameter is now correctly read
- [#921](https://github.com/Azure/azure-storage-fuse/issues/921): Mount using /etc/fstab fixed
- Fixed a bug where mount all required a config file
- [#942](https://github.com/Azure/azure-storage-fuse/issues/942): List api failing when backend does not return any item but only a valid token
- Fix bug in SDK trace logging which prints (MISSING) in log entries

## 2.0.0-preview.3  (2022-09-02)
**Features**
- Added support for directory level SAS while mounting a subdirectory
- Added support for displaying mount space utilization based on file cache consumption (for example when doing `df`)
- Added support for updating MD5 sum on file upload
- Added support for validating MD5 sum on download
- Added backwards compatibility support for all blobfuse v1 CLI options
- Added support to allow disabling writeback cache if a customer is opening a file with O_APPEND
- Added support to ignore append flag on open when writeback cache is on

**Bug Fixes**
- Fixed a bug in parsing output of disk utilization summary
- Fixed a bug in parsing SAS token not having '?' as first character
- Fixed a bug in append file flow resolving data corruption
- Fixed a bug in MSI auth to send correct resource string
- Fixed a bug in OAuth token parsing when expires_on denotes numbers of seconds
- Fixed a bug in rmdir flow. Dont allow directory deletion if local cache says its empty. On container it might still have files.
- Fixed a bug in background mode where auth validation would be run twice
- Fixed a bug in content type parsing for a 7z compressed file
- Fixed a bug in retry logic to retry in case of server timeout errors

## 2.0.0-preview.2 (2022-05-31)
**Performance Improvements**
- fio: Outperforms blobfuse by 10% in sequential reads

**Features**
- Added support for Debian 11 and Mariner OS
- Added support to load an external extension library
- Added support to mount without a config file
- Added support to preserve file metadata 
- Added support to preserve additional principals added to the ACL
- Added support to stream writes (without caching)
- Added support to warn customers if using a vulnerable version of Blobfuse2
- Added support to warn customers if using an older version of Blobfuse2
- Added support for . and .. in listing

**Breaking Changes**
- Changed default logging to syslog if the syslog service is running, otherwise file based 

**Bug Fixes**
- Fixed a bug that caused reads to be shorter than expected
- Fixed bug where remount on empty containers was not throwing error when the mount path has trailing '/'
- Fixed a bug where the DIRECT flag was not masked out
- Fixed a bug where files > 80GB would fail to upload when block size is not explicitly set
- Fixed a bug where the exit status was 0 despite invalid flags being passed
- Fixed bug where endpoint would be populated incorrectly when passed as environment variable
- Fixed a bug where mounting to an already mounted path would not fail 
- Fixed a bug where newly created datalake files > 256MB would fail to upload
- Fixed a bug that caused parameters explicitly set to 0 to be the default value
- Fixed a bug where `df` command showed root stats rather than Blobfuse mount file cache stats

## 2.0.0-preview.1 (2022-02-14)
- First Release

**Top Features**
- Compatibility with libfuse3, including libfuse2 compatibility for OSes that do not support libfuse3
- Service version upgrade from "2018-11-09" to "2020-04-08" (STG77) through the azure-go-sdk
- Maximum blob size in a single write 64MB -> 5000MB
- Maximum block size 100MB -> 4000MB
- Maximum file size supported 4.77TB -> 196TB
- File creation time and last access time now pulled from service 
- Passthrough directly from filesystem calls to Azure Storage APIs
- Read streaming (helpful for large files that cannot fit on disk)
- Logging to syslog or a file
- Mount a subdirectory in a container
- Mount all containers in an account
- Automatic blobfuse2 version checking and prompt for users to upgrade
- Encrypted config support 
- Present custom default permissions for files in block blob accounts
- Attribute cache invalidation based on timeout
- Set custom default blob tier while uploading files to container
- Pluggable cache eviction policies for file cache and streaming 

**User Experience**

Blobfuse2 supports a special command that will accept the v1 CLI parameters and v1 config file format, convert it to a v2 config format and mount with v2. 

Blobfuse2 exposes all supported options in a clean yaml formatted configuration file in addition to a few common options exposed as CLI parameters. In contrast, Blobfuse exposes most of its options as CLI parameters and a few others in a key-value configuration file. 

**Validation**
Extensive suite of validation run with focus on scale and compatibility.

Various improvements/parity to existing blobfuse validated like

- Listing of >1M files: Parity under the same mount conditions.
- Git clone: Outperforms blobfuse by 20% in git clone (large repo, with over 1 million objects).
- resnet-50: Parity at 32 threads.<|MERGE_RESOLUTION|>--- conflicted
+++ resolved
@@ -1,15 +1,11 @@
 ## 2.0.0-preview.5 (WIP)
 **Bug Fixes**
-<<<<<<< HEAD
-- Fixed a bug where sometimes a directory would list twice
-- [#972](https://github.com/Azure/azure-storage-fuse/issues/972) Mount all fails 
-=======
 - [#968](https://github.com/Azure/azure-storage-fuse/issues/968) Duplicate directory listing
 - [#964](https://github.com/Azure/azure-storage-fuse/issues/964) Rename for FNS account failing with source does not exists error
+- [#972](https://github.com/Azure/azure-storage-fuse/issues/972) Mount all fails 
 
 **Breaking Changes**
 - Defaults for retry policy changed. Max retries: 3 to 7, Retry delay 3600 to 900 seconds, Max retry delay 3 to 120 seconds
->>>>>>> 88e9a51b
 
 ## 2.0.0-preview.4 (2022-11-03)
 **Breaking Changes**

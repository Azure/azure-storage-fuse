## 2.0.5 (WIP)
**Features**
<<<<<<< HEAD
- In case of MSI based authentication, user shall provide object-id of the identity and respect-acl flag for file-system to work with ACLs assigned to the given identity instead of general permissions.

=======
- Added support to read OAuth token from a user given file.

**Bug Fixes**
- Fix priority level check of components to reject invalid pipeline entries.
- [#1196](https://github.com/Azure/azure-storage-fuse/issues/1196) 100% CPU usage in 2.0.4 fixed
- [#1207](https://github.com/Azure/azure-storage-fuse/issues/1207) Fix log-rotate script.
>>>>>>> 2a825705

## 2.0.4 (2023-07-03)
**Features**
- Added new config parameter "max-fuse-threads" under "libfuse" config to control max threads allowed at libfuse layer.
- Added new config parameter 'refresh-sec' in 'file-cache'. When file-cache-timeout is set to a large value, this field can control when to refresh the file if file in container has changed.
- Added FUSE option `direct_io` to bypass the kernel cache and perform direct I/O operations.

**Bug Fixes**
- [#1116](https://github.com/Azure/azure-storage-fuse/issues/1116) Relative path for tmp-cache is resulting into file read-write failure.
- [#1151](https://github.com/Azure/azure-storage-fuse/issues/1151) Reason for unmount failure is not displayed in the console output.
- Remove leading slashes from subdirectory name.
- [#1156](https://github.com/Azure/azure-storage-fuse/issues/1156) Reuse 'auth-resource' config to alter scope of SPN token.
- [#1175](https://github.com/Azure/azure-storage-fuse/issues/1175) Divide by 0 exception in Stream in case of direct streaming option.
- [#1161](https://github.com/Azure/azure-storage-fuse/issues/1161) Add more verbose logs for pipeline init failures
- Return permission denied error for `AuthorizationPermissionMismatch` error from service.
- [#1187](https://github.com/Azure/azure-storage-fuse/issues/1187) File-cache path will be created recursively, if it does not exist.
- Resolved bug related to constant 5% CPU usage even where there is no activity on the blobfuse2 mounted path.

## 2.0.3 (2023-04-26)
**Bug Fixes**
- [#1080](https://github.com/Azure/azure-storage-fuse/issues/1080) HNS rename flow does not encode source path correctly.
- [#1081](https://github.com/Azure/azure-storage-fuse/issues/1081) Blobfuse will exit with non-zero status code if allow_other option is used but not enabled in fuse config.
- [#1079](https://github.com/Azure/azure-storage-fuse/issues/1079) Shell returns before child process mounts the container and if user tries to bind the mount it leads to inconsistent state.
- If mount fails in forked child, blobfuse2 will return back with status error code.
- [#1100](https://github.com/Azure/azure-storage-fuse/issues/1100) If content-encoding is set in blob then transport layer compression shall be disabled.
- Subdir mount is not able to list blobs correctly when virtual-directory is turned on.
- Adding support to pass down uid/gid values supplied in mount to libfuse.
- [#1102](https://github.com/Azure/azure-storage-fuse/issues/1102) Remove nanoseconds from file times as storage does not provide that  granularity.
- [#1113](https://github.com/Azure/azure-storage-fuse/issues/1113) Allow-root option is not sent down to libfuse.

**Features**
- Added new CLI parameter "--sync-to-flush". Once configured sync() call on file will force upload a file to storage container. As this is file handle based api, if file was not in file-cache it will first download and then upload the file. 
- Added new CLI parameter "--disable-compression". Disables content compression at transport layer. Required when content-encoding is set to 'gzip' in blob.
- Added new config "max-results-for-list" that allow users to change maximum results returned as part of list calls during getAttr.
- Added new config "max-files" that allows users to change maximum files attributes that can be cached in attribute cache.
- Ensures all panic errors are logged before blobfuse crashes. 

## 2.0.2 (2023-02-23)
**Bug Fixes**
- [#999](https://github.com/Azure/azure-storage-fuse/issues/999) Upgrade dependencies to resolve known CVEs.
- [#1002](https://github.com/Azure/azure-storage-fuse/issues/1002) In case version check fails to connect to public container, dump a log to check network and proxy settings.
- [#1006](https://github.com/Azure/azure-storage-fuse/issues/1006) Remove user and group config from logrotate file.
- [csi-driver #809](https://github.com/kubernetes-sigs/blob-csi-driver/issues/809) Fail to mount when uid/gid are provided on command line.
- [#1032](https://github.com/Azure/azure-storage-fuse/issues/1032) `mount all` CLI params parsing fix when no `config-file` and `tmp-path` is provided.
- [#1015](https://github.com/Azure/azure-storage-fuse/issues/1015) Default value of `ignore-open-flags` config parameter changed to `true`.
- [#1038](https://github.com/Azure/azure-storage-fuse/issues/1038) Changing default daemon permissions.
- [#1036](https://github.com/Azure/azure-storage-fuse/issues/1036) Fix to avoid panic when $HOME dir is not set.
- [#1036](https://github.com/Azure/azure-storage-fuse/issues/1036) Respect --default-working-dir cli param and use it as default log file path.
- If version check fails due to network issues, mount/mountall/mountv1 command used to terminate. From this release it will just emit an error log and mount will continue.
- If default work directory does not exists, mount shall create it before daemonizing.
- Default value of 'virtual-directory' is changed to true. If your data is created using Blobfuse or AzCopy pass this flag as false in mount command.

## 2.0.1 (2022-12-02)
- Copy of GA release of Blobfuse2. This release was necessary to ensure the GA version resolves ahead of the preview versions.

## 2.0.0 (2022-11-30) (GA release)
**Bug Fixes**
- [#968](https://github.com/Azure/azure-storage-fuse/issues/968) Duplicate directory listing
- [#964](https://github.com/Azure/azure-storage-fuse/issues/964) Rename for FNS account failing with source does not exists error
- [#972](https://github.com/Azure/azure-storage-fuse/issues/972) Mount all fails 
- Added support for "-o nonempty" to mount on a non-empty mount path
- [#985](https://github.com/Azure/azure-storage-fuse/pull/985) fuse required when installing blobfuse2 on a fuse3 supported system

**Breaking Changes**
- Defaults for retry policy changed. Max retries: 3 to 5, Retry delay: 3600 to 900 seconds, Max retry delay: 4 to 60 seconds

**Features**
- Added new CLI parameter "--subdirectory=" to mount only a subdirectory from given container 


## 2.0.0-preview.4 (2022-11-03)
**Breaking Changes**
- Renamed ignore-open-flag config parameter to ignore-open-flags to match CLI parameter
- Renamed health-monitor section in config file to health_monitor

**Features**
- Added support for health-monitor stop --pid=<pid> and health-monitor stop all commands
- Added support to work with virtual directories without special marker directory using the virtual-directory config option.
- Added support for object ID support for MSI credentials
- Added support for system assigned IDs for MSI credentials

**Bug Fixes**
- Auto detect auth mode based on storage config
- Auto correct endpoint for public cloud
- In case of invalid option or failure CLI to return non-zero return code
- ignore-open-flags CLI parameter is now correctly read
- [#921](https://github.com/Azure/azure-storage-fuse/issues/921): Mount using /etc/fstab fixed
- Fixed a bug where mount all required a config file
- [#942](https://github.com/Azure/azure-storage-fuse/issues/942): List api failing when backend does not return any item but only a valid token
- Fix bug in SDK trace logging which prints (MISSING) in log entries

## 2.0.0-preview.3  (2022-09-02)
**Features**
- Added support for directory level SAS while mounting a subdirectory
- Added support for displaying mount space utilization based on file cache consumption (for example when doing `df`)
- Added support for updating MD5 sum on file upload
- Added support for validating MD5 sum on download
- Added backwards compatibility support for all blobfuse v1 CLI options
- Added support to allow disabling writeback cache if a customer is opening a file with O_APPEND
- Added support to ignore append flag on open when writeback cache is on

**Bug Fixes**
- Fixed a bug in parsing output of disk utilization summary
- Fixed a bug in parsing SAS token not having '?' as first character
- Fixed a bug in append file flow resolving data corruption
- Fixed a bug in MSI auth to send correct resource string
- Fixed a bug in OAuth token parsing when expires_on denotes numbers of seconds
- Fixed a bug in rmdir flow. Dont allow directory deletion if local cache says its empty. On container it might still have files.
- Fixed a bug in background mode where auth validation would be run twice
- Fixed a bug in content type parsing for a 7z compressed file
- Fixed a bug in retry logic to retry in case of server timeout errors

## 2.0.0-preview.2 (2022-05-31)
**Performance Improvements**
- fio: Outperforms blobfuse by 10% in sequential reads

**Features**
- Added support for Debian 11 and Mariner OS
- Added support to load an external extension library
- Added support to mount without a config file
- Added support to preserve file metadata 
- Added support to preserve additional principals added to the ACL
- Added support to stream writes (without caching)
- Added support to warn customers if using a vulnerable version of Blobfuse2
- Added support to warn customers if using an older version of Blobfuse2
- Added support for . and .. in listing

**Breaking Changes**
- Changed default logging to syslog if the syslog service is running, otherwise file based 

**Bug Fixes**
- Fixed a bug that caused reads to be shorter than expected
- Fixed bug where remount on empty containers was not throwing error when the mount path has trailing '/'
- Fixed a bug where the DIRECT flag was not masked out
- Fixed a bug where files > 80GB would fail to upload when block size is not explicitly set
- Fixed a bug where the exit status was 0 despite invalid flags being passed
- Fixed bug where endpoint would be populated incorrectly when passed as environment variable
- Fixed a bug where mounting to an already mounted path would not fail 
- Fixed a bug where newly created datalake files > 256MB would fail to upload
- Fixed a bug that caused parameters explicitly set to 0 to be the default value
- Fixed a bug where `df` command showed root stats rather than Blobfuse mount file cache stats

## 2.0.0-preview.1 (2022-02-14)
- First Release

**Top Features**
- Compatibility with libfuse3, including libfuse2 compatibility for OSes that do not support libfuse3
- Service version upgrade from "2018-11-09" to "2020-04-08" (STG77) through the azure-go-sdk
- Maximum blob size in a single write 64MB -> 5000MB
- Maximum block size 100MB -> 4000MB
- Maximum file size supported 4.77TB -> 196TB
- File creation time and last access time now pulled from service 
- Passthrough directly from filesystem calls to Azure Storage APIs
- Read streaming (helpful for large files that cannot fit on disk)
- Logging to syslog or a file
- Mount a subdirectory in a container
- Mount all containers in an account
- Automatic blobfuse2 version checking and prompt for users to upgrade
- Encrypted config support 
- Present custom default permissions for files in block blob accounts
- Attribute cache invalidation based on timeout
- Set custom default blob tier while uploading files to container
- Pluggable cache eviction policies for file cache and streaming 

**User Experience**

Blobfuse2 supports a special command that will accept the v1 CLI parameters and v1 config file format, convert it to a v2 config format and mount with v2. 

Blobfuse2 exposes all supported options in a clean yaml formatted configuration file in addition to a few common options exposed as CLI parameters. In contrast, Blobfuse exposes most of its options as CLI parameters and a few others in a key-value configuration file. 

**Validation**
Extensive suite of validation run with focus on scale and compatibility.

Various improvements/parity to existing blobfuse validated like

- Listing of >1M files: Parity under the same mount conditions.
- Git clone: Outperforms blobfuse by 20% in git clone (large repo, with over 1 million objects).
- resnet-50: Parity at 32 threads.<|MERGE_RESOLUTION|>--- conflicted
+++ resolved
@@ -1,16 +1,12 @@
 ## 2.0.5 (WIP)
 **Features**
-<<<<<<< HEAD
-- In case of MSI based authentication, user shall provide object-id of the identity and respect-acl flag for file-system to work with ACLs assigned to the given identity instead of general permissions.
-
-=======
+- In case of MSI based authentication, user shall provide object-id of the identity and respect-acl flag for file-system to work with ACLs assigned to the given identity instead of permissions.
 - Added support to read OAuth token from a user given file.
 
 **Bug Fixes**
 - Fix priority level check of components to reject invalid pipeline entries.
 - [#1196](https://github.com/Azure/azure-storage-fuse/issues/1196) 100% CPU usage in 2.0.4 fixed
 - [#1207](https://github.com/Azure/azure-storage-fuse/issues/1207) Fix log-rotate script.
->>>>>>> 2a825705
 
 ## 2.0.4 (2023-07-03)
 **Features**

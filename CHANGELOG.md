--- conflicted
+++ resolved
@@ -1,3 +1,7 @@
+## 2.4.0 (Unreleased)
+**Features**
+- Entry cache to hold directory listing results in cache for a given timeout. This will reduce REST calls going to storage while listing the blobs in parallel.
+
 ## 2.3.2 (Unreleased)
 **Bug Fixes**
 - Fixed the case where file creation using SAS on HNS accounts was returning back wrong error code.
@@ -5,17 +9,11 @@
 - In flush operation, the blocks will be committed only if the handle is dirty.
 - Fixed an issue in File-Cache that caused upload to fail due to insufficient permissions.
 
-<<<<<<< HEAD
-**Features**
-- Entry cache to hold directory listing results in cache for a given timeout. This will reduce REST calls going to storage while listing the blobs in parallel.
-
-=======
 **Data Integrity Fixes**
 - Fixed block-cache read of small files in direct-io mode, where file size is not multiple of kernel buffer size.
 - Fixed race condition in block-cache random write flow where a block is being uploaded and written to in parallel.
 - Fixed issue in block-cache random read/write flow where a uncommitted block, which is deleted from local cache, is reused.
 - Sparse file data integrity issues fixed.
->>>>>>> 0aa064f0
 
 **Other Changes**
 - LFU policy in file cache has been removed.

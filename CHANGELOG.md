--- conflicted
+++ resolved
@@ -1,16 +1,11 @@
-<<<<<<< HEAD
-## 2.0.5-preview.1 (WIP)
-**Features**
-- On AML compute cluster MSI authentication is now supported (this will use the identity assigned to compute cluster)
-=======
 ## 2.1.0-preview.1 (WIP)
 **Features**
 - Block cache component added to support faster serial reads of large files with prefetching of blocks
     - As of now only one file single threaded read is faster
     - Only read-only mounts will support block-cache
+- On AML compute cluster MSI authentication is now supported (this will use the identity assigned to compute cluster) 
 
->>>>>>> 538145d7
-## 2.0.4 (WIP)
+## 2.0.4 (2023-07-03)
 **Features**
 - Added new config parameter "max-fuse-threads" under "libfuse" config to control max threads allowed at libfuse layer.
 - Added new config parameter 'refresh-sec' in 'file-cache'. When file-cache-timeout is set to a large value, this field can control when to refresh the file if file in container has changed.

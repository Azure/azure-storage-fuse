--- conflicted
+++ resolved
@@ -1,8 +1,4 @@
-<<<<<<< HEAD
-## 2.3.0 (Unreleased)
-=======
 ## 2.3.0~preview.1 (Unreleased)
->>>>>>> 66cb9817
 **Bug Fixes**
 - [#1057](https://github.com/Azure/azure-storage-fuse/issues/1057) Fixed the issue where user-assigned identity is not used to authenticate when system-assigned identity is enabled.
 - Listing blobs is now supported for blob names that contain characters that aren't valid in XML (U+FFFE or U+FFFF).
@@ -12,10 +8,7 @@
 - Migrated to the latest [azdatalake SDK](https://pkg.go.dev/github.com/Azure/azure-sdk-for-go/sdk/storage/azdatalake).
 - Migrated from deprecated ADAL to MSAL through the latest [azidentity SDK](https://pkg.go.dev/github.com/Azure/azure-sdk-for-go/sdk/azidentity).
 - Added support for uploading blobs in cold and premium tier.
-<<<<<<< HEAD
 - Support CPK for adls storage accounts.
-=======
->>>>>>> 66cb9817
 
 ## 2.2.1 (2024-02-28)
 **Bug Fixes**

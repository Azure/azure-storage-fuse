## 2.0.0-preview.4 (WIP)
<<<<<<< HEAD
**Breaking Changes**
- Renamed ignore-open-flag config parameter to ignore-open-flags to match CLI parameter
=======
**Features**
- Added support for health-monitor stop --pid=<pid> and health-monitor stop all commands
>>>>>>> 3802cdd8

**Bug Fixes**
- Auto detect auth mode based on storage config
- Auto correct endpoint for public cloud
- In case of invalid option or failure CLI to return non-zero return code
- ignore-open-flags CLI parameter is now correctly read

## 2.0.0-preview.3  (2022-09-02)
**Features**
- Added support for directory level SAS while mounting a subdirectory
- Added support for displaying mount space utilization based on file cache consumption (for example when doing `df`)
- Added support for updating MD5 sum on file upload
- Added support for validating MD5 sum on download
- Added backwards compatibility support for all blobfuse v1 CLI options
- Added support to allow disabling writeback cache if a customer is opening a file with O_APPEND
- Added support to ignore append flag on open when writeback cache is on

**Bug Fixes**
- Fixed a bug in parsing output of disk utilization summary
- Fixed a bug in parsing SAS token not having '?' as first character
- Fixed a bug in append file flow resolving data corruption
- Fixed a bug in MSI auth to send correct resource string
- Fixed a bug in OAuth token parsing when expires_on denotes numbers of seconds
- Fixed a bug in rmdir flow. Dont allow directory deletion if local cache says its empty. On container it might still have files.
- Fixed a bug in background mode where auth validation would be run twice
- Fixed a bug in content type parsing for a 7z compressed file
- Fixed a bug in retry logic to retry in case of server timeout errors

## 2.0.0-preview.2 (2022-05-31)
**Performance Improvements**
- fio: Outperforms blobfuse by 10% in sequential reads

**Features**
- Added support for Debian 11 and Mariner OS
- Added support to load an external extension library
- Added support to mount without a config file
- Added support to preserve file metadata 
- Added support to preserve additional principals added to the ACL
- Added support to stream writes (without caching)
- Added support to warn customers if using a vulnerable version of Blobfuse2
- Added support to warn customers if using an older version of Blobfuse2
- Added support for . and .. in listing

**Breaking Changes**
- Changed default logging to syslog if the syslog service is running, otherwise file based 

**Bug Fixes**
- Fixed a bug that caused reads to be shorter than expected
- Fixed bug where remount on empty containers was not throwing error when the mount path has trailing '/'
- Fixed a bug where the DIRECT flag was not masked out
- Fixed a bug where files > 80GB would fail to upload when block size is not explicitly set
- Fixed a bug where the exit status was 0 despite invalid flags being passed
- Fixed bug where endpoint would be populated incorrectly when passed as environment variable
- Fixed a bug where mounting to an already mounted path would not fail 
- Fixed a bug where newly created datalake files > 256MB would fail to upload
- Fixed a bug that caused parameters explicitly set to 0 to be the default value
- Fixed a bug where `df` command showed root stats rather than Blobfuse mount file cache stats

## 2.0.0-preview.1 (2022-02-14)
- First Release

**Top Features**
- Compatibility with libfuse3, including libfuse2 compatibility for OSes that do not support libfuse3
- Service version upgrade from "2018-11-09" to "2020-04-08" (STG77) through the azure-go-sdk
- Maximum blob size in a single write 64MB -> 5000MB
- Maximum block size 100MB -> 4000MB
- Maximum file size supported 4.77TB -> 196TB
- File creation time and last access time now pulled from service 
- Passthrough directly from filesystem calls to Azure Storage APIs
- Read streaming (helpful for large files that cannot fit on disk)
- Logging to syslog or a file
- Mount a subdirectory in a container
- Mount all containers in an account
- Automatic blobfuse2 version checking and prompt for users to upgrade
- Encrypted config support 
- Present custom default permissions for files in block blob accounts
- Attribute cache invalidation based on timeout
- Set custom default blob tier while uploading files to container
- Pluggable cache eviction policies for file cache and streaming 

**User Experience**

Blobfuse2 supports a special command that will accept the v1 CLI parameters and v1 config file format, convert it to a v2 config format and mount with v2. 

Blobfuse2 exposes all supported options in a clean yaml formatted configuration file in addition to a few common options exposed as CLI parameters. In contrast, Blobfuse exposes most of its options as CLI parameters and a few others in a key-value configuration file. 

**Validation**
Extensive suite of validation run with focus on scale and compatibility.

Various improvements/parity to existing blobfuse validated like

- Listing of >1M files: Parity under the same mount conditions.
- Git clone: Outperforms blobfuse by 20% in git clone (large repo, with over 1 million objects).
- resnet-50: Parity at 32 threads.<|MERGE_RESOLUTION|>--- conflicted
+++ resolved
@@ -1,11 +1,9 @@
 ## 2.0.0-preview.4 (WIP)
-<<<<<<< HEAD
 **Breaking Changes**
 - Renamed ignore-open-flag config parameter to ignore-open-flags to match CLI parameter
-=======
+
 **Features**
 - Added support for health-monitor stop --pid=<pid> and health-monitor stop all commands
->>>>>>> 3802cdd8
 
 **Bug Fixes**
 - Auto detect auth mode based on storage config

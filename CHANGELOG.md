## 2.4.1 (Unreleased)
**Bug Fixes**
- Create block pool only in the child process.

## 2.4.0 (Unreleased)
**Features**
- Added 'gen-config' command to auto generate the recommended blobfuse2 config file based on computing resources and memory available on the node. Command details can be found with `blobfuse2 gen-config --help`.
- Added option to set Entry cache to hold directory listing results in cache for a given timeout. This will reduce REST calls going to storage and enables faster access across multiple applications that use Blobfuse on the same node.

**Bug Fixes**
- [#1426](https://github.com/Azure/azure-storage-fuse/issues/1426) Read panic in block-cache due to boundary conditions.
- Do not allow mount path and temp-cache path to be same when using block-cache.
- Do not allow to mount with non-empty directory provided for disk persistence in block-cache.
- Rename file was calling an additional getProperties call.
- Delete empty directories from local cache on rmdir operation.
- [#1547](https://github.com/Azure/azure-storage-fuse/issues/1547) Truncate logic of file cache is modified to prevent downloading and uploading the entire file.
- Updating a file via Blobfuse2 was resetting the ACLs and Permissions applied to file in Datalake.

<<<<<<< HEAD
**Features**
- Added 'gen-config' command to auto generate Blobfuse2 config file.

=======
>>>>>>> dab05d95
**Other Changes**
- `Stream` option automatically replaced with "Stream with Block-cache" internally for optimized performance.
- Login via Managed Identify is supported with Object-ID for all versions of blobfuse except 2.3.0 and 2.3.2.To use Object-ID for these two versions, use AzCLI or utilize Application/Client-ID or Resource ID base authentication..
- Version check is now moved to a static website hosted on a public container.
- 'df' command output will present memory availability in case of block-cache if disk is not configured.

## 2.3.2 (2024-09-03)
**Bug Fixes**
- Fixed the case where file creation using SAS on HNS accounts was returning back wrong error code.
- [#1402](https://github.com/Azure/azure-storage-fuse/issues/1402) Fixed proxy URL parsing.
- In flush operation, the blocks will be committed only if the handle is dirty.
- Fixed an issue in File-Cache that caused upload to fail due to insufficient permissions.

**Data Integrity Fixes**
- Fixed block-cache read of small files in direct-io mode, where file size is not multiple of kernel buffer size.
- Fixed race condition in block-cache random write flow where a block is being uploaded and written to in parallel.
- Fixed issue in block-cache random read/write flow where a uncommitted block, which is deleted from local cache, is reused.
- Sparse file data integrity issues fixed.

**Other Changes**
- LFU policy in file cache has been removed.
- Default values, if not assigned in config, for the following parameters in block-cache are calculated as follows:
    - Memory preallocated for Block-Cache is 80% of free memory
    - Disk Cache Size is 80% of free disk space
    - Prefetch is 2 times number of CPU cores
    - Parallelism is 3 times the number of CPU cores
- Default value of Disk Cache Size in File Cache is 80% of free disk space

## 2.3.0 (2024-05-16)
**Bug Fixes**
- For fuse minor version check rely on the fusermount3 command output rather then one exposed from fuse_common.
- Fixed large number of threads from TLRU causing crash during disk eviction in block-cache.
- Fixed issue where get attributes was failing for directories in blob accounts when CPK flag was enabled.

**Features**
- Added support for authentication using Azure CLI.

**Other Changes**
- Added support in
    - Ubuntu 24.04 (x86_64 and ARM64)
    - Rocky Linux 8 and 9
    - Alma Linux 8 and 9
- Added support for FIPS based Linux systems.
- Updated dependencies to address security vulnerabilities.

## 2.3.0~preview.1 (2024-04-04)
**Bug Fixes**
- [#1057](https://github.com/Azure/azure-storage-fuse/issues/1057) Fixed the issue where user-assigned identity is not used to authenticate when system-assigned identity is enabled.
- Listing blobs is now supported for blob names that contain characters that aren't valid in XML (U+FFFE or U+FFFF).
- [#1359](https://github.com/Azure/azure-storage-fuse/issues/1359), [#1368](https://github.com/Azure/azure-storage-fuse/issues/1368) Fixed RHEL 8.6 mount failure

**Features**
- Migrated to the latest [azblob SDK](https://pkg.go.dev/github.com/Azure/azure-sdk-for-go/sdk/storage/azblob).
- Migrated to the latest [azdatalake SDK](https://pkg.go.dev/github.com/Azure/azure-sdk-for-go/sdk/storage/azdatalake).
- Migrated from deprecated ADAL to MSAL through the latest [azidentity SDK](https://pkg.go.dev/github.com/Azure/azure-sdk-for-go/sdk/azidentity).
- Added support for uploading blobs in cold and premium tier.
- Support CPK for adls storage accounts.
- Lazy-write support for async flush and close file call. Actual upload will be scheduled in background when this feature is enabled.

## 2.2.1 (2024-02-28)
**Bug Fixes**
- Fixed panic while truncating a file to a very large size.
- Fixed block-cache panic on flush of a file which has no active changeset
- Fixed block-cache panic on renaming a file and then flushing older handle
- Fixed block-cache flush resulting in invalid-block-list error

## 2.2.0 (2024-01-24)
**Bug Fixes**
- Invalidate attribute cache entry on `PathAlreadyExists` error in create directory operation.
- When `$HOME` environment variable is not present, use the current directory.
- Fixed mount failure on nonempty mount path for fuse3.

**Features**
- Support CPK for block storage accounts.
- Added support to write files using block-cache
    - Optimized for sequential writing
    - Editing/Appending existing files works only if files were originally created using block-cache with the same block size

## 2.1.2 (2023-11-17)
**Bug Fixes**
- [#1243](https://github.com/Azure/azure-storage-fuse/issues/1243) Fixed issue where symlink was not working for ADLS accounts.
- [#1259](https://github.com/Azure/azure-storage-fuse/issues/1259) sync-to-flush will force upload the file contents to container.
- [#1285](https://github.com/Azure/azure-storage-fuse/issues/1285) Rename directory fails for blob accounts when marker blob does not exist for source directory.
- [#1284](https://github.com/Azure/azure-storage-fuse/issues/1284) Fixed truncate behaviour for streaming write.
- [#1142](https://github.com/Azure/azure-storage-fuse/issues/1142) Fixed truncate behaviour for streaming write.
- Randomize token refresh interval for MSI and SPN to support multi-instance deployment.

## 2.1.1 (2023-10-31)
**Bug Fixes**
- [#1237](https://github.com/Azure/azure-storage-fuse/issues/1237) Fixed the case sensitivity of content type for file extensions.
- [#1230](https://github.com/Azure/azure-storage-fuse/issues/1230) Disable deletion of files from local-cache on sync. Use `--ignore-sync` cli option to enable this.
- Rename API for HNS account now works with user delegation SAS
- SAS token is redacted in logs for rename api over dfs endpoint
- Allow user to configure custom AAD endpoint using MSI_ENPOINT environment variable for MSI based authentication
- Fail mount if block-cache prefetch count exceeds the defined memory limits.
- uid/gid supplied as CLI parameters will be shown as actual user/group while listing files.
- Corrected handling of `umask` libfuse option.

**Optimizations**
- Optimized file-cache to skip download when O_TRUNC flag is provided in open call.
- Refresh token 5 minutes before the expiry instead of last 10 seconds.

**Features**
- Sync in stream mode will force upload the file to storage container.
- Fail `Open` and `Write` operations with file-cache if the file size exceeds the high threshold set with local cache limits.

## 2.1.0 (2023-08-31)
**Features**
- Added support for ARM64 architecture.
- Block cache component added to support faster serial reads of large files with prefetching of blocks
    - As of now only one file single threaded read is faster
    - Only read-only mounts will support block-cache
- Adaptive prefetching to support random reads without incurring extra network cost
- Block cache with disk backup to reduce network cost if same blocks are read again
- On AML compute cluster MSI authentication is now supported (this will use the identity assigned to compute cluster) 

**Bug Fixes**
- Fix to evict the destination file from local cache post rename file operation.
- If `$PATH` is not populated correctly, find out correct path for `du` command.
- Disable `kernel_cache` and `writeback_cache` when `direct_io` is set.
- Fix FUSE CLI parameter parsing, where CLI overrides parameters provided in config file.
- [#1226](https://github.com/Azure/azure-storage-fuse/issues/1226) If max disk-cache size is not configured, check the available disk space to kick-in early eviction.
- [#1230](https://github.com/Azure/azure-storage-fuse/issues/1230) Truncate file locally and then upload instead of downloading it again.

## 2.0.5 (2023-08-02)
**Features**
- In case of MSI based authentication, user shall provide object-id of the identity and honour-acl flag for file-system to work with ACLs assigned to the given identity instead of permissions.
- Added support to read OAuth token from a user given file.

**Bug Fixes**
- Fixed priority level check of components to reject invalid pipeline entries.
- [#1196](https://github.com/Azure/azure-storage-fuse/issues/1196) 100% CPU usage in 2.0.4 fixed.
- [#1207](https://github.com/Azure/azure-storage-fuse/issues/1207) Fix log-rotate script.
- Unmount command was looking for `fusermount` while on fuse3 systems it should be looking for `fusermount3`.
- If `du` command is not found skip checking for disk usage in LRU cache-eviction policy.
- V1 flag of `file-cache-timeout-in-seconds` not interpreted correctly by V2 and causing eviction policy to assume its 0. 
- If `du` is not found on standard path try paths where it can potentially be found.
- Fix uid/gid marshalling for `mountv1` command, which was resulting in panic.

## 2.0.4 (2023-07-03)
**Features**
- Added new config parameter "max-fuse-threads" under "libfuse" config to control max threads allowed at libfuse layer.
- Added new config parameter 'refresh-sec' in 'file-cache'. When file-cache-timeout is set to a large value, this field can control when to refresh the file if file in container has changed.
- Added FUSE option `direct_io` to bypass the kernel cache and perform direct I/O operations.


**Bug Fixes**
- [#1116](https://github.com/Azure/azure-storage-fuse/issues/1116) Relative path for tmp-cache is resulting into file read-write failure.
- [#1151](https://github.com/Azure/azure-storage-fuse/issues/1151) Reason for unmount failure is not displayed in the console output.
- Remove leading slashes from subdirectory name.
- [#1156](https://github.com/Azure/azure-storage-fuse/issues/1156) Reuse 'auth-resource' config to alter scope of SPN token.
- [#1175](https://github.com/Azure/azure-storage-fuse/issues/1175) Divide by 0 exception in Stream in case of direct streaming option.
- [#1161](https://github.com/Azure/azure-storage-fuse/issues/1161) Add more verbose logs for pipeline init failures
- Return permission denied error for `AuthorizationPermissionMismatch` error from service.
- [#1187](https://github.com/Azure/azure-storage-fuse/issues/1187) File-cache path will be created recursively, if it does not exist.
- Resolved bug related to constant 5% CPU usage even where there is no activity on the blobfuse2 mounted path.

## 2.0.3 (2023-04-26)
**Bug Fixes**
- [#1080](https://github.com/Azure/azure-storage-fuse/issues/1080) HNS rename flow does not encode source path correctly.
- [#1081](https://github.com/Azure/azure-storage-fuse/issues/1081) Blobfuse will exit with non-zero status code if allow_other option is used but not enabled in fuse config.
- [#1079](https://github.com/Azure/azure-storage-fuse/issues/1079) Shell returns before child process mounts the container and if user tries to bind the mount it leads to inconsistent state.
- If mount fails in forked child, blobfuse2 will return back with status error code.
- [#1100](https://github.com/Azure/azure-storage-fuse/issues/1100) If content-encoding is set in blob then transport layer compression shall be disabled.
- Subdir mount is not able to list blobs correctly when virtual-directory is turned on.
- Adding support to pass down uid/gid values supplied in mount to libfuse.
- [#1102](https://github.com/Azure/azure-storage-fuse/issues/1102) Remove nanoseconds from file times as storage does not provide that  granularity.
- [#1113](https://github.com/Azure/azure-storage-fuse/issues/1113) Allow-root option is not sent down to libfuse.

**Features**
- Added new CLI parameter "--sync-to-flush". Once configured sync() call on file will force upload a file to storage container. As this is file handle based api, if file was not in file-cache it will first download and then upload the file. 
- Added new CLI parameter "--disable-compression". Disables content compression at transport layer. Required when content-encoding is set to 'gzip' in blob.
- Added new config "max-results-for-list" that allow users to change maximum results returned as part of list calls during getAttr.
- Added new config "max-files" that allows users to change maximum files attributes that can be cached in attribute cache.
- Ensures all panic errors are logged before blobfuse crashes. 

## 2.0.2 (2023-02-23)
**Bug Fixes**
- [#999](https://github.com/Azure/azure-storage-fuse/issues/999) Upgrade dependencies to resolve known CVEs.
- [#1002](https://github.com/Azure/azure-storage-fuse/issues/1002) In case version check fails to connect to public container, dump a log to check network and proxy settings.
- [#1006](https://github.com/Azure/azure-storage-fuse/issues/1006) Remove user and group config from logrotate file.
- [csi-driver #809](https://github.com/kubernetes-sigs/blob-csi-driver/issues/809) Fail to mount when uid/gid are provided on command line.
- [#1032](https://github.com/Azure/azure-storage-fuse/issues/1032) `mount all` CLI params parsing fix when no `config-file` and `tmp-path` is provided.
- [#1015](https://github.com/Azure/azure-storage-fuse/issues/1015) Default value of `ignore-open-flags` config parameter changed to `true`.
- [#1038](https://github.com/Azure/azure-storage-fuse/issues/1038) Changing default daemon permissions.
- [#1036](https://github.com/Azure/azure-storage-fuse/issues/1036) Fix to avoid panic when $HOME dir is not set.
- [#1036](https://github.com/Azure/azure-storage-fuse/issues/1036) Respect --default-working-dir cli param and use it as default log file path.
- If version check fails due to network issues, mount/mountall/mountv1 command used to terminate. From this release it will just emit an error log and mount will continue.
- If default work directory does not exists, mount shall create it before daemonizing.
- Default value of 'virtual-directory' is changed to true. If your data is created using Blobfuse or AzCopy pass this flag as false in mount command.

## 2.0.1 (2022-12-02)
- Copy of GA release of Blobfuse2. This release was necessary to ensure the GA version resolves ahead of the preview versions.

## 2.0.0 (2022-11-30) (GA release)
**Bug Fixes**
- [#968](https://github.com/Azure/azure-storage-fuse/issues/968) Duplicate directory listing
- [#964](https://github.com/Azure/azure-storage-fuse/issues/964) Rename for FNS account failing with source does not exists error
- [#972](https://github.com/Azure/azure-storage-fuse/issues/972) Mount all fails 
- Added support for "-o nonempty" to mount on a non-empty mount path
- [#985](https://github.com/Azure/azure-storage-fuse/pull/985) fuse required when installing blobfuse2 on a fuse3 supported system

**Breaking Changes**
- Defaults for retry policy changed. Max retries: 3 to 5, Retry delay: 3600 to 900 seconds, Max retry delay: 4 to 60 seconds

**Features**
- Added new CLI parameter "--subdirectory=" to mount only a subdirectory from given container 


## 2.0.0-preview.4 (2022-11-03)
**Breaking Changes**
- Renamed ignore-open-flag config parameter to ignore-open-flags to match CLI parameter
- Renamed health-monitor section in config file to health_monitor

**Features**
- Added support for health-monitor stop --pid=<pid> and health-monitor stop all commands
- Added support to work with virtual directories without special marker directory using the virtual-directory config option.
- Added support for object ID support for MSI credentials
- Added support for system assigned IDs for MSI credentials

**Bug Fixes**
- Auto detect auth mode based on storage config
- Auto correct endpoint for public cloud
- In case of invalid option or failure CLI to return non-zero return code
- ignore-open-flags CLI parameter is now correctly read
- [#921](https://github.com/Azure/azure-storage-fuse/issues/921): Mount using /etc/fstab fixed
- Fixed a bug where mount all required a config file
- [#942](https://github.com/Azure/azure-storage-fuse/issues/942): List api failing when backend does not return any item but only a valid token
- Fix bug in SDK trace logging which prints (MISSING) in log entries

## 2.0.0-preview.3  (2022-09-02)
**Features**
- Added support for directory level SAS while mounting a subdirectory
- Added support for displaying mount space utilization based on file cache consumption (for example when doing `df`)
- Added support for updating MD5 sum on file upload
- Added support for validating MD5 sum on download
- Added backwards compatibility support for all blobfuse v1 CLI options
- Added support to allow disabling writeback cache if a customer is opening a file with O_APPEND
- Added support to ignore append flag on open when writeback cache is on

**Bug Fixes**
- Fixed a bug in parsing output of disk utilization summary
- Fixed a bug in parsing SAS token not having '?' as first character
- Fixed a bug in append file flow resolving data corruption
- Fixed a bug in MSI auth to send correct resource string
- Fixed a bug in OAuth token parsing when expires_on denotes numbers of seconds
- Fixed a bug in rmdir flow. Dont allow directory deletion if local cache says its empty. On container it might still have files.
- Fixed a bug in background mode where auth validation would be run twice
- Fixed a bug in content type parsing for a 7z compressed file
- Fixed a bug in retry logic to retry in case of server timeout errors

## 2.0.0-preview.2 (2022-05-31)
**Performance Improvements**
- fio: Outperforms blobfuse by 10% in sequential reads

**Features**
- Added support for Debian 11 and Mariner OS
- Added support to load an external extension library
- Added support to mount without a config file
- Added support to preserve file metadata 
- Added support to preserve additional principals added to the ACL
- Added support to stream writes (without caching)
- Added support to warn customers if using a vulnerable version of Blobfuse2
- Added support to warn customers if using an older version of Blobfuse2
- Added support for . and .. in listing

**Breaking Changes**
- Changed default logging to syslog if the syslog service is running, otherwise file based 

**Bug Fixes**
- Fixed a bug that caused reads to be shorter than expected
- Fixed bug where remount on empty containers was not throwing error when the mount path has trailing '/'
- Fixed a bug where the DIRECT flag was not masked out
- Fixed a bug where files > 80GB would fail to upload when block size is not explicitly set
- Fixed a bug where the exit status was 0 despite invalid flags being passed
- Fixed bug where endpoint would be populated incorrectly when passed as environment variable
- Fixed a bug where mounting to an already mounted path would not fail 
- Fixed a bug where newly created datalake files > 256MB would fail to upload
- Fixed a bug that caused parameters explicitly set to 0 to be the default value
- Fixed a bug where `df` command showed root stats rather than Blobfuse mount file cache stats

## 2.0.0-preview.1 (2022-02-14)
- First Release

**Top Features**
- Compatibility with libfuse3, including libfuse2 compatibility for OSes that do not support libfuse3
- Service version upgrade from "2018-11-09" to "2020-04-08" (STG77) through the azure-go-sdk
- Maximum blob size in a single write 64MB -> 5000MB
- Maximum block size 100MB -> 4000MB
- Maximum file size supported 4.77TB -> 196TB
- File creation time and last access time now pulled from service 
- Passthrough directly from filesystem calls to Azure Storage APIs
- Read streaming (helpful for large files that cannot fit on disk)
- Logging to syslog or a file
- Mount a subdirectory in a container
- Mount all containers in an account
- Automatic blobfuse2 version checking and prompt for users to upgrade
- Encrypted config support 
- Present custom default permissions for files in block blob accounts
- Attribute cache invalidation based on timeout
- Set custom default blob tier while uploading files to container
- Pluggable cache eviction policies for file cache and streaming 

**User Experience**

Blobfuse2 supports a special command that will accept the v1 CLI parameters and v1 config file format, convert it to a v2 config format and mount with v2. 

Blobfuse2 exposes all supported options in a clean yaml formatted configuration file in addition to a few common options exposed as CLI parameters. In contrast, Blobfuse exposes most of its options as CLI parameters and a few others in a key-value configuration file. 

**Validation**
Extensive suite of validation run with focus on scale and compatibility.

Various improvements/parity to existing blobfuse validated like

- Listing of >1M files: Parity under the same mount conditions.
- Git clone: Outperforms blobfuse by 20% in git clone (large repo, with over 1 million objects).
- resnet-50: Parity at 32 threads.<|MERGE_RESOLUTION|>--- conflicted
+++ resolved
@@ -1,6 +1,7 @@
 ## 2.4.1 (Unreleased)
 **Bug Fixes**
 - Create block pool only in the child process.
+- Correct statFS results to reflect block-cache in memory cache status.
 
 ## 2.4.0 (Unreleased)
 **Features**
@@ -16,12 +17,6 @@
 - [#1547](https://github.com/Azure/azure-storage-fuse/issues/1547) Truncate logic of file cache is modified to prevent downloading and uploading the entire file.
 - Updating a file via Blobfuse2 was resetting the ACLs and Permissions applied to file in Datalake.
 
-<<<<<<< HEAD
-**Features**
-- Added 'gen-config' command to auto generate Blobfuse2 config file.
-
-=======
->>>>>>> dab05d95
 **Other Changes**
 - `Stream` option automatically replaced with "Stream with Block-cache" internally for optimized performance.
 - Login via Managed Identify is supported with Object-ID for all versions of blobfuse except 2.3.0 and 2.3.2.To use Object-ID for these two versions, use AzCLI or utilize Application/Client-ID or Resource ID base authentication..

## 2.0.3 (WIP)
**Bug Fixes**
- [#1080](https://github.com/Azure/azure-storage-fuse/issues/1080) HNS rename flow does not encode source path correctly.
- [#1081](https://github.com/Azure/azure-storage-fuse/issues/1081) Blobfuse will exit with non-zero status code if allow_other option is used but not enabled in fuse config.
- [#1079](https://github.com/Azure/azure-storage-fuse/issues/1079) Shell returns before child process mounts the container and if user tries to bind the mount it leads to inconsistent state.
- If mount fails in forked child, blobfuse2 will return back with status error code.
<<<<<<< HEAD
- Subdir mount is not able to list blobs correctly when virtual-directory is turned on.
=======
- [#1100](https://github.com/Azure/azure-storage-fuse/issues/1100) If content-encoding is set in blob then transport layer compression shall be disabled.
>>>>>>> f3a4393f

**Features**
- Added new CLI parameter "--sync-to-flush". Once configured sync() call on file will force upload a file to storage container. As this is file handle based api, if file was not in file-cache it will first download and then upload the file. 
- Added new CLI parameter "--disable-compression". Disables content compression at transport layer. Required when content-encoding is set to 'gzip' in blob.


## 2.0.2 (2022-02-23)
**Bug Fixes**
- [#999](https://github.com/Azure/azure-storage-fuse/issues/999) Upgrade dependencies to resolve known CVEs.
- [#1002](https://github.com/Azure/azure-storage-fuse/issues/1002) In case version check fails to connect to public container, dump a log to check network and proxy settings.
- [#1006](https://github.com/Azure/azure-storage-fuse/issues/1006) Remove user and group config from logrotate file.
- [csi-driver #809](https://github.com/kubernetes-sigs/blob-csi-driver/issues/809) Fail to mount when uid/gid are provided on command line.
- [#1032](https://github.com/Azure/azure-storage-fuse/issues/1032) `mount all` CLI params parsing fix when no `config-file` and `tmp-path` is provided.
- [#1015](https://github.com/Azure/azure-storage-fuse/issues/1015) Default value of `ignore-open-flags` config parameter changed to `true`.
- [#1038](https://github.com/Azure/azure-storage-fuse/issues/1038) Changing default daemon permissions.
- [#1036](https://github.com/Azure/azure-storage-fuse/issues/1036) Fix to avoid panic when $HOME dir is not set.
- [#1036](https://github.com/Azure/azure-storage-fuse/issues/1036) Respect --default-working-dir cli param and use it as default log file path.
- If version check fails due to network issues, mount/mountall/mountv1 command used to terminate. From this release it will just emit an error log and mount will continue.
- If default work directory does not exists, mount shall create it before daemonizing.
- Default value of 'virtual-directory' is changed to true. If your data is created using Blobfuse or AzCopy pass this flag as false in mount command.

## 2.0.1 (2022-12-02)
- Copy of GA release of Blobfuse2. This release was necessary to ensure the GA version resolves ahead of the preview versions.

## 2.0.0 (2022-11-30) (GA release)
**Bug Fixes**
- [#968](https://github.com/Azure/azure-storage-fuse/issues/968) Duplicate directory listing
- [#964](https://github.com/Azure/azure-storage-fuse/issues/964) Rename for FNS account failing with source does not exists error
- [#972](https://github.com/Azure/azure-storage-fuse/issues/972) Mount all fails 
- Added support for "-o nonempty" to mount on a non-empty mount path
- [#985](https://github.com/Azure/azure-storage-fuse/pull/985) fuse required when installing blobfuse2 on a fuse3 supported system

**Breaking Changes**
- Defaults for retry policy changed. Max retries: 3 to 5, Retry delay: 3600 to 900 seconds, Max retry delay: 4 to 60 seconds

**Features**
- Added new CLI parameter "--subdirectory=" to mount only a subdirectory from given container 


## 2.0.0-preview.4 (2022-11-03)
**Breaking Changes**
- Renamed ignore-open-flag config parameter to ignore-open-flags to match CLI parameter
- Renamed health-monitor section in config file to health_monitor

**Features**
- Added support for health-monitor stop --pid=<pid> and health-monitor stop all commands
- Added support to work with virtual directories without special marker directory using the virtual-directory config option.
- Added support for object ID support for MSI credentials
- Added support for system assigned IDs for MSI credentials

**Bug Fixes**
- Auto detect auth mode based on storage config
- Auto correct endpoint for public cloud
- In case of invalid option or failure CLI to return non-zero return code
- ignore-open-flags CLI parameter is now correctly read
- [#921](https://github.com/Azure/azure-storage-fuse/issues/921): Mount using /etc/fstab fixed
- Fixed a bug where mount all required a config file
- [#942](https://github.com/Azure/azure-storage-fuse/issues/942): List api failing when backend does not return any item but only a valid token
- Fix bug in SDK trace logging which prints (MISSING) in log entries

## 2.0.0-preview.3  (2022-09-02)
**Features**
- Added support for directory level SAS while mounting a subdirectory
- Added support for displaying mount space utilization based on file cache consumption (for example when doing `df`)
- Added support for updating MD5 sum on file upload
- Added support for validating MD5 sum on download
- Added backwards compatibility support for all blobfuse v1 CLI options
- Added support to allow disabling writeback cache if a customer is opening a file with O_APPEND
- Added support to ignore append flag on open when writeback cache is on

**Bug Fixes**
- Fixed a bug in parsing output of disk utilization summary
- Fixed a bug in parsing SAS token not having '?' as first character
- Fixed a bug in append file flow resolving data corruption
- Fixed a bug in MSI auth to send correct resource string
- Fixed a bug in OAuth token parsing when expires_on denotes numbers of seconds
- Fixed a bug in rmdir flow. Dont allow directory deletion if local cache says its empty. On container it might still have files.
- Fixed a bug in background mode where auth validation would be run twice
- Fixed a bug in content type parsing for a 7z compressed file
- Fixed a bug in retry logic to retry in case of server timeout errors

## 2.0.0-preview.2 (2022-05-31)
**Performance Improvements**
- fio: Outperforms blobfuse by 10% in sequential reads

**Features**
- Added support for Debian 11 and Mariner OS
- Added support to load an external extension library
- Added support to mount without a config file
- Added support to preserve file metadata 
- Added support to preserve additional principals added to the ACL
- Added support to stream writes (without caching)
- Added support to warn customers if using a vulnerable version of Blobfuse2
- Added support to warn customers if using an older version of Blobfuse2
- Added support for . and .. in listing

**Breaking Changes**
- Changed default logging to syslog if the syslog service is running, otherwise file based 

**Bug Fixes**
- Fixed a bug that caused reads to be shorter than expected
- Fixed bug where remount on empty containers was not throwing error when the mount path has trailing '/'
- Fixed a bug where the DIRECT flag was not masked out
- Fixed a bug where files > 80GB would fail to upload when block size is not explicitly set
- Fixed a bug where the exit status was 0 despite invalid flags being passed
- Fixed bug where endpoint would be populated incorrectly when passed as environment variable
- Fixed a bug where mounting to an already mounted path would not fail 
- Fixed a bug where newly created datalake files > 256MB would fail to upload
- Fixed a bug that caused parameters explicitly set to 0 to be the default value
- Fixed a bug where `df` command showed root stats rather than Blobfuse mount file cache stats

## 2.0.0-preview.1 (2022-02-14)
- First Release

**Top Features**
- Compatibility with libfuse3, including libfuse2 compatibility for OSes that do not support libfuse3
- Service version upgrade from "2018-11-09" to "2020-04-08" (STG77) through the azure-go-sdk
- Maximum blob size in a single write 64MB -> 5000MB
- Maximum block size 100MB -> 4000MB
- Maximum file size supported 4.77TB -> 196TB
- File creation time and last access time now pulled from service 
- Passthrough directly from filesystem calls to Azure Storage APIs
- Read streaming (helpful for large files that cannot fit on disk)
- Logging to syslog or a file
- Mount a subdirectory in a container
- Mount all containers in an account
- Automatic blobfuse2 version checking and prompt for users to upgrade
- Encrypted config support 
- Present custom default permissions for files in block blob accounts
- Attribute cache invalidation based on timeout
- Set custom default blob tier while uploading files to container
- Pluggable cache eviction policies for file cache and streaming 

**User Experience**

Blobfuse2 supports a special command that will accept the v1 CLI parameters and v1 config file format, convert it to a v2 config format and mount with v2. 

Blobfuse2 exposes all supported options in a clean yaml formatted configuration file in addition to a few common options exposed as CLI parameters. In contrast, Blobfuse exposes most of its options as CLI parameters and a few others in a key-value configuration file. 

**Validation**
Extensive suite of validation run with focus on scale and compatibility.

Various improvements/parity to existing blobfuse validated like

- Listing of >1M files: Parity under the same mount conditions.
- Git clone: Outperforms blobfuse by 20% in git clone (large repo, with over 1 million objects).
- resnet-50: Parity at 32 threads.<|MERGE_RESOLUTION|>--- conflicted
+++ resolved
@@ -4,11 +4,8 @@
 - [#1081](https://github.com/Azure/azure-storage-fuse/issues/1081) Blobfuse will exit with non-zero status code if allow_other option is used but not enabled in fuse config.
 - [#1079](https://github.com/Azure/azure-storage-fuse/issues/1079) Shell returns before child process mounts the container and if user tries to bind the mount it leads to inconsistent state.
 - If mount fails in forked child, blobfuse2 will return back with status error code.
-<<<<<<< HEAD
+- [#1100](https://github.com/Azure/azure-storage-fuse/issues/1100) If content-encoding is set in blob then transport layer compression shall be disabled.
 - Subdir mount is not able to list blobs correctly when virtual-directory is turned on.
-=======
-- [#1100](https://github.com/Azure/azure-storage-fuse/issues/1100) If content-encoding is set in blob then transport layer compression shall be disabled.
->>>>>>> f3a4393f
 
 **Features**
 - Added new CLI parameter "--sync-to-flush". Once configured sync() call on file will force upload a file to storage container. As this is file handle based api, if file was not in file-cache it will first download and then upload the file. 

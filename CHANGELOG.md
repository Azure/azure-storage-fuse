## 2.3.2 (Unreleased)
<<<<<<< HEAD

**Bug Fixes**
- Flush shall only sync the blocks to storage and not delete them from local cache.
- Random write has been re-enabled in block cache.
- Writing to an uncommitted block which has been deleted from the in-memory cache.
- Check download status of a block before updating and return error if it failed to download.

## 2.3.1 (Unreleased)
**NOTICE**
- Due to data integrity issues, random write has been disabled in block-cache. Refer [#1484](https://github.com/Azure/azure-storage-fuse/pull/1484) for blocked scenarios.

=======
>>>>>>> 0aa064f0
**Bug Fixes**
- Fixed the case where file creation using SAS on HNS accounts was returning back wrong error code.
- [#1402](https://github.com/Azure/azure-storage-fuse/issues/1402) Fixed proxy URL parsing.
- In flush operation, the blocks will be committed only if the handle is dirty.
- Fixed an issue in File-Cache that caused upload to fail due to insufficient permissions.

**Data Integrity Fixes**
- Fixed block-cache read of small files in direct-io mode, where file size is not multiple of kernel buffer size.
- Fixed race condition in block-cache random write flow where a block is being uploaded and written to in parallel.
- Fixed issue in block-cache random read/write flow where a uncommitted block, which is deleted from local cache, is reused.
- Sparse file data integrity issues fixed.

**Other Changes**
- LFU policy in file cache has been removed.
- Default values, if not assigned in config, for the following parameters in block-cache are calculated as follows:
    - Memory preallocated for Block-Cache is 80% of free memory
    - Disk Cache Size is 80% of free disk space
    - Prefetch is 2 times number of CPU cores
    - Parallelism is 3 times the number of CPU cores
- Default value of Disk Cache Size in File Cache is 80% of free disk space

## 2.3.0 (2024-05-16)
**Bug Fixes**
- For fuse minor version check rely on the fusermount3 command output rather then one exposed from fuse_common.
- Fixed large number of threads from TLRU causing crash during disk eviction in block-cache.
- Fixed issue where get attributes was failing for directories in blob accounts when CPK flag was enabled.

**Features**
- Added support for authentication using Azure CLI.

**Other Changes**
- Added support in
    - Ubuntu 24.04 (x86_64 and ARM64)
    - Rocky Linux 8 and 9
    - Alma Linux 8 and 9
- Added support for FIPS based Linux systems.
- Updated dependencies to address security vulnerabilities.

## 2.3.0~preview.1 (2024-04-04)
**Bug Fixes**
- [#1057](https://github.com/Azure/azure-storage-fuse/issues/1057) Fixed the issue where user-assigned identity is not used to authenticate when system-assigned identity is enabled.
- Listing blobs is now supported for blob names that contain characters that aren't valid in XML (U+FFFE or U+FFFF).
- [#1359](https://github.com/Azure/azure-storage-fuse/issues/1359), [#1368](https://github.com/Azure/azure-storage-fuse/issues/1368) Fixed RHEL 8.6 mount failure

**Features**
- Migrated to the latest [azblob SDK](https://pkg.go.dev/github.com/Azure/azure-sdk-for-go/sdk/storage/azblob).
- Migrated to the latest [azdatalake SDK](https://pkg.go.dev/github.com/Azure/azure-sdk-for-go/sdk/storage/azdatalake).
- Migrated from deprecated ADAL to MSAL through the latest [azidentity SDK](https://pkg.go.dev/github.com/Azure/azure-sdk-for-go/sdk/azidentity).
- Added support for uploading blobs in cold and premium tier.
- Support CPK for adls storage accounts.
- Lazy-write support for async flush and close file call. Actual upload will be scheduled in background when this feature is enabled.

## 2.2.1 (2024-02-28)
**Bug Fixes**
- Fixed panic while truncating a file to a very large size.
- Fixed block-cache panic on flush of a file which has no active changeset
- Fixed block-cache panic on renaming a file and then flushing older handle
- Fixed block-cache flush resulting in invalid-block-list error

## 2.2.0 (2024-01-24)
**Bug Fixes**
- Invalidate attribute cache entry on `PathAlreadyExists` error in create directory operation.
- When `$HOME` environment variable is not present, use the current directory.
- Fixed mount failure on nonempty mount path for fuse3.

**Features**
- Support CPK for block storage accounts.
- Added support to write files using block-cache
    - Optimized for sequential writing
    - Editing/Appending existing files works only if files were originally created using block-cache with the same block size

## 2.1.2 (2023-11-17)
**Bug Fixes**
- [#1243](https://github.com/Azure/azure-storage-fuse/issues/1243) Fixed issue where symlink was not working for ADLS accounts.
- [#1259](https://github.com/Azure/azure-storage-fuse/issues/1259) sync-to-flush will force upload the file contents to container.
- [#1285](https://github.com/Azure/azure-storage-fuse/issues/1285) Rename directory fails for blob accounts when marker blob does not exist for source directory.
- [#1284](https://github.com/Azure/azure-storage-fuse/issues/1284) Fixed truncate behaviour for streaming write.
- [#1142](https://github.com/Azure/azure-storage-fuse/issues/1142) Fixed truncate behaviour for streaming write.
- Randomize token refresh interval for MSI and SPN to support multi-instance deployment.

## 2.1.1 (2023-10-31)
**Bug Fixes**
- [#1237](https://github.com/Azure/azure-storage-fuse/issues/1237) Fixed the case sensitivity of content type for file extensions.
- [#1230](https://github.com/Azure/azure-storage-fuse/issues/1230) Disable deletion of files from local-cache on sync. Use `--ignore-sync` cli option to enable this.
- Rename API for HNS account now works with user delegation SAS
- SAS token is redacted in logs for rename api over dfs endpoint
- Allow user to configure custom AAD endpoint using MSI_ENPOINT environment variable for MSI based authentication
- Fail mount if block-cache prefetch count exceeds the defined memory limits.
- uid/gid supplied as CLI parameters will be shown as actual user/group while listing files.
- Corrected handling of `umask` libfuse option.

**Optimizations**
- Optimized file-cache to skip download when O_TRUNC flag is provided in open call.
- Refresh token 5 minutes before the expiry instead of last 10 seconds.

**Features**
- Sync in stream mode will force upload the file to storage container.
- Fail `Open` and `Write` operations with file-cache if the file size exceeds the high threshold set with local cache limits.

## 2.1.0 (2023-08-31)
**Features**
- Added support for ARM64 architecture.
- Block cache component added to support faster serial reads of large files with prefetching of blocks
    - As of now only one file single threaded read is faster
    - Only read-only mounts will support block-cache
- Adaptive prefetching to support random reads without incurring extra network cost
- Block cache with disk backup to reduce network cost if same blocks are read again
- On AML compute cluster MSI authentication is now supported (this will use the identity assigned to compute cluster) 

**Bug Fixes**
- Fix to evict the destination file from local cache post rename file operation.
- If `$PATH` is not populated correctly, find out correct path for `du` command.
- Disable `kernel_cache` and `writeback_cache` when `direct_io` is set.
- Fix FUSE CLI parameter parsing, where CLI overrides parameters provided in config file.
- [#1226](https://github.com/Azure/azure-storage-fuse/issues/1226) If max disk-cache size is not configured, check the available disk space to kick-in early eviction.
- [#1230](https://github.com/Azure/azure-storage-fuse/issues/1230) Truncate file locally and then upload instead of downloading it again.

## 2.0.5 (2023-08-02)
**Features**
- In case of MSI based authentication, user shall provide object-id of the identity and honour-acl flag for file-system to work with ACLs assigned to the given identity instead of permissions.
- Added support to read OAuth token from a user given file.

**Bug Fixes**
- Fixed priority level check of components to reject invalid pipeline entries.
- [#1196](https://github.com/Azure/azure-storage-fuse/issues/1196) 100% CPU usage in 2.0.4 fixed.
- [#1207](https://github.com/Azure/azure-storage-fuse/issues/1207) Fix log-rotate script.
- Unmount command was looking for `fusermount` while on fuse3 systems it should be looking for `fusermount3`.
- If `du` command is not found skip checking for disk usage in LRU cache-eviction policy.
- V1 flag of `file-cache-timeout-in-seconds` not interpreted correctly by V2 and causing eviction policy to assume its 0. 
- If `du` is not found on standard path try paths where it can potentially be found.
- Fix uid/gid marshalling for `mountv1` command, which was resulting in panic.

## 2.0.4 (2023-07-03)
**Features**
- Added new config parameter "max-fuse-threads" under "libfuse" config to control max threads allowed at libfuse layer.
- Added new config parameter 'refresh-sec' in 'file-cache'. When file-cache-timeout is set to a large value, this field can control when to refresh the file if file in container has changed.
- Added FUSE option `direct_io` to bypass the kernel cache and perform direct I/O operations.


**Bug Fixes**
- [#1116](https://github.com/Azure/azure-storage-fuse/issues/1116) Relative path for tmp-cache is resulting into file read-write failure.
- [#1151](https://github.com/Azure/azure-storage-fuse/issues/1151) Reason for unmount failure is not displayed in the console output.
- Remove leading slashes from subdirectory name.
- [#1156](https://github.com/Azure/azure-storage-fuse/issues/1156) Reuse 'auth-resource' config to alter scope of SPN token.
- [#1175](https://github.com/Azure/azure-storage-fuse/issues/1175) Divide by 0 exception in Stream in case of direct streaming option.
- [#1161](https://github.com/Azure/azure-storage-fuse/issues/1161) Add more verbose logs for pipeline init failures
- Return permission denied error for `AuthorizationPermissionMismatch` error from service.
- [#1187](https://github.com/Azure/azure-storage-fuse/issues/1187) File-cache path will be created recursively, if it does not exist.
- Resolved bug related to constant 5% CPU usage even where there is no activity on the blobfuse2 mounted path.

## 2.0.3 (2023-04-26)
**Bug Fixes**
- [#1080](https://github.com/Azure/azure-storage-fuse/issues/1080) HNS rename flow does not encode source path correctly.
- [#1081](https://github.com/Azure/azure-storage-fuse/issues/1081) Blobfuse will exit with non-zero status code if allow_other option is used but not enabled in fuse config.
- [#1079](https://github.com/Azure/azure-storage-fuse/issues/1079) Shell returns before child process mounts the container and if user tries to bind the mount it leads to inconsistent state.
- If mount fails in forked child, blobfuse2 will return back with status error code.
- [#1100](https://github.com/Azure/azure-storage-fuse/issues/1100) If content-encoding is set in blob then transport layer compression shall be disabled.
- Subdir mount is not able to list blobs correctly when virtual-directory is turned on.
- Adding support to pass down uid/gid values supplied in mount to libfuse.
- [#1102](https://github.com/Azure/azure-storage-fuse/issues/1102) Remove nanoseconds from file times as storage does not provide that  granularity.
- [#1113](https://github.com/Azure/azure-storage-fuse/issues/1113) Allow-root option is not sent down to libfuse.

**Features**
- Added new CLI parameter "--sync-to-flush". Once configured sync() call on file will force upload a file to storage container. As this is file handle based api, if file was not in file-cache it will first download and then upload the file. 
- Added new CLI parameter "--disable-compression". Disables content compression at transport layer. Required when content-encoding is set to 'gzip' in blob.
- Added new config "max-results-for-list" that allow users to change maximum results returned as part of list calls during getAttr.
- Added new config "max-files" that allows users to change maximum files attributes that can be cached in attribute cache.
- Ensures all panic errors are logged before blobfuse crashes. 

## 2.0.2 (2023-02-23)
**Bug Fixes**
- [#999](https://github.com/Azure/azure-storage-fuse/issues/999) Upgrade dependencies to resolve known CVEs.
- [#1002](https://github.com/Azure/azure-storage-fuse/issues/1002) In case version check fails to connect to public container, dump a log to check network and proxy settings.
- [#1006](https://github.com/Azure/azure-storage-fuse/issues/1006) Remove user and group config from logrotate file.
- [csi-driver #809](https://github.com/kubernetes-sigs/blob-csi-driver/issues/809) Fail to mount when uid/gid are provided on command line.
- [#1032](https://github.com/Azure/azure-storage-fuse/issues/1032) `mount all` CLI params parsing fix when no `config-file` and `tmp-path` is provided.
- [#1015](https://github.com/Azure/azure-storage-fuse/issues/1015) Default value of `ignore-open-flags` config parameter changed to `true`.
- [#1038](https://github.com/Azure/azure-storage-fuse/issues/1038) Changing default daemon permissions.
- [#1036](https://github.com/Azure/azure-storage-fuse/issues/1036) Fix to avoid panic when $HOME dir is not set.
- [#1036](https://github.com/Azure/azure-storage-fuse/issues/1036) Respect --default-working-dir cli param and use it as default log file path.
- If version check fails due to network issues, mount/mountall/mountv1 command used to terminate. From this release it will just emit an error log and mount will continue.
- If default work directory does not exists, mount shall create it before daemonizing.
- Default value of 'virtual-directory' is changed to true. If your data is created using Blobfuse or AzCopy pass this flag as false in mount command.

## 2.0.1 (2022-12-02)
- Copy of GA release of Blobfuse2. This release was necessary to ensure the GA version resolves ahead of the preview versions.

## 2.0.0 (2022-11-30) (GA release)
**Bug Fixes**
- [#968](https://github.com/Azure/azure-storage-fuse/issues/968) Duplicate directory listing
- [#964](https://github.com/Azure/azure-storage-fuse/issues/964) Rename for FNS account failing with source does not exists error
- [#972](https://github.com/Azure/azure-storage-fuse/issues/972) Mount all fails 
- Added support for "-o nonempty" to mount on a non-empty mount path
- [#985](https://github.com/Azure/azure-storage-fuse/pull/985) fuse required when installing blobfuse2 on a fuse3 supported system

**Breaking Changes**
- Defaults for retry policy changed. Max retries: 3 to 5, Retry delay: 3600 to 900 seconds, Max retry delay: 4 to 60 seconds

**Features**
- Added new CLI parameter "--subdirectory=" to mount only a subdirectory from given container 


## 2.0.0-preview.4 (2022-11-03)
**Breaking Changes**
- Renamed ignore-open-flag config parameter to ignore-open-flags to match CLI parameter
- Renamed health-monitor section in config file to health_monitor

**Features**
- Added support for health-monitor stop --pid=<pid> and health-monitor stop all commands
- Added support to work with virtual directories without special marker directory using the virtual-directory config option.
- Added support for object ID support for MSI credentials
- Added support for system assigned IDs for MSI credentials

**Bug Fixes**
- Auto detect auth mode based on storage config
- Auto correct endpoint for public cloud
- In case of invalid option or failure CLI to return non-zero return code
- ignore-open-flags CLI parameter is now correctly read
- [#921](https://github.com/Azure/azure-storage-fuse/issues/921): Mount using /etc/fstab fixed
- Fixed a bug where mount all required a config file
- [#942](https://github.com/Azure/azure-storage-fuse/issues/942): List api failing when backend does not return any item but only a valid token
- Fix bug in SDK trace logging which prints (MISSING) in log entries

## 2.0.0-preview.3  (2022-09-02)
**Features**
- Added support for directory level SAS while mounting a subdirectory
- Added support for displaying mount space utilization based on file cache consumption (for example when doing `df`)
- Added support for updating MD5 sum on file upload
- Added support for validating MD5 sum on download
- Added backwards compatibility support for all blobfuse v1 CLI options
- Added support to allow disabling writeback cache if a customer is opening a file with O_APPEND
- Added support to ignore append flag on open when writeback cache is on

**Bug Fixes**
- Fixed a bug in parsing output of disk utilization summary
- Fixed a bug in parsing SAS token not having '?' as first character
- Fixed a bug in append file flow resolving data corruption
- Fixed a bug in MSI auth to send correct resource string
- Fixed a bug in OAuth token parsing when expires_on denotes numbers of seconds
- Fixed a bug in rmdir flow. Dont allow directory deletion if local cache says its empty. On container it might still have files.
- Fixed a bug in background mode where auth validation would be run twice
- Fixed a bug in content type parsing for a 7z compressed file
- Fixed a bug in retry logic to retry in case of server timeout errors

## 2.0.0-preview.2 (2022-05-31)
**Performance Improvements**
- fio: Outperforms blobfuse by 10% in sequential reads

**Features**
- Added support for Debian 11 and Mariner OS
- Added support to load an external extension library
- Added support to mount without a config file
- Added support to preserve file metadata 
- Added support to preserve additional principals added to the ACL
- Added support to stream writes (without caching)
- Added support to warn customers if using a vulnerable version of Blobfuse2
- Added support to warn customers if using an older version of Blobfuse2
- Added support for . and .. in listing

**Breaking Changes**
- Changed default logging to syslog if the syslog service is running, otherwise file based 

**Bug Fixes**
- Fixed a bug that caused reads to be shorter than expected
- Fixed bug where remount on empty containers was not throwing error when the mount path has trailing '/'
- Fixed a bug where the DIRECT flag was not masked out
- Fixed a bug where files > 80GB would fail to upload when block size is not explicitly set
- Fixed a bug where the exit status was 0 despite invalid flags being passed
- Fixed bug where endpoint would be populated incorrectly when passed as environment variable
- Fixed a bug where mounting to an already mounted path would not fail 
- Fixed a bug where newly created datalake files > 256MB would fail to upload
- Fixed a bug that caused parameters explicitly set to 0 to be the default value
- Fixed a bug where `df` command showed root stats rather than Blobfuse mount file cache stats

## 2.0.0-preview.1 (2022-02-14)
- First Release

**Top Features**
- Compatibility with libfuse3, including libfuse2 compatibility for OSes that do not support libfuse3
- Service version upgrade from "2018-11-09" to "2020-04-08" (STG77) through the azure-go-sdk
- Maximum blob size in a single write 64MB -> 5000MB
- Maximum block size 100MB -> 4000MB
- Maximum file size supported 4.77TB -> 196TB
- File creation time and last access time now pulled from service 
- Passthrough directly from filesystem calls to Azure Storage APIs
- Read streaming (helpful for large files that cannot fit on disk)
- Logging to syslog or a file
- Mount a subdirectory in a container
- Mount all containers in an account
- Automatic blobfuse2 version checking and prompt for users to upgrade
- Encrypted config support 
- Present custom default permissions for files in block blob accounts
- Attribute cache invalidation based on timeout
- Set custom default blob tier while uploading files to container
- Pluggable cache eviction policies for file cache and streaming 

**User Experience**

Blobfuse2 supports a special command that will accept the v1 CLI parameters and v1 config file format, convert it to a v2 config format and mount with v2. 

Blobfuse2 exposes all supported options in a clean yaml formatted configuration file in addition to a few common options exposed as CLI parameters. In contrast, Blobfuse exposes most of its options as CLI parameters and a few others in a key-value configuration file. 

**Validation**
Extensive suite of validation run with focus on scale and compatibility.

Various improvements/parity to existing blobfuse validated like

- Listing of >1M files: Parity under the same mount conditions.
- Git clone: Outperforms blobfuse by 20% in git clone (large repo, with over 1 million objects).
- resnet-50: Parity at 32 threads.<|MERGE_RESOLUTION|>--- conflicted
+++ resolved
@@ -1,18 +1,8 @@
+## 2.4.0 (Unreleased)
+**Bug Fixes**
+- Fix file truncation bug with block-cache 
+
 ## 2.3.2 (Unreleased)
-<<<<<<< HEAD
-
-**Bug Fixes**
-- Flush shall only sync the blocks to storage and not delete them from local cache.
-- Random write has been re-enabled in block cache.
-- Writing to an uncommitted block which has been deleted from the in-memory cache.
-- Check download status of a block before updating and return error if it failed to download.
-
-## 2.3.1 (Unreleased)
-**NOTICE**
-- Due to data integrity issues, random write has been disabled in block-cache. Refer [#1484](https://github.com/Azure/azure-storage-fuse/pull/1484) for blocked scenarios.
-
-=======
->>>>>>> 0aa064f0
 **Bug Fixes**
 - Fixed the case where file creation using SAS on HNS accounts was returning back wrong error code.
 - [#1402](https://github.com/Azure/azure-storage-fuse/issues/1402) Fixed proxy URL parsing.

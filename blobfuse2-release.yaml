parameters:
  - name: tag
    displayName: 'New Release Tag'
    type: string
    default: 'blobfuse2-'
  
  - name: unit_test
    displayName: 'Execute Unit Tests'
    type: boolean
    default: false

  - name: post_release
    displayName: 'Post Release on Github'
    type: boolean
    default: false

  - name: publish_artifacts
    displayName: 'Publish Artifacts to Linux Repos'
    type: boolean
    default: false

  - name: draft
    displayName: 'Post as Draft Release'
    type: boolean
    default: false

  - name: prerelease
    displayName: 'Post as PreRelease'
    type: boolean
    default: false

  - name: update_version
    displayName: 'Update Version'
    type: boolean
    default: false

# Do not trigger this pipeline automatically
trigger: none
pr: none

stages:
  - stage: BuildArtifacts
    jobs:
      - job: Set_1
        timeoutInMinutes: 120
        strategy:
          matrix:
            Libfuse:
              vmImage: 'ubuntu-18.04'
              fuselib: 'libfuse-dev'
              tags: 'fuse2'
              depends: 'fuse'
              container: 'test-cnt-ubn-18'
              AgentName: "blobfuse-ubuntu18"
            Libfuse3:
              vmImage: 'ubuntu-20.04'
              fuselib: 'libfuse3-dev'
              tags: 'fuse3'
              depends: 'fuse3'
              container: 'test-cnt-ubn-20'
              AgentName: "blobfuse-ubuntu20"

        pool:
          name: "blobfuse-ubuntu-pool"
          demands:
            - ImageOverride -equals $(agentName)

        variables:
          - group: NightlyBlobFuse
          - name: root_dir
            value: '$(System.DefaultWorkingDirectory)'
          - name: work_dir
            value: '$(System.DefaultWorkingDirectory)/azure-storage-fuse'
        
        steps:
          - checkout: none
          - script: |
              git clone https://github.com/Azure/azure-storage-fuse
            displayName: 'Checkout Code'
            workingDirectory: $(root_dir)
          
          # list commits from past 12hrs
          - script: |
              git checkout `echo $(Build.SourceBranch) | cut -d "/" -f 1,2 --complement`
              git --no-pager log --since="12 hours ago" --stat
            displayName: 'List Commits'
            workingDirectory: $(work_dir)
          
          # install dependencies required for compiling blobfuse
          - script: |
              sudo apt-get update --fix-missing
              sudo apt-get install ruby-dev build-essential pkg-config cmake gcc g++ rpm $(fuselib) -y
              sudo gem install fpm -V
            displayName: "Installing Dependencies"

          # get glibc version with which build is done
          - script: |
             ldd --version
            displayName: "GLIBC Version"

          # build blobfuse2 and generate binary
          - template: 'azure-pipeline-templates/build-release.yml'
            parameters:
              work_dir: $(work_dir)
              root_dir: $(root_dir)
              unit_test: ${{ parameters.unit_test }}
              tags: $(tags)
              container: $(container)

          # place the generated binary files & any additional files in appropriate locations
          - script: |
              mkdir -p pkgDir/usr/bin/
              mkdir -p pkgDir/usr/share/blobfuse2/
              cp azure-storage-fuse/blobfuse2 pkgDir/usr/bin/blobfuse2
              cp azure-storage-fuse/bfusemon pkgDir/usr/bin/bfusemon
              cp azure-storage-fuse/setup/baseConfig.yaml pkgDir/usr/share/blobfuse2/
              cp azure-storage-fuse/sampleFileCacheConfig.yaml pkgDir/usr/share/blobfuse2/
              cp azure-storage-fuse/sampleStreamingConfig.yaml pkgDir/usr/share/blobfuse2/
              mkdir -p pkgDir/etc/rsyslog.d
              mkdir -p pkgDir/etc/logrotate.d
              cp azure-storage-fuse/setup/11-blobfuse2.conf pkgDir/etc/rsyslog.d
              cp azure-storage-fuse/setup/blobfuse2-logrotate pkgDir/etc/logrotate.d/blobfuse2
            workingDirectory: $(root_dir)
            displayName: 'Accumulate pkg files'
          
          # using fpm tool for packaging of our binary & performing post-install operations
          # for additional information about fpm refer https://fpm.readthedocs.io/en/v1.13.1/
          - script: |
              fpm -s dir -t deb -n blobfuse2 -C pkgDir/ -v `./pkgDir/usr/bin/blobfuse2 --version | cut -d " " -f 3` -d $(depends) \
              --maintainer "Blobfuse v-Team <blobfusevteam@microsoft.com>" --url "https://github.com/Azure/azure-storage-fuse" \
              --description "An user-space filesystem for interacting with Azure Storage" 
              mv ./blobfuse2*.deb ./blobfuse2-`./pkgDir/usr/bin/blobfuse2 --version | cut -d " " -f 3`-$(tags).x86_64.deb
              cp ./blobfuse2*.deb $(Build.ArtifactStagingDirectory)
            workingDirectory: $(root_dir)
            displayName: 'Make deb Package'

          - script: |
              fpm -s dir -t rpm -n blobfuse2 -C pkgDir/ -v `./pkgDir/usr/bin/blobfuse2 --version | cut -d " " -f 3` -d $(depends) \
              --maintainer "Blobfuse v-Team <blobfusevteam@microsoft.com>" --url "https://github.com/Azure/azure-storage-fuse" \
              --description "An user-space filesystem for interacting with Azure Storage" 
              mv ./blobfuse2*.rpm ./blobfuse2-`./pkgDir/usr/bin/blobfuse2 --version | cut -d " " -f 3`-$(tags).x86_64.rpm
              cp ./blobfuse2*.rpm $(Build.ArtifactStagingDirectory)
            workingDirectory: $(root_dir)
            displayName: 'Make rpm Package'
          
          - task: PublishBuildArtifacts@1
            inputs:
              artifactName: 'blobfuse2-temp'
            displayName: 'Publish Artifacts' 

      - job: Set_2_ARM
        timeoutInMinutes: 120
        strategy:
          matrix:
            Libfuse3:
              vmImage: 'ubuntu-22.04'
              fuselib: 'libfuse3-dev'
              tags: 'fuse3'
              depends: 'fuse3'
              container: 'test-cnt-ubn-22-arm64'
              AgentName: 'blobfuse-ubn22-arm64'

        pool:
          name: "blobfuse-ubn-arm64-pool"
          demands:
            - ImageOverride -equals $(agentName)

        variables:
          - group: NightlyBlobFuse
          - name: root_dir
            value: '$(System.DefaultWorkingDirectory)'
          - name: work_dir
            value: '$(System.DefaultWorkingDirectory)/azure-storage-fuse'
        
        steps:
          - checkout: none
          - script: |
              git clone https://github.com/Azure/azure-storage-fuse
            displayName: 'Checkout Code'
            workingDirectory: $(root_dir)
          
          # list commits from past 12hrs
          - script: |
              git checkout `echo $(Build.SourceBranch) | cut -d "/" -f 1,2 --complement`
              git --no-pager log --since="12 hours ago" --stat
            displayName: 'List Commits'
            workingDirectory: $(work_dir)
          
          # install dependencies required for compiling blobfuse
          - script: |
              sudo apt-get update --fix-missing
              sudo apt-get install ruby-dev build-essential pkg-config cmake gcc g++ rpm $(fuselib) -y
              sudo gem install fpm -V
            displayName: "Installing Dependencies"

          # get glibc version with which build is done
          - script: |
             ldd --version
            displayName: "GLIBC Version"

          # build blobfuse2 and generate binary
          - template: 'azure-pipeline-templates/build-release.yml'
            parameters:
              work_dir: $(work_dir)
              root_dir: $(root_dir)
              unit_test: ${{ parameters.unit_test }}
              tags: $(tags)
              container: $(container)

          # place the generated binary files & any additional files in appropriate locations
          - script: |
              mkdir -p pkgDir/usr/bin/
              mkdir -p pkgDir/usr/share/blobfuse2/
              cp azure-storage-fuse/blobfuse2 pkgDir/usr/bin/blobfuse2
              cp azure-storage-fuse/bfusemon pkgDir/usr/bin/bfusemon
              cp azure-storage-fuse/setup/baseConfig.yaml pkgDir/usr/share/blobfuse2/
              cp azure-storage-fuse/sampleFileCacheConfig.yaml pkgDir/usr/share/blobfuse2/
              cp azure-storage-fuse/sampleStreamingConfig.yaml pkgDir/usr/share/blobfuse2/
              mkdir -p pkgDir/etc/rsyslog.d
              mkdir -p pkgDir/etc/logrotate.d
              cp azure-storage-fuse/setup/11-blobfuse2.conf pkgDir/etc/rsyslog.d
              cp azure-storage-fuse/setup/blobfuse2-logrotate pkgDir/etc/logrotate.d/blobfuse2
            workingDirectory: $(root_dir)
            displayName: 'Accumulate pkg files'
          
          # using fpm tool for packaging of our binary & performing post-install operations
          # for additional information about fpm refer https://fpm.readthedocs.io/en/v1.13.1/
          - script: |
              fpm -s dir -t deb -n blobfuse2 -C pkgDir/ -v `./pkgDir/usr/bin/blobfuse2 --version | cut -d " " -f 3` -d $(depends) \
              --maintainer "Blobfuse v-Team <blobfusevteam@microsoft.com>" --url "https://github.com/Azure/azure-storage-fuse" \
              --description "An user-space filesystem for interacting with Azure Storage" 
              mv ./blobfuse2*.deb ./blobfuse2-`./pkgDir/usr/bin/blobfuse2 --version | cut -d " " -f 3`-$(tags).arm64.deb
              cp ./blobfuse2*.deb $(Build.ArtifactStagingDirectory)
            workingDirectory: $(root_dir)
            displayName: 'Make deb Package'

          - script: |
              fpm -s dir -t rpm -n blobfuse2 -C pkgDir/ -v `./pkgDir/usr/bin/blobfuse2 --version | cut -d " " -f 3` -d $(depends) \
              --maintainer "Blobfuse v-Team <blobfusevteam@microsoft.com>" --url "https://github.com/Azure/azure-storage-fuse" \
              --description "An user-space filesystem for interacting with Azure Storage" 
              mv ./blobfuse2*.rpm ./blobfuse2-`./pkgDir/usr/bin/blobfuse2 --version | cut -d " " -f 3`-$(tags).aarch64.rpm
              cp ./blobfuse2*.rpm $(Build.ArtifactStagingDirectory)
            workingDirectory: $(root_dir)
            displayName: 'Make rpm Package'
          
          - task: PublishBuildArtifacts@1
            inputs:
              artifactName: 'blobfuse2-temp'
            displayName: 'Publish Artifacts' 
# BuildArtifacts end here

  - stage: SignArtifacts
    dependsOn: BuildArtifacts
    condition: succeeded('BuildArtifacts')
    jobs:
      - job: SignBlobfuse
        timeoutInMinutes: 120
        strategy:
          matrix:
            Ubuntu-22:
              vmImage: 'Ubuntu-20.04'
              AgentName: "blobfuse-ubuntu20"
        pool:
          name: "blobfuse-ubuntu-pool"
          demands:
            - ImageOverride -equals $(AgentName)

        variables:
          - group: NightlyBlobFuse

        steps:
          - checkout: none
          
          - script: |
              echo ${{ parameters.tag }}
            displayName: 'Tag Name'
          
          # download artifacts that need to be published
          - task: DownloadBuildArtifacts@0
            displayName: 'Download Build Artifacts'
            inputs:
              artifactName: 'blobfuse2-temp'
              downloadPath: $(Build.ArtifactStagingDirectory)
          
          - script: |
              sudo ls -lRt $(Build.ArtifactStagingDirectory)
              md5sum $(Build.ArtifactStagingDirectory)/blobfuse2-temp/*.deb
              md5sum $(Build.ArtifactStagingDirectory)/blobfuse2-temp/*.rpm
            displayName: 'List Artifacts'

          - script: |
              sudo apt-get update
              wget https://packages.microsoft.com/config/ubuntu/20.04/packages-microsoft-prod.deb 
              sudo dpkg -i packages-microsoft-prod.deb 
              sudo apt update 
              sudo apt install apt-transport-https -y
              sudo apt install dotnet-sdk-3.1 -y
            displayName: "Update dependencies"
            
          # Send images for signing
          - task: SFP.build-tasks.custom-build-task-1.EsrpCodeSigning@1
            displayName: 'ESRP CodeSigning blobfuse2'
            inputs:
              ConnectedServiceName: 'PMC ESRP Blobfuse2 Signing'
              FolderPath: '$(Build.ArtifactStagingDirectory)/blobfuse2-temp'
              Pattern: '*.rpm, *.deb'
              signConfigType: inlineSignParams
              VerboseLogin: true
              inlineOperation: |
                [
                  {
                    "KeyCode" : "$(ESRP_BLOBFUSE_KEY_CODE)",
                    "OperationCode" : "LinuxSign",
                    "Parameters" : {},
                    "ToolName" : "sign",
                    "ToolVersion" : "1.0"
                  }
                ]

          # Validate signed images have md5sum changed
          - script: |
              chmod 755 $(Build.ArtifactStagingDirectory)/blobfuse2-temp/*.rpm
              chmod 755 $(Build.ArtifactStagingDirectory)/blobfuse2-temp/*.deb
              rm -rf $(Build.ArtifactStagingDirectory)/blobfuse2-temp/*.md
              mv $(Build.ArtifactStagingDirectory)/blobfuse2-temp/* $(Build.ArtifactStagingDirectory)/
              rm -rf $(Build.ArtifactStagingDirectory)/blobfuse2-temp/
            displayName: 'Make Artifacts executable'

          - script: |
              sudo ls -lRt $(Build.ArtifactStagingDirectory)
              md5sum $(Build.ArtifactStagingDirectory)/*.deb
              md5sum $(Build.ArtifactStagingDirectory)/*.rpm
            displayName: 'List Signed Artifacts'
          
          # Push signed images to artifact directory
          - task: PublishBuildArtifacts@1
            inputs:
              artifactName: 'blobfuse2-signed'
            displayName: 'Publish Signed Artifacts'
  # SignArtifacts end here

  - stage: TestArtifacts
    dependsOn: SignArtifacts
    condition: succeeded('SignArtifacts')
    jobs:
      - job: Set_0
        timeoutInMinutes: 120
        strategy:
          matrix:
            Ubuntu-22:
              agentName: "blobfuse-ubuntu22"
              vmImage: 'Ubuntu-22.04'
              fuse-version: 'fuse3'
              fuselib: 'libfuse3-dev'
              tags: 'fuse3'
              container: 'test-cnt-ubn-22'
        pool:
          vmImage: $(vmImage)

        variables:
          - group: NightlyBlobFuse
          - name: root_dir
            value: '$(System.DefaultWorkingDirectory)'
          - name: work_dir
            value: '$(System.DefaultWorkingDirectory)/azure-storage-fuse'
          - name: mount_dir
            value: '$(System.DefaultWorkingDirectory)/fusetmp'
          - name: temp_dir
            value: '$(System.DefaultWorkingDirectory)/fusetmpcache'

        steps:
          - checkout: none

          - script: |
              git clone https://github.com/Azure/azure-storage-fuse
            displayName: 'Checkout Code'
            workingDirectory: $(root_dir)
          - script: |
              git checkout `echo $(Build.SourceBranch) | cut -d "/" -f 1,2 --complement`
            displayName: 'Checkout Branch'
            workingDirectory: $(root_dir)/azure-storage-fuse

          # Custom script to install Go-lang
          - task: ShellScript@2
            inputs:
              scriptPath: "$(work_dir)/go_installer.sh"
              args: "$(root_dir)/"
            displayName: "GoTool Custom Setup"
          
          # get glibc version with which build is done
          - script: |
             ldd --version
            displayName: "GLIBC Version"
            
          - task: DownloadBuildArtifacts@0
            displayName: 'Download Build Artifacts'
            inputs:
              artifactName: 'blobfuse2-signed'
              downloadPath: $(root_dir)
              itemPattern: blobfuse2-signed/blobfuse2*$(tags)*x86_64.deb

          - script: |
              ls -l
              result=$(ls -1 | wc -l)
              if [ $result -ne 1 ]; then
                exit 1
              fi
            displayName: 'List Downloaded Package'
            workingDirectory: $(root_dir)/blobfuse2-signed      

          - script: |
              for f in ./blobfuse2*$(tags)*.deb; do mv -v "$f" "${f/-$(tags)./-$(vmImage).}"; done;
              cp ./blobfuse2*$(vmImage)*.deb $(Build.ArtifactStagingDirectory)
            displayName: 'Rename Package'
            workingDirectory: $(root_dir)/blobfuse2-signed
            
          - script: |
              sudo dpkg --info blobfuse2*.deb
              sudo dpkg -i blobfuse2*.deb
              sudo apt-get install $(fuse-version) build-essential -y
            displayName: 'Install Package'
            workingDirectory: $(Build.ArtifactStagingDirectory)
          - template: 'azure-pipeline-templates/release-distro-tests.yml'
            parameters:
              root_dir: $(root_dir)
              work_dir: $(work_dir)
              mount_dir: $(mount_dir)
              temp_dir: $(temp_dir)
              container: $(container)

          # Create container for blobfuse and publish it
          - script: |
              sudo apt-get install $(tags) $(fuselib) -y
              chmod 777 *.sh
              ./dockerinstall.sh
              ./buildcontainer.sh Dockerfile x86_64
              ./publishcontainer.sh $(AZTEST_DOCKER_REG_USER)  $(AZTEST_DOCKER_REG_PWD) x84_64
            displayName: "Create and publish container"
            workingDirectory: $(work_dir)/docker

          # publishing the artifacts generated
          - task: PublishBuildArtifacts@1
            inputs:
              artifactName: 'blobfuse2'
            displayName: 'Publish Artifacts' 

      - job: Set_1
        timeoutInMinutes: 120
        strategy:
          matrix:
            Ubuntu-18:
              vmImage: 'Ubuntu-18.04'
              fuselib: 'libfuse-dev'
              fuse-version: 'fuse'
              tags: 'fuse2'
              container: 'test-cnt-ubn-18'
              AgentName: "blobfuse-ubuntu18"
            Ubuntu-20:
              vmImage: 'Ubuntu-20.04'
              fuse-version: 'fuse3'
              fuselib: 'libfuse3-dev'
              tags: 'fuse3'
              container: 'test-cnt-ubn-20'
              AgentName: "blobfuse-ubuntu20"
        pool:
          name: "blobfuse-ubuntu-pool"
          demands:
            - ImageOverride -equals $(AgentName)

        variables:
          - group: NightlyBlobFuse
          - name: root_dir
            value: '$(System.DefaultWorkingDirectory)'
          - name: work_dir
            value: '$(System.DefaultWorkingDirectory)/azure-storage-fuse'
          - name: mount_dir
            value: '$(System.DefaultWorkingDirectory)/fusetmp'
          - name: temp_dir
            value: '$(System.DefaultWorkingDirectory)/fusetmpcache'

        steps:
          - checkout: none

          - script: |
              git clone https://github.com/Azure/azure-storage-fuse
            displayName: 'Checkout Code'
            workingDirectory: $(root_dir)
      
          - script: |
              git checkout `echo $(Build.SourceBranch) | cut -d "/" -f 1,2 --complement`
            displayName: 'Checkout Branch'
            workingDirectory: $(root_dir)/azure-storage-fuse
          
          # Custom script to install Go-lang
          - task: ShellScript@2
            inputs:
              scriptPath: "$(work_dir)/go_installer.sh"
              args: "$(root_dir)/"
            displayName: "GoTool Custom Setup"

          # get glibc version with which build is done
          - script: |
             sudo apt update
             sudo apt --fix-broken install
             ldd --version
            displayName: "GLIBC Version"

          - task: DownloadBuildArtifacts@0
            displayName: 'Download Build Artifacts'
            inputs:
              artifactName: 'blobfuse2-signed'
              downloadPath: $(root_dir)
              itemPattern: blobfuse2-signed/blobfuse2*$(tags)*x86_64.deb

          - script: |
              ls -l
              result=$(ls -1 | wc -l)
              if [ $result -ne 1 ]; then
                exit 1
              fi
            displayName: 'List Downloaded Package'
            workingDirectory: $(root_dir)/blobfuse2-signed

          - script: |
              for f in ./blobfuse2*$(tags)*.deb; do mv -v "$f" "${f/-$(tags)./-$(vmImage).}"; done;
              cp ./blobfuse2*$(vmImage)*.deb $(Build.ArtifactStagingDirectory)
              if [ $(AgentName) == "blobfuse-ubuntu18" ]; then
                echo "Generating for Debian 9/10"
                f=`ls ./blobfuse2*$(vmImage)*.deb`
                cp "$f" $(sed 's:Ubuntu-18.04:Debian-9.0:' <<< "$f")
                cp "$f" $(sed 's:Ubuntu-18.04:Debian-10.0:' <<< "$f")
                cp ./blobfuse2*Debian-*.deb $(Build.ArtifactStagingDirectory)
                ls -l $(Build.ArtifactStagingDirectory)
                rm -rf ./blobfuse2*Debian-*.deb
              else
                echo "Generating for Debian 11"
                f=`ls ./blobfuse2*$(vmImage)*.deb`
                cp "$f" $(sed 's:Ubuntu-20.04:Debian-11.0:' <<< "$f")
                cp ./blobfuse2*Debian-*.deb $(Build.ArtifactStagingDirectory)
                ls -l $(Build.ArtifactStagingDirectory)
                rm -rf ./blobfuse2*Debian-*.deb
              fi
            displayName: 'Rename Package'
            workingDirectory: $(root_dir)/blobfuse2-signed

          - script: |
              sudo dpkg --info blobfuse2*.deb
              sudo apt-get install $(fuse-version) build-essential -y
              sudo dpkg -i blobfuse2*.deb
            displayName: 'Install Package'
            workingDirectory: $(Build.ArtifactStagingDirectory)

          - template: 'azure-pipeline-templates/release-distro-tests.yml'
            parameters:
              root_dir: $(root_dir)
              work_dir: $(work_dir)
              mount_dir: $(mount_dir)
              temp_dir: $(temp_dir)
              container: $(container)

          # publishing the artifacts generated
          - task: PublishBuildArtifacts@1
            inputs:
              artifactName: 'blobfuse2'
            displayName: 'Publish Artifacts' 

      - job: Set_2_ARM
        timeoutInMinutes: 120
        strategy:
          matrix:
            Ubuntu-22-ARM64:
              vmImage: 'Ubuntu-22.04'
              fuse-version: 'fuse3'
              fuselib: 'libfuse3-dev'
              tags: 'fuse3'
              container: 'test-cnt-ubn-22-arm64'
              AgentName: "blobfuse-ubn22-arm64"
        pool:
          name: "blobfuse-ubn-arm64-pool"
          demands:
            - ImageOverride -equals $(AgentName)

        variables:
          - group: NightlyBlobFuse
          - name: root_dir
            value: '$(System.DefaultWorkingDirectory)'
          - name: work_dir
            value: '$(System.DefaultWorkingDirectory)/azure-storage-fuse'
          - name: mount_dir
            value: '$(System.DefaultWorkingDirectory)/fusetmp'
          - name: temp_dir
            value: '$(System.DefaultWorkingDirectory)/fusetmpcache'

        steps:
          - checkout: none

          - script: |
              git clone https://github.com/Azure/azure-storage-fuse
            displayName: 'Checkout Code'
            workingDirectory: $(root_dir)
      
          - script: |
              git checkout `echo $(Build.SourceBranch) | cut -d "/" -f 1,2 --complement`
            displayName: 'Checkout Branch'
            workingDirectory: $(root_dir)/azure-storage-fuse
          
          # Custom script to install Go-lang
          - task: ShellScript@2
            inputs:
              scriptPath: "$(work_dir)/go_installer.sh"
              args: "$(root_dir)/"
            displayName: "GoTool Custom Setup"

          # get glibc version with which build is done
          - script: |
             sudo apt update
             sudo apt --fix-broken install
             ldd --version
            displayName: "GLIBC Version"

          - task: DownloadBuildArtifacts@0
            displayName: 'Download Build Artifacts'
            inputs:
              artifactName: 'blobfuse2-signed'
              downloadPath: $(root_dir)
              itemPattern: blobfuse2-signed/blobfuse2*$(tags)*arm64.deb

          - script: |
              ls -l
              result=$(ls -1 | wc -l)
              if [ $result -ne 1 ]; then
                exit 1
              fi
            displayName: 'List Downloaded Package'
            workingDirectory: $(root_dir)/blobfuse2-signed

          - script: |
              for f in ./blobfuse2*$(tags)*.deb; do mv -v "$f" "${f/-$(tags)./-$(vmImage).}"; done;
              cp ./blobfuse2*$(vmImage)*.deb $(Build.ArtifactStagingDirectory)
            displayName: 'Rename Package'
            workingDirectory: $(root_dir)/blobfuse2-signed

          - script: |
              sudo dpkg --info blobfuse2*.deb
              sudo apt-get install $(fuse-version) build-essential -y
              sudo dpkg -i blobfuse2*.deb
            displayName: 'Install Package'
            workingDirectory: $(Build.ArtifactStagingDirectory)

          - template: 'azure-pipeline-templates/release-distro-tests.yml'
            parameters:
              root_dir: $(root_dir)
              work_dir: $(work_dir)
              mount_dir: $(mount_dir)
              temp_dir: $(temp_dir)
              container: $(container)
          
          # Create container for blobfuse and publish it
          - script: |
              sudo apt-get install $(tags) $(fuselib) -y
              chmod 777 *.sh
              ./dockerinstall.sh
              ./buildcontainer.sh DockerfileARM arm64
              ./publishcontainer.sh $(AZTEST_DOCKER_REG_USER)  $(AZTEST_DOCKER_REG_PWD) arm64
            displayName: "Create and publish container"
            workingDirectory: $(work_dir)/docker

          # publishing the artifacts generated
          - task: PublishBuildArtifacts@1
            inputs:
              artifactName: 'blobfuse2'
            displayName: 'Publish Artifacts' 

      - job: Set_2_AARCH
        timeoutInMinutes: 120
        strategy:
          matrix:
            RHEL-9.0:
              agentName: "blobfuse-rhel9-arm64"
              vmImage: 'RHEL-9.0'
              fuselib: 'fuse fuse3-libs fuse3-devel'
              fuse-version: 'fuse3'
              tags: 'fuse3'
              container: 'test-cnt-rhel-9-arm64'
              
        pool:
          name: "blobfuse-ubn-arm64-pool"
          demands:
            - ImageOverride -equals $(agentName)

        variables:
          - group: NightlyBlobFuse
          - name: root_dir
            value: '$(System.DefaultWorkingDirectory)'
          - name: work_dir
            value: '$(System.DefaultWorkingDirectory)/azure-storage-fuse'
          - name: mount_dir
            value: '$(System.DefaultWorkingDirectory)/fusetmp'
          - name: temp_dir
            value: '$(System.DefaultWorkingDirectory)/fusetmpcache'

        steps:
          - checkout: none

          - script: |
              sudo yum update -y
              sudo yum install git -y
            displayName: 'Install Git'

          - script: |
              git clone https://github.com/Azure/azure-storage-fuse
            displayName: 'Checkout Code'
            workingDirectory: $(root_dir)

          - script: |
              git checkout `echo $(Build.SourceBranch) | cut -d "/" -f 1,2 --complement`
            displayName: 'Checkout Branch'
            workingDirectory: $(root_dir)/azure-storage-fuse

          # Custom script to install Go-lang
          - task: ShellScript@2
            inputs:
              scriptPath: "$(work_dir)/go_installer.sh"
              args: "$(root_dir)/"
            displayName: "GoTool Custom Setup"

          # get glibc version with which build is done
          - script: |
             ldd --version
            displayName: "GLIBC Version"

          - task: DownloadBuildArtifacts@0
            displayName: 'Download Build Artifacts'
            inputs:
              artifactName: 'blobfuse2-signed'
              downloadPath: $(root_dir)
              itemPattern: blobfuse2-signed/blobfuse2*$(tags)*aarch64.rpm

          - script: |
              ls -l
              result=$(ls -1 | wc -l)
              if [ $result -ne 1 ]; then
                exit 1
              fi
            displayName: 'List Downloaded Package'
            workingDirectory: $(root_dir)/blobfuse2-signed

          - script: |
              for f in ./blobfuse2*$(tags)*.rpm; do mv -v "$f" "${f/-$(tags)./-$(vmImage).}"; done;
              cp ./blobfuse2*$(vmImage)*.rpm $(Build.ArtifactStagingDirectory)
            displayName: 'Rename Package'
            workingDirectory: $(root_dir)/blobfuse2-signed

          - script: |
              sudo sed -i '/^failovermethod=/d' /etc/yum.repos.d/*.repo
              sudo rpm -qip blobfuse2*$(vmImage)*.rpm
              sudo yum groupinstall "Development Tools" -y              
              sudo yum install fuse fuse3-libs fuse3-devel fuse3 -y --nobest --allowerasing
              sudo rpm -i blobfuse2*$(vmImage)*.rpm
            displayName: 'Install Package'
            workingDirectory: $(Build.ArtifactStagingDirectory)

          - template: 'azure-pipeline-templates/release-distro-tests.yml'
            parameters:
              root_dir: $(root_dir)
              work_dir: $(work_dir)
              mount_dir: $(mount_dir)
              temp_dir: $(temp_dir)
              container: $(container)

          # publishing the artifacts generated
          - task: PublishBuildArtifacts@1
            inputs:
              artifactName: 'blobfuse2'
            displayName: 'Publish Artifacts'
<<<<<<< HEAD

=======
            
>>>>>>> c832de80
      - job: Set_4
        timeoutInMinutes: 120
        strategy:
          matrix:
            RHEL-7.5:
              agentName: "blobfuse-rhel7_5"
              vmImage: 'RHEL-7.5'
              fuselib: 'fuse3-devel'
              fuse-version: 'fuse3'
              tags: 'fuse3'
              container: 'test-cnt-rhel-75'
            RHEL-8.6:
              agentName: "blobfuse-rhel8_6"
              vmImage: 'RHEL-8.6'
              fuselib: 'fuse fuse3-libs fuse3-devel'
              fuse-version: 'fuse3'
              tags: 'fuse3'
              container: 'test-cnt-rhel-86'
            RHEL-9.0:
              agentName: "blobfuse-rhel9"
              vmImage: 'RHEL-9.0'
              fuselib: 'fuse fuse3-libs fuse3-devel'
              fuse-version: 'fuse3'
              tags: 'fuse3'
              container: 'test-cnt-rhel-9'
              
        pool:
          name: "blobfuse-rhel-pool"
          demands:
            - ImageOverride -equals $(agentName)

        variables:
          - group: NightlyBlobFuse
          - name: root_dir
            value: '$(System.DefaultWorkingDirectory)'
          - name: work_dir
            value: '$(System.DefaultWorkingDirectory)/azure-storage-fuse'
          - name: mount_dir
            value: '$(System.DefaultWorkingDirectory)/fusetmp'
          - name: temp_dir
            value: '$(System.DefaultWorkingDirectory)/fusetmpcache'

        steps:
          - checkout: none

          - script: |
              sudo touch /etc/yum.repos.d/centos.repo
              sudo sh -c 'echo -e "[centos-extras]\nname=Centos extras - $basearch\nbaseurl=http://mirror.centos.org/centos/7/extras/x86_64\nenabled=1\ngpgcheck=1\ngpgkey=http://centos.org/keys/RPM-GPG-KEY-CentOS-7" > /etc/yum.repos.d/centos.repo'
            condition: or(eq(variables['AgentName'], 'blobfuse-rhel7_5'),eq(variables['AgentName'], 'blobfuse-rhel7_8'))
            displayName: "Update OS mirrors"

          - script: |
              sudo yum update -y
              sudo yum install git -y
            displayName: 'Install Git'

          - script: |
              git clone https://github.com/Azure/azure-storage-fuse
            displayName: 'Checkout Code'
            workingDirectory: $(root_dir)

          - script: |
              git checkout `echo $(Build.SourceBranch) | cut -d "/" -f 1,2 --complement`
            displayName: 'Checkout Branch'
            workingDirectory: $(root_dir)/azure-storage-fuse

          # Custom script to install Go-lang
          - task: ShellScript@2
            inputs:
              scriptPath: "$(work_dir)/go_installer.sh"
              args: "$(root_dir)/"
            displayName: "GoTool Custom Setup"

          # get glibc version with which build is done
          - script: |
             ldd --version
            displayName: "GLIBC Version"

          - task: DownloadBuildArtifacts@0
            displayName: 'Download Build Artifacts'
            inputs:
              artifactName: 'blobfuse2-signed'
              downloadPath: $(root_dir)
              itemPattern: blobfuse2-signed/blobfuse2*$(tags)*x86_64.rpm

          - script: |
              ls -l
              result=$(ls -1 | wc -l)
              if [ $result -ne 1 ]; then
                exit 1
              fi
            displayName: 'List Downloaded Package'
            workingDirectory: $(root_dir)/blobfuse2-signed

          - script: |
              for f in ./blobfuse2*$(tags)*.rpm; do mv -v "$f" "${f/-$(tags)./-$(vmImage).}"; done;
              cp ./blobfuse2*$(vmImage)*.rpm $(Build.ArtifactStagingDirectory)
              if [ $(agentName) == "blobfuse-rhel7_5" ]; then
                f=`ls ./blobfuse2*$(vmImage)*.rpm`
                cp "$f" $(sed 's:RHEL-7.5:RHEL-7.8:' <<< "$f")
                cp "$f" $(sed 's:RHEL-7.5:RHEL-8.1:' <<< "$f")
                cp "$f" $(sed 's:RHEL-7.5:RHEL-8.2:' <<< "$f")
                cp ./blobfuse2*RHEL-7.8*.rpm $(Build.ArtifactStagingDirectory)
                cp ./blobfuse2*RHEL-8*.rpm $(Build.ArtifactStagingDirectory)
                rm -rf ./blobfuse2*RHEL-7.8*.rpm
                rm -rf ./blobfuse2*RHEL-8*.rpm
              fi
            displayName: 'Rename Package'
            workingDirectory: $(root_dir)/blobfuse2-signed

          - script: |
              sudo sed -i '/^failovermethod=/d' /etc/yum.repos.d/*.repo
              sudo rpm -qip blobfuse2*$(vmImage)*.rpm
              sudo yum groupinstall "Development Tools" -y              
              if [[ $(agentName) == "blobfuse-rhel7_5" || $(agentName) == "blobfuse-rhel7_8" ]]; then
                sudo yum install fuse fuse3-libs fuse3-devel fuse3 -y
              else
                sudo yum install fuse fuse3-libs fuse3-devel fuse3 -y --nobest --allowerasing
              fi
              sudo rpm -i blobfuse2*$(vmImage)*.rpm
            displayName: 'Install Package'
            workingDirectory: $(Build.ArtifactStagingDirectory)

          - template: 'azure-pipeline-templates/release-distro-tests.yml'
            parameters:
              root_dir: $(root_dir)
              work_dir: $(work_dir)
              mount_dir: $(mount_dir)
              temp_dir: $(temp_dir)
              container: $(container)

          # publishing the artifacts generated
          - task: PublishBuildArtifacts@1
            inputs:
              artifactName: 'blobfuse2'
            displayName: 'Publish Artifacts'

      - job: Set_5
        timeoutInMinutes: 120
        strategy:
          matrix:
            CentOS-7.9:
              agentName: "blobfuse-centos7"
              vmImage: 'CentOS-7.0'
              fuse-version: 'fuse3'
              tags: 'fuse3'
              container: 'test-cnt-cent-7'
            CentOS-8.5:
              agentName: "blobfuse-centos8"
              vmImage: 'CentOS-8.0'
              fuse-version: 'fuse3'
              tags: 'fuse3'
              container: 'test-cnt-cent-8'
        
        pool:
          name: "blobfuse-centos-pool"
          demands:
            - ImageOverride -equals $(agentName)

        variables:
          - group: NightlyBlobFuse
          - name: root_dir
            value: '$(System.DefaultWorkingDirectory)'
          - name: work_dir
            value: '$(System.DefaultWorkingDirectory)/azure-storage-fuse'
          - name: mount_dir
            value: '$(System.DefaultWorkingDirectory)/fusetmp'
          - name: temp_dir
            value: '$(System.DefaultWorkingDirectory)/fusetmpcache'

        steps:
          - checkout: none

          - script: |
              sudo sed -i 's/mirrorlist/#mirrorlist/g' /etc/yum.repos.d/CentOS-*
              sudo sed -i 's|baseurl=http://mirror.centos.org|baseurl=http://vault.centos.org|g' /etc/yum.repos.d/CentOS-*
            condition: eq(variables['agentName'], 'blobfuse-centos8')
            displayName: "Update OS mirrors"

          - script: |
              sudo yum update -y
              sudo yum install git -y
            displayName: 'Install Git'

          - script: |
              git clone https://github.com/Azure/azure-storage-fuse
            displayName: 'Checkout Code'
            workingDirectory: $(root_dir)

          - script: |
              git checkout `echo $(Build.SourceBranch) | cut -d "/" -f 1,2 --complement`
            displayName: 'Checkout Branch'
            workingDirectory: $(root_dir)/azure-storage-fuse

          # Custom script to install Go-lang
          - task: ShellScript@2
            inputs:
              scriptPath: "$(work_dir)/go_installer.sh"
              args: "$(root_dir)/"
            displayName: "GoTool Custom Setup"

          # get glibc version with which build is done
          - script: |
             ldd --version
            displayName: "GLIBC Version"

          - task: DownloadBuildArtifacts@0
            displayName: 'Download Build Artifacts'
            inputs:
              artifactName: 'blobfuse2-signed'
              downloadPath: $(root_dir)
              itemPattern: blobfuse2-signed/blobfuse2*$(tags)*x86_64.rpm

          - script: |
              ls -l
              result=$(ls -1 | wc -l)
              if [ $result -ne 1 ]; then
                exit 1
              fi
            displayName: 'List Downloaded Package'
            workingDirectory: $(root_dir)/blobfuse2-signed              

          - script: |
              for f in ./blobfuse2*$(tags)*.rpm; do mv -v "$f" "${f/-$(tags)./-$(vmImage).}"; done;
              cp ./blobfuse2*$(vmImage)*.rpm $(Build.ArtifactStagingDirectory)
            displayName: 'Rename Package'
            workingDirectory: $(root_dir)/blobfuse2-signed

          - script: |
              sudo rpm -qip blobfuse2*.rpm
              sudo yum install gcc gcc-c++ make -y
              if [ $(agentName) == "blobfuse-centos8" ]; then
                sudo yum install fuse fuse3 fuse3-devel -y --nobest --allowerasing
              else
                sudo yum install fuse fuse3 fuse3-devel -y
              fi
              sudo rpm -i blobfuse2*.rpm
            displayName: 'Install Package'
            workingDirectory: $(Build.ArtifactStagingDirectory)

          - template: 'azure-pipeline-templates/release-distro-tests.yml'
            parameters:
              root_dir: $(root_dir)
              work_dir: $(work_dir)
              mount_dir: $(mount_dir)
              temp_dir: $(temp_dir)
              container: $(container)

          # publishing the artifacts generated
          - task: PublishBuildArtifacts@1
            inputs:
              artifactName: 'blobfuse2'
            displayName: 'Publish Artifacts'

      - job: Set_6
        timeoutInMinutes: 120
        strategy:
          matrix:
            Oracle-8.1:
              agentName: "blobfuse-oracle81"
              vmImage: 'Oracle-8.1'
              fuselib: 'fuse3 fuse3-devel'
              fuse-version: 'fuse3'
              tags: 'fuse3'
              container: "test-cnt-ora-81"
        
        pool:
          name: "blobfuse-oracle-pool"
          demands:
            - ImageOverride -equals $(agentName)

        variables:
          - group: NightlyBlobFuse
          - name: root_dir
            value: '$(System.DefaultWorkingDirectory)'
          - name: work_dir
            value: '$(System.DefaultWorkingDirectory)/azure-storage-fuse'
          - name: mount_dir
            value: '$(System.DefaultWorkingDirectory)/fusetmp'
          - name: temp_dir
            value: '$(System.DefaultWorkingDirectory)/fusetmpcache'

        steps:
          - checkout: none

          - script: |
              sudo yum update -y
              sudo yum install git -y
            displayName: 'Install Git'

          - script: |
              git clone https://github.com/Azure/azure-storage-fuse
            displayName: 'Checkout Code'
            workingDirectory: $(root_dir)

          - script: |
              git checkout `echo $(Build.SourceBranch) | cut -d "/" -f 1,2 --complement`
            displayName: 'Checkout Branch'
            workingDirectory: $(root_dir)/azure-storage-fuse

          # Custom script to install Go-lang
          - task: ShellScript@2
            inputs:
              scriptPath: "$(work_dir)/go_installer.sh"
              args: "$(root_dir)/"
            displayName: "GoTool Custom Setup"

          # get glibc version with which build is done
          - script: |
             ldd --version
            displayName: "GLIBC Version"

          - task: DownloadBuildArtifacts@0
            displayName: 'Download Build Artifacts'
            inputs:
              artifactName: 'blobfuse2-signed'
              downloadPath: $(root_dir)
              itemPattern: blobfuse2-signed/blobfuse2*$(tags)*x86_64.rpm

          - script: |
              ls -l
              result=$(ls -1 | wc -l)
              if [ $result -ne 1 ]; then
                exit 1
              fi
            displayName: 'List Downloaded Package'
            workingDirectory: $(root_dir)/blobfuse2-signed              

          - script: |
              for f in ./blobfuse2*$(tags)*.rpm; do mv -v "$f" "${f/-$(tags)./-$(vmImage).}"; done;
              cp ./blobfuse2*$(vmImage)*.rpm $(Build.ArtifactStagingDirectory)
            displayName: 'Rename Package'
            workingDirectory: $(root_dir)/blobfuse2-signed

          - script: |
              sudo rpm -qip blobfuse2*.rpm
              sudo yum install gcc gcc-c++ make -y
              sudo yum install fuse $(fuse-version) -y --nobest --allowerasing
              sudo rpm -i blobfuse2*.rpm
            displayName: 'Install Package'
            workingDirectory: $(Build.ArtifactStagingDirectory)

          - template: 'azure-pipeline-templates/release-distro-tests.yml'
            parameters:
              root_dir: $(root_dir)
              work_dir: $(work_dir)
              mount_dir: $(mount_dir)
              temp_dir: $(temp_dir)
              container: $(container)

          # publishing the artifacts generated
          - task: PublishBuildArtifacts@1
            inputs:
              artifactName: 'blobfuse2'
            displayName: 'Publish Artifacts'

      - job: Set_7
        timeoutInMinutes: 120
        strategy:
          matrix:
            SUSE-15:
              agentName: "blobfuse-suse15"
              vmImage: 'SUSE-15Gen2'
              fuse-version: 'fuse3'
              tags: 'fuse3'
              container: "test-cnt-suse-15"
        
        pool:
          name: "blobfuse-suse-pool"
          demands:
            - ImageOverride -equals $(agentName)

        variables:
          - group: NightlyBlobFuse
          - name: root_dir
            value: '$(System.DefaultWorkingDirectory)'
          - name: work_dir
            value: '$(System.DefaultWorkingDirectory)/azure-storage-fuse'
          - name: mount_dir
            value: '$(System.DefaultWorkingDirectory)/fusetmp'
          - name: temp_dir
            value: '$(System.DefaultWorkingDirectory)/fusetmpcache'

        steps:
          - checkout: none

          - script: |
              sudo zypper update -y
              sudo zypper -n install git  
            displayName: 'Install Git'

          - script: |
              git clone https://github.com/Azure/azure-storage-fuse
            displayName: 'Checkout Code'
            workingDirectory: $(root_dir)

          - script: |
              git checkout `echo $(Build.SourceBranch) | cut -d "/" -f 1,2 --complement`
            displayName: 'Checkout Branch'
            workingDirectory: $(root_dir)/azure-storage-fuse

          # Custom script to install Go-lang
          - task: ShellScript@2
            inputs:
              scriptPath: "$(work_dir)/go_installer.sh"
              args: "$(root_dir)/"
            displayName: "GoTool Custom Setup"

          # get glibc version with which build is done
          - script: |
             ldd --version
            displayName: "GLIBC Version"

          - task: DownloadBuildArtifacts@0
            displayName: 'Download Build Artifacts'
            inputs:
              artifactName: 'blobfuse2-signed'
              downloadPath: $(root_dir)
              itemPattern: blobfuse2-signed/blobfuse2*$(tags)*x86_64.rpm

          - script: |
              ls -l
              result=$(ls -1 | wc -l)
              if [ $result -ne 1 ]; then
                exit 1
              fi
            displayName: 'List Downloaded Package'
            workingDirectory: $(root_dir)/blobfuse2-signed              

          - script: |
              for f in ./blobfuse2*$(tags)*.rpm; do mv -v "$f" "${f/-$(tags)./-$(vmImage).}"; done;
              cp ./blobfuse2*$(vmImage)*.rpm $(Build.ArtifactStagingDirectory)
            displayName: 'Rename Package'
            workingDirectory: $(root_dir)/blobfuse2-signed

          - script: |
              sudo rpm -qip blobfuse2*.rpm
              sudo zypper -n install make cmake gcc gcc-c++ fuse fuse3 
              wget https://rpmfind.net/linux/opensuse/distribution/leap/15.2/repo/oss/x86_64/fuse3-devel-3.6.1-lp152.1.19.x86_64.rpm
              sudo zypper -n --no-gpg-checks install fuse3-devel-3.6.1-lp152.1.19.x86_64.rpm
              sudo rm fuse3-devel*.rpm
              sudo rpm -i blobfuse2*.rpm
            displayName: 'Install Package'
            workingDirectory: $(Build.ArtifactStagingDirectory)

          - template: 'azure-pipeline-templates/release-distro-tests.yml'
            parameters:
              root_dir: $(root_dir)
              work_dir: $(work_dir)
              mount_dir: $(mount_dir)
              temp_dir: $(temp_dir)
              container: $(container)

          # publishing the artifacts generated
          - task: PublishBuildArtifacts@1
            inputs:
              artifactName: 'blobfuse2'
            displayName: 'Publish Artifacts'

      - job: Set_8
        timeoutInMinutes: 120
        strategy:
          matrix:
            Mariner:
              agentName: "blobfuse-mariner"
              vmImage: 'Mariner'
              fuse-version: 'fuse2'
              tags: 'fuse2'
              container: "test-cnt-mari-1"
        
        pool:
          name: "blobfuse-mariner-pool"
          demands:
            - ImageOverride -equals $(agentName)

        variables:
          - group: NightlyBlobFuse
          - name: root_dir
            value: '$(System.DefaultWorkingDirectory)'
          - name: work_dir
            value: '$(System.DefaultWorkingDirectory)/azure-storage-fuse'
          - name: mount_dir
            value: '$(System.DefaultWorkingDirectory)/fusetmp'
          - name: temp_dir
            value: '$(System.DefaultWorkingDirectory)/fusetmpcache'

        steps:
          - checkout: none

          - script: |
              sudo tdnf install build-essential git fuse fuse-devel python36 -y
            displayName: 'Install Git'

          - script: |
              git clone https://github.com/Azure/azure-storage-fuse
            displayName: 'Checkout Code'
            workingDirectory: $(root_dir)

          - script: |
              git checkout `echo $(Build.SourceBranch) | cut -d "/" -f 1,2 --complement`
            displayName: 'Checkout Branch'
            workingDirectory: $(root_dir)/azure-storage-fuse

          # Custom script to install Go-lang
          - task: ShellScript@2
            inputs:
              scriptPath: "$(work_dir)/go_installer.sh"
              args: "$(root_dir)/"
            displayName: "GoTool Custom Setup"
                      
          # get glibc version with which build is done
          - script: |
             ldd --version
            displayName: "GLIBC Version"

          - task: DownloadBuildArtifacts@0
            displayName: 'Download Build Artifacts'
            inputs:
              artifactName: 'blobfuse2-signed'
              downloadPath: $(root_dir)
              itemPattern: blobfuse2-signed/blobfuse2*$(tags)*x86_64.rpm

          - script: |
              ls -l
              result=$(ls -1 | wc -l)
              if [ $result -ne 1 ]; then
                exit 1
              fi
            displayName: 'List Downloaded Package'
            workingDirectory: $(root_dir)/blobfuse2-signed               

          - script: |
              for f in ./blobfuse2*$(tags)*.rpm; do mv -v "$f" "${f/-$(tags)./-$(vmImage).}"; done;
              cp ./blobfuse2*$(vmImage)*.rpm $(Build.ArtifactStagingDirectory)
            displayName: 'Rename Package'
            workingDirectory: $(root_dir)/blobfuse2-signed

          - script: |
              sudo rpm -qip blobfuse2*.rpm
              sudo tdnf install build-essential fuse fuse-devel -y
              sudo rpm -i blobfuse2*.rpm
            displayName: 'Install Package'
            workingDirectory: $(Build.ArtifactStagingDirectory)

          - template: 'azure-pipeline-templates/release-distro-tests.yml'
            parameters:
              root_dir: $(root_dir)
              work_dir: $(work_dir)
              mount_dir: $(mount_dir)
              temp_dir: $(temp_dir)
              container: $(container)
              # extras: "--foreground=true"

          # publishing the artifacts generated
          - task: PublishBuildArtifacts@1
            inputs:
              artifactName: 'blobfuse2'
            displayName: 'Publish Artifacts'
  # TestArtifacts ends here

  - stage: ReleaseArtifacts
    dependsOn: TestArtifacts
    condition: succeeded('TestArtifacts')
    jobs:
      - job: ReleaseBlobfuse
        timeoutInMinutes: 120
        strategy:
          matrix:
            Ubuntu-22:
              vmImage: 'Ubuntu-20.04'
              AgentName: "blobfuse-ubuntu20"
        pool:
          name: "blobfuse-ubuntu-pool"
          demands:
            - ImageOverride -equals $(AgentName)

        variables:
          - group: NightlyBlobFuse

        steps:
          - checkout: none
          
          - script: |
              echo ${{ parameters.tag }}
            displayName: 'Tag Name'
          
          # download artifacts that need to be published
          - task: DownloadBuildArtifacts@0
            displayName: 'Download Build Artifacts'
            inputs:
              artifactName: 'blobfuse2'
              downloadPath: $(Build.ArtifactStagingDirectory)
          
          - script: |
              sudo ls -lRt $(Build.ArtifactStagingDirectory)
              md5sum $(Build.ArtifactStagingDirectory)/blobfuse2/*.deb
              md5sum $(Build.ArtifactStagingDirectory)/blobfuse2/*.rpm
            displayName: 'List Artifacts'

          - script: |
              sudo apt-get update
              wget https://packages.microsoft.com/config/ubuntu/20.04/packages-microsoft-prod.deb 
              sudo dpkg -i packages-microsoft-prod.deb 
              sudo apt update 
              sudo apt install apt-transport-https -y
              sudo apt install dotnet-sdk-3.1 -y
            displayName: "Update dependencies"
            
          - ${{ if eq(parameters.post_release, true) }}:
              # add release tags & push to github
              - task: GithubRelease@1
                inputs:
                  githubConnection: 'blobfuse-git-rel'
                  repositoryName: 'Azure/azure-storage-fuse'
                  action: 'edit'

                  target: '$(Build.SourceVersion)'
                  tagSource: 'userSpecifiedTag'

                  title: ${{ parameters.tag }}
                  tag: ${{ parameters.tag }}

                  assets: |
                    $(Build.ArtifactStagingDirectory)/blobfuse2/*
                  changeLogCompareToRelease: 'lastFullRelease'
                  changeLogType: 'commitBased'
                  isDraft: ${{ parameters.draft }}
                  isPreRelease: ${{ parameters.prerelease }}
                  assetUploadMode: replace

  - ${{ if eq(parameters.publish_artifacts, true) }}:
    - stage: PublishArtifcats
      dependsOn: ReleaseArtifacts
      condition: succeeded('ReleaseArtifacts')
      jobs:
        - job: PublishArtifacts
          timeoutInMinutes: 120
          pool:
            vmImage: 'ubuntu-22.04'
          variables:
            - group: NightlyBlobFuse
            - name: root_dir
              value: '$(System.DefaultWorkingDirectory)'
          
          steps:
            - checkout: none

            - task: PipAuthenticate@1
              inputs:
                artifactFeeds: 'BlobFuse/Blobfuse'
              displayName: 'Connect to PMC artifact'

            - script: |
                pip install pmc-cli
              displayName: 'Install pmc-cli'

            - task: DownloadSecureFile@1
              name: pmcCertificate
              displayName: 'Download pmc pem file'
              inputs:
                secureFile: 'blobfusebuildvault-blobfuse-release-pmc1-20230911.pem'

            - task: DownloadSecureFile@1
              name: settings
              displayName: 'Download settings.toml file'
              inputs:
                secureFile: 'settings.toml'

            - script: |
                pmc --version
                pmc --msal-cert-path $(pmcCertificate.secureFilePath) --config $(settings.secureFilePath) repo list --limit 1
                if [ $? -ne 0 ]; then
                  exit 1
                fi
              displayName: 'Test PMC installation'

            # download artifacts that need to be published
            - task: DownloadBuildArtifacts@0
              displayName: 'Download Signed Artifacts'
              inputs:
                artifactName: 'blobfuse2-signed'
                downloadPath: $(Build.ArtifactStagingDirectory)

            - script: |
                sudo ls -lRt $(Build.ArtifactStagingDirectory)
              displayName: 'List Artifacts'

            - script: |
                pmc --msal-cert-path $(pmcCertificate.secureFilePath) --config $(settings.secureFilePath) package upload blobfuse2-signed
              displayName: 'Upload packages'
              workingDirectory: $(Build.ArtifactStagingDirectory)/

            - script: |
                wget https://raw.githubusercontent.com/Azure/azure-storage-fuse/`echo $(Build.SourceBranch) | cut -d "/" -f 1,2 --complement`/setup/packages.csv -O packages.csv
                cat ./packages.csv
              displayName: 'Fetch packages.csv'
              workingDirectory: $(Build.ArtifactStagingDirectory)/

            - script: |
                fuse3AmdDeb=`pmc --msal-cert-path $(pmcCertificate.secureFilePath) --config $(settings.secureFilePath) --id-only package upload blobfuse2*fuse3.x86_64.deb`
                echo "Fuse3 AMD DEB ID: $fuse3AmdDeb"

                fuse3ArmDeb=`pmc --msal-cert-path $(pmcCertificate.secureFilePath) --config $(settings.secureFilePath) --id-only package upload blobfuse2*fuse3.arm64.deb`
                echo "Fuse3 ARM DEB ID: $fuse3ArmDeb"

                fuse3AmdRpm=`pmc --msal-cert-path $(pmcCertificate.secureFilePath) --config $(settings.secureFilePath) --id-only package upload blobfuse2*fuse3.x86_64.rpm`
                echo "Fuse3 AMD RPM ID: $fuse3AmdRpm"

                fuse3ArmRpm=`pmc --msal-cert-path $(pmcCertificate.secureFilePath) --config $(settings.secureFilePath) --id-only package upload blobfuse2*fuse3.aarch64.rpm`
                echo "Fuse3 ARM RPM ID: $fuse3ArmRpm"

                fuse2AmdDeb=`pmc --msal-cert-path $(pmcCertificate.secureFilePath) --config $(settings.secureFilePath) --id-only package upload blobfuse2*fuse2.x86_64.deb`
                echo "Fuse2 AMD DEB ID: $fuse2AmdDeb"

                fuse2AmdRpm=`pmc --msal-cert-path $(pmcCertificate.secureFilePath) --config $(settings.secureFilePath) --id-only package upload blobfuse2*fuse2.x86_64.rpm`
                echo "Fuse2 AMD RPM ID: $fuse2AmdRpm"

                while IFS=, read -r distro fuseArchType repoName releaseName; do
                  echo "Uploading packages for $distro"
                  pmc --msal-cert-path $(pmcCertificate.secureFilePath) --config $(settings.secureFilePath) repo package update --add-packages ${!fuseArchType} $repoName $releaseName
                done < <(tail -n +3 ../packages.csv)
              displayName: 'Add uploaded packages to repository'
              workingDirectory: $(Build.ArtifactStagingDirectory)/blobfuse2-signed/

            - script: |
                while IFS=, read -r distro fuseArchType repoName releaseName; do
                  if [[ $fuseArchType == *"Arm"* ]] 
                  then
                    echo "Skipping for ARM type on $distro"
                  else
                    echo "Publishing for $distro"
                    pmc --msal-cert-path $(pmcCertificate.secureFilePath) --config $(settings.secureFilePath) repo publish $repoName
                  fi
                done < <(tail -n +3 ../packages.csv)
              displayName: 'Publish the repository'
              workingDirectory: $(Build.ArtifactStagingDirectory)/blobfuse2-signed/
            
  - stage: UpdateLatestVersion
    dependsOn: ReleaseArtifacts
    condition: succeeded('ReleaseArtifacts')
    jobs:
      - job: UpdateVersion
        pool:
          vmImage: 'ubuntu-20.04'
        variables:
          - group: NightlyBlobFuse
          - name: root_dir
            value: '$(System.DefaultWorkingDirectory)'
        
        steps:
          - checkout: none

          - ${{ if eq(parameters.update_version, true) }}:
              - script: |
                  sudo apt-get install python3 -y
                  python3 --version
                displayName: 'Installing Python'

              # download artifacts that need to be published
              - task: DownloadBuildArtifacts@0
                displayName: 'Download Build Artifacts'
                inputs:
                  artifactName: 'blobfuse2'
                  downloadPath: $(Build.ArtifactStagingDirectory)
              
              # install blobfuse2
              - script: |
                  cd $(Build.ArtifactStagingDirectory)/blobfuse2
                  ls | grep -i ubuntu-20.04
                  sudo apt-get install ./`ls | grep -i ubuntu-20.04` -y
                  blobfuse2 version
                displayName: 'Installing blobfuse2'

              - script: |
                  wget https://raw.githubusercontent.com/Azure/azure-storage-fuse/`echo $(Build.SourceBranch) | cut -d "/" -f 1,2 --complement`/releaseVersionUpdate.py
                  ls -l
                displayName: 'Getting Python script'
                workingDirectory: $(root_dir)

              - script: |
                  python3 releaseVersionUpdate.py "$(VERSION_CNT_SAS_URL)" "`blobfuse2 version`"
                displayName: 'Updating version number'
                workingDirectory: $(root_dir)
<|MERGE_RESOLUTION|>--- conflicted
+++ resolved
@@ -773,11 +773,7 @@
             inputs:
               artifactName: 'blobfuse2'
             displayName: 'Publish Artifacts'
-<<<<<<< HEAD
-
-=======
             
->>>>>>> c832de80
       - job: Set_4
         timeoutInMinutes: 120
         strategy:

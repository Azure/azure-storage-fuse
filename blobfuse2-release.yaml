parameters:
  - name: tag
    displayName: 'New Release Tag'
    type: string
    default: 'blobfuse2-'
  
  - name: unit_test
    displayName: 'Execute Unit Tests'
    type: boolean
    default: false

  - name: post_release
    displayName: 'Post Release on Github'
    type: boolean
    default: false

  - name: draft
    displayName: 'Post as Draft Release'
    type: boolean
    default: false

  - name: prerelease
    displayName: 'Post as PreRelease'
    type: boolean
    default: false

  - name: update_version
    displayName: 'Update Version'
    type: boolean
    default: false

# Do not trigger this pipeline automatically
trigger: none
pr: none

stages:
  - stage: BuildArtifact
    jobs:
      # Ubuntu builds
      - job: Set_1
        strategy:
          matrix:
            Ubuntu-18:
              container_image: 'ubuntu-18.04'
              fuselib: 'libfuse-dev'
              tags: 'fuse2'
            Ubuntu-20:
              container_image: 'ubuntu-20.04'
              fuselib: 'libfuse3-dev'
              tags: 'fuse3'
        
        pool:
          vmImage: $(container_image)

        variables:
          - group: NightlyBlobFuse
          - name: root_dir
            value: '$(System.DefaultWorkingDirectory)'
          - name: work_dir
            value: '$(System.DefaultWorkingDirectory)/azure-storage-fuse'
        
        steps:
          - checkout: none
          - script: |
              git clone https://github.com/Azure/azure-storage-fuse
            displayName: 'Checkout Code & List commits'
            workingDirectory: $(root_dir)
          
          # list commits from past 12hrs
          - script: |
              git checkout `echo $(Build.SourceBranch) | cut -d "/" -f 1,2 --complement`
              git --no-pager log --since="12 hours ago" --stat
            displayName: 'List Commits'
            workingDirectory: $(work_dir)
          
          # install dependencies required for compiling blobfuse
          - script: |
              sudo apt-get update --fix-missing
              sudo apt-get install ruby-dev build-essential $(fuselib) -y
              sudo gem install fpm -V
            displayName: "Installing Dependencies"

          # build blobfuse2 and generate binary
          - template: 'azure-pipeline-templates/build-release.yml'
            parameters:
              work_dir: $(work_dir)
              root_dir: $(root_dir)
              unit_test: ${{ parameters.unit_test }}
              tags: $(tags)

          # place the generated binary files & any additional files in appropriate locations
          - script: |
              mkdir -p pkgDir/usr/bin/
              mkdir -p pkgDir/usr/share/blobfuse2/
              cp azure-storage-fuse/blobfuse2 pkgDir/usr/bin/blobfuse2
              cp azure-storage-fuse/setup/baseConfig.yaml pkgDir/usr/share/blobfuse2/
              cp azure-storage-fuse/sampleFileCacheConfig.yaml pkgDir/usr/share/blobfuse2/
              cp azure-storage-fuse/sampleStreamingConfig.yaml pkgDir/usr/share/blobfuse2/
              mkdir -p pkgDir/etc/rsyslog.d
              mkdir -p pkgDir/etc/logrotate.d
              cp azure-storage-fuse/setup/11-blobfuse2.conf pkgDir/etc/rsyslog.d
              cp azure-storage-fuse/setup/blobfuse2-logrotate pkgDir/etc/logrotate.d/blobfuse2
            workingDirectory: $(root_dir)
            displayName: 'Accumulate pkg files'
          
          # using fpm tool for packaging of our binary & performing post-install operations
          # for additional information about fpm refer https://fpm.readthedocs.io/en/v1.13.1/
          - script: |
              fpm -s dir -t deb -n blobfuse2 -C pkgDir/ -v `./pkgDir/usr/bin/blobfuse2 --version | cut -d " " -f 3` -d fuse \
              --maintainer "Blobfuse v-Team <blobfusevteam@microsoft.com>" --url "https://github.com/Azure/azure-storage-fuse" \
              --description "An user-space filesystem for interacting with Azure Storage" \
              --before-install ./azure-storage-fuse/tools/preinstall.sh \
              --after-install ./azure-storage-fuse/tools/postinstall.sh
              mv ./blobfuse2*.deb ./blobfuse2-`./pkgDir/usr/bin/blobfuse2 --version | cut -d " " -f 3`-$(container_image)-x86-64.deb
              cp ./blobfuse2*.deb $(Build.ArtifactStagingDirectory)
            workingDirectory: $(root_dir)
            displayName: 'Make Package'
          
          # publishing the artifacts generated
          - task: PublishBuildArtifacts@1
            inputs:
              artifactName: 'blobfuse2'
            displayName: 'Publish Artifacts'
      
      # Ubuntu builds end here
      # Debian Builds start here
      - job: Set_2
        strategy:
          matrix:
            Debian-9.0:
              DistroVer: 'Debian9.0'
              AgentName: 'DEB 9.0'
              fuselib: 'libfuse-dev'
              tags: 'fuse2'
            Debian-10.0:
              DistroVer: 'Debian10.0'
              AgentName: 'DEB 10.0'
              fuselib: 'libfuse3-dev'
              tags: 'fuse3'
        pool:
          name: 'Blobfuse Pool'
          demands:
            - Agent.Name -equals $(AgentName)
        
        variables:
          - group: NightlyBlobFuse
          - name: root_dir
            value: '/home/vsts/workv2'
          - name: work_dir
            value: "/home/vsts/workv2/azure-storage-fuse"
        
        steps:
          - checkout: none
          
          # clearing out remnants from past build sessions
          - script: |
              sudo rm -rf $(root_dir)
              sudo mkdir -p $(root_dir)
              sudo chown -R `whoami` $(root_dir)
              chmod 777 $(root_dir)
            displayName: 'Create Directory Structure'
          
          - script: |
              git clone https://github.com/Azure/azure-storage-fuse
            displayName: 'Checkout Code & List commits'
            workingDirectory: $(root_dir)
          
          # listing commits from last 12hrs
          - script: |
              git checkout `echo $(Build.SourceBranch) | cut -d "/" -f 1,2 --complement`
              git --no-pager log --since="12 hours ago" --stat
            displayName: 'List Commits'
            workingDirectory: $(work_dir)
          
          # installing dependencies for compiling blobfuse2
          - script: |
              sudo apt-get update --fix-missing
              sudo apt-get install ruby-dev build-essential $(fuselib) -y
              sudo gem install fpm -V
            displayName: "Installing Dependencies"

          # generating blobfuse2 binary
          - template: 'azure-pipeline-templates/build-release.yml'
            parameters:
              work_dir: $(work_dir)
              root_dir: $(root_dir)
              unit_test: ${{ parameters.unit_test }}
              tags: $(tags)
              
          # accumulating necessary binary & additional scripts to be packaged
          - script: |
              mkdir -p pkgDir/usr/bin/
              mkdir -p pkgDir/usr/share/blobfuse2/
              cp azure-storage-fuse/blobfuse2 pkgDir/usr/bin/blobfuse2
              cp azure-storage-fuse/setup/baseConfig.yaml pkgDir/usr/share/blobfuse2/
              cp azure-storage-fuse/sampleFileCacheConfig.yaml pkgDir/usr/share/blobfuse2/
              cp azure-storage-fuse/sampleStreamingConfig.yaml pkgDir/usr/share/blobfuse2/
              mkdir -p pkgDir/etc/rsyslog.d
              mkdir -p pkgDir/etc/logrotate.d
              cp azure-storage-fuse/setup/11-blobfuse2.conf pkgDir/etc/rsyslog.d
              cp azure-storage-fuse/setup/blobfuse2-logrotate pkgDir/etc/logrotate.d/blobfuse2
            workingDirectory: $(root_dir)
            displayName: 'Accumulate pkg files'
          
          # using fpm tool for building the install package
          - script: |
              fpm -s dir -t deb -n blobfuse2 -C pkgDir/ -v `./pkgDir/usr/bin/blobfuse2 --version | cut -d " " -f 3` -d fuse \
              --maintainer "Blobfuse v-Team <blobfusevteam@microsoft.com>" --url "https://github.com/Azure/azure-storage-fuse" \
              --description "An user-space filesystem for interacting with Azure Storage" \
              --before-install ./azure-storage-fuse/tools/preinstall.sh \
              --after-install ./azure-storage-fuse/tools/postinstall.sh
              mv ./blobfuse2*.deb ./blobfuse2-`./pkgDir/usr/bin/blobfuse2 --version | cut -d " " -f 3`-$(DistroVer)-x86-64.deb
              cp ./blobfuse2*.deb $(Build.ArtifactStagingDirectory)
            workingDirectory: $(root_dir)
            displayName: 'Make Package'
          
          # publishing artifacts
          - task: PublishBuildArtifacts@1
            inputs:
              artifactName: 'blobfuse2'
            displayName: 'Publish Artifacts'
      
      # Debian builds end here
      # RHEL 7.x builds begin here
      - job: Set_3
        strategy:
          matrix:
            CentOS-7.0:
              DistroVer: 'CentOS-7.0'
              AgentName: 'COS 7.0'
            RHEL-7.5:
              DistroVer: 'RHEL-7.5'
              AgentName: 'RHEL 7.5'
            RHEL-7.8:
              DistroVer: 'RHEL-7.8'
              AgentName: 'RHEL 7.8'
        
        pool:
          name: 'BlobFuse Pool'
          demands:
            - Agent.Name -equals $(AgentName)
        
        variables:
          - group: NightlyBlobFuse
          - name: root_dir
            value: '/usr/pipeline/workv2'
          - name: work_dir
            value: '/usr/pipeline/workv2/azure-storage-fuse'
        
        steps:
          - checkout: none
          
          # clearing out remnants from past builds
          - script: |
              sudo rm -rf $(root_dir)
              sudo mkdir -p $(root_dir)
              sudo chown -R `whoami` $(root_dir)
              chmod 777 $(root_dir)
            displayName: 'Create Directory Structure'
          
          - script: |
              git clone https://github.com/Azure/azure-storage-fuse
            displayName: 'Checkout Code & List commits'
            workingDirectory: $(root_dir)
          
          # list commits from past 12hrs
          - script: |
              git checkout `echo $(Build.SourceBranch) | cut -d "/" -f 1,2 --complement`
              git --no-pager log --since="12 hours ago" --stat
            displayName: 'List Commits'
            workingDirectory: $(work_dir)
          
          # installing dependencies for building & packaging blobfuse
          - script: |
              sudo yum install gcc-c++ patch readline readline-devel zlib zlib-devel libffi-devel \
               openssl-devel make bzip2 autoconf automake libtool bison sqlite-devel -y
              sudo yum install fuse3-devel -y
              curl -sSL https://rvm.io/mpapis.asc | gpg2 --import -
              curl -sSL https://rvm.io/pkuczynski.asc | gpg2 --import -
              curl -L get.rvm.io | bash -s stable
              source ~/.rvm/scripts/rvm
              rvm reload
              rvm reinstall 2.5
              rvm use 2.5 --default
            displayName: 'Installing dependencies'
          
          # generating binary
          - template: 'azure-pipeline-templates/build-release.yml'
            parameters:
              work_dir: $(work_dir)
              root_dir: $(root_dir)
              unit_test: ${{ parameters.unit_test }}
          
          # accumulating binary & necessary scripts for packaging
          - script: |
              mkdir -p pkgDir/usr/bin/
              mkdir -p pkgDir/usr/share/blobfuse2/
              cp azure-storage-fuse/blobfuse2 pkgDir/usr/bin/blobfuse2
              cp azure-storage-fuse/setup/baseConfig.yaml pkgDir/usr/share/blobfuse2/
              cp azure-storage-fuse/sampleFileCacheConfig.yaml pkgDir/usr/share/blobfuse2/
              cp azure-storage-fuse/sampleStreamingConfig.yaml pkgDir/usr/share/blobfuse2/
              mkdir -p pkgDir/etc/rsyslog.d
              mkdir -p pkgDir/etc/logrotate.d
              cp azure-storage-fuse/setup/11-blobfuse2.conf pkgDir/etc/rsyslog.d
              cp azure-storage-fuse/setup/blobfuse2-logrotate pkgDir/etc/logrotate.d/blobfuse2
            workingDirectory: $(root_dir)
            displayName: 'Accumulate pkg files'
          
          # using fpm tool to generate package along with post-install scripts
          - script: |
              source ~/.rvm/scripts/rvm
              gem install fpm
              fpm -s dir -t rpm -n blobfuse2 -C pkgDir/ -v `./pkgDir/usr/bin/blobfuse2 --version | cut -d " " -f 3` -d fuse \
              --maintainer "Blobfuse v-Team <blobfusevteam@microsoft.com>" --url "https://github.com/Azure/azure-storage-fuse" \
              --description "An user-space filesystem for interacting with Azure Storage" \
              --before-install ./azure-storage-fuse/tools/preinstall.sh \
              --after-install ./azure-storage-fuse/tools/postinstall.sh
              mv ./blobfuse2*.rpm ./blobfuse2-`./pkgDir/usr/bin/blobfuse2 --version | cut -d " " -f 3`-$(DistroVer)-x86-64.rpm
              cp ./blobfuse2*.rpm $(Build.ArtifactStagingDirectory)
            workingDirectory: $(root_dir)
            displayName: 'Make Package'
          
          # publish artifacts
          - task: PublishBuildArtifacts@1
            inputs:
              artifactName: 'blobfuse2'
            displayName: 'Publish Artifacts'
      
      # RHEL 7.x builds end here
      # RHEL builds begin here
      - job: Set_4
        strategy:
          matrix:
            CentOS-8.0:
              DistroVer: 'CentOS-8.0'
              AgentName: 'COS 8.0'
            Oracle-8.1:
              DistroVer: 'Oracle-8.1'
              AgentName: 'ORA 8.1'
            RHEL-8.1:
              DistroVer: 'RHEL-8.1'
              AgentName: 'RHEL 8.1'
            RHEL-8.2:
              DistroVer: 'RHEL-8.2'
              AgentName: 'RHEL 8.2'
        pool:
          name: 'BlobFuse Pool'
          demands:
            - Agent.Name -equals $(AgentName)
        variables:
          - group: NightlyBlobFuse
          - name: root_dir
            value: '/usr/pipeline/workv2'
          - name: work_dir
            value: '/usr/pipeline/workv2/azure-storage-fuse'
        
        steps:
          - checkout: none
          
          # clearing out remnants from past builds
          - script: |
              sudo rm -rf $(root_dir)
              sudo mkdir -p $(root_dir)
              sudo chown -R `whoami` $(root_dir)
              chmod 777 $(root_dir)
            displayName: 'Create Directory Structure'
          
          - script: |
              git clone https://github.com/Azure/azure-storage-fuse
            displayName: 'Checkout Code & List commits'
            workingDirectory: $(root_dir)
          
          # listing commits from past 12hrs
          - script: |
              git checkout `echo $(Build.SourceBranch) | cut -d "/" -f 1,2 --complement`
              git --no-pager log --since="12 hours ago" --stat
            displayName: 'List Commits'
            workingDirectory: $(work_dir)
          
          # installing dependencies for building blobfuse
          - script: |
              sudo yum install gcc gcc-c++ make gnutls-devel rpm-build -y
              sudo yum install fuse3-devel -y
              sudo yum install ruby-devel -y
              sudo gem install fpm -V
            displayName: "Installing Dependencies"
          
          # generating binaries
          - template: 'azure-pipeline-templates/build-release.yml'
            parameters:
              work_dir: $(work_dir)
              root_dir: $(root_dir)
              unit_test: ${{ parameters.unit_test }}
          
          # accumulating binaries & necessary scripts for packaging
          - script: |
              mkdir -p pkgDir/usr/bin/
              mkdir -p pkgDir/usr/share/blobfuse2/
              cp azure-storage-fuse/blobfuse2 pkgDir/usr/bin/blobfuse2
              cp azure-storage-fuse/setup/baseConfig.yaml pkgDir/usr/share/blobfuse2/
              cp azure-storage-fuse/sampleFileCacheConfig.yaml pkgDir/usr/share/blobfuse2/
              cp azure-storage-fuse/sampleStreamingConfig.yaml pkgDir/usr/share/blobfuse2/
              mkdir -p pkgDir/etc/rsyslog.d
              mkdir -p pkgDir/etc/logrotate.d
              cp azure-storage-fuse/setup/11-blobfuse2.conf pkgDir/etc/rsyslog.d
              cp azure-storage-fuse/setup/blobfuse2-logrotate pkgDir/etc/logrotate.d/blobfuse2
            workingDirectory: $(root_dir)
            displayName: 'Accumulate pkg files'
          
          # using fpm tool for packaging binaries & running post-install scripts
          - script: |
              fpm -s dir -t rpm -n blobfuse2 -C pkgDir/ -v `./pkgDir/usr/bin/blobfuse2 --version | cut -d " " -f 3` -d fuse \
              --maintainer "Blobfuse v-Team <blobfusevteam@microsoft.com>" --url "https://github.com/Azure/azure-storage-fuse" \
              --description "An user-space filesystem for interacting with Azure Storage" \
              --before-install ./azure-storage-fuse/tools/preinstall.sh \
              --after-install ./azure-storage-fuse/tools/postinstall.sh
              mv ./blobfuse2*.rpm ./blobfuse2-`./pkgDir/usr/bin/blobfuse2 --version | cut -d " " -f 3`-$(DistroVer)-x86-64.rpm
              cp ./blobfuse2*.rpm $(Build.ArtifactStagingDirectory)
            workingDirectory: $(root_dir)
            displayName: 'Make Package'
          
          # publishing artifacts
          - task: PublishBuildArtifacts@1
            inputs:
              artifactName: 'blobfuse2'
            displayName: 'Publish Artifacts'

  
      # RHEL builds end here.
      - job: Set_5
        strategy:
          matrix:
            SUSE-15G2:
              DistroVer: 'Suse-15Gen2'
              AgentName: 'SUSE 15 Blobfuse2-Release'
        
        pool:
          name: 'Blobfuse Pool'
          demands:
            - Agent.Name -equals $(AgentName)
        
        variables:
          - group: NightlyBlobFuse
          - name: root_dir
            value: '/usr/pipeline/workv2'
          - name: work_dir
            value: '/usr/pipeline/workv2/azure-storage-fuse'
        
        steps:
          - checkout: none
          - script: |
              sudo rm -rf $(root_dir)
              sudo mkdir -p $(root_dir)
              sudo chown -R `whoami` $(root_dir)
              chmod 777 $(root_dir)
            displayName: 'Create Directory Structure'
          
          - script: |
              git clone https://github.com/Azure/azure-storage-fuse
            displayName: 'Checkout Code & List commits'
            workingDirectory: $(root_dir)
          
          - script: |
              git checkout `echo $(Build.SourceBranch) | cut -d "/" -f 1,2 --complement`
              git --no-pager log --since="12 hours ago" --stat
            displayName: 'List Commits'
            workingDirectory: $(work_dir)
          
          - script: |
              curl -sSL https://rvm.io/mpapis.asc | gpg2 --import -
              curl -sSL https://rvm.io/pkuczynski.asc | gpg2 --import -
              curl -L get.rvm.io | bash -s stable
              source ~/.rvm/scripts/rvm
              yes | rvm requirements run
              rvm reload
            displayName: "Installing Dependencies"
          
          - template: 'azure-pipeline-templates/build-release.yml'
            parameters:
              work_dir: $(work_dir)
              root_dir: $(root_dir)
              unit_test: ${{ parameters.unit_test }}
              tags: fuse3
          
          - script: |
              mkdir -p pkgDir/usr/bin/
              cp azure-storage-fuse/blobfuse2 pkgDir/usr/bin/blobfuse2
            workingDirectory: $(root_dir)
            displayName: 'Accumulate pkg files'
          
          - script: |
              sudo gem install fpm -v 1.14.1
              sudo zypper in rpmbuild
              export PATH=$PATH:/usr/lib64/ruby/gems/2.5.0/gems/fpm-1.14.1/bin
              fpm -s dir -t rpm -n blobfuse2 -C pkgDir/ -v `./pkgDir/usr/bin/blobfuse2 --version | cut -d " " -f 3` -d fuse \
              --maintainer "Blobfuse v-Team <blobfusevteam@microsoft.com>" --url "https://github.com/Azure/azure-storage-fuse" \
              --description "An user-space filesystem for interacting with Azure Storage" \
              --after-install ./azure-storage-fuse/tools/postinstall.sh
              mv ./blobfuse2*.rpm ./blobfuse2-`./pkgDir/usr/bin/blobfuse2 --version | cut -d " " -f 3`-$(DistroVer)-x86-64.rpm
              cp ./blobfuse2*.rpm $(Build.ArtifactStagingDirectory)
            workingDirectory: $(root_dir)
            displayName: 'Make Package'
          
          - task: PublishBuildArtifacts@1
            inputs:
              artifactName: 'blobfuse2'
            displayName: 'Publish Artifacts'

  - stage: ReleaseArtifact
    dependsOn: BuildArtifact
    condition: succeeded('BuildArtifact')
    jobs:
      - job: ReleaseBlobfuse
        pool:
          vmImage: 'ubuntu-20.04'

        variables:
          - group: NightlyBlobFuse

        steps:
          - checkout: none
          
          - script: |
              echo ${{ parameters.tag }}
            displayName: 'Tag Name'
          
          # download artifacts that need to be published
          - task: DownloadBuildArtifacts@0
            displayName: 'Download Build Artifacts'
            inputs:
              artifactName: 'blobfuse2'
              downloadPath: $(Build.ArtifactStagingDirectory)
          
          - script: |
              sudo ls -lRt $(Build.ArtifactStagingDirectory)
              md5sum $(Build.ArtifactStagingDirectory)/blobfuse2/*.deb
              md5sum $(Build.ArtifactStagingDirectory)/blobfuse2/*.rpm
            displayName: 'List Artifacts'
          
          - task: SFP.build-tasks.custom-build-task-1.EsrpCodeSigning@1
            displayName: 'ESRP CodeSigning blobfuse2'
            inputs:
              ConnectedServiceName: 'ESRP Code signing blobfuse'
              FolderPath: '$(Build.ArtifactStagingDirectory)/blobfuse2'
              Pattern: '*.rpm, *.deb'
              signConfigType: inlineSignParams
              VerboseLogin: true
              inlineOperation: |
                [
                  {
                    "KeyCode" : $(ESRP_BLOBFUSE_KEY_CODE),
                    "OperationCode" : "LinuxSign",
                    "Parameters" : {},
                    "ToolName" : "sign",
                    "ToolVersion" : "1.0"
                  }
                ]

          - script: |
              chmod 755 $(Build.ArtifactStagingDirectory)/blobfuse2/*.rpm
              chmod 755 $(Build.ArtifactStagingDirectory)/blobfuse2/*.deb
              rm -rf $(Build.ArtifactStagingDirectory)/blobfuse2/*.md
              mv $(Build.ArtifactStagingDirectory)/blobfuse2/* $(Build.ArtifactStagingDirectory)/
              rm -rf $(Build.ArtifactStagingDirectory)/blobfuse2/
            displayName: 'Make Artifacts executable'

          - script: |
              sudo ls -lRt $(Build.ArtifactStagingDirectory)
              md5sum $(Build.ArtifactStagingDirectory)/*.deb
              md5sum $(Build.ArtifactStagingDirectory)/*.rpm
            displayName: 'List Signed Artifacts'

          - task: PublishBuildArtifacts@1
            inputs:
              artifactName: 'blobfuse2-signed'
            displayName: 'Publish Signed Artifacts'

          - ${{ if eq(parameters.post_release, true) }}:
              # add release tags & push to github
              - task: GithubRelease@1
                inputs:
                  githubConnection: 'blobfuse-git-rel'
                  repositoryName: 'Azure/azure-storage-fuse'
                  action: 'edit'

                  target: '$(Build.SourceVersion)'
                  tagSource: 'userSpecifiedTag'

                  title: ${{ parameters.tag }}
                  tag: ${{ parameters.tag }}

                  assets: |
                    $(Build.ArtifactStagingDirectory)/*
                  changeLogCompareToRelease: 'lastFullRelease'
                  changeLogType: 'commitBased'
<<<<<<< HEAD
                  isDraft: false
                  assetUploadMode: replace
  - stage: UpdateLatestVersion
    dependsOn: ReleaseArtifact
    condition: succeeded('ReleaseArtifact')
    jobs:
      - job: UpdateVersion
        pool:
          vmImage: 'ubuntu-18.04'
        variables:
          - group: NightlyBlobFuse
        
        steps:
          - checkout: none

          - ${{ if eq(parameters.update_version, true) }}:
              - script: |
                  sudo apt-get install python3 -y
                  python3 --version
                displayName: 'Installing Python'

              # download artifacts that need to be published
              - task: DownloadBuildArtifacts@0
                displayName: 'Download Build Artifacts'
                inputs:
                  artifactName: 'blobfuse2'
                  downloadPath: $(Build.ArtifactStagingDirectory)
              
              # install blobfuse2
              - script: |
                  cd $(Build.ArtifactStagingDirectory)/blobfuse2
                  ls | grep ubuntu-18.04
                  sudo apt-get install ./`ls | grep ubuntu-18.04` -y
                  blobfuse2 version
                displayName: 'Installing blobfuse2'

              # Add '-preview' to pre-release versions. For example, 2.0.0-preview.1
              # Also considering that the tag and version are same
              - script: |
                  python3 -c "import json; import requests; import sys;
                  if(len(sys.argv)!=3):
                      print('Less arguments')
                      sys.exit(1)
                  url = sys.argv[1]
                  version = sys.argv[2].split(' ')[2]
                  print('Version: ' + version)
                  if(len(version)==0):
                      print('Incorrect Release Tag')
                      sys.exit(1)
                  dataDict = requests.get(url).json()
                  dataDict['blobfuse2'] = version
                  resp = requests.put(url, data=json.dumps(dataDict, indent=4), headers={'Content-Type': 'application/json', 'x-ms-blob-type': 'BlockBlob'})
                  print('Status Code: ' + str(resp.status_code))
                  sys.exit(1) if(resp.status_code<200 or resp.status_code>202) else print('SUCCESS')" \
                  '$(LATEST_VERSION_SAS)' "`blobfuse2 version`"
                displayName: 'Updating version number'
=======
                  isDraft: ${{ parameters.draft }}
                  isPreRelease: ${{ parameters.prerelease }}
                  assetUploadMode: replace
>>>>>>> 0f4674b2
<|MERGE_RESOLUTION|>--- conflicted
+++ resolved
@@ -593,8 +593,8 @@
                     $(Build.ArtifactStagingDirectory)/*
                   changeLogCompareToRelease: 'lastFullRelease'
                   changeLogType: 'commitBased'
-<<<<<<< HEAD
-                  isDraft: false
+                  isDraft: ${{ parameters.draft }}
+                  isPreRelease: ${{ parameters.prerelease }}
                   assetUploadMode: replace
   - stage: UpdateLatestVersion
     dependsOn: ReleaseArtifact
@@ -649,9 +649,4 @@
                   print('Status Code: ' + str(resp.status_code))
                   sys.exit(1) if(resp.status_code<200 or resp.status_code>202) else print('SUCCESS')" \
                   '$(LATEST_VERSION_SAS)' "`blobfuse2 version`"
-                displayName: 'Updating version number'
-=======
-                  isDraft: ${{ parameters.draft }}
-                  isPreRelease: ${{ parameters.prerelease }}
-                  assetUploadMode: replace
->>>>>>> 0f4674b2
+                displayName: 'Updating version number'
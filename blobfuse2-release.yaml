parameters:
  - name: tag
    displayName: 'New Release Tag'
    type: string
    default: 'blobfuse2-'
  
  - name: unit_test
    displayName: 'Execute Unit Tests'
    type: boolean
    default: false

  - name: post_release
    displayName: 'Post Release on Github'
    type: boolean
    default: false

  - name: publish_artifacts
    displayName: 'Publish Artifacts to Linux Repos'
    type: boolean
    default: false

  - name: draft
    displayName: 'Post as Draft Release'
    type: boolean
    default: false

  - name: prerelease
    displayName: 'Post as PreRelease'
    type: boolean
    default: false

  - name: update_version
    displayName: 'Update Version'
    type: boolean
    default: false

# Do not trigger this pipeline automatically
trigger: none
pr: none

stages:
  - stage: BuildArtifacts
    jobs:
      - job: Set_1
        timeoutInMinutes: 120
        strategy:
          matrix:
            Libfuse:
              vmImage: 'ubuntu-18.04'
              fuselib: 'libfuse-dev'
              tags: 'fuse2'
              depends: 'fuse'
              container: 'test-cnt-ubn-18'
              AgentName: "blobfuse-ubuntu18"
            Libfuse3:
              vmImage: 'ubuntu-20.04'
              fuselib: 'libfuse3-dev'
              tags: 'fuse3'
              depends: 'fuse3'
              container: 'test-cnt-ubn-20'
              AgentName: "blobfuse-ubuntu20"

        pool:
          name: "blobfuse-ubuntu-pool"
          demands:
            - ImageOverride -equals $(agentName)

        variables:
          - group: NightlyBlobFuse
          - name: root_dir
            value: '$(System.DefaultWorkingDirectory)'
          - name: work_dir
            value: '$(System.DefaultWorkingDirectory)/azure-storage-fuse'
        
        steps:
          - checkout: none
          - script: |
              git clone https://github.com/Azure/azure-storage-fuse
            displayName: 'Checkout Code'
            workingDirectory: $(root_dir)
          
          # list commits from past 12hrs
          - script: |
              git checkout `echo $(Build.SourceBranch) | cut -d "/" -f 1,2 --complement`
              git --no-pager log --since="12 hours ago" --stat
            displayName: 'List Commits'
            workingDirectory: $(work_dir)
          
          # install dependencies required for compiling blobfuse
          - script: |
              sudo apt-get update --fix-missing
              sudo apt-get install ruby-dev build-essential pkg-config cmake gcc g++ rpm $(fuselib) -y
              sudo gem install dotenv -v 2.8.1
              sudo gem install fpm -V
            displayName: "Installing Dependencies"

          # get glibc version with which build is done
          - script: |
             ldd --version
            displayName: "GLIBC Version"

          # build blobfuse2 and generate binary
          - template: 'azure-pipeline-templates/build-release.yml'
            parameters:
              work_dir: $(work_dir)
              root_dir: $(root_dir)
              unit_test: ${{ parameters.unit_test }}
              tags: $(tags)
              container: $(container)

          # place the generated binary files & any additional files in appropriate locations
          - script: |
              mkdir -p pkgDir/usr/bin/
              mkdir -p pkgDir/usr/share/blobfuse2/
              cp azure-storage-fuse/blobfuse2 pkgDir/usr/bin/blobfuse2
              cp azure-storage-fuse/bfusemon pkgDir/usr/bin/bfusemon
              cp azure-storage-fuse/setup/baseConfig.yaml pkgDir/usr/share/blobfuse2/
              cp azure-storage-fuse/sampleFileCacheConfig.yaml pkgDir/usr/share/blobfuse2/
              cp azure-storage-fuse/sampleStreamingConfig.yaml pkgDir/usr/share/blobfuse2/
              mkdir -p pkgDir/etc/rsyslog.d
              mkdir -p pkgDir/etc/logrotate.d
              cp azure-storage-fuse/setup/11-blobfuse2.conf pkgDir/etc/rsyslog.d
              cp azure-storage-fuse/setup/blobfuse2-logrotate pkgDir/etc/logrotate.d/blobfuse2
            workingDirectory: $(root_dir)
            displayName: 'Accumulate pkg files'
          
          # using fpm tool for packaging of our binary & performing post-install operations
          # for additional information about fpm refer https://fpm.readthedocs.io/en/v1.13.1/
          - script: |
              fpm -s dir -t deb -n blobfuse2 -C pkgDir/ -v `./pkgDir/usr/bin/blobfuse2 --version | cut -d " " -f 3` -d $(depends) \
              --maintainer "Blobfuse v-Team <blobfusevteam@microsoft.com>" --url "https://github.com/Azure/azure-storage-fuse" \
              --description "An user-space filesystem for interacting with Azure Storage" 
              mv ./blobfuse2*.deb ./blobfuse2-`./pkgDir/usr/bin/blobfuse2 --version | cut -d " " -f 3`-$(tags).x86_64.deb
              cp ./blobfuse2*.deb $(Build.ArtifactStagingDirectory)
            workingDirectory: $(root_dir)
            displayName: 'Make deb Package'

          - script: |
              fpm -s dir -t rpm -n blobfuse2 --rpm-digest sha256 -C pkgDir/ -v `./pkgDir/usr/bin/blobfuse2 --version | cut -d " " -f 3` -d $(depends) \
              --maintainer "Blobfuse v-Team <blobfusevteam@microsoft.com>" --url "https://github.com/Azure/azure-storage-fuse" \
              --description "An user-space filesystem for interacting with Azure Storage" 
              mv ./blobfuse2*.rpm ./blobfuse2-`./pkgDir/usr/bin/blobfuse2 --version | cut -d " " -f 3`-$(tags).x86_64.rpm
              cp ./blobfuse2*.rpm $(Build.ArtifactStagingDirectory)
            workingDirectory: $(root_dir)
            displayName: 'Make rpm Package'
          
          - task: PublishBuildArtifacts@1
            inputs:
              artifactName: 'blobfuse2-temp'
            displayName: 'Publish Artifacts' 

      - job: Set_2_ARM
        timeoutInMinutes: 120
        strategy:
          matrix:
            Libfuse3:
              vmImage: 'ubuntu-22.04'
              fuselib: 'libfuse3-dev'
              tags: 'fuse3'
              depends: 'fuse3'
              container: 'test-cnt-ubn-22-arm64'
              AgentName: 'blobfuse-ubn22-arm64'

        pool:
          name: "blobfuse-ubn-arm64-pool"
          demands:
            - ImageOverride -equals $(agentName)

        variables:
          - group: NightlyBlobFuse
          - name: root_dir
            value: '$(System.DefaultWorkingDirectory)'
          - name: work_dir
            value: '$(System.DefaultWorkingDirectory)/azure-storage-fuse'
        
        steps:
          - checkout: none
          - script: |
              git clone https://github.com/Azure/azure-storage-fuse
            displayName: 'Checkout Code'
            workingDirectory: $(root_dir)
          
          # list commits from past 12hrs
          - script: |
              git checkout `echo $(Build.SourceBranch) | cut -d "/" -f 1,2 --complement`
              git --no-pager log --since="12 hours ago" --stat
            displayName: 'List Commits'
            workingDirectory: $(work_dir)
          
          # install dependencies required for compiling blobfuse
          - script: |
              sudo apt-get update --fix-missing
              sudo apt-get install ruby-dev build-essential pkg-config cmake gcc g++ rpm $(fuselib) -y
              sudo gem install fpm -V
            displayName: "Installing Dependencies"

          # get glibc version with which build is done
          - script: |
             ldd --version
            displayName: "GLIBC Version"

          # build blobfuse2 and generate binary
          - template: 'azure-pipeline-templates/build-release.yml'
            parameters:
              work_dir: $(work_dir)
              root_dir: $(root_dir)
              unit_test: ${{ parameters.unit_test }}
              tags: $(tags)
              container: $(container)

          # place the generated binary files & any additional files in appropriate locations
          - script: |
              mkdir -p pkgDir/usr/bin/
              mkdir -p pkgDir/usr/share/blobfuse2/
              cp azure-storage-fuse/blobfuse2 pkgDir/usr/bin/blobfuse2
              cp azure-storage-fuse/bfusemon pkgDir/usr/bin/bfusemon
              cp azure-storage-fuse/setup/baseConfig.yaml pkgDir/usr/share/blobfuse2/
              cp azure-storage-fuse/sampleFileCacheConfig.yaml pkgDir/usr/share/blobfuse2/
              cp azure-storage-fuse/sampleStreamingConfig.yaml pkgDir/usr/share/blobfuse2/
              mkdir -p pkgDir/etc/rsyslog.d
              mkdir -p pkgDir/etc/logrotate.d
              cp azure-storage-fuse/setup/11-blobfuse2.conf pkgDir/etc/rsyslog.d
              cp azure-storage-fuse/setup/blobfuse2-logrotate pkgDir/etc/logrotate.d/blobfuse2
            workingDirectory: $(root_dir)
            displayName: 'Accumulate pkg files'
          
          # using fpm tool for packaging of our binary & performing post-install operations
          # for additional information about fpm refer https://fpm.readthedocs.io/en/v1.13.1/
          - script: |
              fpm -s dir -t deb -n blobfuse2 -C pkgDir/ -v `./pkgDir/usr/bin/blobfuse2 --version | cut -d " " -f 3` -d $(depends) \
              --maintainer "Blobfuse v-Team <blobfusevteam@microsoft.com>" --url "https://github.com/Azure/azure-storage-fuse" \
              --description "An user-space filesystem for interacting with Azure Storage" 
              mv ./blobfuse2*.deb ./blobfuse2-`./pkgDir/usr/bin/blobfuse2 --version | cut -d " " -f 3`-$(tags).arm64.deb
              cp ./blobfuse2*.deb $(Build.ArtifactStagingDirectory)
            workingDirectory: $(root_dir)
            displayName: 'Make deb Package'

          - script: |
              fpm -s dir -t rpm -n blobfuse2 --rpm-digest sha256 -C pkgDir/ -v `./pkgDir/usr/bin/blobfuse2 --version | cut -d " " -f 3` -d $(depends) \
              --maintainer "Blobfuse v-Team <blobfusevteam@microsoft.com>" --url "https://github.com/Azure/azure-storage-fuse" \
              --description "An user-space filesystem for interacting with Azure Storage" 
              mv ./blobfuse2*.rpm ./blobfuse2-`./pkgDir/usr/bin/blobfuse2 --version | cut -d " " -f 3`-$(tags).aarch64.rpm
              cp ./blobfuse2*.rpm $(Build.ArtifactStagingDirectory)
            workingDirectory: $(root_dir)
            displayName: 'Make rpm Package'
          
          - task: PublishBuildArtifacts@1
            inputs:
              artifactName: 'blobfuse2-temp'
            displayName: 'Publish Artifacts' 
# BuildArtifacts end here

  - stage: SignArtifacts
    dependsOn: BuildArtifacts
    condition: succeeded('BuildArtifacts')
    jobs:
      - job: SignBlobfuse
        timeoutInMinutes: 120
        strategy:
          matrix:
            Ubuntu-22:
              vmImage: 'Ubuntu-20.04'
              AgentName: "blobfuse-ubuntu20"
        pool:
          name: "blobfuse-ubuntu-pool"
          demands:
            - ImageOverride -equals $(AgentName)

        variables:
          - group: NightlyBlobFuse

        steps:
          - checkout: none
          
          - script: |
              echo ${{ parameters.tag }}
            displayName: 'Tag Name'
          
          # download artifacts that need to be published
          - task: DownloadBuildArtifacts@0
            displayName: 'Download Build Artifacts'
            inputs:
              artifactName: 'blobfuse2-temp'
              downloadPath: $(Build.ArtifactStagingDirectory)
          
          - script: |
              sudo ls -lRt $(Build.ArtifactStagingDirectory)
              md5sum $(Build.ArtifactStagingDirectory)/blobfuse2-temp/*.deb
              md5sum $(Build.ArtifactStagingDirectory)/blobfuse2-temp/*.rpm
            displayName: 'List Artifacts'

          - script: |
              mkdir mariner && chmod 755 mariner
              cp blobfuse2-temp/*-fuse3*.rpm mariner
              sudo ls -lRt mariner
              md5sum mariner/*
            displayName: 'Copy artifacts for Mariner'
            workingDirectory: $(Build.ArtifactStagingDirectory)
          
          - script: |
              sudo apt-get update
              wget https://packages.microsoft.com/config/ubuntu/20.04/packages-microsoft-prod.deb 
              sudo dpkg -i packages-microsoft-prod.deb 
              sudo apt update 
              sudo apt install apt-transport-https -y
              sudo apt install dotnet-sdk-3.1 -y
            displayName: "Update dependencies"
            
          # Send images for signing
          - task: SFP.build-tasks.custom-build-task-1.EsrpCodeSigning@1
            displayName: 'ESRP CodeSigning blobfuse2'
            inputs:
              ConnectedServiceName: 'PMC ESRP Blobfuse2 Signing'
              FolderPath: '$(Build.ArtifactStagingDirectory)/blobfuse2-temp'
              Pattern: '*.rpm, *.deb'
              signConfigType: inlineSignParams
              VerboseLogin: true
              inlineOperation: |
                [
                  {
                    "KeyCode" : "$(ESRP_BLOBFUSE_KEY_CODE)",
                    "OperationCode" : "LinuxSign",
                    "Parameters" : {},
                    "ToolName" : "sign",
                    "ToolVersion" : "1.0"
                  }
                ]

          - task: SFP.build-tasks.custom-build-task-1.EsrpCodeSigning@1
            displayName: 'ESRP CodeSigning blobfuse2 mariner'
            inputs:
              ConnectedServiceName: 'PMC ESRP Blobfuse2 Signing'
              FolderPath: '$(Build.ArtifactStagingDirectory)/mariner'
              Pattern: '*.rpm'
              signConfigType: inlineSignParams
              VerboseLogin: true
              inlineOperation: |
                [
                  {
                    "KeyCode" : "$(ESRP_BLOBFUSE_MARINER_KEY_CODE)",
                    "OperationCode" : "LinuxSign",
                    "Parameters" : {},
                    "ToolName" : "sign",
                    "ToolVersion" : "1.0"
                  }
                ]

          # Validate signed images have md5sum changed
          - script: |
              chmod 755 $(Build.ArtifactStagingDirectory)/blobfuse2-temp/*.rpm
              chmod 755 $(Build.ArtifactStagingDirectory)/blobfuse2-temp/*.deb
              chmod 755 $(Build.ArtifactStagingDirectory)/mariner/*.rpm
              rm -rf $(Build.ArtifactStagingDirectory)/blobfuse2-temp/*.md
              rm -rf $(Build.ArtifactStagingDirectory)/mariner/*.md
              mv $(Build.ArtifactStagingDirectory)/blobfuse2-temp/* $(Build.ArtifactStagingDirectory)/
              rm -rf $(Build.ArtifactStagingDirectory)/blobfuse2-temp/
            displayName: 'Make Artifacts executable'

          - script: |
              sudo ls -lRt $(Build.ArtifactStagingDirectory)
              md5sum $(Build.ArtifactStagingDirectory)/*.deb
              md5sum $(Build.ArtifactStagingDirectory)/*.rpm
              md5sum $(Build.ArtifactStagingDirectory)/mariner/*
            displayName: 'List Signed Artifacts'
          
          # Push signed images to artifact directory
          - task: PublishBuildArtifacts@1
            inputs:
              artifactName: 'blobfuse2-signed'
            displayName: 'Publish Signed Artifacts'
  # SignArtifacts end here

  - stage: TestArtifacts
    dependsOn: SignArtifacts
    condition: succeeded('SignArtifacts')
    jobs:
      - job: Set_0
        timeoutInMinutes: 120
        strategy:
          matrix:
            Ubuntu-22:
              agentName: "blobfuse-ubuntu22"
              vmImage: 'Ubuntu-22.04'
              fuse-version: 'fuse3'
              fuselib: 'libfuse3-dev'
              tags: 'fuse3'
              container: 'test-cnt-ubn-22'
        pool:
          vmImage: $(vmImage)

        variables:
          - group: NightlyBlobFuse
          - name: root_dir
            value: '$(System.DefaultWorkingDirectory)'
          - name: work_dir
            value: '$(System.DefaultWorkingDirectory)/azure-storage-fuse'
          - name: mount_dir
            value: '$(System.DefaultWorkingDirectory)/fusetmp'
          - name: temp_dir
            value: '$(System.DefaultWorkingDirectory)/fusetmpcache'

        steps:
          - checkout: none

          - script: |
              git clone https://github.com/Azure/azure-storage-fuse
            displayName: 'Checkout Code'
            workingDirectory: $(root_dir)
          - script: |
              git checkout `echo $(Build.SourceBranch) | cut -d "/" -f 1,2 --complement`
            displayName: 'Checkout Branch'
            workingDirectory: $(root_dir)/azure-storage-fuse

          # Custom script to install Go-lang
          - task: ShellScript@2
            inputs:
              scriptPath: "$(work_dir)/go_installer.sh"
              args: "$(root_dir)/"
            displayName: "GoTool Custom Setup"
          
          # get glibc version with which build is done
          - script: |
             ldd --version
            displayName: "GLIBC Version"
            
          - task: DownloadBuildArtifacts@0
            displayName: 'Download Build Artifacts'
            inputs:
              artifactName: 'blobfuse2-signed'
              downloadPath: $(root_dir)
              itemPattern: blobfuse2-signed/blobfuse2*$(tags)*x86_64.deb

          - script: |
              ls -l
              result=$(ls -1 | wc -l)
              if [ $result -ne 1 ]; then
                exit 1
              fi
            displayName: 'List Downloaded Package'
            workingDirectory: $(root_dir)/blobfuse2-signed      

          - script: |
              for f in ./blobfuse2*$(tags)*.deb; do mv -v "$f" "${f/-$(tags)./-$(vmImage).}"; done;
              cp ./blobfuse2*$(vmImage)*.deb $(Build.ArtifactStagingDirectory)
            displayName: 'Rename Package'
            workingDirectory: $(root_dir)/blobfuse2-signed
            
          - script: |
              sudo dpkg --info blobfuse2*.deb
              sudo dpkg -i blobfuse2*.deb
              sudo apt-get install $(fuse-version) build-essential -y
            displayName: 'Install Package'
            workingDirectory: $(Build.ArtifactStagingDirectory)
          - template: 'azure-pipeline-templates/release-distro-tests.yml'
            parameters:
              root_dir: $(root_dir)
              work_dir: $(work_dir)
              mount_dir: $(mount_dir)
              temp_dir: $(temp_dir)
              container: $(container)

          # Create container for blobfuse and publish it
          - script: |
              sudo apt-get install $(tags) $(fuselib) -y
              chmod 777 *.sh
              ./dockerinstall.sh
              ./buildcontainer.sh Dockerfile x86_64
              ./publishcontainer.sh $(AZTEST_DOCKER_REG_USER)  $(AZTEST_DOCKER_REG_PWD) x86_64
              ./buildcontainer.sh DockerfileMariner mariner-x86_64
              ./publishcontainer.sh $(AZTEST_DOCKER_REG_USER)  $(AZTEST_DOCKER_REG_PWD) mariner-x86_64
            displayName: "Create and publish container"
            workingDirectory: $(work_dir)/docker

          # publishing the artifacts generated
          - task: PublishBuildArtifacts@1
            inputs:
              artifactName: 'blobfuse2'
            displayName: 'Publish Artifacts' 

      - job: Set_1
        timeoutInMinutes: 120
        strategy:
          matrix:
            Ubuntu-18:
              vmImage: 'Ubuntu-18.04'
              fuselib: 'libfuse-dev'
              fuse-version: 'fuse'
              tags: 'fuse2'
              container: 'test-cnt-ubn-18'
              AgentName: "blobfuse-ubuntu18"
            Ubuntu-20:
              vmImage: 'Ubuntu-20.04'
              fuse-version: 'fuse3'
              fuselib: 'libfuse3-dev'
              tags: 'fuse3'
              container: 'test-cnt-ubn-20'
              AgentName: "blobfuse-ubuntu20"
        pool:
          name: "blobfuse-ubuntu-pool"
          demands:
            - ImageOverride -equals $(AgentName)

        variables:
          - group: NightlyBlobFuse
          - name: root_dir
            value: '$(System.DefaultWorkingDirectory)'
          - name: work_dir
            value: '$(System.DefaultWorkingDirectory)/azure-storage-fuse'
          - name: mount_dir
            value: '$(System.DefaultWorkingDirectory)/fusetmp'
          - name: temp_dir
            value: '$(System.DefaultWorkingDirectory)/fusetmpcache'

        steps:
          - checkout: none

          - script: |
              git clone https://github.com/Azure/azure-storage-fuse
            displayName: 'Checkout Code'
            workingDirectory: $(root_dir)
      
          - script: |
              git checkout `echo $(Build.SourceBranch) | cut -d "/" -f 1,2 --complement`
            displayName: 'Checkout Branch'
            workingDirectory: $(root_dir)/azure-storage-fuse
          
          # Custom script to install Go-lang
          - task: ShellScript@2
            inputs:
              scriptPath: "$(work_dir)/go_installer.sh"
              args: "$(root_dir)/"
            displayName: "GoTool Custom Setup"

          # get glibc version with which build is done
          - script: |
             sudo apt update
             sudo apt --fix-broken install
             ldd --version
            displayName: "GLIBC Version"

          - task: DownloadBuildArtifacts@0
            displayName: 'Download Build Artifacts'
            inputs:
              artifactName: 'blobfuse2-signed'
              downloadPath: $(root_dir)
              itemPattern: blobfuse2-signed/blobfuse2*$(tags)*x86_64.deb

          - script: |
              ls -l
              result=$(ls -1 | wc -l)
              if [ $result -ne 1 ]; then
                exit 1
              fi
            displayName: 'List Downloaded Package'
            workingDirectory: $(root_dir)/blobfuse2-signed

          - script: |
              for f in ./blobfuse2*$(tags)*.deb; do mv -v "$f" "${f/-$(tags)./-$(vmImage).}"; done;
              cp ./blobfuse2*$(vmImage)*.deb $(Build.ArtifactStagingDirectory)
              if [ $(AgentName) == "blobfuse-ubuntu18" ]; then
                echo "Generating for Debian 9/10"
                f=`ls ./blobfuse2*$(vmImage)*.deb`
                cp "$f" $(sed 's:Ubuntu-18.04:Debian-9.0:' <<< "$f")
                cp "$f" $(sed 's:Ubuntu-18.04:Debian-10.0:' <<< "$f")
                cp ./blobfuse2*Debian-*.deb $(Build.ArtifactStagingDirectory)
                ls -l $(Build.ArtifactStagingDirectory)
                rm -rf ./blobfuse2*Debian-*.deb
              else
                echo "Generating for Debian 11"
                f=`ls ./blobfuse2*$(vmImage)*.deb`
                cp "$f" $(sed 's:Ubuntu-20.04:Debian-11.0:' <<< "$f")
                cp ./blobfuse2*Debian-*.deb $(Build.ArtifactStagingDirectory)
                ls -l $(Build.ArtifactStagingDirectory)
                rm -rf ./blobfuse2*Debian-*.deb
              fi
            displayName: 'Rename Package'
            workingDirectory: $(root_dir)/blobfuse2-signed

          - script: |
              sudo dpkg --info blobfuse2*.deb
              sudo apt-get install $(fuse-version) build-essential -y
              sudo dpkg -i blobfuse2*.deb
            displayName: 'Install Package'
            workingDirectory: $(Build.ArtifactStagingDirectory)

          - template: 'azure-pipeline-templates/release-distro-tests.yml'
            parameters:
              root_dir: $(root_dir)
              work_dir: $(work_dir)
              mount_dir: $(mount_dir)
              temp_dir: $(temp_dir)
              container: $(container)

          # publishing the artifacts generated
          - task: PublishBuildArtifacts@1
            inputs:
              artifactName: 'blobfuse2'
            displayName: 'Publish Artifacts' 

      - job: Set_2_ARM
        timeoutInMinutes: 120
        strategy:
          matrix:
            Ubuntu-22-ARM64:
              vmImage: 'Ubuntu-22.04'
              fuse-version: 'fuse3'
              fuselib: 'libfuse3-dev'
              tags: 'fuse3'
              container: 'test-cnt-ubn-22-arm64'
              AgentName: "blobfuse-ubn22-arm64"
        pool:
          name: "blobfuse-ubn-arm64-pool"
          demands:
            - ImageOverride -equals $(AgentName)

        variables:
          - group: NightlyBlobFuse
          - name: root_dir
            value: '$(System.DefaultWorkingDirectory)'
          - name: work_dir
            value: '$(System.DefaultWorkingDirectory)/azure-storage-fuse'
          - name: mount_dir
            value: '$(System.DefaultWorkingDirectory)/fusetmp'
          - name: temp_dir
            value: '$(System.DefaultWorkingDirectory)/fusetmpcache'

        steps:
          - checkout: none

          - script: |
              git clone https://github.com/Azure/azure-storage-fuse
            displayName: 'Checkout Code'
            workingDirectory: $(root_dir)
      
          - script: |
              git checkout `echo $(Build.SourceBranch) | cut -d "/" -f 1,2 --complement`
            displayName: 'Checkout Branch'
            workingDirectory: $(root_dir)/azure-storage-fuse
          
          # Custom script to install Go-lang
          - task: ShellScript@2
            inputs:
              scriptPath: "$(work_dir)/go_installer.sh"
              args: "$(root_dir)/"
            displayName: "GoTool Custom Setup"

          # get glibc version with which build is done
          - script: |
             sudo apt update
             sudo apt --fix-broken install
             ldd --version
            displayName: "GLIBC Version"

          - task: DownloadBuildArtifacts@0
            displayName: 'Download Build Artifacts'
            inputs:
              artifactName: 'blobfuse2-signed'
              downloadPath: $(root_dir)
              itemPattern: blobfuse2-signed/blobfuse2*$(tags)*arm64.deb

          - script: |
              ls -l
              result=$(ls -1 | wc -l)
              if [ $result -ne 1 ]; then
                exit 1
              fi
            displayName: 'List Downloaded Package'
            workingDirectory: $(root_dir)/blobfuse2-signed

          - script: |
              for f in ./blobfuse2*$(tags)*.deb; do mv -v "$f" "${f/-$(tags)./-$(vmImage).}"; done;
              cp ./blobfuse2*$(vmImage)*.deb $(Build.ArtifactStagingDirectory)
            displayName: 'Rename Package'
            workingDirectory: $(root_dir)/blobfuse2-signed

          - script: |
              sudo dpkg --info blobfuse2*.deb
              sudo apt-get install $(fuse-version) build-essential -y
              sudo dpkg -i blobfuse2*.deb
            displayName: 'Install Package'
            workingDirectory: $(Build.ArtifactStagingDirectory)

          - template: 'azure-pipeline-templates/release-distro-tests.yml'
            parameters:
              root_dir: $(root_dir)
              work_dir: $(work_dir)
              mount_dir: $(mount_dir)
              temp_dir: $(temp_dir)
              container: $(container)
              
          # Create container for blobfuse and publish it
          - script: |
              sudo apt-get install $(tags) $(fuselib) -y
              chmod 777 *.sh
              ./dockerinstall.sh
              ./buildcontainer.sh DockerfileARM arm64
              ./publishcontainer.sh $(AZTEST_DOCKER_REG_USER)  $(AZTEST_DOCKER_REG_PWD) arm64
            displayName: "Create and publish ARM container"
            workingDirectory: $(work_dir)/docker

          # publishing the artifacts generated
          - task: PublishBuildArtifacts@1
            inputs:
              artifactName: 'blobfuse2'
            displayName: 'Publish Artifacts' 

      - job: Set_2_AARCH
        timeoutInMinutes: 120
        strategy:
          matrix:
            RHEL-9.0:
              agentName: "blobfuse-rhel9-arm64"
              vmImage: 'RHEL-9.0'
              fuselib: 'fuse fuse3-libs fuse3-devel'
              fuse-version: 'fuse3'
              tags: 'fuse3'
              container: 'test-cnt-rhel-9-arm64'
              
        pool:
          name: "blobfuse-ubn-arm64-pool"
          demands:
            - ImageOverride -equals $(agentName)

        variables:
          - group: NightlyBlobFuse
          - name: root_dir
            value: '$(System.DefaultWorkingDirectory)'
          - name: work_dir
            value: '$(System.DefaultWorkingDirectory)/azure-storage-fuse'
          - name: mount_dir
            value: '$(System.DefaultWorkingDirectory)/fusetmp'
          - name: temp_dir
            value: '$(System.DefaultWorkingDirectory)/fusetmpcache'

        steps:
          - checkout: none

          - script: |
              sudo yum update -y
              sudo yum install git -y
            displayName: 'Install Git'

          - script: |
              git clone https://github.com/Azure/azure-storage-fuse
            displayName: 'Checkout Code'
            workingDirectory: $(root_dir)

          - script: |
              git checkout `echo $(Build.SourceBranch) | cut -d "/" -f 1,2 --complement`
            displayName: 'Checkout Branch'
            workingDirectory: $(root_dir)/azure-storage-fuse

          # Custom script to install Go-lang
          - task: ShellScript@2
            inputs:
              scriptPath: "$(work_dir)/go_installer.sh"
              args: "$(root_dir)/"
            displayName: "GoTool Custom Setup"

          # get glibc version with which build is done
          - script: |
             ldd --version
            displayName: "GLIBC Version"

          - task: DownloadBuildArtifacts@0
            displayName: 'Download Build Artifacts'
            inputs:
              artifactName: 'blobfuse2-signed'
              downloadPath: $(root_dir)
              itemPattern: blobfuse2-signed/blobfuse2*$(tags)*aarch64.rpm

          - script: |
              ls -l
              result=$(ls -1 | wc -l)
              if [ $result -ne 1 ]; then
                exit 1
              fi
            displayName: 'List Downloaded Package'
            workingDirectory: $(root_dir)/blobfuse2-signed

          - script: |
              for f in ./blobfuse2*$(tags)*.rpm; do mv -v "$f" "${f/-$(tags)./-$(vmImage).}"; done;
              cp ./blobfuse2*$(vmImage)*.rpm $(Build.ArtifactStagingDirectory)
            displayName: 'Rename Package'
            workingDirectory: $(root_dir)/blobfuse2-signed

          - script: |
              sudo sed -i '/^failovermethod=/d' /etc/yum.repos.d/*.repo
              sudo rpm -qip blobfuse2*$(vmImage)*.rpm
              sudo yum groupinstall "Development Tools" -y              
              sudo yum install fuse fuse3-libs fuse3-devel fuse3 -y --nobest --allowerasing
              sudo rpm -i blobfuse2*$(vmImage)*.rpm
            displayName: 'Install Package'
            workingDirectory: $(Build.ArtifactStagingDirectory)

          - template: 'azure-pipeline-templates/release-distro-tests.yml'
            parameters:
              root_dir: $(root_dir)
              work_dir: $(work_dir)
              mount_dir: $(mount_dir)
              temp_dir: $(temp_dir)
              container: $(container)

          # publishing the artifacts generated
          - task: PublishBuildArtifacts@1
            inputs:
              artifactName: 'blobfuse2'
            displayName: 'Publish Artifacts'
            
      - job: Set_4_1
        timeoutInMinutes: 120
        strategy:
          matrix:
            RHEL-7.5:
              agentName: "blobfuse-rhel7_5"
              vmImage: 'RHEL-7.5'
              fuselib: 'fuse3-devel'
              fuse-version: 'fuse3'
              tags: 'fuse3'
              container: 'test-cnt-rhel-75'

        pool:
          name: "blobfuse-rhel-pool"
          demands:
            - ImageOverride -equals $(agentName)

        variables:
          - group: NightlyBlobFuse
          - name: root_dir
            value: '$(System.DefaultWorkingDirectory)'
          - name: work_dir
            value: '$(System.DefaultWorkingDirectory)/azure-storage-fuse'
          - name: mount_dir
            value: '$(System.DefaultWorkingDirectory)/fusetmp'
          - name: temp_dir
            value: '$(System.DefaultWorkingDirectory)/fusetmpcache'

        steps:
          - checkout: none

          - script: |
              sudo yum update -y
              sudo yum install git -y
              sudo yum groupinstall "Development Tools" -y  
            displayName: 'Install Git'

          - task: DownloadBuildArtifacts@0
            displayName: 'Download Build Artifacts'
            inputs:
              artifactName: 'blobfuse2-signed'
              downloadPath: $(root_dir)
              itemPattern: blobfuse2-signed/blobfuse2*$(tags)*x86_64.rpm

          - script: |
              ls -l
              result=$(ls -1 | wc -l)
              if [ $result -ne 1 ]; then
                exit 1
              fi
            displayName: 'List Downloaded Package'
            workingDirectory: $(root_dir)/blobfuse2-signed

          - script: |
              for f in ./blobfuse2*$(tags)*.rpm; do mv -v "$f" "${f/-$(tags)./-$(vmImage).}"; done;
              cp ./blobfuse2*$(vmImage)*.rpm $(Build.ArtifactStagingDirectory)
              f=`ls ./blobfuse2*$(vmImage)*.rpm`
              cp "$f" $(sed 's:RHEL-7.5:RHEL-7.8:' <<< "$f")
              cp "$f" $(sed 's:RHEL-7.5:RHEL-8.1:' <<< "$f")
              cp "$f" $(sed 's:RHEL-7.5:RHEL-8.2:' <<< "$f")
              cp ./blobfuse2*RHEL-7.8*.rpm $(Build.ArtifactStagingDirectory)
              cp ./blobfuse2*RHEL-8*.rpm $(Build.ArtifactStagingDirectory)
              rm -rf ./blobfuse2*RHEL-7.8*.rpm
              rm -rf ./blobfuse2*RHEL-8*.rpm
            displayName: 'Rename Package'
            workingDirectory: $(root_dir)/blobfuse2-signed

          # publishing the artifacts generated
          - task: PublishBuildArtifacts@1
            inputs:
              artifactName: 'blobfuse2'
            displayName: 'Publish Artifacts'

      - job: Set_4_2
        timeoutInMinutes: 120
        strategy:
          matrix:
            RHEL-8.6:
              agentName: "blobfuse-rhel8_6"
              vmImage: 'RHEL-8.6'
              fuselib: 'fuse fuse3-libs fuse3-devel'
              fuse-version: 'fuse3'
              tags: 'fuse3'
              container: 'test-cnt-rhel-86'
            RHEL-9.0:
              agentName: "blobfuse-rhel9"
              vmImage: 'RHEL-9.0'
              fuselib: 'fuse fuse3-libs fuse3-devel'
              fuse-version: 'fuse3'
              tags: 'fuse3'
              container: 'test-cnt-rhel-9'
              
        pool:
          name: "blobfuse-rhel-pool"
          demands:
            - ImageOverride -equals $(agentName)

        variables:
          - group: NightlyBlobFuse
          - name: root_dir
            value: '$(System.DefaultWorkingDirectory)'
          - name: work_dir
            value: '$(System.DefaultWorkingDirectory)/azure-storage-fuse'
          - name: mount_dir
            value: '$(System.DefaultWorkingDirectory)/fusetmp'
          - name: temp_dir
            value: '$(System.DefaultWorkingDirectory)/fusetmpcache'

        steps:
          - checkout: none

          - script: |
              sudo yum update -y
              sudo yum install git -y
            displayName: 'Install Git'

          - script: |
              git clone https://github.com/Azure/azure-storage-fuse
            displayName: 'Checkout Code'
            workingDirectory: $(root_dir)

          - script: |
              git checkout `echo $(Build.SourceBranch) | cut -d "/" -f 1,2 --complement`
            displayName: 'Checkout Branch'
            workingDirectory: $(root_dir)/azure-storage-fuse

          # Custom script to install Go-lang
          - task: ShellScript@2
            inputs:
              scriptPath: "$(work_dir)/go_installer.sh"
              args: "$(root_dir)/"
            displayName: "GoTool Custom Setup"

          # get glibc version with which build is done
          - script: |
             ldd --version
            displayName: "GLIBC Version"

          - task: DownloadBuildArtifacts@0
            displayName: 'Download Build Artifacts'
            inputs:
              artifactName: 'blobfuse2-signed'
              downloadPath: $(root_dir)
              itemPattern: blobfuse2-signed/blobfuse2*$(tags)*x86_64.rpm

          - script: |
              ls -l
              result=$(ls -1 | wc -l)
              if [ $result -ne 1 ]; then
                exit 1
              fi
            displayName: 'List Downloaded Package'
            workingDirectory: $(root_dir)/blobfuse2-signed

          - script: |
              for f in ./blobfuse2*$(tags)*.rpm; do mv -v "$f" "${f/-$(tags)./-$(vmImage).}"; done;
              cp ./blobfuse2*$(vmImage)*.rpm $(Build.ArtifactStagingDirectory)
            displayName: 'Rename Package'
            workingDirectory: $(root_dir)/blobfuse2-signed

          - script: |
              sudo sed -i '/^failovermethod=/d' /etc/yum.repos.d/*.repo
              sudo rpm -qip blobfuse2*$(vmImage)*.rpm
              sudo yum groupinstall "Development Tools" -y              
              sudo yum install fuse fuse3-libs fuse3-devel fuse3 -y --nobest --allowerasing
              sudo rpm -i blobfuse2*$(vmImage)*.rpm
            displayName: 'Install Package'
            workingDirectory: $(Build.ArtifactStagingDirectory)

          - template: 'azure-pipeline-templates/release-distro-tests.yml'
            parameters:
              root_dir: $(root_dir)
              work_dir: $(work_dir)
              mount_dir: $(mount_dir)
              temp_dir: $(temp_dir)
              container: $(container)

          # publishing the artifacts generated
          - task: PublishBuildArtifacts@1
            inputs:
              artifactName: 'blobfuse2'
            displayName: 'Publish Artifacts'

      - job: Set_5
        timeoutInMinutes: 120
        strategy:
          matrix:
            CentOS-7.9:
              agentName: "blobfuse-centos7"
              vmImage: 'CentOS-7.0'
              fuse-version: 'fuse3'
              tags: 'fuse3'
              container: 'test-cnt-cent-7'
            CentOS-8.5:
              agentName: "blobfuse-centos8"
              vmImage: 'CentOS-8.0'
              fuse-version: 'fuse3'
              tags: 'fuse3'
              container: 'test-cnt-cent-8'
        
        pool:
          name: "blobfuse-centos-pool"
          demands:
            - ImageOverride -equals $(agentName)

        variables:
          - group: NightlyBlobFuse
          - name: root_dir
            value: '$(System.DefaultWorkingDirectory)'
          - name: work_dir
            value: '$(System.DefaultWorkingDirectory)/azure-storage-fuse'
          - name: mount_dir
            value: '$(System.DefaultWorkingDirectory)/fusetmp'
          - name: temp_dir
            value: '$(System.DefaultWorkingDirectory)/fusetmpcache'

        steps:
          - checkout: none

          - script: |
              sudo sed -i 's/mirrorlist/#mirrorlist/g' /etc/yum.repos.d/CentOS-*
              sudo sed -i 's|baseurl=http://mirror.centos.org|baseurl=http://vault.centos.org|g' /etc/yum.repos.d/CentOS-*
            condition: eq(variables['agentName'], 'blobfuse-centos8')
            displayName: "Update OS mirrors"

          - script: |
              sudo yum update -y
              sudo yum install git -y
            displayName: 'Install Git'

          - script: |
              git clone https://github.com/Azure/azure-storage-fuse
            displayName: 'Checkout Code'
            workingDirectory: $(root_dir)

          - script: |
              git checkout `echo $(Build.SourceBranch) | cut -d "/" -f 1,2 --complement`
            displayName: 'Checkout Branch'
            workingDirectory: $(root_dir)/azure-storage-fuse

          # Custom script to install Go-lang
          - task: ShellScript@2
            inputs:
              scriptPath: "$(work_dir)/go_installer.sh"
              args: "$(root_dir)/"
            displayName: "GoTool Custom Setup"

          # get glibc version with which build is done
          - script: |
             ldd --version
            displayName: "GLIBC Version"

          - task: DownloadBuildArtifacts@0
            displayName: 'Download Build Artifacts'
            inputs:
              artifactName: 'blobfuse2-signed'
              downloadPath: $(root_dir)
              itemPattern: blobfuse2-signed/blobfuse2*$(tags)*x86_64.rpm

          - script: |
              ls -l
              result=$(ls -1 | wc -l)
              if [ $result -ne 1 ]; then
                exit 1
              fi
            displayName: 'List Downloaded Package'
            workingDirectory: $(root_dir)/blobfuse2-signed              

          - script: |
              for f in ./blobfuse2*$(tags)*.rpm; do mv -v "$f" "${f/-$(tags)./-$(vmImage).}"; done;
              cp ./blobfuse2*$(vmImage)*.rpm $(Build.ArtifactStagingDirectory)
            displayName: 'Rename Package'
            workingDirectory: $(root_dir)/blobfuse2-signed

          - script: |
              sudo rpm -qip blobfuse2*.rpm
              sudo yum install gcc gcc-c++ make -y
              if [ $(agentName) == "blobfuse-centos8" ]; then
                sudo yum install fuse fuse3 fuse3-devel -y --nobest --allowerasing
              else
                sudo yum install fuse fuse3 fuse3-devel -y
              fi
              sudo rpm -i blobfuse2*.rpm
            displayName: 'Install Package'
            workingDirectory: $(Build.ArtifactStagingDirectory)

          - template: 'azure-pipeline-templates/release-distro-tests.yml'
            parameters:
              root_dir: $(root_dir)
              work_dir: $(work_dir)
              mount_dir: $(mount_dir)
              temp_dir: $(temp_dir)
              container: $(container)

          # publishing the artifacts generated
          - task: PublishBuildArtifacts@1
            inputs:
              artifactName: 'blobfuse2'
            displayName: 'Publish Artifacts'

      - job: Set_6
        timeoutInMinutes: 120
        strategy:
          matrix:
            Oracle-8.1:
              agentName: "blobfuse-oracle81"
              vmImage: 'Oracle-8.1'
              fuselib: 'fuse3 fuse3-devel'
              fuse-version: 'fuse3'
              tags: 'fuse3'
              container: "test-cnt-ora-81"
        
        pool:
          name: "blobfuse-oracle-pool"
          demands:
            - ImageOverride -equals $(agentName)

        variables:
          - group: NightlyBlobFuse
          - name: root_dir
            value: '$(System.DefaultWorkingDirectory)'
          - name: work_dir
            value: '$(System.DefaultWorkingDirectory)/azure-storage-fuse'
          - name: mount_dir
            value: '$(System.DefaultWorkingDirectory)/fusetmp'
          - name: temp_dir
            value: '$(System.DefaultWorkingDirectory)/fusetmpcache'

        steps:
          - checkout: none

          - script: |
              sudo yum update -y
              sudo yum install git -y
            displayName: 'Install Git'

          - script: |
              git clone https://github.com/Azure/azure-storage-fuse
            displayName: 'Checkout Code'
            workingDirectory: $(root_dir)

          - script: |
              git checkout `echo $(Build.SourceBranch) | cut -d "/" -f 1,2 --complement`
            displayName: 'Checkout Branch'
            workingDirectory: $(root_dir)/azure-storage-fuse

          # Custom script to install Go-lang
          - task: ShellScript@2
            inputs:
              scriptPath: "$(work_dir)/go_installer.sh"
              args: "$(root_dir)/"
            displayName: "GoTool Custom Setup"

          # get glibc version with which build is done
          - script: |
             ldd --version
            displayName: "GLIBC Version"

          - task: DownloadBuildArtifacts@0
            displayName: 'Download Build Artifacts'
            inputs:
              artifactName: 'blobfuse2-signed'
              downloadPath: $(root_dir)
              itemPattern: blobfuse2-signed/blobfuse2*$(tags)*x86_64.rpm

          - script: |
              ls -l
              result=$(ls -1 | wc -l)
              if [ $result -ne 1 ]; then
                exit 1
              fi
            displayName: 'List Downloaded Package'
            workingDirectory: $(root_dir)/blobfuse2-signed              

          - script: |
              for f in ./blobfuse2*$(tags)*.rpm; do mv -v "$f" "${f/-$(tags)./-$(vmImage).}"; done;
              cp ./blobfuse2*$(vmImage)*.rpm $(Build.ArtifactStagingDirectory)
            displayName: 'Rename Package'
            workingDirectory: $(root_dir)/blobfuse2-signed

          - script: |
              sudo rpm -qip blobfuse2*.rpm
              sudo yum install gcc gcc-c++ make -y
              sudo yum install fuse $(fuse-version) -y --nobest --allowerasing
              sudo rpm -i blobfuse2*.rpm
            displayName: 'Install Package'
            workingDirectory: $(Build.ArtifactStagingDirectory)

          - template: 'azure-pipeline-templates/release-distro-tests.yml'
            parameters:
              root_dir: $(root_dir)
              work_dir: $(work_dir)
              mount_dir: $(mount_dir)
              temp_dir: $(temp_dir)
              container: $(container)

          # publishing the artifacts generated
          - task: PublishBuildArtifacts@1
            inputs:
              artifactName: 'blobfuse2'
            displayName: 'Publish Artifacts'

      - job: Set_7
        timeoutInMinutes: 120
        strategy:
          matrix:
            SUSE-15:
              agentName: "blobfuse-suse15"
              vmImage: 'SUSE-15Gen2'
              fuse-version: 'fuse3'
              tags: 'fuse3'
              container: "test-cnt-suse-15"
        
        pool:
          name: "blobfuse-suse-pool"
          demands:
            - ImageOverride -equals $(agentName)

        variables:
          - group: NightlyBlobFuse
          - name: root_dir
            value: '$(System.DefaultWorkingDirectory)'
          - name: work_dir
            value: '$(System.DefaultWorkingDirectory)/azure-storage-fuse'
          - name: mount_dir
            value: '$(System.DefaultWorkingDirectory)/fusetmp'
          - name: temp_dir
            value: '$(System.DefaultWorkingDirectory)/fusetmpcache'

        steps:
          - checkout: none

          - script: |
              sudo zypper update -y
              sudo zypper -n install git  
            displayName: 'Install Git'

          - script: |
              git clone https://github.com/Azure/azure-storage-fuse
            displayName: 'Checkout Code'
            workingDirectory: $(root_dir)

          - script: |
              git checkout `echo $(Build.SourceBranch) | cut -d "/" -f 1,2 --complement`
            displayName: 'Checkout Branch'
            workingDirectory: $(root_dir)/azure-storage-fuse

          # Custom script to install Go-lang
          - task: ShellScript@2
            inputs:
              scriptPath: "$(work_dir)/go_installer.sh"
              args: "$(root_dir)/"
            displayName: "GoTool Custom Setup"

          # get glibc version with which build is done
          - script: |
             ldd --version
            displayName: "GLIBC Version"

          - task: DownloadBuildArtifacts@0
            displayName: 'Download Build Artifacts'
            inputs:
              artifactName: 'blobfuse2-signed'
              downloadPath: $(root_dir)
              itemPattern: blobfuse2-signed/blobfuse2*$(tags)*x86_64.rpm

          - script: |
              ls -l
              result=$(ls -1 | wc -l)
              if [ $result -ne 1 ]; then
                exit 1
              fi
            displayName: 'List Downloaded Package'
            workingDirectory: $(root_dir)/blobfuse2-signed              

          - script: |
              for f in ./blobfuse2*$(tags)*.rpm; do mv -v "$f" "${f/-$(tags)./-$(vmImage).}"; done;
              cp ./blobfuse2*$(vmImage)*.rpm $(Build.ArtifactStagingDirectory)
            displayName: 'Rename Package'
            workingDirectory: $(root_dir)/blobfuse2-signed

          - script: |
              sudo rpm -qip blobfuse2*.rpm
              sudo zypper -n install make cmake gcc gcc-c++ fuse fuse3 
              wget https://rpmfind.net/linux/opensuse/distribution/leap/15.2/repo/oss/x86_64/fuse3-devel-3.6.1-lp152.1.19.x86_64.rpm
              sudo zypper -n --no-gpg-checks install fuse3-devel-3.6.1-lp152.1.19.x86_64.rpm
              sudo rm fuse3-devel*.rpm
              sudo rpm -i blobfuse2*.rpm
            displayName: 'Install Package'
            workingDirectory: $(Build.ArtifactStagingDirectory)

          - template: 'azure-pipeline-templates/release-distro-tests.yml'
            parameters:
              root_dir: $(root_dir)
              work_dir: $(work_dir)
              mount_dir: $(mount_dir)
              temp_dir: $(temp_dir)
              container: $(container)

          # publishing the artifacts generated
          - task: PublishBuildArtifacts@1
            inputs:
              artifactName: 'blobfuse2'
            displayName: 'Publish Artifacts'

      - job: Set_8
        timeoutInMinutes: 120
        strategy:
          matrix:
            Mariner2:
              agentName: "blobfuse-mariner2"
              DistroVer: "Mariner2"
              Description: "CBL-Mariner2 Linux"
              fuselib: 'libfuse3-dev'
              fuse-version: 'fuse3'
              tags: 'fuse3'
              container: "test-cnt-mari-2"

        pool:
          name: "blobfuse-mariner-pool"
          demands:
            - ImageOverride -equals $(AgentName)

        variables:
          - group: NightlyBlobFuse
          - name: root_dir
            value: '$(System.DefaultWorkingDirectory)'
          - name: work_dir
            value: '$(System.DefaultWorkingDirectory)/azure-storage-fuse'
          - name: mount_dir
            value: '$(System.DefaultWorkingDirectory)/fusetmp'
          - name: temp_dir
            value: '$(System.DefaultWorkingDirectory)/fusetmpcache'

        steps:
          - checkout: none

          - script: |
              sudo tdnf update -y
              sudo tdnf install git -y
            displayName: 'Install Git'

          - script: |
              git clone https://github.com/Azure/azure-storage-fuse
            displayName: 'Checkout Code'
            workingDirectory: $(root_dir)

          - script: |
              git checkout `echo $(Build.SourceBranch) | cut -d "/" -f 1,2 --complement`
            displayName: 'Checkout Branch'
            workingDirectory: $(root_dir)/azure-storage-fuse

          # Custom script to install Go-lang
          - task: ShellScript@2
            inputs:
              scriptPath: "$(work_dir)/go_installer.sh"
              args: "$(root_dir)/"
            displayName: "GoTool Custom Setup"

          # get glibc version with which build is done
          - script: |
             ldd --version
            displayName: "GLIBC Version"

          - task: DownloadBuildArtifacts@0
            displayName: 'Download Build Artifacts'
            inputs:
              artifactName: 'blobfuse2-signed'
              downloadPath: $(root_dir)
              itemPattern: blobfuse2-signed/mariner/blobfuse2*$(tags)*x86_64.rpm

          - script: |
              ls -l
              result=$(ls -1 | wc -l)
              if [ $result -ne 1 ]; then
                exit 1
              fi
            displayName: 'List Downloaded Package'
            workingDirectory: $(root_dir)/blobfuse2-signed/mariner              

          - script: |
              sudo rpm -qip blobfuse2*.rpm
              sudo tdnf install gcc build-essential fuse3 fuse3-devel -y
              sudo rpm -i blobfuse2*.rpm
            displayName: 'Install Package'
            workingDirectory: $(root_dir)/blobfuse2-signed/mariner

          - template: 'azure-pipeline-templates/release-distro-tests.yml'
            parameters:
              root_dir: $(root_dir)
              work_dir: $(work_dir)
              mount_dir: $(mount_dir)
              temp_dir: $(temp_dir)
              container: $(container)

      - job: Set_9
        timeoutInMinutes: 120
        strategy:
          matrix:
            Rocky-8.0:
              agentName: "blobfuse-rocky8"
              vmImage: 'Rocky-8.0'
              fuselib: 'fuse3-devel'
              fuse-version: 'fuse3'
              tags: 'fuse3'
              container: 'test-cnt-rocky-8'
            Rocky-9.0:
              agentName: "blobfuse-rocky9"
              vmImage: 'Rocky-9.0'
              fuselib: 'fuse3-devel'
              fuse-version: 'fuse3'
              tags: 'fuse3'
              container: 'test-cnt-rocky-9'
              
        pool:
          name: "blobfuse2-rocky-pool"
          demands:
            - ImageOverride -equals $(agentName)

        variables:
          - group: NightlyBlobFuse
          - name: root_dir
            value: '$(System.DefaultWorkingDirectory)'
          - name: work_dir
            value: '$(System.DefaultWorkingDirectory)/azure-storage-fuse'
          - name: mount_dir
            value: '$(System.DefaultWorkingDirectory)/fusetmp'
          - name: temp_dir
            value: '$(System.DefaultWorkingDirectory)/fusetmpcache'

        steps:
          - checkout: none

          - script: |
              sudo yum update -y
              sudo yum install wget git -y
            displayName: 'Install Git'

          - script: |
              git clone https://github.com/Azure/azure-storage-fuse
            displayName: 'Checkout Code'
            workingDirectory: $(root_dir)

          - script: |
              git checkout `echo $(Build.SourceBranch) | cut -d "/" -f 1,2 --complement`
            displayName: 'Checkout Branch'
            workingDirectory: $(root_dir)/azure-storage-fuse

          # Custom script to install Go-lang
          - task: ShellScript@2
            inputs:
              scriptPath: "$(work_dir)/go_installer.sh"
              args: "$(root_dir)/"
            displayName: "GoTool Custom Setup"

          # get glibc version with which build is done
          - script: |
             ldd --version
            displayName: "GLIBC Version"

          - task: DownloadBuildArtifacts@0
            displayName: 'Download Build Artifacts'
            inputs:
              artifactName: 'blobfuse2-signed'
              downloadPath: $(root_dir)
              itemPattern: blobfuse2-signed/blobfuse2*$(tags)*x86_64.rpm

          - script: |
              ls -l
              result=$(ls -1 | wc -l)
              if [ $result -ne 1 ]; then
                exit 1
              fi
            displayName: 'List Downloaded Package'
            workingDirectory: $(root_dir)/blobfuse2-signed

          - script: |
              for f in ./blobfuse2*$(tags)*.rpm; do mv -v "$f" "${f/-$(tags)./-$(vmImage).}"; done;
              cp ./blobfuse2*$(vmImage)*.rpm $(Build.ArtifactStagingDirectory)
            displayName: 'Rename Package'
            workingDirectory: $(root_dir)/blobfuse2-signed

          - script: |
              sudo sed -i '/^failovermethod=/d' /etc/yum.repos.d/*.repo
              sudo rpm -qip blobfuse2*$(vmImage)*.rpm
              sudo yum groupinstall "Development Tools" -y              
              sudo yum install fuse fuse3-libs fuse3-devel fuse3 -y --nobest --allowerasing
              sudo rpm -i blobfuse2*$(vmImage)*.rpm
            displayName: 'Install Package'
            workingDirectory: $(Build.ArtifactStagingDirectory)

          - template: 'azure-pipeline-templates/release-distro-tests.yml'
            parameters:
              root_dir: $(root_dir)
              work_dir: $(work_dir)
              mount_dir: $(mount_dir)
              temp_dir: $(temp_dir)
              container: $(container)

          # publishing the artifacts generated
          - task: PublishBuildArtifacts@1
            inputs:
              artifactName: 'blobfuse2'
            displayName: 'Publish Artifacts'

  # TestArtifacts ends here
  - stage: ReleaseArtifacts
    dependsOn: TestArtifacts
    condition: succeeded('TestArtifacts')
    jobs:
      - job: ReleaseBlobfuse
        timeoutInMinutes: 120
        strategy:
          matrix:
            Ubuntu-22:
              vmImage: 'Ubuntu-20.04'
              AgentName: "blobfuse-ubuntu20"
        pool:
          name: "blobfuse-ubuntu-pool"
          demands:
            - ImageOverride -equals $(AgentName)

        variables:
          - group: NightlyBlobFuse

        steps:
          - checkout: none
          
          - script: |
              echo ${{ parameters.tag }}
            displayName: 'Tag Name'
          
          # download artifacts that need to be published
          - task: DownloadBuildArtifacts@0
            displayName: 'Download Build Artifacts'
            inputs:
              artifactName: 'blobfuse2'
              downloadPath: $(Build.ArtifactStagingDirectory)
          
          - script: |
              sudo ls -lRt $(Build.ArtifactStagingDirectory)
              md5sum $(Build.ArtifactStagingDirectory)/blobfuse2/*.deb
              md5sum $(Build.ArtifactStagingDirectory)/blobfuse2/*.rpm
            displayName: 'List Artifacts'

          - script: |
              sudo apt-get update
              wget https://packages.microsoft.com/config/ubuntu/20.04/packages-microsoft-prod.deb 
              sudo dpkg -i packages-microsoft-prod.deb 
              sudo apt update 
              sudo apt install apt-transport-https -y
              sudo apt install dotnet-sdk-3.1 -y
            displayName: "Update dependencies"
            
          - ${{ if eq(parameters.post_release, true) }}:
              # add release tags & push to github
              - task: GithubRelease@1
                inputs:
                  githubConnection: 'blobfuse-git-rel'
                  repositoryName: 'Azure/azure-storage-fuse'
                  action: 'edit'

                  target: '$(Build.SourceVersion)'
                  tagSource: 'userSpecifiedTag'

                  title: ${{ parameters.tag }}
                  tag: ${{ parameters.tag }}

                  assets: |
                    $(Build.ArtifactStagingDirectory)/blobfuse2/*
                  changeLogCompareToRelease: 'lastFullRelease'
                  changeLogType: 'commitBased'
                  isDraft: ${{ parameters.draft }}
                  isPreRelease: ${{ parameters.prerelease }}
                  assetUploadMode: replace

  - ${{ if eq(parameters.publish_artifacts, true) }}:
    - stage: PublishArtifacts
      dependsOn: ReleaseArtifacts
      condition: succeeded('ReleaseArtifacts')
      jobs:
        - job: PublishArtifacts
          timeoutInMinutes: 120
          pool:
            vmImage: 'ubuntu-22.04'
          variables:
            - group: NightlyBlobFuse
            - name: root_dir
              value: '$(System.DefaultWorkingDirectory)'
          
          steps:
            - checkout: none

            - task: PipAuthenticate@1
              inputs:
                artifactFeeds: 'BlobFuse/Blobfuse'
              displayName: 'Connect to PMC artifact'

            - script: |
                pip install pmc-cli
              displayName: 'Install pmc-cli'

            - task: DownloadSecureFile@1
              name: pmcCertificate
              displayName: 'Download pmc pem file'
              inputs:
                secureFile: 'blobfusebuildvault-blobfuse-release-pmc1-20230911.pem'

            - task: DownloadSecureFile@1
              name: settings
              displayName: 'Download settings.toml file'
              inputs:
                secureFile: 'settings.toml'

            - script: |
                pmc --version
                pmc --msal-cert-path $(pmcCertificate.secureFilePath) --config $(settings.secureFilePath) repo list --limit 1
                if [ $? -ne 0 ]; then
                  exit 1
                fi
              displayName: 'Test PMC installation'

            # download artifacts that need to be published
            - task: DownloadBuildArtifacts@0
              displayName: 'Download Signed Artifacts'
              inputs:
                artifactName: 'blobfuse2-signed'
                downloadPath: $(Build.ArtifactStagingDirectory)

            - script: |
                cd mariner
                for f in ./blobfuse2*fuse3*.rpm; do mv -v "$f" "${f/-fuse3./-cm2.}"; done
                ls -lRt
                mv blobfuse2*.rpm ..
                cd ..
                rm -r mariner/
              displayName: 'Rename Mariner binaries'
              workingDirectory: $(Build.ArtifactStagingDirectory)/blobfuse2-signed/

            - script: |
                sudo ls -lRt $(Build.ArtifactStagingDirectory)
              displayName: 'List Artifacts'

            - script: |
                pmc --msal-cert-path $(pmcCertificate.secureFilePath) --config $(settings.secureFilePath) package upload blobfuse2-signed
              displayName: 'Upload packages'
              workingDirectory: $(Build.ArtifactStagingDirectory)/

            - script: |
                wget https://raw.githubusercontent.com/Azure/azure-storage-fuse/`echo $(Build.SourceBranch) | cut -d "/" -f 1,2 --complement`/setup/packages.csv -O packages.csv
                cat ./packages.csv
              displayName: 'Fetch packages.csv'
              workingDirectory: $(Build.ArtifactStagingDirectory)/

            - script: |
                fuse3AmdDeb=`pmc --msal-cert-path $(pmcCertificate.secureFilePath) --config $(settings.secureFilePath) --id-only package upload blobfuse2*fuse3.x86_64.deb`
                echo "Fuse3 AMD DEB ID: $fuse3AmdDeb"

                fuse3ArmDeb=`pmc --msal-cert-path $(pmcCertificate.secureFilePath) --config $(settings.secureFilePath) --id-only package upload blobfuse2*fuse3.arm64.deb`
                echo "Fuse3 ARM DEB ID: $fuse3ArmDeb"

                fuse3AmdRpm=`pmc --msal-cert-path $(pmcCertificate.secureFilePath) --config $(settings.secureFilePath) --id-only package upload blobfuse2*fuse3.x86_64.rpm`
                echo "Fuse3 AMD RPM ID: $fuse3AmdRpm"

                fuse3ArmRpm=`pmc --msal-cert-path $(pmcCertificate.secureFilePath) --config $(settings.secureFilePath) --id-only package upload blobfuse2*fuse3.aarch64.rpm`
                echo "Fuse3 ARM RPM ID: $fuse3ArmRpm"

                fuse2AmdDeb=`pmc --msal-cert-path $(pmcCertificate.secureFilePath) --config $(settings.secureFilePath) --id-only package upload blobfuse2*fuse2.x86_64.deb`
                echo "Fuse2 AMD DEB ID: $fuse2AmdDeb"

                fuse2AmdRpm=`pmc --msal-cert-path $(pmcCertificate.secureFilePath) --config $(settings.secureFilePath) --id-only package upload blobfuse2*fuse2.x86_64.rpm`
                echo "Fuse2 AMD RPM ID: $fuse2AmdRpm"
                
                marinerAmdRpmFile=$(ls blobfuse2* | grep 'cm2\.x86_64\.rpm')
                marinerFuse3AmdRpm=`pmc --msal-cert-path $(pmcCertificate.secureFilePath) --config $(settings.secureFilePath) --id-only package upload blobfuse2*cm2.x86_64.rpm`
                echo "Mariner fuse3 AMD RPM ID: $marinerFuse3AmdRpm"
                echo "Mariner fuse3 AMD RPM $marinerAmdRpmFile"

                marinerAarchRpmFile=$(ls blobfuse2* | grep 'cm2\.aarch64\.rpm')
                marinerFuse3AarchRpm=`pmc --msal-cert-path $(pmcCertificate.secureFilePath) --config $(settings.secureFilePath) --id-only package upload blobfuse2*cm2.aarch64.rpm`
                echo "Mariner fuse3 ARM RPM ID: $marinerFuse3AarchRpm"
                echo "Mariner fuse3 ARM RPM: $marinerAarchRpmFile"

                is_preview="false"
                echo "##vso[task.setvariable variable=is_preview]$is_preview"
                if [[ $marinerAmdRpmFile == *"preview"* ]]; then
                  is_preview="true"
                  echo "##vso[task.setvariable variable=is_preview]$is_preview"
                fi

                is_preview="false"
                echo "##vso[task.setvariable variable=is_preview]$is_preview"
                if [[ $marinerFuse3AmdRpm == *"preview"* ]]; then
                  is_preview="true"
                  echo "##vso[task.setvariable variable=is_preview]$is_preview"
                fi

                while IFS=, read -r distro fuseArchType repoName releaseName; do
<<<<<<< HEAD
                  
                  # If the package is preview, publish to mariner preview package
                  if [[ $distro == *"Mariner"* ]]; then
                    if [ $is_preview = "true" ]; then
                      echo "Uploading packages for Mariner preview path"
=======

                  # If the package is preview, publish to mariner preview package
                  if [[ $distro == *"Mariner-"* ]]; then
                    if [ $is_preview = "true" ]; then
>>>>>>> 0aa064f0
                      repoName=$(echo $repoName | sed 's/prod/preview/')
                    fi
                  fi

                  echo "Uploading packages for $distro"
                  pmc --msal-cert-path $(pmcCertificate.secureFilePath) --config $(settings.secureFilePath) repo package update --add-packages ${!fuseArchType} $repoName $releaseName
                done < <(tail -n +3 ../packages.csv)
              displayName: 'Add uploaded packages to repository'
              workingDirectory: $(Build.ArtifactStagingDirectory)/blobfuse2-signed/

            - script: |
                while IFS=, read -r distro fuseArchType repoName releaseName; do
                  if [[ $fuseArchType == *"Arm"* ]] 
                  then
                    echo "Skipping for ARM type on $distro"
                  else
                    if [[ $distro == *"Mariner-"* ]]; then
                        if [ "$(is_preview)" = "true" ]; then
                          repoName=$(echo $repoName | sed 's/prod/preview/')
                        fi
                    fi
                    echo "Repository Name: $repoName"

                    echo "Publishing for $distro"
                    pmc --msal-cert-path $(pmcCertificate.secureFilePath) --config $(settings.secureFilePath) repo publish $repoName
                  fi
                done < <(tail -n +3 ../packages.csv)
              displayName: 'Publish the repository'
              workingDirectory: $(Build.ArtifactStagingDirectory)/blobfuse2-signed/
            
  - stage: UpdateLatestVersion
    dependsOn: ReleaseArtifacts
    condition: succeeded('ReleaseArtifacts')
    jobs:
      - job: UpdateVersion
        pool:
          vmImage: 'ubuntu-20.04'
        variables:
          - group: NightlyBlobFuse
          - name: root_dir
            value: '$(System.DefaultWorkingDirectory)'
        
        steps:
          - checkout: none

          - ${{ if eq(parameters.update_version, true) }}:
              - script: |
                  sudo apt-get install python3 -y
                  python3 --version
                displayName: 'Installing Python'

              # download artifacts that need to be published
              - task: DownloadBuildArtifacts@0
                displayName: 'Download Build Artifacts'
                inputs:
                  artifactName: 'blobfuse2'
                  downloadPath: $(Build.ArtifactStagingDirectory)
              
              # install blobfuse2
              - script: |
                  cd $(Build.ArtifactStagingDirectory)/blobfuse2
                  ls | grep -i ubuntu-20.04
                  sudo apt-get install ./`ls | grep -i ubuntu-20.04` -y
                  blobfuse2 version
                displayName: 'Installing blobfuse2'

              - script: |
                  wget https://raw.githubusercontent.com/Azure/azure-storage-fuse/`echo $(Build.SourceBranch) | cut -d "/" -f 1,2 --complement`/releaseVersionUpdate.py
                  ls -l
                displayName: 'Getting Python script'
                workingDirectory: $(root_dir)

              - script: |
                  python3 releaseVersionUpdate.py "$(VERSION_CNT_SAS_URL)" "`blobfuse2 version`"
                displayName: 'Updating version number'
                workingDirectory: $(root_dir)
<|MERGE_RESOLUTION|>--- conflicted
+++ resolved
@@ -1705,18 +1705,10 @@
                 fi
 
                 while IFS=, read -r distro fuseArchType repoName releaseName; do
-<<<<<<< HEAD
-                  
-                  # If the package is preview, publish to mariner preview package
-                  if [[ $distro == *"Mariner"* ]]; then
-                    if [ $is_preview = "true" ]; then
-                      echo "Uploading packages for Mariner preview path"
-=======
 
                   # If the package is preview, publish to mariner preview package
                   if [[ $distro == *"Mariner-"* ]]; then
                     if [ $is_preview = "true" ]; then
->>>>>>> 0aa064f0
                       repoName=$(echo $repoName | sed 's/prod/preview/')
                     fi
                   fi

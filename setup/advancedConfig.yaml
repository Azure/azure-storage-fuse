# MUST READ : 
#   If you are creating a blobfuse2 config file using this kindly take care of below points 
#   1. All boolean configs (true|false config) (except ignore-open-flags, virtual-directory) are set to 'false' by default. 
#      No need to mention them in your config file unless you are setting them to true.
#   2. 'loopbackfs' is purely for testing and shall not be used in production configuration.
#   3. 'block-cache' and 'file_cache' can not co-exist and config file shall have only one of them based on your use case.
#   4. By default log level is set to 'log_warning' level and are redirected to syslog. 
#      Either use 'base' logging or syslog filters to redirect logs to separate file.
#      To install syslog filter follow below steps:        
#         sudo cp setup/11-blobfuse2.conf /etc/rsyslog.d/
#         sudo cp setup/blobfuse2-logrotate /etc/logrotate.d/
#         sudo service rsyslog restart
#   5. For non-HNS (flat namespace) accounts blobfuse expects special directory marker files to 
#      exists in container to identify a directory. 
#      If these files do not exist in container, then 'virtual-directory: true' in 'azstorage' section is required
#   6. By default 'writeback-cache' is enabled for libfuse3 and this may result in append/write operations to fail.
#      Either you can disable 'writeback-cache', which might hurt the performance
#      or you can configure blobfuse2 to ignore open flags given by user and make it work with ''writeback-cache'.
#      'libfuse' sectoin below has both the configurations.
#   7. If are you using 'allow-other: true' config then make sure user_allow_other is enabled in /etc/fuse.conf file as 
#      well otherwise mount will fail. By default /etc/fuse.conf will have this option disabled we just need to 
#      enable it and save the file.
#   8. If data in your storage account (non-HNS) is created using Blobfuse or AzCopy then there are marker files present
#      in your container to mark a directory. In such cases you can optimize your listing by setting 'virtual-directory'
#      flag to false in mount command.
#   9. If you are using 'file_cache' component then make sure you have enough disk space available for cache.
#  10. 'sdk-trace' has been removed with v2.3.0 release and setting log level to log_debug will auto enable these logs.
# -----------------------------------------------------------------------------------------------------------------------


# Daemon configuration
foreground: true|false <run blobfuse2 in foreground or background>

# Common configurations
allow-other: true|false <allow other users to access the mounted directory - used for FUSE and File Cache>
nonempty: true|false <allow mounting on non-empty directory>
disable-kernel-cache: true|false <disable kernel cache but keep blobfuse2 cache. Default - false>

# Dynamic profiler related configuration. This helps to root-cause high memory/cpu usage related issues.
dynamic-profile: true|false <allows to turn on dynamic profiler for cpu/memory usage monitoring. Only for debugging, shall not be used in production>
profiler-port: <port number for dynamic-profiler to listen for REST calls. Default - 6060>
profiler-ip: <IP address for dynamic-profiler to listen for REST calls. Default - localhost>

# Logger configuration
logging:
  type: syslog|silent|base <type of logger to be used by the system. silent = no logger, base = file based logger. Default - syslog>
  level: log_off|log_crit|log_err|log_warning|log_info|log_trace|log_debug <log level. Default - log_warning> <log_debug will also enable sdk-trace logs>
  file-path: <path where log files shall be stored. Default - '$HOME/.blobfuse2/blobfuse2.log'>
  max-file-size-mb: <maximum allowed size for each log file (in MB). Default - 512 MB>
  file-count: <maximum number of files to be rotated to preserve old logs. Default - 10>

# Pipeline configuration. Choose components to be engaged. The order below is the priority order that needs to be followed.
components:
  - libfuse
  - entry_cache
  - xload
  - block_cache
  - file_cache
  - attr_cache
  - azstorage
  - loopbackfs

# Libfuse configuration
libfuse:
  default-permission: 0777|0666|0644|0444 <default permissions to be presented for block blobs>
  attribute-expiration-sec: <time kernel can cache inode attributes (in sec). Default - 120 sec>
  entry-expiration-sec: <time kernel can cache directory listing attributes (in sec). Default - 120 sec>
  negative-entry-expiration-sec: <time kernel can cache attributes of non existent paths (in sec). Default - 120 sec>
  fuse-trace: true|false <enable libfuse api trace logs for debugging>
  extension: <physical path to extension library>
<<<<<<< HEAD
  direct-io: true|false <enable to bypass the kernel page cache>
=======
  direct-io: true|false <enable to bypass the kernel cache. It also disables blobfuse2 data and metadata caching. Default - false>
>>>>>>> 05bb0853

# Entry Cache configuration
entry_cache:
  timeout-sec: <cache eviction timeout (in sec). Default - 30 sec>

# Xload configuration 
xload:
  block-size-mb: <size of each block to be cached in memory (in MB). Default - 16 MB>
  path: <path to local disk cache where downloaded files will be stored>
  export-progress: <preload progress will be exported to a json fil. Default output file is '~/.blobfuse2/xload_stats_{PID}.json'. Default - not exported> 
  validate-md5: <if md5 sum is present in the blob, validate it post download. Default - false>
  cleanup-on-start: true|false <cleanup the temp directory on startup, if its not empty. Default - false>

# Block cache related configuration
block_cache:
  block-size-mb: <size of each block to be cached in memory (in MB). Default - 16 MB>
  mem-size-mb: <total amount of memory to be preallocated for block cache (in MB). Default - 80% of free memory>
  path: <path to local disk cache where downloaded blocked will be stored>
  disk-size-mb: <maximum disk cache size allowed. Default - 80% of free disk space>
  disk-timeout-sec: <default disk cache eviction timeout (in sec). Default - 120 sec>
  prefetch: <number of blocks to be prefetched in serial read case. Min - 11, Default - 2 times number of CPU cores>
  parallelism: <number of parallel threads downloading the data and writing to disk cache. Default - 3 times number of CPU cores>
  cleanup-on-start: true|false <cleanup the temp directory on startup, if its not empty. Default - false>

# Disk cache related configuration
file_cache:
  # Required
  path: <path to local disk cache>

  # Optional 
  timeout-sec: <default cache eviction timeout (in sec). Default - 120 sec>
  max-size-mb: <maximum cache size allowed. Default - 80% of free disk space>
  allow-non-empty-temp: true|false <allow non empty temp directory at startup>
  cleanup-on-start: true|false <cleanup the temp directory on startup, if its not empty. Default - false>
  sync-to-flush: true|false <sync call to a file will force upload of the contents to storage account>
  refresh-sec: <number of seconds after which compare lmt of file in local cache and container and refresh file if container has the latest copy>
  ignore-sync: true|false <sync call will be ignored and locally cached file will not be deleted>
  hard-limit: true|false <if set to true, file-cache will not allow read/writes to file which exceed the configured limits>
  
# Attribute cache related configuration
attr_cache:
  timeout-sec: <time attributes can be cached (in sec). Default - 120 sec>
  no-symlinks: true|false <to improve performance disable symlink support. symlinks will be treated like regular files.>
  
# Loopback configuration
loopbackfs:
  path: <path to local directory>

# Azure storage configuration
azstorage:
# Required
  type: block|adls <type of storage account to be connected. Default - block>
  account-name: <name of the storage account>
  container: <name of the storage container to be mounted>
  endpoint: <specify this parameter only if storage account is behind a private endpoint>
  mode: key|sas|spn|msi|azcli <kind of authentication to be used>
  account-key: <storage account key>
  # OR
  sas: <storage account sas>
  # OR
  appid: <storage account app id / client id for MSI>
  resid: <storage account resource id for MSI>
  objid: <object id for MSI - needs Azure CLI on system>
  # OR
  tenantid: <storage account tenant id for SPN>
  clientid: <storage account client id for SPN>
  clientsecret: <storage account client secret for SPN>
  oauth-token-path: <path to file containing the OAuth token>
  workload-identity-token: <service account token for workload identity>
  # Optional
  use-http: true|false <use http instead of https for storage connection>
  aadendpoint: <storage account custom aad endpoint>
  subdirectory: <name of subdirectory to be mounted instead of whole container>
  block-size-mb: <size of each block (in MB). Default - 16 MB>
  max-concurrency: <number of parallel upload/download threads. Default - 32>
  tier: hot|cool|cold|premium|archive|none <blob-tier to be set while uploading a blob. Default - none>
  block-list-on-mount-sec: <time list api to be blocked after mount (in sec). Default - 0 sec>
  max-retries: <number of retries to attempt for any operation failure. Default - 5>
  max-retry-timeout-sec: <maximum timeout allowed for a given retry (in sec). Default - 900 sec>
  retry-backoff-sec: <retry backoff between two tries (in sec). Default - 4 sec>
  max-retry-delay-sec: <maximum delay between two tries (in sec). Default - 60 sec>
  http-proxy: ip-address:port <http proxy to be used for connection>
  https-proxy: ip-address:port <https proxy to be used for connection>
  fail-unsupported-op: true|false <for block blob account return failure for unsupported operations like chmod and chown>
  auth-resource: <resource string to be used during OAuth token retrieval>
  update-md5: true|false <set md5 sum on upload. Impacts performance. works only when file-cache component is part of the pipeline>
  validate-md5: true|false <validate md5 on download. Impacts performance. works only when file-cache component is part of the pipeline>
  disable-compression: true|false <disable transport layer content encoding like gzip, set this flag to true if blobs have content-encoding set in container>
  telemetry : <additional information that customer want to push in user-agent>
  honour-acl: true|false <honour ACLs on files and directories when mounted using MSI Auth and object-ID is provided in config>
  cpk-enabled: true|false <enable client provided key encryption>
  cpk-encryption-key: <customer provided base64-encoded AES-256 encryption key value>
  cpk-encryption-key-sha256:  <customer provided base64-encoded sha256 of the encryption key>
  preserve-acl: true|false <preserve ACLs and Permissions set on file during updates>

# Mount all configuration
mountall:
  # allowlist takes precedence over denylist in case of conflicts
  container-allowlist:
    - <list of containers to be mounted>
  container-denylist:
    - <list of containers not to be mounted>

# Health Monitor configuration
health_monitor:
  enable-monitoring: true|false <enable health monitor>
  stats-poll-interval-sec: <Blobfuse2 stats polling interval (in sec). Default - 10 sec>
  process-monitor-interval-sec: <CPU, memory and network usage polling interval (in sec). Default - 30 sec>
  output-path: <Path where health monitor will generate its output file. File name will be monitor_<pid>.json>
  # list of monitors to be disabled
  monitor-disable-list:
    - blobfuse_stats <Disable blobfuse2 stats polling>
    - file_cache_monitor <Disable file cache directory monitor>
    - cpu_profiler <Disable CPU monitoring on blobfuse2 process>
    - memory_profiler <Disable memory monitoring on blobfuse2 process>
    - network_profiler <Disable network monitoring on blobfuse2 process><|MERGE_RESOLUTION|>--- conflicted
+++ resolved
@@ -68,11 +68,7 @@
   negative-entry-expiration-sec: <time kernel can cache attributes of non existent paths (in sec). Default - 120 sec>
   fuse-trace: true|false <enable libfuse api trace logs for debugging>
   extension: <physical path to extension library>
-<<<<<<< HEAD
-  direct-io: true|false <enable to bypass the kernel page cache>
-=======
   direct-io: true|false <enable to bypass the kernel cache. It also disables blobfuse2 data and metadata caching. Default - false>
->>>>>>> 05bb0853
 
 # Entry Cache configuration
 entry_cache:

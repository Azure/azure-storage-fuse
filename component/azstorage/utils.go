/*
    _____           _____   _____   ____          ______  _____  ------
   |     |  |      |     | |     | |     |     | |       |            |
   |     |  |      |     | |     | |     |     | |       |            |
   | --- |  |      |     | |-----| |---- |     | |-----| |-----  ------
   |     |  |      |     | |     | |     |     |       | |       |
   | ____|  |_____ | ____| | ____| |     |_____|  _____| |_____  |_____


   Licensed under the MIT License <http://opensource.org/licenses/MIT>.

   Copyright © 2020-2025 Microsoft Corporation. All rights reserved.
   Author : <blobfusedev@microsoft.com>

   Permission is hereby granted, free of charge, to any person obtaining a copy
   of this software and associated documentation files (the "Software"), to deal
   in the Software without restriction, including without limitation the rights
   to use, copy, modify, merge, publish, distribute, sublicense, and/or sell
   copies of the Software, and to permit persons to whom the Software is
   furnished to do so, subject to the following conditions:

   The above copyright notice and this permission notice shall be included in all
   copies or substantial portions of the Software.

   THE SOFTWARE IS PROVIDED "AS IS", WITHOUT WARRANTY OF ANY KIND, EXPRESS OR
   IMPLIED, INCLUDING BUT NOT LIMITED TO THE WARRANTIES OF MERCHANTABILITY,
   FITNESS FOR A PARTICULAR PURPOSE AND NONINFRINGEMENT. IN NO EVENT SHALL THE
   AUTHORS OR COPYRIGHT HOLDERS BE LIABLE FOR ANY CLAIM, DAMAGES OR OTHER
   LIABILITY, WHETHER IN AN ACTION OF CONTRACT, TORT OR OTHERWISE, ARISING FROM,
   OUT OF OR IN CONNECTION WITH THE SOFTWARE OR THE USE OR OTHER DEALINGS IN THE
   SOFTWARE
*/

package azstorage

import (
	"crypto/md5"
	"encoding/json"
	"errors"
	"fmt"
	"io"
	"net"
	"net/http"
	"net/url"
	"os"
	"path/filepath"
	"strings"
	"time"

	"github.com/Azure/azure-sdk-for-go/sdk/azcore"
	"github.com/Azure/azure-sdk-for-go/sdk/azcore/cloud"
	azlog "github.com/Azure/azure-sdk-for-go/sdk/azcore/log"
	"github.com/Azure/azure-sdk-for-go/sdk/azcore/policy"
	"github.com/Azure/azure-sdk-for-go/sdk/storage/azblob/blob"
	"github.com/Azure/azure-sdk-for-go/sdk/storage/azblob/bloberror"
	"github.com/Azure/azure-sdk-for-go/sdk/storage/azblob/service"
	serviceBfs "github.com/Azure/azure-sdk-for-go/sdk/storage/azdatalake/service"
	"github.com/Azure/azure-storage-fuse/v2/common"
	"github.com/Azure/azure-storage-fuse/v2/common/log"
	"github.com/Azure/azure-storage-fuse/v2/internal"

	"github.com/Azure/azure-sdk-for-go/sdk/storage/azdatalake/datalakeerror"
)

//    ----------- Helper to create pipeline options ---------------

var UserAgent = func() string {
	return "Azure-Storage-Fuse/" + common.Blobfuse2Version
}

const (
	Timeout                time.Duration = 30 * time.Second
	KeepAlive              time.Duration = 30 * time.Second
	DualStack              bool          = true
	MaxIdleConns           int           = 0 // No limit
	MaxIdleConnsPerHost    int           = 100
	MaxConnsPerHost        int           = 0 // No limit
	IdleConnTimeout        time.Duration = 90 * time.Second
	TLSHandshakeTimeout    time.Duration = 10 * time.Second
	ExpectContinueTimeout  time.Duration = 1 * time.Second
	DisableKeepAlives      bool          = false
	DisableCompression     bool          = false
	MaxResponseHeaderBytes int64         = 0
)

// getAzStorageClientOptions : Create client options based on the config
func getAzStorageClientOptions(conf *AzStorageConfig) (azcore.ClientOptions, error) {
	retryOptions := policy.RetryOptions{
		MaxRetries:    conf.maxRetries,                                 // Try at most 3 times to perform the operation (set to 1 to disable retries)
		TryTimeout:    time.Second * time.Duration(conf.maxTimeout),    // Maximum time allowed for any single try
		RetryDelay:    time.Second * time.Duration(conf.backoffTime),   // Backoff amount for each retry (exponential or linear)
		MaxRetryDelay: time.Second * time.Duration(conf.maxRetryDelay), // Max delay between retries
	}

	telemetryValue := conf.telemetry
	if telemetryValue != "" {
		telemetryValue += " "
	}
	telemetryValue += UserAgent() + " (" + common.GetCurrentDistro() + ")"
	telemetryPolicy := newBlobfuseTelemetryPolicy(telemetryValue)

	logOptions := getSDKLogOptions()

	transportOptions, err := newBlobfuse2HttpClient(conf)
	if err != nil {
		log.Err("utils::getAzStorageClientOptions : Failed to create transport client [%s]", err.Error())
	}

	return azcore.ClientOptions{
		Retry:           retryOptions,
		Logging:         logOptions,
		PerCallPolicies: []policy.Policy{telemetryPolicy},
		Transport:       transportOptions,
	}, err
}

// getAzBlobServiceClientOptions : Create azblob service client options based on the config
func getAzBlobServiceClientOptions(conf *AzStorageConfig) (*service.ClientOptions, error) {
	opts, err := getAzStorageClientOptions(conf)
	return &service.ClientOptions{
		ClientOptions: opts,
	}, err
}

// getAzDatalakeServiceClientOptions : Create azdatalake service client options based on the config
func getAzDatalakeServiceClientOptions(conf *AzStorageConfig) (*serviceBfs.ClientOptions, error) {
	opts, err := getAzStorageClientOptions(conf)
	return &serviceBfs.ClientOptions{
		ClientOptions: opts,
	}, err
}

// getLogOptions : to configure the SDK logging policy
func getSDKLogOptions() policy.LogOptions {
	if log.GetType() == "silent" || log.GetLogLevel() < common.ELogLevel.LOG_DEBUG() {
		return policy.LogOptions{}
	} else {
		// add headers and query params which should be logged and not redacted
		return policy.LogOptions{
			AllowedHeaders:     allowedHeaders,
			AllowedQueryParams: allowedQueryParams,
		}
	}
}

// setSDKLogListener : log the requests and responses.
// It is disabled if,
//   - logging type is silent
//   - logging level is less than debug
func setSDKLogListener() {
	if log.GetType() == "silent" || log.GetLogLevel() < common.ELogLevel.LOG_DEBUG() {
		// reset listener
		azlog.SetListener(nil)
	} else {
		azlog.SetListener(func(cls azlog.Event, msg string) {
			log.Debug("SDK(%s) : %s", cls, msg)
		})
	}
}

// Create an HTTP Client with configured proxy
func newBlobfuse2HttpClient(conf *AzStorageConfig) (*http.Client, error) {
	var ProxyURL func(req *http.Request) (*url.URL, error)
	if conf.proxyAddress == "" {
		ProxyURL = http.ProxyFromEnvironment
	} else {
		u, err := url.Parse(conf.proxyAddress)
		if err != nil {
			log.Err("utils::newBlobfuse2HttpClient : Failed to parse proxy : %s [%s]", conf.proxyAddress, err.Error())
			return nil, err
		}
		ProxyURL = http.ProxyURL(u)
	}

	return &http.Client{
		Transport: &http.Transport{
			Proxy: ProxyURL,
			// We use Dial instead of DialContext as DialContext has been reported to cause slower performance.
			Dial /*Context*/ : (&net.Dialer{
				Timeout:   Timeout,
				KeepAlive: KeepAlive,
				DualStack: DualStack,
			}).Dial, /*Context*/
			MaxIdleConns:          MaxIdleConns, // No limit
			MaxIdleConnsPerHost:   MaxIdleConnsPerHost,
			MaxConnsPerHost:       MaxConnsPerHost, // No limit
			IdleConnTimeout:       IdleConnTimeout,
			TLSHandshakeTimeout:   TLSHandshakeTimeout,
			ExpectContinueTimeout: ExpectContinueTimeout,
			DisableKeepAlives:     DisableKeepAlives,
			// if content-encoding is set in blob then having transport layer compression will
			// make things ugly and hence user needs to disable this feature through config
			DisableCompression:     conf.disableCompression,
			MaxResponseHeaderBytes: MaxResponseHeaderBytes,
		},
	}, nil
}

// getCloudConfiguration : returns cloud configuration type on the basis of endpoint
func getCloudConfiguration(endpoint string) cloud.Configuration {
	if strings.Contains(endpoint, "core.chinacloudapi.cn") {
		return cloud.AzureChina
	} else if strings.Contains(endpoint, "core.usgovcloudapi.net") {
		return cloud.AzureGovernment
	} else {
		return cloud.AzurePublic
	}
}

// blobfuseTelemetryPolicy is a custom pipeline policy to prepend the blobfuse user agent string to the one coming from SDK.
// This is added in the PerCallPolicies which executes after the SDK's default telemetry policy.
type blobfuseTelemetryPolicy struct {
	telemetryValue string
}

// newBlobfuseTelemetryPolicy creates an object which prepends the blobfuse user agent string to the User-Agent request header
func newBlobfuseTelemetryPolicy(telemetryValue string) policy.Policy {
	return &blobfuseTelemetryPolicy{telemetryValue: telemetryValue}
}

func (p blobfuseTelemetryPolicy) Do(req *policy.Request) (*http.Response, error) {
	userAgent := p.telemetryValue

	// prepend the blobfuse user agent string
	if ua := req.Raw().Header.Get(common.UserAgentHeader); ua != "" {
		userAgent = fmt.Sprintf("%s %s", userAgent, ua)
	}
	req.Raw().Header.Set(common.UserAgentHeader, userAgent)
	return req.Next()
}

// ----------- Store error code handling ---------------
const (
	ErrNoErr uint16 = iota
	ErrUnknown
	ErrFileNotFound
	ErrFileAlreadyExists
	InvalidRange
	BlobIsUnderLease
	InvalidPermission
)

// For detailed error list refer below link,
// https://github.com/Azure/azure-sdk-for-go/blob/main/sdk/storage/azblob/bloberror/error_codes.go
// Convert blob storage error to common errors
func storeBlobErrToErr(err error) uint16 {
	var respErr *azcore.ResponseError
	errors.As(err, &respErr)

	if respErr != nil {
		switch (bloberror.Code)(respErr.ErrorCode) {
		case bloberror.BlobAlreadyExists:
			return ErrFileAlreadyExists
		case bloberror.BlobNotFound:
			return ErrFileNotFound
		case bloberror.InvalidRange:
			return InvalidRange
		case bloberror.LeaseIDMissing:
			return BlobIsUnderLease
		case bloberror.InsufficientAccountPermissions, bloberror.AuthorizationPermissionMismatch:
			return InvalidPermission
		default:
			return ErrUnknown
		}
	}
	return ErrNoErr
}

// Convert datalake storage error to common errors
func storeDatalakeErrToErr(err error) uint16 {
	var respErr *azcore.ResponseError
	errors.As(err, &respErr)

	if respErr != nil {
		switch (datalakeerror.StorageErrorCode)(respErr.ErrorCode) {
		case datalakeerror.PathAlreadyExists:
			return ErrFileAlreadyExists
		case datalakeerror.PathNotFound:
			return ErrFileNotFound
		case datalakeerror.SourcePathNotFound:
			return ErrFileNotFound
		case datalakeerror.LeaseIDMissing:
			return BlobIsUnderLease
		case datalakeerror.AuthorizationPermissionMismatch:
			return InvalidPermission
		default:
			return ErrUnknown
		}
	}
	return ErrNoErr
}

//	----------- Metadata handling  ---------------
//
// parseMetadata : Parse the metadata of a given path and populate its attributes
func parseMetadata(attr *internal.ObjAttr, metadata map[string]*string) {
	// Save the metadata in attributes so that later if someone wants to add anything it can work
	attr.Metadata = metadata
	for k, v := range metadata {
		if v != nil {
			if strings.ToLower(k) == folderKey && *v == "true" {
				attr.Flags = internal.NewDirBitMap()
				attr.Mode = attr.Mode | os.ModeDir
			} else if strings.ToLower(k) == symlinkKey && *v == "true" {
				attr.Flags = internal.NewSymlinkBitMap()
				attr.Mode = attr.Mode | os.ModeSymlink
			}
		}
	}
}

//    ----------- Content-type handling  ---------------

// ContentTypeMap : Store file extension to content-type mapping
var ContentTypes = map[string]string{
	".css":  "text/css",
	".pdf":  "application/pdf",
	".xml":  "text/xml",
	".csv":  "text/csv",
	".json": "application/json",
	".rtf":  "application/rtf",
	".txt":  "text/plain",
	".java": "text/plain",
	".dat":  "text/plain",

	".htm":  "text/html",
	".html": "text/html",

	".gif":  "image/gif",
	".jpeg": "image/jpeg",
	".jpg":  "image/jpeg",
	".png":  "image/png",
	".bmp":  "image/bmp",

	".js":   "application/javascript",
	".mjs":  "application/javascript",
	".svg":  "image/svg+xml",
	".wasm": "application/wasm",
	".webp": "image/webp",

	".wav":  "audio/wav",
	".mp3":  "audio/mpeg",
	".mpeg": "video/mpeg",
	".aac":  "audio/aac",
	".avi":  "video/x-msvideo",
	".m3u8": "application/x-mpegURL",
	".ts":   "video/MP2T",
	".mid":  "audio/midiaudio/x-midi",
	".3gp":  "video/3gpp",
	".mp4":  "video/mp4",

	".doc":  "application/msword",
	".docx": "application/vnd.openxmlformats-officedocument.wordprocessingml.document",
	".ppt":  "application/vnd.ms-powerpoint",
	".pptx": "application/vnd.openxmlformats-officedocument.presentationml.presentation",
	".xls":  "application/vnd.ms-excel",
	".xlsx": "application/vnd.openxmlformats-officedocument.spreadsheetml.sheet",

	".gz":   "application/x-gzip",
	".jar":  "application/java-archive",
	".rar":  "application/vnd.rar",
	".tar":  "application/x-tar",
	".zip":  "application/x-zip-compressed",
	".7z":   "application/x-7z-compressed",
	".3g2":  "video/3gpp2",
	".usdz": "application/zip",

	".sh":  "application/x-sh",
	".exe": "application/x-msdownload",
	".dll": "application/x-msdownload",
}

// getContentType : Based on the file extension retrieve the content type to be set
func getContentType(key string) string {
	value, found := ContentTypes[strings.ToLower(filepath.Ext(key))]
	if found {
		return value
	}
	return "application/octet-stream"
}

func populateContentType(newSet string) error { //nolint
	var data map[string]string
	if err := json.Unmarshal([]byte(newSet), &data); err != nil {
		log.Err("Failed to parse config file : %s [%s]", newSet, err.Error())
		return err
	}

	// We can simply append the new data to end of the map
	// however there may be conflicting keys and hence we need to merge manually
	//ContentTypeMap = append(ContentTypeMap, data)
	for k, v := range data {
		ContentTypes[k] = v
	}
	return nil
}

//	----------- Blob access tier type conversion  ---------------
//
// AccessTierMap : Store config to access tier mapping
var AccessTiers = map[string]blob.AccessTier{
	"hot":     blob.AccessTierHot,
	"cool":    blob.AccessTierCool,
	"cold":    blob.AccessTierCold,
	"archive": blob.AccessTierArchive,
	"p4":      blob.AccessTierP4,
	"p6":      blob.AccessTierP6,
	"p10":     blob.AccessTierP10,
	"p15":     blob.AccessTierP15,
	"p20":     blob.AccessTierP20,
	"p30":     blob.AccessTierP30,
	"p40":     blob.AccessTierP40,
	"p50":     blob.AccessTierP50,
	"p60":     blob.AccessTierP60,
	"p70":     blob.AccessTierP70,
	"p80":     blob.AccessTierP80,
	"premium": blob.AccessTierPremium,
}

func getAccessTierType(name string) *blob.AccessTier {
	if name == "" {
		return nil
	}

	value, found := AccessTiers[strings.ToLower(name)]
	if found {
		return &value
	}
	return nil
}

// Called by x method
func getACLPermissions(mode os.FileMode) string {
	// Format for ACL and Permission string is different
	// ACL:"user::rwx,user:<id>:rwx,group::rwx,mask::rwx,other::rwx"
	// Permissions:"rwxrwxrwx+"
	// If we call the set ACL without giving user then all other principals will be removed.
	var sb strings.Builder
	writePermission(&sb, mode&(1<<8) != 0, 'r')
	writePermission(&sb, mode&(1<<7) != 0, 'w')
	writePermission(&sb, mode&(1<<6) != 0, 'x')
	writePermission(&sb, mode&(1<<5) != 0, 'r')
	writePermission(&sb, mode&(1<<4) != 0, 'w')
	writePermission(&sb, mode&(1<<3) != 0, 'x')
	writePermission(&sb, mode&(1<<2) != 0, 'r')
	writePermission(&sb, mode&(1<<1) != 0, 'w')
	writePermission(&sb, mode&(1<<0) != 0, 'x')
	return sb.String()
}

func writePermission(sb *strings.Builder, permitted bool, permission rune) {
	if permitted {
		sb.WriteRune(permission)
	} else {
		sb.WriteRune('-')
	}
}

// Called by x method
// How to interpret the mask and name user acl : https://learn.microsoft.com/en-us/azure/storage/blobs/data-lake-storage-access-control
func getFileModeFromACL(objid string, acl string, owner string) (os.FileMode, error) {
	var mode os.FileMode = 0
	if acl == "" {
		return mode, fmt.Errorf("empty permissions from the service")
	}

	extractPermission := func(acl string, key string) string {
		idx := strings.Index(acl, key) + len(key)
		return acl[idx : idx+3]
	}

	extractNamedUserACL := func(acl string, objid string) string {
		key := fmt.Sprintf("user:%s:", objid)
		idx := strings.Index(acl, key) + len(key)
		if idx == -1 {
			return "---"
		}

		userACL := acl[idx : idx+3]
		mask := extractPermission(acl, "mask::")

		permissions := ""
		for i, c := range userACL {
			if userACL[i] == mask[i] {
				permissions += string(c)
			} else {
				permissions += "-"
			}
		}

		return permissions
	}

	// Sample string : user::rwx,user:objid1:r--,user:objid2:r--,group::r--,mask::r-x,other::rwx:
	permissions := ""
	if owner == objid {
		// Owner of this blob is the authenticated object id so extract the user permissions from the ACL directly
		permissions = extractPermission(acl, "user::")
	} else {
		// Owner of this blob is not the authenticated object id, search object id exists in the ACL
		permissions = extractNamedUserACL(acl, objid)
	}

	permissions += extractPermission(acl, "group::")
	permissions += extractPermission(acl, "other::")

	return getFileMode(permissions)
}

// Called by x method
func getFileMode(permissions string) (os.FileMode, error) {
	var mode os.FileMode = 0
	if permissions == "" {
		return mode, nil
	}

	// Expect service to return a 9 char string with r, w, x, or -
	const rwx = "rwxrwxrwx"
	if len(rwx) > len(permissions) {
		log.Err("utils::getFileMode : Unexpected length of permissions from the service %d: %s", len(permissions), permissions)
		return 0, fmt.Errorf("unexpected length of permissions from the service %d: %s", len(permissions), permissions)
	} else if len(rwx) < len(permissions) {
		log.Debug("utils::getFileMode : Unexpected permissions from the service: %s", permissions)
	}

	for i, c := range rwx {
		if permissions[i] == byte(c) {
			mode |= 1 << uint(9-1-i)
		} else if permissions[i] != byte('-') {
			log.Debug("utils::getFileMode : Unexpected permissions from the service at character %d: %s", i, permissions)
		}
	}
	return mode, nil
}

// removePrefixPath removes the given prefixPath from the beginning of path,
// if it exists, and returns the resulting string without leading slashes.
func removePrefixPath(prefixPath, path string) string {
	if prefixPath == "" {
		return path
	}
	path = strings.TrimPrefix(path, prefixPath)
	if path[0] == '/' {
		return path[1:]
	}
	return path
}

func sanitizeSASKey(key string) string {
	if key == "" {
		return key
	}

	if key[0] != '?' {
		return ("?" + key)
	}

	return key
}

func getMD5(fi *os.File) ([]byte, error) {
	hasher := md5.New()
	_, err := io.Copy(hasher, fi)

	if err != nil {
		return nil, errors.New("failed to generate md5")
	}

	return hasher.Sum(nil), nil
}

func autoDetectAuthMode(opt AzStorageOptions) string {
	if opt.ApplicationID != "" || opt.ResourceID != "" || opt.ObjectID != "" {
		return "msi"
	} else if opt.AccountKey != "" {
		return "key"
	} else if opt.SaSKey != "" {
		return "sas"
	} else if opt.ClientID != "" || opt.ClientSecret != "" || opt.TenantID != "" {
		return "spn"
	}

	return "msi"
}

func removeLeadingSlashes(s string) string {
	for strings.HasPrefix(s, "/") {
		s = strings.TrimLeft(s, "/")
	}
	return s
}

<<<<<<< HEAD
=======
func modifyLMT(attr *internal.ObjAttr, lmt *time.Time) {
	if attr != nil {
		attr.Atime = *lmt
		attr.Mtime = *lmt
		attr.Ctime = *lmt
	}
}

>>>>>>> ea3f10fc
// func parseBlobTags(tags *container.BlobTags) map[string]string {

// 	if tags == nil {
// 		return nil
// 	}

// 	blobtags := make(map[string]string)
// 	for _, tag := range tags.BlobTagSet {
// 		if tag != nil {
// 			if tag.Key != nil {
// 				blobtags[*tag.Key] = *tag.Value
// 			}
// 		}
// 	}

// 	return blobtags
// }<|MERGE_RESOLUTION|>--- conflicted
+++ resolved
@@ -590,8 +590,6 @@
 	return s
 }
 
-<<<<<<< HEAD
-=======
 func modifyLMT(attr *internal.ObjAttr, lmt *time.Time) {
 	if attr != nil {
 		attr.Atime = *lmt
@@ -600,7 +598,6 @@
 	}
 }
 
->>>>>>> ea3f10fc
 // func parseBlobTags(tags *container.BlobTags) map[string]string {
 
 // 	if tags == nil {

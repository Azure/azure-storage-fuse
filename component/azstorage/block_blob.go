/*
    _____           _____   _____   ____          ______  _____  ------
   |     |  |      |     | |     | |     |     | |       |            |
   |     |  |      |     | |     | |     |     | |       |            |
   | --- |  |      |     | |-----| |---- |     | |-----| |-----  ------
   |     |  |      |     | |     | |     |     |       | |       |
   | ____|  |_____ | ____| | ____| |     |_____|  _____| |_____  |_____


   Licensed under the MIT License <http://opensource.org/licenses/MIT>.

   Copyright © 2020-2022 Microsoft Corporation. All rights reserved.
   Author : <blobfusedev@microsoft.com>

   Permission is hereby granted, free of charge, to any person obtaining a copy
   of this software and associated documentation files (the "Software"), to deal
   in the Software without restriction, including without limitation the rights
   to use, copy, modify, merge, publish, distribute, sublicense, and/or sell
   copies of the Software, and to permit persons to whom the Software is
   furnished to do so, subject to the following conditions:

   The above copyright notice and this permission notice shall be included in all
   copies or substantial portions of the Software.

   THE SOFTWARE IS PROVIDED "AS IS", WITHOUT WARRANTY OF ANY KIND, EXPRESS OR
   IMPLIED, INCLUDING BUT NOT LIMITED TO THE WARRANTIES OF MERCHANTABILITY,
   FITNESS FOR A PARTICULAR PURPOSE AND NONINFRINGEMENT. IN NO EVENT SHALL THE
   AUTHORS OR COPYRIGHT HOLDERS BE LIABLE FOR ANY CLAIM, DAMAGES OR OTHER
   LIABILITY, WHETHER IN AN ACTION OF CONTRACT, TORT OR OTHERWISE, ARISING FROM,
   OUT OF OR IN CONNECTION WITH THE SOFTWARE OR THE USE OR OTHER DEALINGS IN THE
   SOFTWARE
*/

package azstorage

import (
	"blobfuse2/common"
	"blobfuse2/common/log"
	"blobfuse2/internal"
	"bytes"
	"context"
	"encoding/base64"
	"errors"
	"math"
	"net/url"
	"os"
	"path/filepath"
	"strings"
	"syscall"
	"time"

	"github.com/Azure/azure-storage-blob-go/azblob"
)

const (
	folderKey  = "hdi_isfolder"
	symlinkKey = "is_symlink"
)

type BlockBlob struct {
	AzStorageConnection
	Auth            azAuth
	Service         azblob.ServiceURL
	Container       azblob.ContainerURL
	blobAccCond     azblob.BlobAccessConditions
	blobCPKOpt      azblob.ClientProvidedKeyOptions
	downloadOptions azblob.DownloadFromBlobOptions
	listDetails     azblob.BlobListingDetails
}

// Verify that BlockBlob implements AzConnection interface
var _ AzConnection = &BlockBlob{}

const (
	MaxBlocksSize = azblob.BlockBlobMaxStageBlockBytes * azblob.BlockBlobMaxBlocks
)

func (bb *BlockBlob) Configure(cfg AzStorageConfig) error {
	bb.Config = cfg

	bb.blobAccCond = azblob.BlobAccessConditions{}
	bb.blobCPKOpt = azblob.ClientProvidedKeyOptions{}

	bb.downloadOptions = azblob.DownloadFromBlobOptions{
		BlockSize:   bb.Config.blockSize,
		Parallelism: bb.Config.maxConcurrency,
	}

	bb.listDetails = azblob.BlobListingDetails{
		Metadata:  true,
		Deleted:   false,
		Snapshots: false,
	}

	return nil
}

// For dynamic config update the config here
func (bb *BlockBlob) UpdateConfig(cfg AzStorageConfig) error {
	bb.Config.blockSize = cfg.blockSize
	bb.Config.maxConcurrency = cfg.maxConcurrency
	bb.Config.defaultTier = cfg.defaultTier
	bb.Config.ignoreAccessModifiers = cfg.ignoreAccessModifiers
	return nil
}

// NewCredentialKey : Update the credential key specified by the user
func (bb *BlockBlob) NewCredentialKey(key, value string) (err error) {
	if key == "saskey" {
		bb.Auth.setOption(key, value)
		// Update the endpoint url from the credential
		bb.Endpoint, err = url.Parse(bb.Auth.getEndpoint())
		if err != nil {
			log.Err("BlockBlob::NewCredentialKey : Failed to form base endpoint url (%s)", err.Error())
			return errors.New("failed to form base endpoint url")
		}

		// Update the service url
		bb.Service = azblob.NewServiceURL(*bb.Endpoint, bb.Pipeline)

		// Update the container url
		bb.Container = bb.Service.NewContainerURL(bb.Config.container)
	}
	return nil
}

// getCredential : Create the credential object
func (bb *BlockBlob) getCredential() azblob.Credential {
	log.Trace("BlockBlob::getCredential : Getting credential")

	bb.Auth = getAzAuth(bb.Config.authConfig)
	if bb.Auth == nil {
		log.Err("BlockBlob::getCredential : Failed to retrieve auth object")
		return nil
	}

	cred := bb.Auth.getCredential()
	if cred == nil {
		log.Err("BlockBlob::getCredential : Failed to get credential")
		return nil
	}

	return cred.(azblob.Credential)
}

// SetupPipeline : Based on the config setup the ***URLs
func (bb *BlockBlob) SetupPipeline() error {
	log.Trace("BlockBlob::SetupPipeline : Setting up")
	var err error

	// Get the credential
	cred := bb.getCredential()
	if cred == nil {
		log.Err("BlockBlob::SetupPipeline : Failed to get credential")
		return errors.New("failed to get credential")
	}

	// Create a new pipeline
	bb.Pipeline = azblob.NewPipeline(cred, getAzBlobPipelineOptions(bb.Config))
	if bb.Pipeline == nil {
		log.Err("BlockBlob::SetupPipeline : Failed to create pipeline object")
		return errors.New("failed to create pipeline object")
	}

	// Get the endpoint url from the credential
	bb.Endpoint, err = url.Parse(bb.Auth.getEndpoint())
	if err != nil {
		log.Err("BlockBlob::SetupPipeline : Failed to form base end point url (%s)", err.Error())
		return errors.New("failed to form base end point url")
	}

	// Create the service url
	bb.Service = azblob.NewServiceURL(*bb.Endpoint, bb.Pipeline)

	// Create the container url
	bb.Container = bb.Service.NewContainerURL(bb.Config.container)

	return nil
}

// TestPipeline : Validate the credentials specified in the auth config
func (bb *BlockBlob) TestPipeline() error {
	log.Trace("BlockBlob::TestPipeline : Validating")

	if bb.Config.mountAllContainers {
		return nil
	}

	if bb.Container.String() == "" {
		log.Err("BlockBlob::TestPipeline : Container URL is not built, check your credentials")
		return nil
	}

	marker := (azblob.Marker{})
	listBlob, err := bb.Container.ListBlobsHierarchySegment(context.Background(), marker, "/",
		azblob.ListBlobsSegmentOptions{MaxResults: 2})

	if err != nil {
		log.Err("BlockBlob::TestPipeline : Failed to validate account with given auth %s", err.Error)
		return err
	}

	if listBlob == nil {
		log.Info("BlockBlob::TestPipeline : Container is empty")
	}
	return nil
}

func (bb *BlockBlob) ListContainers() ([]string, error) {
	log.Trace("BlockBlob::ListContainers : Listing containers")
	cntList := make([]string, 0)

	marker := azblob.Marker{}
	for marker.NotDone() {
		resp, err := bb.Service.ListContainersSegment(context.Background(), marker, azblob.ListContainersSegmentOptions{})
		if err != nil {
			log.Err("BlockBlob::ListContainers : Failed to get container list")
			return cntList, err
		}

		for _, v := range resp.ContainerItems {
			cntList = append(cntList, v.Name)
		}

		marker = resp.NextMarker
	}

	return cntList, nil
}

func (bb *BlockBlob) SetPrefixPath(path string) error {
	log.Trace("BlockBlob::SetPrefixPath : path %s", path)
	bb.Config.prefixPath = path
	return nil
}

// Exists : Check whether or not a given blob exists
func (bb *BlockBlob) Exists(name string) bool {
	log.Trace("BlockBlob::Exists : name %s", name)
	if _, err := bb.GetAttr(name); err == syscall.ENOENT {
		return false
	}
	return true
}

// CreateFile : Create a new file in the container/virtual directory
func (bb *BlockBlob) CreateFile(name string, mode os.FileMode) error {
	log.Trace("BlockBlob::CreateFile : name %s", name)
	var data []byte
	return bb.WriteFromBuffer(name, nil, data)
}

// CreateDirectory : Create a new directory in the container/virtual directory
func (bb *BlockBlob) CreateDirectory(name string) error {
	log.Trace("BlockBlob::CreateDirectory : name %s", name)

	var data []byte
	metadata := make(azblob.Metadata)
	metadata[folderKey] = "true"

	return bb.WriteFromBuffer(name, metadata, data)
}

// CreateLink : Create a symlink in the container/virtual directory
func (bb *BlockBlob) CreateLink(source string, target string) error {
	log.Trace("BlockBlob::CreateLink : %s -> %s", source, target)
	data := []byte(target)
	metadata := make(azblob.Metadata)
	metadata[symlinkKey] = "true"
	return bb.WriteFromBuffer(source, metadata, data)
}

// DeleteFile : Delete a blob in the container/virtual directory
func (bb *BlockBlob) DeleteFile(name string) (err error) {
	log.Trace("BlockBlob::DeleteFile : name %s", name)

	blobURL := bb.Container.NewBlobURL(filepath.Join(bb.Config.prefixPath, name))
	_, err = blobURL.Delete(context.Background(), azblob.DeleteSnapshotsOptionInclude, bb.blobAccCond)
	if err != nil {
		serr := storeBlobErrToErr(err)
		if serr == ErrFileNotFound {
			log.Err("BlockBlob::DeleteFile : %s does not exist", name)
			return syscall.ENOENT
		} else if serr == BlobIsUnderLease {
			log.Err("BlockBlob::DeleteFile : %s is under lease (%s)", name, err.Error())
			return syscall.EIO
		} else {
			log.Err("BlockBlob::DeleteFile : Failed to delete blob %s (%s)", name, err.Error())
			return err
		}
	}

	return nil
}

// DeleteDirectory : Delete a virtual directory in the container/virtual directory
func (bb *BlockBlob) DeleteDirectory(name string) (err error) {
	log.Trace("BlockBlob::DeleteDirectory : name %s", name)

	for marker := (azblob.Marker{}); marker.NotDone(); {
		listBlob, err := bb.Container.ListBlobsFlatSegment(context.Background(), marker,
			azblob.ListBlobsSegmentOptions{MaxResults: common.MaxDirListCount,
				Prefix: filepath.Join(bb.Config.prefixPath, name) + "/",
			})

		if err != nil {
			log.Err("BlockBlob::DeleteDirectory : Failed to get list of blobs %s", err.Error)
			return err
		}
		marker = listBlob.NextMarker

		// Process the blobs returned in this result segment (if the segment is empty, the loop body won't execute)
		for _, blobInfo := range listBlob.Segment.BlobItems {
			bb.DeleteFile(split(bb.Config.prefixPath, blobInfo.Name))
		}
	}
	return bb.DeleteFile(name)
}

// RenameFile : Rename the file
func (bb *BlockBlob) RenameFile(source string, target string) error {
	log.Trace("BlockBlob::RenameFile : %s -> %s", source, target)

	blobURL := bb.Container.NewBlockBlobURL(filepath.Join(bb.Config.prefixPath, source))
	newBlob := bb.Container.NewBlockBlobURL(filepath.Join(bb.Config.prefixPath, target))

	prop, err := blobURL.GetProperties(context.Background(), bb.blobAccCond, bb.blobCPKOpt)
	if err != nil {
		serr := storeBlobErrToErr(err)
		if serr == ErrFileNotFound {
			log.Err("BlockBlob::RenameFile : %s does not exist", source)
			return syscall.ENOENT
		} else {
			log.Err("BlockBlob::RenameFile : Failed to get blob properties for %s (%s)", source, err.Error())
			return err
		}
	}

	startCopy, err := newBlob.StartCopyFromURL(context.Background(), blobURL.URL(),
		prop.NewMetadata(), azblob.ModifiedAccessConditions{}, azblob.BlobAccessConditions{}, bb.Config.defaultTier, nil)

	if err != nil {
		log.Err("BlockBlob::RenameFile : Failed to start copy of file %s (%s)", source, err.Error())
		return err
	}

	copyStatus := startCopy.CopyStatus()
	for copyStatus == azblob.CopyStatusPending {
		time.Sleep(time.Second * 1)
		prop, err = newBlob.GetProperties(context.Background(), bb.blobAccCond, bb.blobCPKOpt)
		if err != nil {
			log.Err("BlockBlob::RenameFile : CopyStats : Failed to get blob properties for %s (%s)", source, err.Error())
		}
		copyStatus = prop.CopyStatus()
	}
	log.Trace("BlockBlob::RenameFile : %s -> %s done", source, target)

	// Copy of the file is done so now delete the older file
	return bb.DeleteFile(source)
}

// RenameDirectory : Rename the directory
func (bb *BlockBlob) RenameDirectory(source string, target string) error {
	log.Trace("BlockBlob::RenameDirectory : %s -> %s", source, target)

	for marker := (azblob.Marker{}); marker.NotDone(); {
		listBlob, err := bb.Container.ListBlobsFlatSegment(context.Background(), marker,
			azblob.ListBlobsSegmentOptions{MaxResults: common.MaxDirListCount,
				Prefix: filepath.Join(bb.Config.prefixPath, source) + "/",
			})

		if err != nil {
			log.Err("BlockBlob::RenameDirectory : Failed to get list of blobs %s", err.Error)
			return err
		}
		marker = listBlob.NextMarker

		// Process the blobs returned in this result segment (if the segment is empty, the loop body won't execute)
		for _, blobInfo := range listBlob.Segment.BlobItems {
			srcPath := split(bb.Config.prefixPath, blobInfo.Name)
			bb.RenameFile(srcPath, strings.Replace(srcPath, source, target, 1))
		}
	}

	return bb.RenameFile(source, target)
}

// GetAttr : Retrieve attributes of the blob
func (bb *BlockBlob) GetAttr(name string) (attr *internal.ObjAttr, err error) {
	log.Trace("BlockBlob::GetAttr : name %s", name)

	blobURL := bb.Container.NewBlockBlobURL(filepath.Join(bb.Config.prefixPath, name))
	prop, err := blobURL.GetProperties(context.Background(), bb.blobAccCond, bb.blobCPKOpt)

	if err != nil {
		e := storeBlobErrToErr(err)
		if e == ErrFileNotFound {
			return attr, syscall.ENOENT
		} else {
			log.Err("BlockBlob::GetAttr : Failed to get blob properties for %s (%s)", name, err.Error())
			return attr, err
		}
	}

	// Since block blob does not support acls, we set mode to 0 and FlagModeDefault to true so the fuse layer can return the default permission.
	attr = &internal.ObjAttr{
		Path:   name, // We don't need to strip the prefixPath here since we pass the input name
		Name:   filepath.Base(name),
		Size:   prop.ContentLength(),
		Mode:   0,
		Mtime:  prop.LastModified(),
		Atime:  prop.LastModified(),
		Ctime:  prop.LastModified(),
		Crtime: prop.CreationTime(),
		Flags:  internal.NewFileBitMap(),
	}
	parseMetadata(attr, prop.NewMetadata())
	attr.Flags.Set(internal.PropFlagMetadataRetrieved)
	attr.Flags.Set(internal.PropFlagModeDefault)

	return attr, nil
}

// List : Get a list of blobs matching the given prefix
// This fetches the list using a marker so the caller code should handle marker logic
// If count=0 - fetch max entries
func (bb *BlockBlob) List(prefix string, marker *string, count int32) ([]*internal.ObjAttr, *string, error) {
	log.Trace("BlockBlob::List : prefix %s, marker %s", prefix, func(marker *string) string {
		if marker != nil {
			return *marker
		} else {
			return ""
		}
	}(marker))

	blobList := make([]*internal.ObjAttr, 0)

	if count == 0 {
		count = common.MaxDirListCount
	}

	listPath := filepath.Join(bb.Config.prefixPath, prefix)
	if (prefix != "" && prefix[len(prefix)-1] == '/') || (prefix == "" && bb.Config.prefixPath != "") {
		listPath += "/"
	}

	// Get a result segment starting with the blob indicated by the current Marker.
	listBlob, err := bb.Container.ListBlobsHierarchySegment(context.Background(), azblob.Marker{Val: marker}, "/",
		azblob.ListBlobsSegmentOptions{MaxResults: count,
			Prefix:  listPath,
			Details: bb.listDetails,
		})
	// Note: Since we make a list call with a prefix, we will not fail here for a non-existent directory.
	// The blob service will not validate for us whether or not the path exists.
	// This is different from ADLS Gen2 behavior.
	// APIs that may be affected include IsDirEmpty, ReadDir and StreamDir

	if err != nil {
		log.Err("BlockBlob::List : Failed to list the container with the prefix %s", err.Error)
		return blobList, nil, err
	}

	dereferenceTime := func(input *time.Time, defaultTime time.Time) time.Time {
		if input == nil {
			return defaultTime
		} else {
			return *input
		}
	}

	// Process the blobs returned in this result segment (if the segment is empty, the loop body won't execute)
	// Since block blob does not support acls, we set mode to 0 and FlagModeDefault to true so the fuse layer can return the default permission.

	// For some directories 0 byte meta file may not exists so just create a map to figure out such directories
	var dirList = make(map[string]bool)

	for _, blobInfo := range listBlob.Segment.BlobItems {
		attr := &internal.ObjAttr{
			Path:   split(bb.Config.prefixPath, blobInfo.Name),
			Name:   filepath.Base(blobInfo.Name),
			Size:   *blobInfo.Properties.ContentLength,
			Mode:   0,
			Mtime:  blobInfo.Properties.LastModified,
			Atime:  dereferenceTime(blobInfo.Properties.LastAccessedOn, blobInfo.Properties.LastModified),
			Ctime:  blobInfo.Properties.LastModified,
			Crtime: dereferenceTime(blobInfo.Properties.CreationTime, blobInfo.Properties.LastModified),
			Flags:  internal.NewFileBitMap(),
		}

		parseMetadata(attr, blobInfo.Metadata)
		attr.Flags.Set(internal.PropFlagMetadataRetrieved)
		attr.Flags.Set(internal.PropFlagModeDefault)
		blobList = append(blobList, attr)

		if attr.IsDir() {
			// 0 byte meta found so mark this directory in map
			dirList[blobInfo.Name+"/"] = true
			attr.Size = 4096
		}
	}

	// If in case virtual directory exists but its corrosponding 0 byte file is not there holding hdi_isfolder then just iterating
	// BlobItems will fail to identify that directory. In such cases BlobPrefixes help to list all directories
	// dirList contains all dirs for which we got 0 byte meta file, so except those add rest to the list
	for _, blobInfo := range listBlob.Segment.BlobPrefixes {
		if !dirList[blobInfo.Name] {
			//log.Info("BlockBlob::List : meta file does not exists for dir %s", blobInfo.Name)
			// For these dirs we get only the name and no other properties so hardcoding time to current time
			attr := &internal.ObjAttr{
				Path:  split(bb.Config.prefixPath, blobInfo.Name),
				Name:  filepath.Base(blobInfo.Name),
				Size:  4096,
				Mode:  os.ModeDir,
				Mtime: time.Now(),
				Flags: internal.NewDirBitMap(),
			}
			attr.Atime = attr.Mtime
			attr.Crtime = attr.Mtime
			attr.Ctime = attr.Mtime
			attr.Flags.Set(internal.PropFlagMetadataRetrieved)
			attr.Flags.Set(internal.PropFlagModeDefault)
			blobList = append(blobList, attr)
		}
	}

	// Clean up the temp map as its no more needed
	for k := range dirList {
		delete(dirList, k)
	}

	return blobList, listBlob.NextMarker.Val, nil
}

// ReadToFile : Download a blob to a local file
func (bb *BlockBlob) ReadToFile(name string, offset int64, count int64, fi *os.File) (err error) {
	log.Trace("BlockBlob::ReadToFile : name %s, offset : %d, count %d", name, offset, count)
	//defer exectime.StatTimeCurrentBlock("BlockBlob::ReadToFile")()

	blobURL := bb.Container.NewBlobURL(filepath.Join(bb.Config.prefixPath, name))

	defer log.TimeTrack(time.Now(), "BlockBlob::ReadToFile", name)
	err = azblob.DownloadBlobToFile(context.Background(), blobURL, offset, count, fi, bb.downloadOptions)

	if err != nil {
		e := storeBlobErrToErr(err)
		if e == ErrFileNotFound {
			return syscall.ENOENT
		} else {
			log.Err("BlockBlob::ReadToFile : Failed to download blob %s (%s)", name, err.Error())
			return err
		}
	}

	return nil
}

// ReadBuffer : Download a specific range from a blob to a buffer
func (bb *BlockBlob) ReadBuffer(name string, offset int64, len int64) ([]byte, error) {
	log.Trace("BlockBlob::ReadBuffer : name %s", name)
	var buff []byte
	if len == 0 {
		len = azblob.CountToEnd
		attr, err := bb.GetAttr(name)
		if err != nil {
			return buff, err
		}
		buff = make([]byte, attr.Size)
	} else {
		buff = make([]byte, len)
	}

	blobURL := bb.Container.NewBlobURL(filepath.Join(bb.Config.prefixPath, name))
	err := azblob.DownloadBlobToBuffer(context.Background(), blobURL, offset, len, buff, bb.downloadOptions)

	if err != nil {
		e := storeBlobErrToErr(err)
		if e == ErrFileNotFound {
			return buff, syscall.ENOENT
		} else if e == InvalidRange {
			return buff, syscall.ERANGE
		}

		log.Err("BlockBlob::ReadBuffer : Failed to download blob %s (%s)", name, err.Error())
		return buff, err
	}

	return buff, nil
}

// ReadInBuffer : Download specific range from a file to a user provided buffer
func (bb *BlockBlob) ReadInBuffer(name string, offset int64, len int64, data []byte) error {
	log.Trace("BlockBlob::ReadInBuffer : name %s", name)
	blobURL := bb.Container.NewBlobURL(filepath.Join(bb.Config.prefixPath, name))
	err := azblob.DownloadBlobToBuffer(context.Background(), blobURL, offset, len, data, bb.downloadOptions)

	if err != nil {
		e := storeBlobErrToErr(err)
		if e == ErrFileNotFound {
			return syscall.ENOENT
		} else if e == InvalidRange {
			return syscall.ERANGE
		}

		log.Err("BlockBlob::ReadInBuffer : Failed to download blob %s (%s)", name, err.Error())
		return err
	}

	return nil
}

func (bb *BlockBlob) calculateBlockSize(name string, fileSize int64) (blockSize int64, err error) {
	// If bufferSize > (BlockBlobMaxStageBlockBytes * BlockBlobMaxBlocks), then error
	if fileSize > MaxBlocksSize {
		log.Err("BlockBlob::calculateBlockSize : buffer is too large to upload to a block blob %s", name)
		err = errors.New("buffer is too large to upload to a block blob")
		return 0, err
	}

	// If bufferSize <= BlockBlobMaxUploadBlobBytes, then Upload should be used with just 1 I/O request
	if fileSize <= azblob.BlockBlobMaxUploadBlobBytes {
		// Files up to 256MB can be uploaded as a single block
		blockSize = azblob.BlockBlobMaxUploadBlobBytes
	} else {
		// buffer / max blocks = block size to use all 50,000 blocks
<<<<<<< HEAD
		blockSize = fileSize / azblob.BlockBlobMaxBlocks
=======
		blockSize = int64(math.Ceil(float64(fileSize) / azblob.BlockBlobMaxBlocks))
>>>>>>> ad3749b5

		if blockSize < azblob.BlobDefaultDownloadBlockSize {
			// Block size is smaller then 16MB then consider 16MB as default
			blockSize = azblob.BlobDefaultDownloadBlockSize
		} else {
<<<<<<< HEAD
			// Round it off to next multiple of 8, to avoid round offs
			// If file size is not divisble by 50K then there will be some data left so expand for that
			blockSize = (blockSize + 7) & int64(-8)
=======
			if (blockSize & (-8)) != 0 {
				// EXTRA : round off the block size to next higher multiple of 8.
				// No reason to do so just the odd numbers in block size will not be good on server end is assumption
				blockSize = (blockSize + 7) & (-8)
			}
>>>>>>> ad3749b5

			if blockSize > azblob.BlockBlobMaxStageBlockBytes {
				// After rounding off the blockSize has become bigger then max allowed blocks.
				log.Err("BlockBlob::calculateBlockSize : blockSize exceeds max allowed block size for %s", name)
				err = errors.New("block-size is too large to upload to a block blob")
				return 0, err
			}
		}
	}

	log.Info("BlockBlob::calculateBlockSize : %s size %lu, blockSize %lu", name, fileSize, blockSize)
	return blockSize, nil
}

// WriteFromFile : Upload local file to blob
func (bb *BlockBlob) WriteFromFile(name string, metadata map[string]string, fi *os.File) (err error) {
	log.Trace("BlockBlob::WriteFromFile : name %s", name)
	//defer exectime.StatTimeCurrentBlock("WriteFromFile::WriteFromFile")()

	blobURL := bb.Container.NewBlockBlobURL(filepath.Join(bb.Config.prefixPath, name))
	defer log.TimeTrack(time.Now(), "BlockBlob::WriteFromFile", name)

	blockSize := bb.Config.blockSize
	// if the block size is not set then we configure it based on file size
	if blockSize == 0 {
		// get the size of the file
		stat, err := fi.Stat()
		if err != nil {
			log.Err("BlockBlob::calculateBlockSize : Failed to get file size %s (%s)", name, err.Error())
			return err
		}

		// based on file-size calculate block size
		blockSize, err = bb.calculateBlockSize(name, stat.Size())
		if err != nil {
			return err
		}
	}

	_, err = azblob.UploadFileToBlockBlob(context.Background(), fi, blobURL, azblob.UploadToBlockBlobOptions{
		BlockSize:      blockSize,
		Parallelism:    bb.Config.maxConcurrency,
		Metadata:       metadata,
		BlobAccessTier: bb.Config.defaultTier,
		BlobHTTPHeaders: azblob.BlobHTTPHeaders{
			ContentType: getContentType(name),
		},
	})

	if err != nil {
		serr := storeBlobErrToErr(err)
		if serr == BlobIsUnderLease {
			log.Err("BlockBlob::WriteFromFile : %s is under a lease, can not update file (%s)", name, err.Error())
			return syscall.EIO
		} else {
			log.Err("BlockBlob::WriteFromFile : Failed to upload blob %s (%s)", name, err.Error())
		}
		return err
	}

	return nil
}

// WriteFromBuffer : Upload from a buffer to a blob
func (bb *BlockBlob) WriteFromBuffer(name string, metadata map[string]string, data []byte) error {
	log.Trace("BlockBlob::WriteFromBuffer : name %s", name)
	blobURL := bb.Container.NewBlockBlobURL(filepath.Join(bb.Config.prefixPath, name))

	defer log.TimeTrack(time.Now(), "BlockBlob::WriteFromBuffer", name)
	_, err := azblob.UploadBufferToBlockBlob(context.Background(), data, blobURL, azblob.UploadToBlockBlobOptions{
		BlockSize:      bb.Config.blockSize,
		Parallelism:    bb.Config.maxConcurrency,
		Metadata:       metadata,
		BlobAccessTier: bb.Config.defaultTier,
		BlobHTTPHeaders: azblob.BlobHTTPHeaders{
			ContentType: getContentType(name),
		},
	})

	if err != nil {
		log.Err("BlockBlob::WriteFromBuffer : Failed to upload blob %s (%s)", name, err.Error())
		return err
	}

	return nil
}

// GetFileBlockOffsets: store blocks ids and corresponding offsets
func (bb *BlockBlob) GetFileBlockOffsets(name string) (*common.BlockOffsetList, error) {
	var blockOffset int64 = 0
	blockList := common.BlockOffsetList{}
	blobURL := bb.Container.NewBlockBlobURL(filepath.Join(bb.Config.prefixPath, name))
	storageBlockList, err := blobURL.GetBlockList(
		context.Background(), azblob.BlockListCommitted, bb.blobAccCond.LeaseAccessConditions)
	if err != nil {
		log.Err("BlockBlob::GetFileBlockOffsets : Failed to get block list %s ", name, err.Error())
		return &common.BlockOffsetList{}, err
	}
	for _, block := range storageBlockList.CommittedBlocks {
		blk := &common.Block{
			Id:         block.Name,
			StartIndex: int64(blockOffset),
			EndIndex:   int64(blockOffset) + block.Size,
			Size:       block.Size,
		}
		blockOffset += block.Size
		blockList.BlockList = append(blockList.BlockList, blk)
	}
	return &blockList, nil
}

// create our definition of block
func (bb *BlockBlob) createBlock(blockIdLength, startIndex, size int64) *common.Block {
	newBlockId := base64.StdEncoding.EncodeToString(common.NewUUID(blockIdLength))
	newBlock := &common.Block{
		Id:         newBlockId,
		StartIndex: startIndex,
		EndIndex:   startIndex + size,
		Size:       size,
		Modified:   true,
	}
	return newBlock
}

func (bb *BlockBlob) createNewBlocks(blockList *common.BlockOffsetList, offset, length, blockIdLength int64) int64 {
	blockSize := bb.Config.blockSize
	prevIndex := blockList.BlockList[len(blockList.BlockList)-1].EndIndex
	if blockSize == 0 {
		blockSize = (16 * 1024 * 1024)
	}
	// BufferSize is the size of the buffer that will go beyond our current blob (appended)
	var bufferSize int64
	for i := prevIndex; i < offset+length; i += blockSize {
		// create a new block if we hit our block size
		blkSize := int64(math.Min(float64(blockSize), float64((offset+length)-i)))
		newBlock := bb.createBlock(blockIdLength, i, blkSize)
		blockList.BlockList = append(blockList.BlockList, newBlock)
		// reset the counter since it will help us to determine if there is leftovers at the end
		bufferSize += blkSize
	}
	return bufferSize
}

// Write : write data at given offset to a blob
func (bb *BlockBlob) Write(options internal.WriteFileOptions) error {
	name := options.Handle.Path
	offset := options.Offset
	defer log.TimeTrack(time.Now(), "BlockBlob::Write", options.Handle.Path)
	log.Trace("BlockBlob::Write : name %s offset %v", name, offset)
	// tracks the case where our offset is great than our current file size (appending only - not modifying pre-existing data)
	var dataBuffer *[]byte

	fileOffsets := options.FileOffsets
	// when the file offset mapping is cached we don't need to make a get block list call
	if fileOffsets != nil && !fileOffsets.Cached {
		var err error
		fileOffsets, err = bb.GetFileBlockOffsets(name)
		if err != nil {
			return err
		}
	}

	length := int64(len(options.Data))
	data := options.Data
	// case 1: file consists of no blocks (small file)
	if fileOffsets != nil && len(fileOffsets.BlockList) == 0 {
		// get all the data
		oldData, _ := bb.ReadBuffer(name, 0, 0)
		// update the data with the new data
		// if we're only overwriting existing data
		if int64(len(oldData)) >= offset+length {
			copy(oldData[offset:], data)
			dataBuffer = &oldData
			// else appending and/or overwriting
		} else {
			// if the file is not empty then we need to combine the data
			if len(oldData) > 0 {
				// new data buffer with the size of old and new data
				newDataBuffer := make([]byte, offset+length)
				// copy the old data into it
				// TODO: better way to do this?
				if offset != 0 {
					copy(newDataBuffer, oldData)
					oldData = nil
				}
				// overwrite with the new data we want to add
				copy(newDataBuffer[offset:], data)
				dataBuffer = &newDataBuffer
			} else {
				dataBuffer = &data
			}
		}
		// WriteFromBuffer should be able to handle the case where now the block is too big and gets split into multiple blocks
		err := bb.WriteFromBuffer(name, options.Metadata, *dataBuffer)
		if err != nil {
			log.Err("BlockBlob::Write : Failed to upload to blob %s ", name, err.Error())
			return err
		}
		// case 2: given offset is within the size of the blob - and the blob consists of multiple blocks
		// case 3: new blocks need to be added
	} else {
		index, oldDataSize, exceedsFileBlocks, appendOnly := fileOffsets.FindBlocksToModify(offset, length)
		// keeps track of how much new data will be appended to the end of the file (applicable only to case 3)
		newBufferSize := int64(0)
		// case 3?
		if exceedsFileBlocks {
			// get length of blockID in order to generate a consistent size block ID so storage does not throw
			existingBlockId, _ := base64.StdEncoding.DecodeString(fileOffsets.BlockList[0].Id)
			blockIdLength := len(existingBlockId)
			newBufferSize = bb.createNewBlocks(fileOffsets, offset, length, int64(blockIdLength))
		}
		// buffer that holds that pre-existing data in those blocks we're interested in
		oldDataBuffer := make([]byte, oldDataSize+newBufferSize)
		if !appendOnly {
			// fetch the blocks that will be impacted by the new changes so we can overwrite them
			bb.ReadInBuffer(name, fileOffsets.BlockList[index].StartIndex, oldDataSize, oldDataBuffer)
		}
		// this gives us where the offset with respect to the buffer that holds our old data - so we can start writing the new data
		blockOffset := offset - fileOffsets.BlockList[index].StartIndex
		copy(oldDataBuffer[blockOffset:], data)
		err := bb.stageAndCommitModifiedBlocks(name, oldDataBuffer, index, fileOffsets)
		return err
	}
	return nil
}

// TODO: make a similar method facing stream that would enable us to write to cached blocks then stage and commit
func (bb *BlockBlob) stageAndCommitModifiedBlocks(name string, data []byte, index int, offsetList *common.BlockOffsetList) error {
	blobURL := bb.Container.NewBlockBlobURL(filepath.Join(bb.Config.prefixPath, name))
	blockOffset := int64(0)
	var blockIDList []string
	for _, blk := range offsetList.BlockList {
		blockIDList = append(blockIDList, blk.Id)
		if blk.Modified {
			_, err := blobURL.StageBlock(context.Background(),
				blk.Id,
				bytes.NewReader(data[blockOffset:blk.Size+blockOffset]),
				bb.blobAccCond.LeaseAccessConditions,
				nil,
				bb.downloadOptions.ClientProvidedKeyOptions)
			if err != nil {
				log.Err("BlockBlob::stageAndCommitModifiedBlocks : Failed to stage to blob %s at block %v (%s)", name, blockOffset, err.Error())
				return err
			}
			blockOffset = blk.Size + blockOffset
		}
	}
	_, err := blobURL.CommitBlockList(context.Background(),
		blockIDList,
		azblob.BlobHTTPHeaders{ContentType: getContentType(name)},
		nil,
		bb.blobAccCond,
		bb.Config.defaultTier,
		nil, // datalake doesn't support tags here
		bb.downloadOptions.ClientProvidedKeyOptions)
	if err != nil {
		log.Err("BlockBlob::stageAndCommitModifiedBlocks : Failed to commit block list to blob %s (%s)", name, err.Error())
		return err
	}
	return nil
}

// ChangeMod : Change mode of a blob
func (bb *BlockBlob) ChangeMod(name string, _ os.FileMode) error {
	log.Trace("BlockBlob::ChangeMod : name %s", name)

	if bb.Config.ignoreAccessModifiers {
		// for operations like git clone where transaction fails if chmod is not successful
		// return success instead of ENOSYS
		return nil
	}

	// This is not currently supported for a flat namespace account
	return syscall.ENOTSUP
}

// ChangeOwner : Change owner of a blob
func (bb *BlockBlob) ChangeOwner(name string, _ int, _ int) error {
	log.Trace("BlockBlob::ChangeOwner : name %s", name)

	if bb.Config.ignoreAccessModifiers {
		// for operations like git clone where transaction fails if chown is not successful
		// return success instead of ENOSYS
		return nil
	}

	// This is not currently supported for a flat namespace account
	return syscall.ENOTSUP
}<|MERGE_RESOLUTION|>--- conflicted
+++ resolved
@@ -622,27 +622,17 @@
 		blockSize = azblob.BlockBlobMaxUploadBlobBytes
 	} else {
 		// buffer / max blocks = block size to use all 50,000 blocks
-<<<<<<< HEAD
-		blockSize = fileSize / azblob.BlockBlobMaxBlocks
-=======
 		blockSize = int64(math.Ceil(float64(fileSize) / azblob.BlockBlobMaxBlocks))
->>>>>>> ad3749b5
 
 		if blockSize < azblob.BlobDefaultDownloadBlockSize {
 			// Block size is smaller then 16MB then consider 16MB as default
 			blockSize = azblob.BlobDefaultDownloadBlockSize
 		} else {
-<<<<<<< HEAD
-			// Round it off to next multiple of 8, to avoid round offs
-			// If file size is not divisble by 50K then there will be some data left so expand for that
-			blockSize = (blockSize + 7) & int64(-8)
-=======
 			if (blockSize & (-8)) != 0 {
 				// EXTRA : round off the block size to next higher multiple of 8.
 				// No reason to do so just the odd numbers in block size will not be good on server end is assumption
 				blockSize = (blockSize + 7) & (-8)
 			}
->>>>>>> ad3749b5
 
 			if blockSize > azblob.BlockBlobMaxStageBlockBytes {
 				// After rounding off the blockSize has become bigger then max allowed blocks.

/*
    _____           _____   _____   ____          ______  _____  ------
   |     |  |      |     | |     | |     |     | |       |            |
   |     |  |      |     | |     | |     |     | |       |            |
   | --- |  |      |     | |-----| |---- |     | |-----| |-----  ------
   |     |  |      |     | |     | |     |     |       | |       |
   | ____|  |_____ | ____| | ____| |     |_____|  _____| |_____  |_____


   Licensed under the MIT License <http://opensource.org/licenses/MIT>.

   Copyright © 2020-2025 Microsoft Corporation. All rights reserved.
   Author : <blobfusedev@microsoft.com>

   Permission is hereby granted, free of charge, to any person obtaining a copy
   of this software and associated documentation files (the "Software"), to deal
   in the Software without restriction, including without limitation the rights
   to use, copy, modify, merge, publish, distribute, sublicense, and/or sell
   copies of the Software, and to permit persons to whom the Software is
   furnished to do so, subject to the following conditions:

   The above copyright notice and this permission notice shall be included in all
   copies or substantial portions of the Software.

   THE SOFTWARE IS PROVIDED "AS IS", WITHOUT WARRANTY OF ANY KIND, EXPRESS OR
   IMPLIED, INCLUDING BUT NOT LIMITED TO THE WARRANTIES OF MERCHANTABILITY,
   FITNESS FOR A PARTICULAR PURPOSE AND NONINFRINGEMENT. IN NO EVENT SHALL THE
   AUTHORS OR COPYRIGHT HOLDERS BE LIABLE FOR ANY CLAIM, DAMAGES OR OTHER
   LIABILITY, WHETHER IN AN ACTION OF CONTRACT, TORT OR OTHERWISE, ARISING FROM,
   OUT OF OR IN CONNECTION WITH THE SOFTWARE OR THE USE OR OTHER DEALINGS IN THE
   SOFTWARE
*/

package azstorage

import (
	"bytes"
	"context"
	"encoding/base64"
	"errors"
	"fmt"
	"io"
	"math"
	"os"
	"path/filepath"
	"reflect"
	"strings"
	"syscall"
	"time"

	"github.com/Azure/azure-sdk-for-go/sdk/azcore/streaming"
	"github.com/Azure/azure-sdk-for-go/sdk/azcore/to"
	"github.com/Azure/azure-sdk-for-go/sdk/storage/azblob/blob"
	"github.com/Azure/azure-sdk-for-go/sdk/storage/azblob/blockblob"
	"github.com/Azure/azure-sdk-for-go/sdk/storage/azblob/container"
	"github.com/Azure/azure-sdk-for-go/sdk/storage/azblob/service"
	"github.com/Azure/azure-storage-fuse/v2/common"
	"github.com/Azure/azure-storage-fuse/v2/common/log"
	"github.com/Azure/azure-storage-fuse/v2/internal"
	"github.com/Azure/azure-storage-fuse/v2/internal/stats_manager"
	"github.com/vibhansa-msft/blobfilter"
)

const (
	folderKey           = "hdi_isfolder"
	symlinkKey          = "is_symlink"
	max_context_timeout = 5
)

type BlockBlob struct {
	AzStorageConnection
	Auth            azAuth
	Service         *service.Client
	Container       *container.Client
	blobCPKOpt      *blob.CPKInfo
	downloadOptions *blob.DownloadFileOptions
	listDetails     container.ListBlobsInclude
	blockLocks      common.KeyedMutex
}

// Verify that BlockBlob implements AzConnection interface
var _ AzConnection = &BlockBlob{}

const (
	MaxBlobSize = blockblob.MaxStageBlockBytes * blockblob.MaxBlocks
)

func (bb *BlockBlob) Configure(cfg AzStorageConfig) error {
	bb.Config = cfg

	if bb.Config.cpkEnabled {
		bb.blobCPKOpt = &blob.CPKInfo{
			EncryptionKey:       &bb.Config.cpkEncryptionKey,
			EncryptionKeySHA256: &bb.Config.cpkEncryptionKeySha256,
			EncryptionAlgorithm: to.Ptr(blob.EncryptionAlgorithmTypeAES256),
		}
	}

	bb.downloadOptions = &blob.DownloadFileOptions{
		BlockSize:   bb.Config.blockSize,
		Concurrency: bb.Config.maxConcurrency,
		CPKInfo:     bb.blobCPKOpt,
	}

	bb.listDetails = container.ListBlobsInclude{
		Metadata:    true,
		Deleted:     false,
		Snapshots:   false,
		Permissions: false, //Added to get permissions, acl, group, owner for HNS accounts
	}

	return nil
}

// For dynamic config update the config here
func (bb *BlockBlob) UpdateConfig(cfg AzStorageConfig) error {
	bb.Config.blockSize = cfg.blockSize
	bb.Config.maxConcurrency = cfg.maxConcurrency
	bb.Config.defaultTier = cfg.defaultTier
	bb.Config.ignoreAccessModifiers = cfg.ignoreAccessModifiers
	return nil
}

// UpdateServiceClient : Update the SAS specified by the user and create new service client
func (bb *BlockBlob) UpdateServiceClient(key, value string) (err error) {
	if key == "saskey" {
		bb.Auth.setOption(key, value)

		// get the service client with updated SAS
		svcClient, err := bb.Auth.getServiceClient(&bb.Config)
		if err != nil {
			log.Err("BlockBlob::UpdateServiceClient : Failed to get service client [%s]", err.Error())
			return err
		}

		// update the service client
		bb.Service = svcClient.(*service.Client)

		// Update the container client
		bb.Container = bb.Service.NewContainerClient(bb.Config.container)
	}
	return nil
}

// createServiceClient : Create the service client
func (bb *BlockBlob) createServiceClient() (*service.Client, error) {
	log.Trace("BlockBlob::createServiceClient : Getting service client")

	bb.Auth = getAzAuth(bb.Config.authConfig)
	if bb.Auth == nil {
		log.Err("BlockBlob::createServiceClient : Failed to retrieve auth object")
		return nil, fmt.Errorf("failed to retrieve auth object")
	}

	svcClient, err := bb.Auth.getServiceClient(&bb.Config)
	if err != nil {
		log.Err("BlockBlob::createServiceClient : Failed to get service client [%s]", err.Error())
		return nil, err
	}

	return svcClient.(*service.Client), nil
}

// SetupPipeline : Based on the config setup the ***URLs
func (bb *BlockBlob) SetupPipeline() error {
	log.Trace("BlockBlob::SetupPipeline : Setting up")
	var err error

	// create the service client
	bb.Service, err = bb.createServiceClient()
	if err != nil {
		log.Err("BlockBlob::SetupPipeline : Failed to get service client [%s]", err.Error())
		return err
	}

	// create the container client
	bb.Container = bb.Service.NewContainerClient(bb.Config.container)
	return nil
}

// TestPipeline : Validate the credentials specified in the auth config
func (bb *BlockBlob) TestPipeline() error {
	log.Trace("BlockBlob::TestPipeline : Validating")

	if bb.Config.mountAllContainers {
		return nil
	}

	if bb.Container == nil || bb.Container.URL() == "" {
		log.Err("BlockBlob::TestPipeline : Container Client is not built, check your credentials")
		return nil
	}

	listBlobPager := bb.Container.NewListBlobsHierarchyPager("/", &container.ListBlobsHierarchyOptions{
		MaxResults: to.Ptr((int32)(2)),
		Prefix:     &bb.Config.prefixPath,
	})

	// we are just validating the auth mode used. So, no need to iterate over the pages
	_, err := listBlobPager.NextPage(context.Background())
	if err != nil {
		log.Err("BlockBlob::TestPipeline : Failed to validate account with given auth %s", err.Error)
		return err
	}

	return nil
}

func (bb *BlockBlob) ListContainers() ([]string, error) {
	log.Trace("BlockBlob::ListContainers : Listing containers")
	cntList := make([]string, 0)

	pager := bb.Service.NewListContainersPager(nil)
	for pager.More() {
		resp, err := pager.NextPage(context.Background())
		if err != nil {
			log.Err("BlockBlob::ListContainers : Failed to get container list [%s]", err.Error())
			return cntList, err
		}
		for _, v := range resp.ContainerItems {
			cntList = append(cntList, *v.Name)
		}
	}

	return cntList, nil
}

func (bb *BlockBlob) SetPrefixPath(path string) error {
	log.Trace("BlockBlob::SetPrefixPath : path %s", path)
	bb.Config.prefixPath = path
	return nil
}

// CreateFile : Create a new file in the container/virtual directory
func (bb *BlockBlob) CreateFile(name string, mode os.FileMode) error {
	log.Trace("BlockBlob::CreateFile : name %s", name)
	var data []byte
	return bb.WriteFromBuffer(name, nil, data)
}

// CreateDirectory : Create a new directory in the container/virtual directory
func (bb *BlockBlob) CreateDirectory(name string) error {
	log.Trace("BlockBlob::CreateDirectory : name %s", name)

	var data []byte
	metadata := make(map[string]*string)
	metadata[folderKey] = to.Ptr("true")

	return bb.WriteFromBuffer(name, metadata, data)
}

// CreateLink : Create a symlink in the container/virtual directory
func (bb *BlockBlob) CreateLink(source string, target string) error {
	log.Trace("BlockBlob::CreateLink : %s -> %s", source, target)
	data := []byte(target)
	metadata := make(map[string]*string)
	metadata[symlinkKey] = to.Ptr("true")
	return bb.WriteFromBuffer(source, metadata, data)
}

// DeleteFile : Delete a blob in the container/virtual directory
func (bb *BlockBlob) DeleteFile(name string) (err error) {
	log.Trace("BlockBlob::DeleteFile : name %s", name)

	blobClient := bb.Container.NewBlobClient(filepath.Join(bb.Config.prefixPath, name))
	_, err = blobClient.Delete(context.Background(), &blob.DeleteOptions{
		DeleteSnapshots: to.Ptr(blob.DeleteSnapshotsOptionTypeInclude),
	})
	if err != nil {
		serr := storeBlobErrToErr(err)
		if serr == ErrFileNotFound {
			log.Err("BlockBlob::DeleteFile : %s does not exist", name)
			return syscall.ENOENT
		} else if serr == BlobIsUnderLease {
			log.Err("BlockBlob::DeleteFile : %s is under lease [%s]", name, err.Error())
			return syscall.EIO
		} else {
			log.Err("BlockBlob::DeleteFile : Failed to delete blob %s [%s]", name, err.Error())
			return err
		}
	}

	return nil
}

// DeleteDirectory : Delete a virtual directory in the container/virtual directory
func (bb *BlockBlob) DeleteDirectory(name string) (err error) {
	log.Trace("BlockBlob::DeleteDirectory : name %s", name)
	err = bb.DeleteFile(name)
	// libfuse deletes the files in the directory before this method is called.
	// If the marker blob for directory is not present, ignore the ENOENT error.
	if err == syscall.ENOENT {
		err = nil
	}
	return err
}

// RenameFile : Rename the file
// Source file must exist in storage account before calling this method.
// When the rename is success, Data, metadata, of the blob will be copied to the destination.
// Creation time and LMT is not preserved for copyBlob API.
// Copy the LMT to the src attr if the copy is success.
// https://learn.microsoft.com/en-us/rest/api/storageservices/copy-blob?tabs=microsoft-entra-id
func (bb *BlockBlob) RenameFile(source string, target string, srcAttr *internal.ObjAttr) error {
	log.Trace("BlockBlob::RenameFile : %s -> %s", source, target)

	blobClient := bb.Container.NewBlockBlobClient(filepath.Join(bb.Config.prefixPath, source))
	newBlobClient := bb.Container.NewBlockBlobClient(filepath.Join(bb.Config.prefixPath, target))

	// not specifying source blob metadata, since passing empty metadata headers copies
	// the source blob metadata to destination blob
	copyResponse, err := newBlobClient.StartCopyFromURL(context.Background(), blobClient.URL(), &blob.StartCopyFromURLOptions{
		Tier: bb.Config.defaultTier,
	})

	if err != nil {
		serr := storeBlobErrToErr(err)
		if serr == ErrFileNotFound {
			//Ideally this case doesn't hit as we are checking for the existence of src
			//before making the call for RenameFile
			log.Err("BlockBlob::RenameFile : Src Blob doesn't Exist %s [%s]", source, err.Error())
			return syscall.ENOENT
		}
		log.Err("BlockBlob::RenameFile : Failed to start copy of file %s [%s]", source, err.Error())
		return err
	}

	var dstLMT *time.Time = copyResponse.LastModified

	copyStatus := copyResponse.CopyStatus
	var prop blob.GetPropertiesResponse
	pollCnt := 0
	for copyStatus != nil && *copyStatus == blob.CopyStatusTypePending {
		time.Sleep(time.Second * 1)
		pollCnt++
		prop, err = newBlobClient.GetProperties(context.Background(), &blob.GetPropertiesOptions{
			CPKInfo: bb.blobCPKOpt,
		})
		if err != nil {
			log.Err("BlockBlob::RenameFile : CopyStats : Failed to get blob properties for %s [%s]", source, err.Error())
		}
		copyStatus = prop.CopyStatus
	}

	if pollCnt > 0 {
		dstLMT = prop.LastModified
	}

	if copyStatus != nil && *copyStatus == blob.CopyStatusTypeSuccess {
		modifyLMT(srcAttr, dstLMT)
	}

	log.Trace("BlockBlob::RenameFile : %s -> %s done", source, target)

	// Copy of the file is done so now delete the older file
	err = bb.DeleteFile(source)
	for retry := 0; retry < 3 && err == syscall.ENOENT; retry++ {
		// Sometimes backend is able to copy source file to destination but when we try to delete the
		// source files it returns back with ENOENT. If file was just created on backend it might happen
		// that it has not been synced yet at all layers and hence delete is not able to find the source file
		log.Trace("BlockBlob::RenameFile : %s -> %s, unable to find source. Retrying %d", source, target, retry)
		time.Sleep(1 * time.Second)
		err = bb.DeleteFile(source)
	}

	if err == syscall.ENOENT {
		// Even after 3 retries, 1 second apart if server returns 404 then source file no longer
		// exists on the backend and its safe to assume rename was successful
		err = nil
	}

	return err
}

// RenameDirectory : Rename the directory
func (bb *BlockBlob) RenameDirectory(source string, target string) error {
	log.Trace("BlockBlob::RenameDirectory : %s -> %s", source, target)

	srcDirPresent := false
	pager := bb.Container.NewListBlobsFlatPager(&container.ListBlobsFlatOptions{
		Prefix: to.Ptr(filepath.Join(bb.Config.prefixPath, source) + "/"),
	})
	for pager.More() {
		listBlobResp, err := pager.NextPage(context.Background())
		if err != nil {
			log.Err("BlockBlob::RenameDirectory : Failed to get list of blobs %s", err.Error())
			return err
		}

		// Process the blobs returned in this result segment (if the segment is empty, the loop body won't execute)
		for _, blobInfo := range listBlobResp.Segment.BlobItems {
			srcDirPresent = true
			srcPath := removePrefixPath(bb.Config.prefixPath, *blobInfo.Name)
			err = bb.RenameFile(srcPath, strings.Replace(srcPath, source, target, 1), nil)
			if err != nil {
				log.Err("BlockBlob::RenameDirectory : Failed to rename file %s [%s]", srcPath, err.Error)
			}
		}
	}

	// To rename source marker blob check its properties before calling rename on it.
	blobClient := bb.Container.NewBlockBlobClient(filepath.Join(bb.Config.prefixPath, source))
	_, err := blobClient.GetProperties(context.Background(), &blob.GetPropertiesOptions{
		CPKInfo: bb.blobCPKOpt,
	})
	if err != nil {
		serr := storeBlobErrToErr(err)
		if serr == ErrFileNotFound { //marker blob doesn't exist for the directory
			if srcDirPresent { //Some files exist inside the directory
				return nil
			}
			log.Err("BlockBlob::RenameDirectory : %s marker blob does not exist and Src Directory doesn't Exist", source)
			return syscall.ENOENT
		} else {
			log.Err("BlockBlob::RenameDirectory : Failed to get source directory marker blob properties for %s [%s]", source, err.Error())
			return err
		}
	}

	return bb.RenameFile(source, target, nil)
}

func (bb *BlockBlob) getAttrUsingRest(name string) (attr *internal.ObjAttr, err error) {
	log.Trace("BlockBlob::getAttrUsingRest : name %s", name)

	blobClient := bb.Container.NewBlockBlobClient(filepath.Join(bb.Config.prefixPath, name))
	prop, err := blobClient.GetProperties(context.Background(), &blob.GetPropertiesOptions{
		CPKInfo: bb.blobCPKOpt,
	})

	if err != nil {
		serr := storeBlobErrToErr(err)
		if serr == ErrFileNotFound {
			return attr, syscall.ENOENT
		} else if serr == InvalidPermission {
			log.Err("BlockBlob::getAttrUsingRest : Insufficient permissions for %s [%s]", name, err.Error())
			return attr, syscall.EACCES
		} else {
			log.Err("BlockBlob::getAttrUsingRest : Failed to get blob properties for %s [%s]", name, err.Error())
			return attr, err
		}
	}

	// Since block blob does not support acls, we set mode to 0 and FlagModeDefault to true so the fuse layer can return the default permission.
	attr = &internal.ObjAttr{
		Path:   name, // We don't need to strip the prefixPath here since we pass the input name
		Name:   filepath.Base(name),
		Size:   *prop.ContentLength,
		Mode:   0,
		Mtime:  *prop.LastModified,
		Atime:  *prop.LastModified,
		Ctime:  *prop.LastModified,
		Crtime: *prop.CreationTime,
		Flags:  internal.NewFileBitMap(),
		MD5:    prop.ContentMD5,
		ETag:   strings.Trim(string(*prop.ETag), `"`),
	}

	parseMetadata(attr, prop.Metadata)

	// We do not get permissions as part of this getAttr call hence setting the flag to true
	attr.Flags.Set(internal.PropFlagModeDefault)

	return attr, nil
}

func (bb *BlockBlob) getAttrUsingList(name string) (attr *internal.ObjAttr, err error) {
	log.Trace("BlockBlob::getAttrUsingList : name %s", name)

	iteration := 0
	var marker, new_marker *string
	var blobs []*internal.ObjAttr
	blobsRead := 0

	for marker != nil || iteration == 0 {
		blobs, new_marker, err = bb.List(name, marker, bb.Config.maxResultsForList)
		if err != nil {
			e := storeBlobErrToErr(err)
			if e == ErrFileNotFound {
				return attr, syscall.ENOENT
			} else if e == InvalidPermission {
				log.Err("BlockBlob::getAttrUsingList : Insufficient permissions for %s [%s]", name, err.Error())
				return attr, syscall.EACCES
			} else {
				log.Warn("BlockBlob::getAttrUsingList : Failed to list blob properties for %s [%s]", name, err.Error())
			}
		}

		for i, blob := range blobs {
			log.Trace("BlockBlob::getAttrUsingList : Item %d Blob %s", i+blobsRead, blob.Name)
			if blob.Path == name {
				return blob, nil
			}
		}

		marker = new_marker
		iteration++
		blobsRead += len(blobs)

		log.Trace("BlockBlob::getAttrUsingList : So far retrieved %d objects in %d iterations", blobsRead, iteration)
		if new_marker == nil || *new_marker == "" {
			break
		}
	}

	if err == nil {
		log.Warn("BlockBlob::getAttrUsingList : blob %s does not exist", name)
		return nil, syscall.ENOENT
	}

	log.Err("BlockBlob::getAttrUsingList : Failed to list blob properties for %s [%s]", name, err.Error())
	return nil, err
}

// GetAttr : Retrieve attributes of the blob
func (bb *BlockBlob) GetAttr(name string) (attr *internal.ObjAttr, err error) {
	log.Trace("BlockBlob::GetAttr : name %s", name)

	// To support virtual directories with no marker blob, we call list instead of get properties since list will not return a 404
	if bb.Config.virtualDirectory {
		attr, err = bb.getAttrUsingList(name)
	} else {
		attr, err = bb.getAttrUsingRest(name)
<<<<<<< HEAD
	}

	if bb.Config.filter != nil && attr != nil {
		if !bb.Config.filter.IsAcceptable(&blobfilter.BlobAttr{
			Name:  attr.Name,
			Mtime: attr.Mtime,
			Size:  attr.Size,
		}) {
			log.Debug("BlockBlob::GetAttr : Filtered out %s", name)
			return nil, syscall.ENOENT
		}
	}

=======
	}

	if bb.Config.filter != nil && attr != nil {
		if !bb.Config.filter.IsAcceptable(&blobfilter.BlobAttr{
			Name:  attr.Name,
			Mtime: attr.Mtime,
			Size:  attr.Size,
		}) {
			log.Debug("BlockBlob::GetAttr : Filtered out %s", name)
			return nil, syscall.ENOENT
		}
	}

>>>>>>> ea3f10fc
	return attr, err
}

// List : Get a list of blobs matching the given prefix
// This fetches the list using a marker so the caller code should handle marker logic
// If count=0 - fetch max entries
func (bb *BlockBlob) List(prefix string, marker *string, count int32) ([]*internal.ObjAttr, *string, error) {
	log.Trace("BlockBlob::List : prefix %s, marker %s", prefix, func(marker *string) string {
		if marker != nil {
			return *marker
		} else {
			return ""
		}
	}(marker))

	if count == 0 {
		count = common.MaxDirListCount
	}

	listPath := bb.getListPath(prefix)

	// Get a result segment starting with the blob indicated by the current Marker.
	pager := bb.Container.NewListBlobsHierarchyPager("/", &container.ListBlobsHierarchyOptions{
		Marker:     marker,
		MaxResults: &count,
		Prefix:     &listPath,
		Include:    bb.listDetails,
	})

	listBlob, err := pager.NextPage(context.Background())

	// Note: Since we make a list call with a prefix, we will not fail here for a non-existent directory.
	// The blob service will not validate for us whether or not the path exists.
	// This is different from ADLS Gen2 behavior.
	// APIs that may be affected include IsDirEmpty, ReadDir and StreamDir

	if err != nil {
		log.Err("BlockBlob::List : Failed to list the container with the prefix %s", err.Error)
		return nil, nil, err
	}

	// Process the blobs returned in this result segment (if the segment is empty, the loop body won't execute)
	// Since block blob does not support acls, we set mode to 0 and FlagModeDefault to true so the fuse layer can return the default permission.

	blobList, dirList, err := bb.processBlobItems(listBlob.Segment.BlobItems)
	if err != nil {
		return nil, nil, err
	}

	// In case virtual directory exists but its corresponding 0 byte marker file is not there holding hdi_isfolder then just iterating
	// over BlobItems will fail to identify that directory. In such cases BlobPrefixes help to list all directories
	// dirList contains all dirs for which we got 0 byte meta file in this iteration, so exclude those and add rest to the list
	// Note: Since listing is paginated, sometimes the marker file may come in a different iteration from the BlobPrefix. For such
	// cases we manually call GetAttr to check the existence of the marker file.
	err = bb.processBlobPrefixes(listBlob.Segment.BlobPrefixes, dirList, &blobList)
	if err != nil {
		return nil, nil, err
	}

	return blobList, listBlob.NextMarker, nil
}

func (bb *BlockBlob) getListPath(prefix string) string {
	listPath := filepath.Join(bb.Config.prefixPath, prefix)
	if (prefix != "" && prefix[len(prefix)-1] == '/') || (prefix == "" && bb.Config.prefixPath != "") {
		listPath += "/"
	}
	return listPath
}

func (bb *BlockBlob) processBlobItems(blobItems []*container.BlobItem) ([]*internal.ObjAttr, map[string]bool, error) {
	blobList := make([]*internal.ObjAttr, 0)
	// For some directories 0 byte meta file may not exists so just create a map to figure out such directories
	dirList := make(map[string]bool)
	filterAttr := blobfilter.BlobAttr{}

	for _, blobInfo := range blobItems {
		blobAttr, err := bb.getBlobAttr(blobInfo)
		if err != nil {
			return nil, nil, err
		}

		if blobAttr.IsDir() {
			// 0 byte meta found so mark this directory in map
			dirList[*blobInfo.Name+"/"] = true
			blobAttr.Size = 4096
		}

		if bb.Config.filter != nil && !blobAttr.IsDir() {
			filterAttr.Name = blobAttr.Name
			filterAttr.Mtime = blobAttr.Mtime
			filterAttr.Size = blobAttr.Size

			if bb.Config.filter.IsAcceptable(&filterAttr) {
				blobList = append(blobList, blobAttr)
			} else {
				log.Debug("BlockBlob::List : Filtered out blob %s", blobAttr.Name)
			}
		} else {
			blobList = append(blobList, blobAttr)
		}
	}

	return blobList, dirList, nil
}

func (bb *BlockBlob) getBlobAttr(blobInfo *container.BlobItem) (*internal.ObjAttr, error) {
	if blobInfo.Properties.CustomerProvidedKeySHA256 != nil && *blobInfo.Properties.CustomerProvidedKeySHA256 != "" {
		log.Trace("BlockBlob::List : blob is encrypted with customer provided key so fetching metadata explicitly using REST")
		return bb.getAttrUsingRest(*blobInfo.Name)
	}
	mode, err := bb.getFileMode(blobInfo.Properties.Permissions)
	if err != nil {
		mode = 0
		log.Warn("BlockBlob::getBlobAttr : Failed to get file mode for %s [%s]", *blobInfo.Name, err.Error())
	}

	attr := &internal.ObjAttr{
<<<<<<< HEAD
		Path:   split(bb.Config.prefixPath, *blobInfo.Name),
=======
		Path:   removePrefixPath(bb.Config.prefixPath, *blobInfo.Name),
>>>>>>> ea3f10fc
		Name:   filepath.Base(*blobInfo.Name),
		Size:   *blobInfo.Properties.ContentLength,
		Mode:   mode,
		Mtime:  *blobInfo.Properties.LastModified,
		Atime:  bb.dereferenceTime(blobInfo.Properties.LastAccessedOn, *blobInfo.Properties.LastModified),
		Ctime:  *blobInfo.Properties.LastModified,
		Crtime: bb.dereferenceTime(blobInfo.Properties.CreationTime, *blobInfo.Properties.LastModified),
		Flags:  internal.NewFileBitMap(),
		MD5:    blobInfo.Properties.ContentMD5,
		ETag:   strings.Trim((string)(*blobInfo.Properties.ETag), `"`),
	}

	parseMetadata(attr, blobInfo.Metadata)
	if !bb.listDetails.Permissions {
		// In case of HNS account do not set this flag
		attr.Flags.Set(internal.PropFlagModeDefault)
	}

	return attr, nil
}

func (bb *BlockBlob) getFileMode(permissions *string) (os.FileMode, error) {
	if permissions == nil {
		return 0, nil
	}
	return getFileMode(*permissions)
}

func (bb *BlockBlob) dereferenceTime(input *time.Time, defaultTime time.Time) time.Time {
	if input == nil {
		return defaultTime
	}
	return *input
}

func (bb *BlockBlob) processBlobPrefixes(blobPrefixes []*container.BlobPrefix, dirList map[string]bool, blobList *[]*internal.ObjAttr) error {
	for _, blobInfo := range blobPrefixes {
		if _, ok := dirList[*blobInfo.Name]; ok {
			// marker file found in current iteration, skip adding the directory
			continue
		} else {
			//Check to see if its a HNS account and we received properties in blob prefixes
			if bb.listDetails.Permissions {
				attr, err := bb.createDirAttrWithPermissions(blobInfo)
				if err != nil {
					return err
				}
				*blobList = append(*blobList, attr)
			} else {
				// marker file not found in current iteration, so we need to manually check attributes via REST
				_, err := bb.getAttrUsingRest(*blobInfo.Name)
				// marker file also not found via manual check, safe to add to list
				if err == syscall.ENOENT {
					attr := bb.createDirAttr(*blobInfo.Name)
					*blobList = append(*blobList, attr)
				}
			}
		}
	}

	// Clean up the temp map as its no more needed
	for k := range dirList {
		delete(dirList, k)
	}

	return nil
}

func (bb *BlockBlob) createDirAttr(name string) *internal.ObjAttr {
	// For these dirs we get only the name and no other properties so hardcoding time to current time
	name = strings.TrimSuffix(name, "/")
	attr := &internal.ObjAttr{
<<<<<<< HEAD
		Path:  split(bb.Config.prefixPath, name),
=======
		Path:  removePrefixPath(bb.Config.prefixPath, name),
>>>>>>> ea3f10fc
		Name:  filepath.Base(name),
		Size:  4096,
		Mode:  os.ModeDir,
		Mtime: time.Now(),
		Flags: internal.NewDirBitMap(),
	}
	attr.Atime = attr.Mtime
	attr.Crtime = attr.Mtime
	attr.Ctime = attr.Mtime

	// This is called only in case of FNS when blobPrefix is there but the marker does not exists
	attr.Flags.Set(internal.PropFlagModeDefault)
	return attr
}

func (bb *BlockBlob) createDirAttrWithPermissions(blobInfo *container.BlobPrefix) (*internal.ObjAttr, error) {
	if blobInfo.Properties == nil {
		return nil, fmt.Errorf("failed to get properties of blobprefix %s", *blobInfo.Name)
	}

	mode, err := bb.getFileMode(blobInfo.Properties.Permissions)
	if err != nil {
		mode = 0
		log.Warn("BlockBlob::createDirAttrWithPermissions : Failed to get file mode for %s [%s]", *blobInfo.Name, err.Error())
	}

	name := strings.TrimSuffix(*blobInfo.Name, "/")
	attr := &internal.ObjAttr{
<<<<<<< HEAD
		Path:   split(bb.Config.prefixPath, name),
=======
		Path:   removePrefixPath(bb.Config.prefixPath, name),
>>>>>>> ea3f10fc
		Name:   filepath.Base(name),
		Size:   *blobInfo.Properties.ContentLength,
		Mode:   mode,
		Mtime:  *blobInfo.Properties.LastModified,
		Atime:  bb.dereferenceTime(blobInfo.Properties.LastAccessedOn, *blobInfo.Properties.LastModified),
		Ctime:  *blobInfo.Properties.LastModified,
		Crtime: bb.dereferenceTime(blobInfo.Properties.CreationTime, *blobInfo.Properties.LastModified),
		Flags:  internal.NewDirBitMap(),
	}

	return attr, nil
}

// track the progress of download of blobs where every 100MB of data downloaded is being tracked. It also tracks the completion of download
func trackDownload(name string, bytesTransferred int64, count int64, downloadPtr *int64) {
	if bytesTransferred >= (*downloadPtr)*100*common.MbToBytes || bytesTransferred == count {
		(*downloadPtr)++
		log.Debug("BlockBlob::trackDownload : Download: Blob = %v, Bytes transferred = %v, Size = %v", name, bytesTransferred, count)

		// send the download progress as an event
		azStatsCollector.PushEvents(downloadProgress, name, map[string]interface{}{bytesTfrd: bytesTransferred, size: count})
	}
}

// ReadToFile : Download a blob to a local file
func (bb *BlockBlob) ReadToFile(name string, offset int64, count int64, fi *os.File) (err error) {
	log.Trace("BlockBlob::ReadToFile : name %s, offset : %d, count %d", name, offset, count)
	//defer exectime.StatTimeCurrentBlock("BlockBlob::ReadToFile")()

	blobClient := bb.Container.NewBlobClient(filepath.Join(bb.Config.prefixPath, name))

	downloadPtr := to.Ptr(int64(1))

	if common.MonitorBfs() {
		bb.downloadOptions.Progress = func(bytesTransferred int64) {
			trackDownload(name, bytesTransferred, count, downloadPtr)
		}
	}

	defer log.TimeTrack(time.Now(), "BlockBlob::ReadToFile", name)

	dlOpts := *bb.downloadOptions
	dlOpts.Range = blob.HTTPRange{
		Offset: offset,
		Count:  count,
	}

	_, err = blobClient.DownloadFile(context.Background(), fi, &dlOpts)

	if err != nil {
		e := storeBlobErrToErr(err)
		if e == ErrFileNotFound {
			return syscall.ENOENT
		} else {
			log.Err("BlockBlob::ReadToFile : Failed to download blob %s [%s]", name, err.Error())
			return err
		}
	} else {
		log.Debug("BlockBlob::ReadToFile : Download complete of blob %v", name)

		// store total bytes downloaded so far
		azStatsCollector.UpdateStats(stats_manager.Increment, bytesDownloaded, count)
	}

	if bb.Config.validateMD5 {
		// Compute md5 of local file
		fileMD5, err := getMD5(fi)
		if err != nil {
			log.Warn("BlockBlob::ReadToFile : Failed to generate MD5 Sum for %s", name)
		} else {
			// Get latest properties from container to get the md5 of blob
			prop, err := blobClient.GetProperties(context.Background(), &blob.GetPropertiesOptions{
				CPKInfo: bb.blobCPKOpt,
			})
			if err != nil {
				log.Warn("BlockBlob::ReadToFile : Failed to get properties of blob %s [%s]", name, err.Error())
			} else {
				blobMD5 := prop.ContentMD5
				if blobMD5 == nil {
					log.Warn("BlockBlob::ReadToFile : Failed to get MD5 Sum for blob %s", name)
				} else {
					// compare md5 and fail is not match
					if !reflect.DeepEqual(fileMD5, blobMD5) {
						log.Err("BlockBlob::ReadToFile : MD5 Sum mismatch %s", name)
						return errors.New("md5 sum mismatch on download")
					}
				}
			}
		}
	}

	return nil
}

// ReadBuffer : Download a specific range from a blob to a buffer
func (bb *BlockBlob) ReadBuffer(name string, offset int64, len int64) ([]byte, error) {
	log.Trace("BlockBlob::ReadBuffer : name %s, offset %v, len %v", name, offset, len)
	var buff []byte
	if len == 0 {
		attr, err := bb.GetAttr(name)
		if err != nil {
			return buff, err
		}
		len = attr.Size - offset
	}

	buff = make([]byte, len)
	blobClient := bb.Container.NewBlobClient(filepath.Join(bb.Config.prefixPath, name))

	dlOpts := (blob.DownloadBufferOptions)(*bb.downloadOptions)
	dlOpts.Range = blob.HTTPRange{
		Offset: offset,
		Count:  len,
	}

	_, err := blobClient.DownloadBuffer(context.Background(), buff, &dlOpts)

	if err != nil {
		e := storeBlobErrToErr(err)
		if e == ErrFileNotFound {
			return buff, syscall.ENOENT
		} else if e == InvalidRange {
			return buff, syscall.ERANGE
		}

		log.Err("BlockBlob::ReadBuffer : Failed to download blob %s [%s]", name, err.Error())
		return buff, err
	}

	return buff, nil
}

// ReadInBuffer : Download specific range from a file to a user provided buffer
func (bb *BlockBlob) ReadInBuffer(name string, offset int64, len int64, data []byte, etag *string) error {
	// log.Trace("BlockBlob::ReadInBuffer : name %s", name)
	if etag != nil {
		*etag = ""
	}

	blobClient := bb.Container.NewBlobClient(filepath.Join(bb.Config.prefixPath, name))

	ctx, cancel := context.WithTimeout(context.Background(), max_context_timeout*time.Minute)
	defer cancel()

	opt := &blob.DownloadStreamOptions{
		Range: blob.HTTPRange{
			Offset: offset,
			Count:  len,
		},
		CPKInfo: bb.blobCPKOpt,
	}

	downloadResponse, err := blobClient.DownloadStream(ctx, opt)

	if err != nil {
		e := storeBlobErrToErr(err)
		if e == ErrFileNotFound {
			return syscall.ENOENT
		} else if e == InvalidRange {
			return syscall.ERANGE
		}

		log.Err("BlockBlob::ReadInBufferWithETag : Failed to download blob %s [%s]", name, err.Error())
<<<<<<< HEAD
		return err
	}

	var streamBody io.ReadCloser = downloadResponse.NewRetryReader(ctx, nil)
	dataRead, err := io.ReadFull(streamBody, data)

	if err != nil && err != io.EOF && err != io.ErrUnexpectedEOF {
		log.Err("BlockBlob::ReadInBuffer : Failed to copy data from body to buffer for blob %s [%s]", name, err.Error())
		return err
	}

=======
		return err
	}

	var streamBody io.ReadCloser = downloadResponse.NewRetryReader(ctx, nil)
	dataRead, err := io.ReadFull(streamBody, data)

	if err != nil && err != io.EOF && err != io.ErrUnexpectedEOF {
		log.Err("BlockBlob::ReadInBuffer : Failed to copy data from body to buffer for blob %s [%s]", name, err.Error())
		return err
	}

>>>>>>> ea3f10fc
	if dataRead < 0 {
		log.Err("BlockBlob::ReadInBuffer : Failed to copy data from body to buffer for blob %s", name)
		return errors.New("failed to copy data from body to buffer")
	}

	err = streamBody.Close()
	if err != nil {
		log.Err("BlockBlob::ReadInBuffer : Failed to close body for blob %s [%s]", name, err.Error())
	}

	if etag != nil {
		*etag = strings.Trim(string(*downloadResponse.ETag), `"`)
	}

	return nil
}

func (bb *BlockBlob) calculateBlockSize(name string, fileSize int64) (blockSize int64, err error) {
	// If bufferSize > (BlockBlobMaxStageBlockBytes * BlockBlobMaxBlocks), then error
	if fileSize > MaxBlobSize {
		log.Err("BlockBlob::calculateBlockSize : buffer is too large to upload to a block blob %s", name)
		err = errors.New("buffer is too large to upload to a block blob")
		return 0, err
	}

	// If bufferSize <= BlockBlobMaxUploadBlobBytes, then Upload should be used with just 1 I/O request
	if fileSize <= blockblob.MaxUploadBlobBytes {
		// Files up to 256MB can be uploaded as a single block
		blockSize = blockblob.MaxUploadBlobBytes
	} else {
		// buffer / max blocks = block size to use all 50,000 blocks
		blockSize = int64(math.Ceil(float64(fileSize) / blockblob.MaxBlocks))

		if blockSize < blob.DefaultDownloadBlockSize {
			// Block size is smaller then 4MB then consider 4MB as default
			blockSize = blob.DefaultDownloadBlockSize
		} else {
			if (blockSize & (-8)) != 0 {
				// EXTRA : round off the block size to next higher multiple of 8.
				// No reason to do so just the odd numbers in block size will not be good on server end is assumption
				blockSize = (blockSize + 7) & (-8)
			}

			if blockSize > blockblob.MaxStageBlockBytes {
				// After rounding off the blockSize has become bigger then max allowed blocks.
				log.Err("BlockBlob::calculateBlockSize : blockSize exceeds max allowed block size for %s", name)
				err = errors.New("block-size is too large to upload to a block blob")
				return 0, err
			}
		}
	}

	log.Info("BlockBlob::calculateBlockSize : %s size %v, blockSize %v", name, fileSize, blockSize)
	return blockSize, nil
}

// track the progress of upload of blobs where every 100MB of data uploaded is being tracked. It also tracks the completion of upload
func trackUpload(name string, bytesTransferred int64, count int64, uploadPtr *int64) {
	if bytesTransferred >= (*uploadPtr)*100*common.MbToBytes || bytesTransferred == count {
		(*uploadPtr)++
		log.Debug("BlockBlob::trackUpload : Upload: Blob = %v, Bytes transferred = %v, Size = %v", name, bytesTransferred, count)

		// send upload progress as event
		azStatsCollector.PushEvents(uploadProgress, name, map[string]interface{}{bytesTfrd: bytesTransferred, size: count})
	}
}

// WriteFromFile : Upload local file to blob
func (bb *BlockBlob) WriteFromFile(name string, metadata map[string]*string, fi *os.File) (err error) {
	log.Trace("BlockBlob::WriteFromFile : name %s", name)
	//defer exectime.StatTimeCurrentBlock("WriteFromFile::WriteFromFile")()

	blobClient := bb.Container.NewBlockBlobClient(filepath.Join(bb.Config.prefixPath, name))
	defer log.TimeTrack(time.Now(), "BlockBlob::WriteFromFile", name)

	uploadPtr := to.Ptr(int64(1))

	blockSize := bb.Config.blockSize
	// get the size of the file
	stat, err := fi.Stat()
	if err != nil {
		log.Err("BlockBlob::WriteFromFile : Failed to get file size %s [%s]", name, err.Error())
		return err
	}

	// if the block size is not set then we configure it based on file size
	if blockSize == 0 {
		// based on file-size calculate block size
		blockSize, err = bb.calculateBlockSize(name, stat.Size())
		if err != nil {
			return err
		}
	}

	// Compute md5 of this file is requested by user
	// If file is uploaded in one shot (no blocks created) then server is populating md5 on upload automatically.
	// hence we take cost of calculating md5 only for files which are bigger in size and which will be converted to blocks.
	md5sum := []byte{}
	if bb.Config.updateMD5 && stat.Size() >= blockblob.MaxUploadBlobBytes {
		md5sum, err = getMD5(fi)
		if err != nil {
			// Md5 sum generation failed so set nil while uploading
			log.Warn("BlockBlob::WriteFromFile : Failed to generate md5 of %s", name)
			md5sum = []byte{0}
		}
	}

	uploadOptions := &blockblob.UploadFileOptions{
		BlockSize:   blockSize,
		Concurrency: bb.Config.maxConcurrency,
		Metadata:    metadata,
		AccessTier:  bb.Config.defaultTier,
		HTTPHeaders: &blob.HTTPHeaders{
			BlobContentType: to.Ptr(getContentType(name)),
			BlobContentMD5:  md5sum,
		},
		CPKInfo: bb.blobCPKOpt,
	}
	if common.MonitorBfs() && stat.Size() > 0 {
		uploadOptions.Progress = func(bytesTransferred int64) {
			trackUpload(name, bytesTransferred, stat.Size(), uploadPtr)
		}
	}

	_, err = blobClient.UploadFile(context.Background(), fi, uploadOptions)

	if err != nil {
		serr := storeBlobErrToErr(err)
		if serr == BlobIsUnderLease {
			log.Err("BlockBlob::WriteFromFile : %s is under a lease, can not update file [%s]", name, err.Error())
			return syscall.EIO
		} else if serr == InvalidPermission {
			log.Err("BlockBlob::WriteFromFile : Insufficient permissions for %s [%s]", name, err.Error())
			return syscall.EACCES
		} else {
			log.Err("BlockBlob::WriteFromFile : Failed to upload blob %s [%s]", name, err.Error())
		}
		return err
	} else {
		log.Debug("BlockBlob::WriteFromFile : Upload complete of blob %v", name)

		// store total bytes uploaded so far
		if stat.Size() > 0 {
			azStatsCollector.UpdateStats(stats_manager.Increment, bytesUploaded, stat.Size())
		}
	}

	return nil
}

// WriteFromBuffer : Upload from a buffer to a blob
func (bb *BlockBlob) WriteFromBuffer(name string, metadata map[string]*string, data []byte) error {
	log.Trace("BlockBlob::WriteFromBuffer : name %s", name)
	blobClient := bb.Container.NewBlockBlobClient(filepath.Join(bb.Config.prefixPath, name))

	defer log.TimeTrack(time.Now(), "BlockBlob::WriteFromBuffer", name)

	_, err := blobClient.UploadBuffer(context.Background(), data, &blockblob.UploadBufferOptions{
		BlockSize:   bb.Config.blockSize,
		Concurrency: bb.Config.maxConcurrency,
		Metadata:    metadata,
		AccessTier:  bb.Config.defaultTier,
		HTTPHeaders: &blob.HTTPHeaders{
			BlobContentType: to.Ptr(getContentType(name)),
		},
		CPKInfo: bb.blobCPKOpt,
	})

	if err != nil {
		log.Err("BlockBlob::WriteFromBuffer : Failed to upload blob %s [%s]", name, err.Error())
		return err
	}

	return nil
}

// GetFileBlockOffsets: store blocks ids and corresponding offsets
func (bb *BlockBlob) GetFileBlockOffsets(name string) (*common.BlockOffsetList, error) {
	var blockOffset int64 = 0
	blockList := common.BlockOffsetList{}
	blobClient := bb.Container.NewBlockBlobClient(filepath.Join(bb.Config.prefixPath, name))

	storageBlockList, err := blobClient.GetBlockList(context.Background(), blockblob.BlockListTypeCommitted, nil)

	if err != nil {
		log.Err("BlockBlob::GetFileBlockOffsets : Failed to get block list %s ", name, err.Error())
		return &common.BlockOffsetList{}, err
	}

	// if block list empty its a small file
	if len(storageBlockList.CommittedBlocks) == 0 {
		blockList.Flags.Set(common.SmallFile)
		return &blockList, nil
	}

	for _, block := range storageBlockList.CommittedBlocks {
		blk := &common.Block{
			Id:         *block.Name,
			StartIndex: int64(blockOffset),
			EndIndex:   int64(blockOffset) + *block.Size,
		}
		blockOffset += *block.Size
		blockList.BlockList = append(blockList.BlockList, blk)
	}
	// blockList.Etag = storageBlockList.ETag()
	blockList.BlockIdLength = common.GetIdLength(blockList.BlockList[0].Id)
	return &blockList, nil
}

func (bb *BlockBlob) createBlock(blockIdLength, startIndex, size int64) *common.Block {
	newBlockId := base64.StdEncoding.EncodeToString(common.NewUUIDWithLength(blockIdLength))
	newBlock := &common.Block{
		Id:         newBlockId,
		StartIndex: startIndex,
		EndIndex:   startIndex + size,
	}
	// mark truncated since it is a new empty block
	newBlock.Flags.Set(common.TruncatedBlock)
	newBlock.Flags.Set(common.DirtyBlock)
	return newBlock
}

// create new blocks based on the offset and total length we're adding to the file
func (bb *BlockBlob) createNewBlocks(blockList *common.BlockOffsetList, offset, length int64) (int64, error) {
	blockSize := bb.Config.blockSize
	prevIndex := blockList.BlockList[len(blockList.BlockList)-1].EndIndex
	numOfBlocks := int64(len(blockList.BlockList))
	if blockSize == 0 {
		blockSize = (16 * 1024 * 1024)
		if math.Ceil((float64)(numOfBlocks)+(float64)(length)/(float64)(blockSize)) > blockblob.MaxBlocks {
			blockSize = int64(math.Ceil((float64)(length) / (float64)(blockblob.MaxBlocks-numOfBlocks)))
			if blockSize > blockblob.MaxStageBlockBytes {
				return 0, errors.New("cannot accommodate data within the block limit")
			}
		}
	} else if math.Ceil((float64)(numOfBlocks)+(float64)(length)/(float64)(blockSize)) > blockblob.MaxBlocks {
		return 0, errors.New("cannot accommodate data within the block limit with configured block-size")
	}

	// BufferSize is the size of the buffer that will go beyond our current blob (appended)
	var bufferSize int64
	for i := prevIndex; i < offset+length; i += blockSize {
		blkSize := int64(math.Min(float64(blockSize), float64((offset+length)-i)))
		newBlock := bb.createBlock(blockList.BlockIdLength, i, blkSize)
		blockList.BlockList = append(blockList.BlockList, newBlock)
		// reset the counter to determine if there are leftovers at the end
		bufferSize += blkSize
	}
	return bufferSize, nil
}

func (bb *BlockBlob) removeBlocks(blockList *common.BlockOffsetList, size int64, name string) *common.BlockOffsetList {
	_, index := blockList.BinarySearch(size)
	// if the start index is equal to new size - block should be removed - move one index back
	if blockList.BlockList[index].StartIndex == size {
		index = index - 1
	}
	// if the file we're shrinking is in the middle of a block then shrink that block
	if blockList.BlockList[index].EndIndex > size {
		blk := blockList.BlockList[index]
		blk.EndIndex = size
		blk.Data = make([]byte, blk.EndIndex-blk.StartIndex)
		blk.Flags.Set(common.DirtyBlock)

		err := bb.ReadInBuffer(name, blk.StartIndex, blk.EndIndex-blk.StartIndex, blk.Data, nil)
		if err != nil {
			log.Err("BlockBlob::removeBlocks : Failed to remove blocks %s [%s]", name, err.Error())
		}

	}
	blk := blockList.BlockList[index]
	blk.Flags.Set(common.RemovedBlocks)
	blockList.BlockList = blockList.BlockList[:index+1]

	return blockList
}

func (bb *BlockBlob) TruncateFile(name string, size int64) error {
	// log.Trace("BlockBlob::TruncateFile : name=%s, size=%d", name, size)
	attr, err := bb.GetAttr(name)
	if err != nil {
		log.Err("BlockBlob::TruncateFile : Failed to get attributes of file %s [%s]", name, err.Error())
		if err == syscall.ENOENT {
			return err
		}
	}
	if size == 0 || attr.Size == 0 {
		// If we are resizing to a value > 1GB then we need to upload multiple blocks to resize
		if size > 1*common.GbToBytes {
			blkSize := int64(16 * common.MbToBytes)
			blobName := filepath.Join(bb.Config.prefixPath, name)
			blobClient := bb.Container.NewBlockBlobClient(blobName)

			blkList := make([]string, 0)
			id := base64.StdEncoding.EncodeToString(common.NewUUIDWithLength(16))

			for i := 0; size > 0; i++ {
				if i == 0 || size < blkSize {
					// Only first and last block we upload and rest all we replicate with the first block itself
					if size < blkSize {
						blkSize = size
						id = base64.StdEncoding.EncodeToString(common.NewUUIDWithLength(16))
					}
					data := make([]byte, blkSize)

					_, err = blobClient.StageBlock(context.Background(),
						id,
						streaming.NopCloser(bytes.NewReader(data)),
						&blockblob.StageBlockOptions{
							CPKInfo: bb.blobCPKOpt,
						})
					if err != nil {
						log.Err("BlockBlob::TruncateFile : Failed to stage block for %s [%s]", name, err.Error())
						return err
					}
				}
				blkList = append(blkList, id)
				size -= blkSize
			}

			err = bb.CommitBlocks(blobName, blkList, nil)
			if err != nil {
				log.Err("BlockBlob::TruncateFile : Failed to commit blocks for %s [%s]", name, err.Error())
				return err
			}
		} else {
			err := bb.WriteFromBuffer(name, nil, make([]byte, size))
			if err != nil {
				log.Err("BlockBlob::TruncateFile : Failed to set the %s to 0 bytes [%s]", name, err.Error())
			}
		}
		return err
	}

	//If new size is less than 256MB
	if size < blockblob.MaxUploadBlobBytes {
		data, err := bb.HandleSmallFile(name, size, attr.Size)
		if err != nil {
			log.Err("BlockBlob::TruncateFile : Failed to read small file %s", name, err.Error())
			return err
		}
		err = bb.WriteFromBuffer(name, nil, data)
		if err != nil {
			log.Err("BlockBlob::TruncateFile : Failed to write from buffer file %s", name, err.Error())
			return err
		}
	} else {
		bol, err := bb.GetFileBlockOffsets(name)
		if err != nil {
			log.Err("BlockBlob::TruncateFile : Failed to get block list of file %s [%s]", name, err.Error())
			return err
		}
		if bol.SmallFile() {
			data, err := bb.HandleSmallFile(name, size, attr.Size)
			if err != nil {
				log.Err("BlockBlob::TruncateFile : Failed to read small file %s", name, err.Error())
				return err
			}
			err = bb.WriteFromBuffer(name, nil, data)
			if err != nil {
				log.Err("BlockBlob::TruncateFile : Failed to write from buffer file %s", name, err.Error())
				return err
			}
		} else {
			if size < attr.Size {
				bol = bb.removeBlocks(bol, size, name)
			} else if size > attr.Size {
				_, err = bb.createNewBlocks(bol, bol.BlockList[len(bol.BlockList)-1].EndIndex, size-attr.Size)
				if err != nil {
					log.Err("BlockBlob::TruncateFile : Failed to create new blocks for file %s", name, err.Error())
					return err
				}
			}
			err = bb.StageAndCommit(name, bol)
			if err != nil {
				log.Err("BlockBlob::TruncateFile : Failed to stage and commit file %s", name, err.Error())
				return err
			}
		}
	}

	return nil
}

func (bb *BlockBlob) HandleSmallFile(name string, size int64, originalSize int64) ([]byte, error) {
	var data = make([]byte, size)
	var err error
	if size > originalSize {
		err = bb.ReadInBuffer(name, 0, 0, data, nil)
		if err != nil {
			log.Err("BlockBlob::TruncateFile : Failed to read small file %s", name, err.Error())
		}
	} else {
		err = bb.ReadInBuffer(name, 0, size, data, nil)
		if err != nil {
			log.Err("BlockBlob::TruncateFile : Failed to read small file %s", name, err.Error())
		}
	}
	return data, err
}

// Write : write data at given offset to a blob
func (bb *BlockBlob) Write(options internal.WriteFileOptions) error {
	name := options.Handle.Path
	offset := options.Offset
	defer log.TimeTrack(time.Now(), "BlockBlob::Write", options.Handle.Path)
	log.Trace("BlockBlob::Write : name %s offset %v", name, offset)
	// tracks the case where our offset is great than our current file size (appending only - not modifying pre-existing data)
	var dataBuffer *[]byte
	// when the file offset mapping is cached we don't need to make a get block list call
	fileOffsets, err := bb.GetFileBlockOffsets(name)
	if err != nil {
		return err
	}
	length := int64(len(options.Data))
	data := options.Data
	// case 1: file consists of no blocks (small file)
	if fileOffsets.SmallFile() {
		// get all the data
		oldData, _ := bb.ReadBuffer(name, 0, 0)
		// update the data with the new data
		// if we're only overwriting existing data
		if int64(len(oldData)) >= offset+length {
			copy(oldData[offset:], data)
			dataBuffer = &oldData
			// else appending and/or overwriting
		} else {
			// if the file is not empty then we need to combine the data
			if len(oldData) > 0 {
				// new data buffer with the size of old and new data
				newDataBuffer := make([]byte, offset+length)
				// copy the old data into it
				// TODO: better way to do this?
				if offset != 0 {
					copy(newDataBuffer, oldData)
					oldData = nil
				}
				// overwrite with the new data we want to add
				copy(newDataBuffer[offset:], data)
				dataBuffer = &newDataBuffer
			} else {
				dataBuffer = &data
			}
		}
		// WriteFromBuffer should be able to handle the case where now the block is too big and gets split into multiple blocks
		err := bb.WriteFromBuffer(name, options.Metadata, *dataBuffer)
		if err != nil {
			log.Err("BlockBlob::Write : Failed to upload to blob %s ", name, err.Error())
			return err
		}
		// case 2: given offset is within the size of the blob - and the blob consists of multiple blocks
		// case 3: new blocks need to be added
	} else {
		index, oldDataSize, exceedsFileBlocks, appendOnly := fileOffsets.FindBlocksToModify(offset, length)
		// keeps track of how much new data will be appended to the end of the file (applicable only to case 3)
		newBufferSize := int64(0)
		// case 3?
		if exceedsFileBlocks {
			newBufferSize, err = bb.createNewBlocks(fileOffsets, offset, length)
			if err != nil {
				log.Err("BlockBlob::Write : Failed to create new blocks for file %s", name, err.Error())
				return err
			}
		}
		// buffer that holds that pre-existing data in those blocks we're interested in
		oldDataBuffer := make([]byte, oldDataSize+newBufferSize)
		if !appendOnly {
			// fetch the blocks that will be impacted by the new changes so we can overwrite them
			err = bb.ReadInBuffer(name, fileOffsets.BlockList[index].StartIndex, oldDataSize, oldDataBuffer, nil)
			if err != nil {
				log.Err("BlockBlob::Write : Failed to read data in buffer %s [%s]", name, err.Error())
			}
		}
		// this gives us where the offset with respect to the buffer that holds our old data - so we can start writing the new data
		blockOffset := offset - fileOffsets.BlockList[index].StartIndex
		copy(oldDataBuffer[blockOffset:], data)
		err := bb.stageAndCommitModifiedBlocks(name, oldDataBuffer, fileOffsets)
		return err
	}
	return nil
}

// TODO: make a similar method facing stream that would enable us to write to cached blocks then stage and commit
func (bb *BlockBlob) stageAndCommitModifiedBlocks(name string, data []byte, offsetList *common.BlockOffsetList) error {
	blobClient := bb.Container.NewBlockBlobClient(filepath.Join(bb.Config.prefixPath, name))
	blockOffset := int64(0)
	var blockIDList []string
	for _, blk := range offsetList.BlockList {
		blockIDList = append(blockIDList, blk.Id)
		if blk.Dirty() {
			_, err := blobClient.StageBlock(context.Background(),
				blk.Id,
				streaming.NopCloser(bytes.NewReader(data[blockOffset:(blk.EndIndex-blk.StartIndex)+blockOffset])),
				&blockblob.StageBlockOptions{
					CPKInfo: bb.blobCPKOpt,
				})

			if err != nil {
				log.Err("BlockBlob::stageAndCommitModifiedBlocks : Failed to stage to blob %s at block %v [%s]", name, blockOffset, err.Error())
				return err
			}
			blockOffset = (blk.EndIndex - blk.StartIndex) + blockOffset
		}
	}
	_, err := blobClient.CommitBlockList(context.Background(),
		blockIDList,
		&blockblob.CommitBlockListOptions{
			HTTPHeaders: &blob.HTTPHeaders{
				BlobContentType: to.Ptr(getContentType(name)),
			},
			Tier:    bb.Config.defaultTier,
			CPKInfo: bb.blobCPKOpt,
		})

	if err != nil {
		log.Err("BlockBlob::stageAndCommitModifiedBlocks : Failed to commit block list to blob %s [%s]", name, err.Error())
		return err
	}
	return nil
}

func (bb *BlockBlob) StageAndCommit(name string, bol *common.BlockOffsetList) error {
	// lock on the blob name so that no stage and commit race condition occur causing failure
	blobMtx := bb.blockLocks.GetLock(name)
	blobMtx.Lock()
	defer blobMtx.Unlock()
	blobClient := bb.Container.NewBlockBlobClient(filepath.Join(bb.Config.prefixPath, name))
	var blockIDList []string
	var data []byte
	staged := false
	for _, blk := range bol.BlockList {
		blockIDList = append(blockIDList, blk.Id)
		if blk.Truncated() {
			data = make([]byte, blk.EndIndex-blk.StartIndex)
			blk.Flags.Clear(common.TruncatedBlock)
		} else {
			data = blk.Data
		}
		if blk.Dirty() {
			_, err := blobClient.StageBlock(context.Background(),
				blk.Id,
				streaming.NopCloser(bytes.NewReader(data)),
				&blockblob.StageBlockOptions{
					CPKInfo: bb.blobCPKOpt,
				})
			if err != nil {
				log.Err("BlockBlob::StageAndCommit : Failed to stage to blob %s with ID %s at block %v [%s]", name, blk.Id, blk.StartIndex, err.Error())
				return err
			}
			staged = true
			blk.Flags.Clear(common.DirtyBlock)
		} else if blk.Removed() {
			staged = true
		}
	}
	if staged {
		_, err := blobClient.CommitBlockList(context.Background(),
			blockIDList,
			&blockblob.CommitBlockListOptions{
				HTTPHeaders: &blob.HTTPHeaders{
					BlobContentType: to.Ptr(getContentType(name)),
				},
				Tier:    bb.Config.defaultTier,
				CPKInfo: bb.blobCPKOpt,
				// AccessConditions: &blob.AccessConditions{ModifiedAccessConditions: &blob.ModifiedAccessConditions{IfMatch: bol.Etag}},
			})
		if err != nil {
			log.Err("BlockBlob::StageAndCommit : Failed to commit block list to blob %s [%s]", name, err.Error())
			return err
		}
		// update the etag
		// bol.Etag = resp.ETag()
	}
	return nil
}

// ChangeMod : Change mode of a blob
func (bb *BlockBlob) ChangeMod(name string, _ os.FileMode) error {
	log.Trace("BlockBlob::ChangeMod : name %s", name)

	if bb.Config.ignoreAccessModifiers {
		// for operations like git clone where transaction fails if chmod is not successful
		// return success instead of ENOSYS
		return nil
	}

	// This is not currently supported for a flat namespace account
	return syscall.ENOTSUP
}

// ChangeOwner : Change owner of a blob
func (bb *BlockBlob) ChangeOwner(name string, _ int, _ int) error {
	log.Trace("BlockBlob::ChangeOwner : name %s", name)

	if bb.Config.ignoreAccessModifiers {
		// for operations like git clone where transaction fails if chown is not successful
		// return success instead of ENOSYS
		return nil
	}

	// This is not currently supported for a flat namespace account
	return syscall.ENOTSUP
}

// GetCommittedBlockList : Get the list of committed blocks
func (bb *BlockBlob) GetCommittedBlockList(name string) (*internal.CommittedBlockList, error) {
	blobClient := bb.Container.NewBlockBlobClient(filepath.Join(bb.Config.prefixPath, name))

	storageBlockList, err := blobClient.GetBlockList(context.Background(), blockblob.BlockListTypeCommitted, nil)

	if err != nil {
		log.Err("BlockBlob::GetFileBlockOffsets : Failed to get block list %s ", name, err.Error())
		return nil, err
	}

	// if block list empty its a small file
	if len(storageBlockList.CommittedBlocks) == 0 {
		return nil, nil
	}

	blockList := make(internal.CommittedBlockList, 0)
	startOffset := int64(0)
	for _, block := range storageBlockList.CommittedBlocks {
		blk := internal.CommittedBlock{
			Id:     *block.Name,
			Offset: startOffset,
			Size:   uint64(*block.Size),
		}
		startOffset += *block.Size
		blockList = append(blockList, blk)
	}

	return &blockList, nil
}

// StageBlock : stages a block and returns its blockid
func (bb *BlockBlob) StageBlock(name string, data []byte, id string) error {
	log.Trace("BlockBlob::StageBlock : name %s, ID %v, length %v", name, id, len(data))

	ctx, cancel := context.WithTimeout(context.Background(), max_context_timeout*time.Minute)
	defer cancel()

	blobClient := bb.Container.NewBlockBlobClient(filepath.Join(bb.Config.prefixPath, name))
	_, err := blobClient.StageBlock(ctx,
		id,
		streaming.NopCloser(bytes.NewReader(data)),
		&blockblob.StageBlockOptions{
			CPKInfo: bb.blobCPKOpt,
		})

	if err != nil {
		log.Err("BlockBlob::StageBlock : Failed to stage to blob %s with ID %s [%s]", name, id, err.Error())
		return err
	}

	return nil
}

// CommitBlocks : persists the block list
func (bb *BlockBlob) CommitBlocks(name string, blockList []string, newEtag *string) error {
	log.Trace("BlockBlob::CommitBlocks : name %s", name)

	ctx, cancel := context.WithTimeout(context.Background(), max_context_timeout*time.Minute)
	defer cancel()

	blobClient := bb.Container.NewBlockBlobClient(filepath.Join(bb.Config.prefixPath, name))
	resp, err := blobClient.CommitBlockList(ctx,
		blockList,
		&blockblob.CommitBlockListOptions{
			HTTPHeaders: &blob.HTTPHeaders{
				BlobContentType: to.Ptr(getContentType(name)),
			},
			Tier:    bb.Config.defaultTier,
			CPKInfo: bb.blobCPKOpt,
		})

	if err != nil {
		log.Err("BlockBlob::CommitBlocks : Failed to commit block list to blob %s [%s]", name, err.Error())
		return err
	}

	if newEtag != nil {
		*newEtag = strings.Trim(string(*resp.ETag), `"`)
	}

	return nil
}

func (bb *BlockBlob) SetFilter(filter string) error {
	if filter == "" {
		bb.Config.filter = nil
		return nil
	}

	bb.Config.filter = &blobfilter.BlobFilter{}
	return bb.Config.filter.Configure(filter)
}<|MERGE_RESOLUTION|>--- conflicted
+++ resolved
@@ -521,7 +521,6 @@
 		attr, err = bb.getAttrUsingList(name)
 	} else {
 		attr, err = bb.getAttrUsingRest(name)
-<<<<<<< HEAD
 	}
 
 	if bb.Config.filter != nil && attr != nil {
@@ -535,21 +534,6 @@
 		}
 	}
 
-=======
-	}
-
-	if bb.Config.filter != nil && attr != nil {
-		if !bb.Config.filter.IsAcceptable(&blobfilter.BlobAttr{
-			Name:  attr.Name,
-			Mtime: attr.Mtime,
-			Size:  attr.Size,
-		}) {
-			log.Debug("BlockBlob::GetAttr : Filtered out %s", name)
-			return nil, syscall.ENOENT
-		}
-	}
-
->>>>>>> ea3f10fc
 	return attr, err
 }
 
@@ -668,11 +652,7 @@
 	}
 
 	attr := &internal.ObjAttr{
-<<<<<<< HEAD
-		Path:   split(bb.Config.prefixPath, *blobInfo.Name),
-=======
 		Path:   removePrefixPath(bb.Config.prefixPath, *blobInfo.Name),
->>>>>>> ea3f10fc
 		Name:   filepath.Base(*blobInfo.Name),
 		Size:   *blobInfo.Properties.ContentLength,
 		Mode:   mode,
@@ -745,11 +725,7 @@
 	// For these dirs we get only the name and no other properties so hardcoding time to current time
 	name = strings.TrimSuffix(name, "/")
 	attr := &internal.ObjAttr{
-<<<<<<< HEAD
-		Path:  split(bb.Config.prefixPath, name),
-=======
 		Path:  removePrefixPath(bb.Config.prefixPath, name),
->>>>>>> ea3f10fc
 		Name:  filepath.Base(name),
 		Size:  4096,
 		Mode:  os.ModeDir,
@@ -778,11 +754,7 @@
 
 	name := strings.TrimSuffix(*blobInfo.Name, "/")
 	attr := &internal.ObjAttr{
-<<<<<<< HEAD
-		Path:   split(bb.Config.prefixPath, name),
-=======
 		Path:   removePrefixPath(bb.Config.prefixPath, name),
->>>>>>> ea3f10fc
 		Name:   filepath.Base(name),
 		Size:   *blobInfo.Properties.ContentLength,
 		Mode:   mode,
@@ -946,7 +918,6 @@
 		}
 
 		log.Err("BlockBlob::ReadInBufferWithETag : Failed to download blob %s [%s]", name, err.Error())
-<<<<<<< HEAD
 		return err
 	}
 
@@ -958,19 +929,6 @@
 		return err
 	}
 
-=======
-		return err
-	}
-
-	var streamBody io.ReadCloser = downloadResponse.NewRetryReader(ctx, nil)
-	dataRead, err := io.ReadFull(streamBody, data)
-
-	if err != nil && err != io.EOF && err != io.ErrUnexpectedEOF {
-		log.Err("BlockBlob::ReadInBuffer : Failed to copy data from body to buffer for blob %s [%s]", name, err.Error())
-		return err
-	}
-
->>>>>>> ea3f10fc
 	if dataRead < 0 {
 		log.Err("BlockBlob::ReadInBuffer : Failed to copy data from body to buffer for blob %s", name)
 		return errors.New("failed to copy data from body to buffer")

--- conflicted
+++ resolved
@@ -593,40 +593,12 @@
 func (bb *BlockBlob) processBlobItems(blobItems []*container.BlobItem) ([]*internal.ObjAttr, map[string]bool, error) {
 	blobList := make([]*internal.ObjAttr, 0)
 	// For some directories 0 byte meta file may not exists so just create a map to figure out such directories
-<<<<<<< HEAD
 	dirList := make(map[string]bool)
 
 	for _, blobInfo := range blobItems {
 		attr, err := bb.getBlobAttr(blobInfo)
 		if err != nil {
 			return nil, nil, err
-=======
-	var dirList = make(map[string]bool)
-	for _, blobInfo := range listBlob.Segment.BlobItems {
-		attr := &internal.ObjAttr{}
-		if blobInfo.Properties.CustomerProvidedKeySHA256 != nil && *blobInfo.Properties.CustomerProvidedKeySHA256 != "" {
-			log.Trace("BlockBlob::List : blob is encrypted with customer provided key so fetching metadata explicitly using REST")
-			attr, err = bb.getAttrUsingRest(*blobInfo.Name)
-			if err != nil {
-				log.Err("BlockBlob::List : Failed to get properties of blob %s", *blobInfo.Name)
-				return blobList, nil, err
-			}
-		} else {
-			attr = &internal.ObjAttr{
-				Path:   split(bb.Config.prefixPath, *blobInfo.Name),
-				Name:   filepath.Base(*blobInfo.Name),
-				Size:   *blobInfo.Properties.ContentLength,
-				Mode:   0,
-				Mtime:  *blobInfo.Properties.LastModified,
-				Atime:  dereferenceTime(blobInfo.Properties.LastAccessedOn, *blobInfo.Properties.LastModified),
-				Ctime:  *blobInfo.Properties.LastModified,
-				Crtime: dereferenceTime(blobInfo.Properties.CreationTime, *blobInfo.Properties.LastModified),
-				Flags:  internal.NewFileBitMap(),
-				MD5:    blobInfo.Properties.ContentMD5,
-			}
-			parseMetadata(attr, blobInfo.Metadata)
-			attr.Flags.Set(internal.PropFlagModeDefault)
->>>>>>> c4e57ef2
 		}
 		blobList = append(blobList, attr)
 
@@ -706,14 +678,6 @@
 					attr := bb.createDirAttr(*blobInfo.Name)
 					*blobList = append(*blobList, attr)
 				}
-<<<<<<< HEAD
-=======
-				attr.Atime = attr.Mtime
-				attr.Crtime = attr.Mtime
-				attr.Ctime = attr.Mtime
-				attr.Flags.Set(internal.PropFlagModeDefault)
-				blobList = append(blobList, attr)
->>>>>>> c4e57ef2
 			}
 		}
 	}

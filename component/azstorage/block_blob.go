/*
    _____           _____   _____   ____          ______  _____  ------
   |     |  |      |     | |     | |     |     | |       |            |
   |     |  |      |     | |     | |     |     | |       |            |
   | --- |  |      |     | |-----| |---- |     | |-----| |-----  ------
   |     |  |      |     | |     | |     |     |       | |       |
   | ____|  |_____ | ____| | ____| |     |_____|  _____| |_____  |_____


   Licensed under the MIT License <http://opensource.org/licenses/MIT>.

   Copyright © 2020-2024 Microsoft Corporation. All rights reserved.
   Author : <blobfusedev@microsoft.com>

   Permission is hereby granted, free of charge, to any person obtaining a copy
   of this software and associated documentation files (the "Software"), to deal
   in the Software without restriction, including without limitation the rights
   to use, copy, modify, merge, publish, distribute, sublicense, and/or sell
   copies of the Software, and to permit persons to whom the Software is
   furnished to do so, subject to the following conditions:

   The above copyright notice and this permission notice shall be included in all
   copies or substantial portions of the Software.

   THE SOFTWARE IS PROVIDED "AS IS", WITHOUT WARRANTY OF ANY KIND, EXPRESS OR
   IMPLIED, INCLUDING BUT NOT LIMITED TO THE WARRANTIES OF MERCHANTABILITY,
   FITNESS FOR A PARTICULAR PURPOSE AND NONINFRINGEMENT. IN NO EVENT SHALL THE
   AUTHORS OR COPYRIGHT HOLDERS BE LIABLE FOR ANY CLAIM, DAMAGES OR OTHER
   LIABILITY, WHETHER IN AN ACTION OF CONTRACT, TORT OR OTHERWISE, ARISING FROM,
   OUT OF OR IN CONNECTION WITH THE SOFTWARE OR THE USE OR OTHER DEALINGS IN THE
   SOFTWARE
*/

package azstorage

import (
	"bytes"
	"context"
	"encoding/base64"
	"errors"
	"fmt"
	"math"
	"os"
	"path/filepath"
	"reflect"
	"strings"
	"syscall"
	"time"

	"github.com/Azure/azure-sdk-for-go/sdk/azcore/streaming"
	"github.com/Azure/azure-sdk-for-go/sdk/azcore/to"
	"github.com/Azure/azure-sdk-for-go/sdk/storage/azblob/blob"
	"github.com/Azure/azure-sdk-for-go/sdk/storage/azblob/blockblob"
	"github.com/Azure/azure-sdk-for-go/sdk/storage/azblob/container"
	"github.com/Azure/azure-sdk-for-go/sdk/storage/azblob/service"
	"github.com/Azure/azure-storage-fuse/v2/common"
	"github.com/Azure/azure-storage-fuse/v2/common/log"
	"github.com/Azure/azure-storage-fuse/v2/internal"
	"github.com/Azure/azure-storage-fuse/v2/internal/stats_manager"
)

const (
	folderKey           = "hdi_isfolder"
	symlinkKey          = "is_symlink"
	max_context_timeout = 5
)

type BlockBlob struct {
	AzStorageConnection
	Auth            azAuth
	Service         *service.Client
	Container       *container.Client
	blobCPKOpt      *blob.CPKInfo
	downloadOptions *blob.DownloadFileOptions
	listDetails     container.ListBlobsInclude
	blockLocks      common.KeyedMutex
}

// Verify that BlockBlob implements AzConnection interface
var _ AzConnection = &BlockBlob{}

const (
	MaxBlobSize = blockblob.MaxStageBlockBytes * blockblob.MaxBlocks
)

func (bb *BlockBlob) Configure(cfg AzStorageConfig) error {
	bb.Config = cfg

	if bb.Config.cpkEnabled {
		bb.blobCPKOpt = &blob.CPKInfo{
			EncryptionKey:       &bb.Config.cpkEncryptionKey,
			EncryptionKeySHA256: &bb.Config.cpkEncryptionKeySha256,
			EncryptionAlgorithm: to.Ptr(blob.EncryptionAlgorithmTypeAES256),
		}
	}

	bb.downloadOptions = &blob.DownloadFileOptions{
		BlockSize:   bb.Config.blockSize,
		Concurrency: bb.Config.maxConcurrency,
		CPKInfo:     bb.blobCPKOpt,
	}

	bb.listDetails = container.ListBlobsInclude{
		Metadata:  true,
		Deleted:   false,
		Snapshots: false,
	}

	return nil
}

// For dynamic config update the config here
func (bb *BlockBlob) UpdateConfig(cfg AzStorageConfig) error {
	bb.Config.blockSize = cfg.blockSize
	bb.Config.maxConcurrency = cfg.maxConcurrency
	bb.Config.defaultTier = cfg.defaultTier
	bb.Config.ignoreAccessModifiers = cfg.ignoreAccessModifiers
	return nil
}

// UpdateServiceClient : Update the SAS specified by the user and create new service client
func (bb *BlockBlob) UpdateServiceClient(key, value string) (err error) {
	if key == "saskey" {
		bb.Auth.setOption(key, value)

		// get the service client with updated SAS
		svcClient, err := bb.Auth.getServiceClient(&bb.Config)
		if err != nil {
			log.Err("BlockBlob::UpdateServiceClient : Failed to get service client [%s]", err.Error())
			return err
		}

		// update the service client
		bb.Service = svcClient.(*service.Client)

		// Update the container client
		bb.Container = bb.Service.NewContainerClient(bb.Config.container)
	}
	return nil
}

// createServiceClient : Create the service client
func (bb *BlockBlob) createServiceClient() (*service.Client, error) {
	log.Trace("BlockBlob::createServiceClient : Getting service client")

	bb.Auth = getAzAuth(bb.Config.authConfig)
	if bb.Auth == nil {
		log.Err("BlockBlob::createServiceClient : Failed to retrieve auth object")
		return nil, fmt.Errorf("failed to retrieve auth object")
	}

	svcClient, err := bb.Auth.getServiceClient(&bb.Config)
	if err != nil {
		log.Err("BlockBlob::createServiceClient : Failed to get service client [%s]", err.Error())
		return nil, err
	}

	return svcClient.(*service.Client), nil
}

// SetupPipeline : Based on the config setup the ***URLs
func (bb *BlockBlob) SetupPipeline() error {
	log.Trace("BlockBlob::SetupPipeline : Setting up")
	var err error

	// create the service client
	bb.Service, err = bb.createServiceClient()
	if err != nil {
		log.Err("BlockBlob::SetupPipeline : Failed to get service client [%s]", err.Error())
		return err
	}

	// create the container client
	bb.Container = bb.Service.NewContainerClient(bb.Config.container)
	return nil
}

// TestPipeline : Validate the credentials specified in the auth config
func (bb *BlockBlob) TestPipeline() error {
	log.Trace("BlockBlob::TestPipeline : Validating")

	if bb.Config.mountAllContainers {
		return nil
	}

	if bb.Container == nil || bb.Container.URL() == "" {
		log.Err("BlockBlob::TestPipeline : Container Client is not built, check your credentials")
		return nil
	}

	listBlobPager := bb.Container.NewListBlobsHierarchyPager("/", &container.ListBlobsHierarchyOptions{
		MaxResults: to.Ptr((int32)(2)),
		Prefix:     &bb.Config.prefixPath,
	})

	// we are just validating the auth mode used. So, no need to iterate over the pages
	_, err := listBlobPager.NextPage(context.Background())
	if err != nil {
		log.Err("BlockBlob::TestPipeline : Failed to validate account with given auth %s", err.Error)
		return err
	}

	return nil
}

func (bb *BlockBlob) ListContainers() ([]string, error) {
	log.Trace("BlockBlob::ListContainers : Listing containers")
	cntList := make([]string, 0)

	pager := bb.Service.NewListContainersPager(nil)
	for pager.More() {
		resp, err := pager.NextPage(context.Background())
		if err != nil {
			log.Err("BlockBlob::ListContainers : Failed to get container list [%s]", err.Error())
			return cntList, err
		}
		for _, v := range resp.ContainerItems {
			cntList = append(cntList, *v.Name)
		}
	}

	return cntList, nil
}

func (bb *BlockBlob) SetPrefixPath(path string) error {
	log.Trace("BlockBlob::SetPrefixPath : path %s", path)
	bb.Config.prefixPath = path
	return nil
}

// CreateFile : Create a new file in the container/virtual directory
func (bb *BlockBlob) CreateFile(name string, mode os.FileMode) error {
	log.Trace("BlockBlob::CreateFile : name %s", name)
	var data []byte
	return bb.WriteFromBuffer(name, nil, data)
}

// CreateDirectory : Create a new directory in the container/virtual directory
func (bb *BlockBlob) CreateDirectory(name string) error {
	log.Trace("BlockBlob::CreateDirectory : name %s", name)

	var data []byte
	metadata := make(map[string]*string)
	metadata[folderKey] = to.Ptr("true")

	return bb.WriteFromBuffer(name, metadata, data)
}

// CreateLink : Create a symlink in the container/virtual directory
func (bb *BlockBlob) CreateLink(source string, target string) error {
	log.Trace("BlockBlob::CreateLink : %s -> %s", source, target)
	data := []byte(target)
	metadata := make(map[string]*string)
	metadata[symlinkKey] = to.Ptr("true")
	return bb.WriteFromBuffer(source, metadata, data)
}

// DeleteFile : Delete a blob in the container/virtual directory
func (bb *BlockBlob) DeleteFile(name string) (err error) {
	log.Trace("BlockBlob::DeleteFile : name %s", name)

	blobClient := bb.Container.NewBlobClient(filepath.Join(bb.Config.prefixPath, name))
	_, err = blobClient.Delete(context.Background(), &blob.DeleteOptions{
		DeleteSnapshots: to.Ptr(blob.DeleteSnapshotsOptionTypeInclude),
	})
	if err != nil {
		serr := storeBlobErrToErr(err)
		if serr == ErrFileNotFound {
			log.Err("BlockBlob::DeleteFile : %s does not exist", name)
			return syscall.ENOENT
		} else if serr == BlobIsUnderLease {
			log.Err("BlockBlob::DeleteFile : %s is under lease [%s]", name, err.Error())
			return syscall.EIO
		} else {
			log.Err("BlockBlob::DeleteFile : Failed to delete blob %s [%s]", name, err.Error())
			return err
		}
	}

	return nil
}

// DeleteDirectory : Delete a virtual directory in the container/virtual directory
func (bb *BlockBlob) DeleteDirectory(name string) (err error) {
	log.Trace("BlockBlob::DeleteDirectory : name %s", name)

	pager := bb.Container.NewListBlobsFlatPager(&container.ListBlobsFlatOptions{
		Prefix: to.Ptr(filepath.Join(bb.Config.prefixPath, name) + "/"),
	})
	for pager.More() {
		listBlobResp, err := pager.NextPage(context.Background())
		if err != nil {
			log.Err("BlockBlob::DeleteDirectory : Failed to get list of blobs %s", err.Error())
			return err
		}

		// Process the blobs returned in this result segment (if the segment is empty, the loop body won't execute)
		for _, blobInfo := range listBlobResp.Segment.BlobItems {
			err = bb.DeleteFile(split(bb.Config.prefixPath, *blobInfo.Name))
			if err != nil {
				log.Err("BlockBlob::DeleteDirectory : Failed to delete file %s [%s]", *blobInfo.Name, err.Error())
			}
		}
	}

	err = bb.DeleteFile(name)
	// libfuse deletes the files in the directory before this method is called.
	// If the marker blob for directory is not present, ignore the ENOENT error.
	if err == syscall.ENOENT {
		err = nil
	}
	return err
}

// RenameFile : Rename the file
func (bb *BlockBlob) RenameFile(source string, target string) error {
	log.Trace("BlockBlob::RenameFile : %s -> %s", source, target)

	blobClient := bb.Container.NewBlockBlobClient(filepath.Join(bb.Config.prefixPath, source))
	newBlobClient := bb.Container.NewBlockBlobClient(filepath.Join(bb.Config.prefixPath, target))

	_, err := blobClient.GetProperties(context.Background(), &blob.GetPropertiesOptions{
		CPKInfo: bb.blobCPKOpt,
	})
	if err != nil {
		serr := storeBlobErrToErr(err)
		if serr == ErrFileNotFound {
			log.Err("BlockBlob::RenameFile : %s does not exist", source)
			return syscall.ENOENT
		} else {
			log.Err("BlockBlob::RenameFile : Failed to get blob properties for %s [%s]", source, err.Error())
			return err
		}
	}

	// not specifying source blob metadata, since passing empty metadata headers copies
	// the source blob metadata to destination blob
	startCopy, err := newBlobClient.StartCopyFromURL(context.Background(), blobClient.URL(), &blob.StartCopyFromURLOptions{
		Tier: bb.Config.defaultTier,
	})

	if err != nil {
		log.Err("BlockBlob::RenameFile : Failed to start copy of file %s [%s]", source, err.Error())
		return err
	}

	copyStatus := startCopy.CopyStatus
	for copyStatus != nil && *copyStatus == blob.CopyStatusTypePending {
		time.Sleep(time.Second * 1)
		prop, err := newBlobClient.GetProperties(context.Background(), &blob.GetPropertiesOptions{
			CPKInfo: bb.blobCPKOpt,
		})
		if err != nil {
			log.Err("BlockBlob::RenameFile : CopyStats : Failed to get blob properties for %s [%s]", source, err.Error())
		}
		copyStatus = prop.CopyStatus
	}

	log.Trace("BlockBlob::RenameFile : %s -> %s done", source, target)

	// Copy of the file is done so now delete the older file
	err = bb.DeleteFile(source)
	for retry := 0; retry < 3 && err == syscall.ENOENT; retry++ {
		// Sometimes backend is able to copy source file to destination but when we try to delete the
		// source files it returns back with ENOENT. If file was just created on backend it might happen
		// that it has not been synced yet at all layers and hence delete is not able to find the source file
		log.Trace("BlockBlob::RenameFile : %s -> %s, unable to find source. Retrying %d", source, target, retry)
		time.Sleep(1 * time.Second)
		err = bb.DeleteFile(source)
	}

	if err == syscall.ENOENT {
		// Even after 3 retries, 1 second apart if server returns 404 then source file no longer
		// exists on the backend and its safe to assume rename was successful
		err = nil
	}

	return err
}

// RenameDirectory : Rename the directory
func (bb *BlockBlob) RenameDirectory(source string, target string) error {
	log.Trace("BlockBlob::RenameDirectory : %s -> %s", source, target)

	srcDirPresent := false
	pager := bb.Container.NewListBlobsFlatPager(&container.ListBlobsFlatOptions{
		Prefix: to.Ptr(filepath.Join(bb.Config.prefixPath, source) + "/"),
	})
	for pager.More() {
		listBlobResp, err := pager.NextPage(context.Background())
		if err != nil {
			log.Err("BlockBlob::RenameDirectory : Failed to get list of blobs %s", err.Error())
			return err
		}

		// Process the blobs returned in this result segment (if the segment is empty, the loop body won't execute)
		for _, blobInfo := range listBlobResp.Segment.BlobItems {
			srcDirPresent = true
			srcPath := split(bb.Config.prefixPath, *blobInfo.Name)
			err = bb.RenameFile(srcPath, strings.Replace(srcPath, source, target, 1))
			if err != nil {
				log.Err("BlockBlob::RenameDirectory : Failed to rename file %s [%s]", srcPath, err.Error)
			}
		}
	}

	err := bb.RenameFile(source, target)
	// check if the marker blob for source directory does not exist but
	// blobs were present in it, which were renamed earlier
	if err == syscall.ENOENT && srcDirPresent {
		err = nil
	}
	return err
}

func (bb *BlockBlob) getAttrUsingRest(name string) (attr *internal.ObjAttr, err error) {
	log.Trace("BlockBlob::getAttrUsingRest : name %s", name)

	blobClient := bb.Container.NewBlockBlobClient(filepath.Join(bb.Config.prefixPath, name))
	prop, err := blobClient.GetProperties(context.Background(), &blob.GetPropertiesOptions{
		CPKInfo: bb.blobCPKOpt,
	})

	if err != nil {
		e := storeBlobErrToErr(err)
		if e == ErrFileNotFound {
			return attr, syscall.ENOENT
		} else if e == InvalidPermission {
			log.Err("BlockBlob::getAttrUsingRest : Insufficient permissions for %s [%s]", name, err.Error())
			return attr, syscall.EACCES
		} else {
			log.Err("BlockBlob::getAttrUsingRest : Failed to get blob properties for %s [%s]", name, err.Error())
			return attr, err
		}
	}

	// Since block blob does not support acls, we set mode to 0 and FlagModeDefault to true so the fuse layer can return the default permission.
	attr = &internal.ObjAttr{
		Path:   name, // We don't need to strip the prefixPath here since we pass the input name
		Name:   filepath.Base(name),
		Size:   *prop.ContentLength,
		Mode:   0,
		Mtime:  *prop.LastModified,
		Atime:  *prop.LastModified,
		Ctime:  *prop.LastModified,
		Crtime: *prop.CreationTime,
		Flags:  internal.NewFileBitMap(),
		MD5:    prop.ContentMD5,
	}

	parseMetadata(attr, prop.Metadata)

	attr.Flags.Set(internal.PropFlagMetadataRetrieved)
	attr.Flags.Set(internal.PropFlagModeDefault)

	return attr, nil
}

func (bb *BlockBlob) getAttrUsingList(name string) (attr *internal.ObjAttr, err error) {
	log.Trace("BlockBlob::getAttrUsingList : name %s", name)

	iteration := 0
	var marker, new_marker *string
	var blobs []*internal.ObjAttr
	blobsRead := 0

	for marker != nil || iteration == 0 {
		blobs, new_marker, err = bb.List(name, marker, bb.Config.maxResultsForList)
		if err != nil {
			e := storeBlobErrToErr(err)
			if e == ErrFileNotFound {
				return attr, syscall.ENOENT
			} else if e == InvalidPermission {
				log.Err("BlockBlob::getAttrUsingList : Insufficient permissions for %s [%s]", name, err.Error())
				return attr, syscall.EACCES
			} else {
				log.Warn("BlockBlob::getAttrUsingList : Failed to list blob properties for %s [%s]", name, err.Error())
			}
		}

		for i, blob := range blobs {
			log.Trace("BlockBlob::getAttrUsingList : Item %d Blob %s", i+blobsRead, blob.Name)
			if blob.Path == name {
				return blob, nil
			}
		}

		marker = new_marker
		iteration++
		blobsRead += len(blobs)

		log.Trace("BlockBlob::getAttrUsingList : So far retrieved %d objects in %d iterations", blobsRead, iteration)
		if new_marker == nil || *new_marker == "" {
			break
		}
	}

	if err == nil {
		log.Warn("BlockBlob::getAttrUsingList : blob %s does not exist", name)
		return nil, syscall.ENOENT
	}

	log.Err("BlockBlob::getAttrUsingList : Failed to list blob properties for %s [%s]", name, err.Error())
	return nil, err
}

// GetAttr : Retrieve attributes of the blob
func (bb *BlockBlob) GetAttr(name string) (attr *internal.ObjAttr, err error) {
	log.Trace("BlockBlob::GetAttr : name %s", name)

	// To support virtual directories with no marker blob, we call list instead of get properties since list will not return a 404
	if bb.Config.virtualDirectory {
		return bb.getAttrUsingList(name)
	}

	return bb.getAttrUsingRest(name)
}

// List : Get a list of blobs matching the given prefix
// This fetches the list using a marker so the caller code should handle marker logic
// If count=0 - fetch max entries
func (bb *BlockBlob) List(prefix string, marker *string, count int32) ([]*internal.ObjAttr, *string, error) {
	log.Trace("BlockBlob::List : prefix %s, marker %s", prefix, func(marker *string) string {
		if marker != nil {
			return *marker
		} else {
			return ""
		}
	}(marker))

	blobList := make([]*internal.ObjAttr, 0)

	if count == 0 {
		count = common.MaxDirListCount
	}

	listPath := filepath.Join(bb.Config.prefixPath, prefix)
	if (prefix != "" && prefix[len(prefix)-1] == '/') || (prefix == "" && bb.Config.prefixPath != "") {
		listPath += "/"
	}

	// Get a result segment starting with the blob indicated by the current Marker.
	pager := bb.Container.NewListBlobsHierarchyPager("/", &container.ListBlobsHierarchyOptions{
		Marker:     marker,
		MaxResults: &count,
		Prefix:     &listPath,
		Include:    bb.listDetails,
	})

	listBlob, err := pager.NextPage(context.Background())

	// Note: Since we make a list call with a prefix, we will not fail here for a non-existent directory.
	// The blob service will not validate for us whether or not the path exists.
	// This is different from ADLS Gen2 behavior.
	// APIs that may be affected include IsDirEmpty, ReadDir and StreamDir

	if err != nil {
		log.Err("BlockBlob::List : Failed to list the container with the prefix %s", err.Error)
		return blobList, nil, err
	}

	dereferenceTime := func(input *time.Time, defaultTime time.Time) time.Time {
		if input == nil {
			return defaultTime
		} else {
			return *input
		}
	}

	// Process the blobs returned in this result segment (if the segment is empty, the loop body won't execute)
	// Since block blob does not support acls, we set mode to 0 and FlagModeDefault to true so the fuse layer can return the default permission.

	// For some directories 0 byte meta file may not exists so just create a map to figure out such directories
	var dirList = make(map[string]bool)

	for _, blobInfo := range listBlob.Segment.BlobItems {
		attr := &internal.ObjAttr{
			Path:   split(bb.Config.prefixPath, *blobInfo.Name),
			Name:   filepath.Base(*blobInfo.Name),
			Size:   *blobInfo.Properties.ContentLength,
			Mode:   0,
			Mtime:  *blobInfo.Properties.LastModified,
			Atime:  dereferenceTime(blobInfo.Properties.LastAccessedOn, *blobInfo.Properties.LastModified),
			Ctime:  *blobInfo.Properties.LastModified,
			Crtime: dereferenceTime(blobInfo.Properties.CreationTime, *blobInfo.Properties.LastModified),
			Flags:  internal.NewFileBitMap(),
			MD5:    blobInfo.Properties.ContentMD5,
		}

		parseMetadata(attr, blobInfo.Metadata)
		attr.Flags.Set(internal.PropFlagMetadataRetrieved)
		attr.Flags.Set(internal.PropFlagModeDefault)
		blobList = append(blobList, attr)

		if attr.IsDir() {
			// 0 byte meta found so mark this directory in map
			dirList[*blobInfo.Name+"/"] = true
			attr.Size = 4096
		}
	}

	// In case virtual directory exists but its corresponding 0 byte marker file is not there holding hdi_isfolder then just iterating
	// over BlobItems will fail to identify that directory. In such cases BlobPrefixes help to list all directories
	// dirList contains all dirs for which we got 0 byte meta file in this iteration, so exclude those and add rest to the list
	// Note: Since listing is paginated, sometimes the marker file may come in a different iteration from the BlobPrefix. For such
	// cases we manually call GetAttr to check the existence of the marker file.
	for _, blobInfo := range listBlob.Segment.BlobPrefixes {
		if _, ok := dirList[*blobInfo.Name]; ok {
			// marker file found in current iteration, skip adding the directory
			continue
		} else {
			// marker file not found in current iteration, so we need to manually check attributes via REST
			_, err := bb.getAttrUsingRest(*blobInfo.Name)
			// marker file also not found via manual check, safe to add to list
			if err == syscall.ENOENT {
				// For these dirs we get only the name and no other properties so hardcoding time to current time
				name := strings.TrimSuffix(*blobInfo.Name, "/")
				attr := &internal.ObjAttr{
					Path:  split(bb.Config.prefixPath, name),
					Name:  filepath.Base(name),
					Size:  4096,
					Mode:  os.ModeDir,
					Mtime: time.Now(),
					Flags: internal.NewDirBitMap(),
				}
				attr.Atime = attr.Mtime
				attr.Crtime = attr.Mtime
				attr.Ctime = attr.Mtime
				attr.Flags.Set(internal.PropFlagMetadataRetrieved)
				attr.Flags.Set(internal.PropFlagModeDefault)
				blobList = append(blobList, attr)
			}
		}
	}

	// Clean up the temp map as its no more needed
	for k := range dirList {
		delete(dirList, k)
	}

	return blobList, listBlob.NextMarker, nil
}

// track the progress of download of blobs where every 100MB of data downloaded is being tracked. It also tracks the completion of download
func trackDownload(name string, bytesTransferred int64, count int64, downloadPtr *int64) {
	if bytesTransferred >= (*downloadPtr)*100*common.MbToBytes || bytesTransferred == count {
		(*downloadPtr)++
		log.Debug("BlockBlob::trackDownload : Download: Blob = %v, Bytes transferred = %v, Size = %v", name, bytesTransferred, count)

		// send the download progress as an event
		azStatsCollector.PushEvents(downloadProgress, name, map[string]interface{}{bytesTfrd: bytesTransferred, size: count})
	}
}

// ReadToFile : Download a blob to a local file
func (bb *BlockBlob) ReadToFile(name string, offset int64, count int64, fi *os.File) (err error) {
	log.Trace("BlockBlob::ReadToFile : name %s, offset : %d, count %d", name, offset, count)
	//defer exectime.StatTimeCurrentBlock("BlockBlob::ReadToFile")()

	blobClient := bb.Container.NewBlobClient(filepath.Join(bb.Config.prefixPath, name))

	downloadPtr := to.Ptr(int64(1))

	if common.MonitorBfs() {
		bb.downloadOptions.Progress = func(bytesTransferred int64) {
			trackDownload(name, bytesTransferred, count, downloadPtr)
		}
	}

	defer log.TimeTrack(time.Now(), "BlockBlob::ReadToFile", name)

	dlOpts := *bb.downloadOptions
	dlOpts.Range = blob.HTTPRange{
		Offset: offset,
		Count:  count,
	}

	_, err = blobClient.DownloadFile(context.Background(), fi, &dlOpts)

	if err != nil {
		e := storeBlobErrToErr(err)
		if e == ErrFileNotFound {
			return syscall.ENOENT
		} else {
			log.Err("BlockBlob::ReadToFile : Failed to download blob %s [%s]", name, err.Error())
			return err
		}
	} else {
		log.Debug("BlockBlob::ReadToFile : Download complete of blob %v", name)

		// store total bytes downloaded so far
		azStatsCollector.UpdateStats(stats_manager.Increment, bytesDownloaded, count)
	}

	if bb.Config.validateMD5 {
		// Compute md5 of local file
		fileMD5, err := getMD5(fi)
		if err != nil {
			log.Warn("BlockBlob::ReadToFile : Failed to generate MD5 Sum for %s", name)
		} else {
			// Get latest properties from container to get the md5 of blob
			prop, err := blobClient.GetProperties(context.Background(), &blob.GetPropertiesOptions{
				CPKInfo: bb.blobCPKOpt,
			})
			if err != nil {
				log.Warn("BlockBlob::ReadToFile : Failed to get properties of blob %s [%s]", name, err.Error())
			} else {
				blobMD5 := prop.ContentMD5
				if blobMD5 == nil {
					log.Warn("BlockBlob::ReadToFile : Failed to get MD5 Sum for blob %s", name)
				} else {
					// compare md5 and fail is not match
					if !reflect.DeepEqual(fileMD5, blobMD5) {
						log.Err("BlockBlob::ReadToFile : MD5 Sum mismatch %s", name)
						return errors.New("md5 sum mismatch on download")
					}
				}
			}
		}
	}

	return nil
}

// ReadBuffer : Download a specific range from a blob to a buffer
func (bb *BlockBlob) ReadBuffer(name string, offset int64, len int64) ([]byte, error) {
	log.Trace("BlockBlob::ReadBuffer : name %s, offset %v, len %v", name, offset, len)
	var buff []byte
	if len == 0 {
		attr, err := bb.GetAttr(name)
		if err != nil {
			return buff, err
		}
		len = attr.Size - offset
	}

	buff = make([]byte, len)
	blobClient := bb.Container.NewBlobClient(filepath.Join(bb.Config.prefixPath, name))

	dlOpts := (blob.DownloadBufferOptions)(*bb.downloadOptions)
	dlOpts.Range = blob.HTTPRange{
		Offset: offset,
		Count:  len,
	}

	_, err := blobClient.DownloadBuffer(context.Background(), buff, &dlOpts)

	if err != nil {
		e := storeBlobErrToErr(err)
		if e == ErrFileNotFound {
			return buff, syscall.ENOENT
		} else if e == InvalidRange {
			return buff, syscall.ERANGE
		}

		log.Err("BlockBlob::ReadBuffer : Failed to download blob %s [%s]", name, err.Error())
		return buff, err
	}

	return buff, nil
}

// ReadInBuffer : Download specific range from a file to a user provided buffer
func (bb *BlockBlob) ReadInBuffer(name string, offset int64, len int64, data []byte) error {
	// log.Trace("BlockBlob::ReadInBuffer : name %s", name)
	blobClient := bb.Container.NewBlobClient(filepath.Join(bb.Config.prefixPath, name))
	opt := (blob.DownloadBufferOptions)(*bb.downloadOptions)
	opt.BlockSize = len
	opt.Range = blob.HTTPRange{
		Offset: offset,
		Count:  len,
	}

	ctx, cancel := context.WithTimeout(context.Background(), max_context_timeout*time.Minute)
	defer cancel()

	_, err := blobClient.DownloadBuffer(ctx, data, &opt)

	if err != nil {
		e := storeBlobErrToErr(err)
		if e == ErrFileNotFound {
			return syscall.ENOENT
		} else if e == InvalidRange {
			return syscall.ERANGE
		}

		log.Err("BlockBlob::ReadInBuffer : Failed to download blob %s [%s]", name, err.Error())
		return err
	}

	return nil
}

func (bb *BlockBlob) calculateBlockSize(name string, fileSize int64) (blockSize int64, err error) {
	// If bufferSize > (BlockBlobMaxStageBlockBytes * BlockBlobMaxBlocks), then error
	if fileSize > MaxBlobSize {
		log.Err("BlockBlob::calculateBlockSize : buffer is too large to upload to a block blob %s", name)
		err = errors.New("buffer is too large to upload to a block blob")
		return 0, err
	}

	// If bufferSize <= BlockBlobMaxUploadBlobBytes, then Upload should be used with just 1 I/O request
	if fileSize <= blockblob.MaxUploadBlobBytes {
		// Files up to 256MB can be uploaded as a single block
		blockSize = blockblob.MaxUploadBlobBytes
	} else {
		// buffer / max blocks = block size to use all 50,000 blocks
		blockSize = int64(math.Ceil(float64(fileSize) / blockblob.MaxBlocks))

		if blockSize < blob.DefaultDownloadBlockSize {
			// Block size is smaller then 4MB then consider 4MB as default
			blockSize = blob.DefaultDownloadBlockSize
		} else {
			if (blockSize & (-8)) != 0 {
				// EXTRA : round off the block size to next higher multiple of 8.
				// No reason to do so just the odd numbers in block size will not be good on server end is assumption
				blockSize = (blockSize + 7) & (-8)
			}

			if blockSize > blockblob.MaxStageBlockBytes {
				// After rounding off the blockSize has become bigger then max allowed blocks.
				log.Err("BlockBlob::calculateBlockSize : blockSize exceeds max allowed block size for %s", name)
				err = errors.New("block-size is too large to upload to a block blob")
				return 0, err
			}
		}
	}

	log.Info("BlockBlob::calculateBlockSize : %s size %v, blockSize %v", name, fileSize, blockSize)
	return blockSize, nil
}

// track the progress of upload of blobs where every 100MB of data uploaded is being tracked. It also tracks the completion of upload
func trackUpload(name string, bytesTransferred int64, count int64, uploadPtr *int64) {
	if bytesTransferred >= (*uploadPtr)*100*common.MbToBytes || bytesTransferred == count {
		(*uploadPtr)++
		log.Debug("BlockBlob::trackUpload : Upload: Blob = %v, Bytes transferred = %v, Size = %v", name, bytesTransferred, count)

		// send upload progress as event
		azStatsCollector.PushEvents(uploadProgress, name, map[string]interface{}{bytesTfrd: bytesTransferred, size: count})
	}
}

// WriteFromFile : Upload local file to blob
func (bb *BlockBlob) WriteFromFile(name string, metadata map[string]*string, fi *os.File) (err error) {
	log.Trace("BlockBlob::WriteFromFile : name %s", name)
	//defer exectime.StatTimeCurrentBlock("WriteFromFile::WriteFromFile")()

	blobClient := bb.Container.NewBlockBlobClient(filepath.Join(bb.Config.prefixPath, name))
	defer log.TimeTrack(time.Now(), "BlockBlob::WriteFromFile", name)

	uploadPtr := to.Ptr(int64(1))

	blockSize := bb.Config.blockSize
	// get the size of the file
	stat, err := fi.Stat()
	if err != nil {
		log.Err("BlockBlob::WriteFromFile : Failed to get file size %s [%s]", name, err.Error())
		return err
	}

	// if the block size is not set then we configure it based on file size
	if blockSize == 0 {
		// based on file-size calculate block size
		blockSize, err = bb.calculateBlockSize(name, stat.Size())
		if err != nil {
			return err
		}
	}

	// Compute md5 of this file is requested by user
	// If file is uploaded in one shot (no blocks created) then server is populating md5 on upload automatically.
	// hence we take cost of calculating md5 only for files which are bigger in size and which will be converted to blocks.
	md5sum := []byte{}
	if bb.Config.updateMD5 && stat.Size() >= blockblob.MaxUploadBlobBytes {
		md5sum, err = getMD5(fi)
		if err != nil {
			// Md5 sum generation failed so set nil while uploading
			log.Warn("BlockBlob::WriteFromFile : Failed to generate md5 of %s", name)
			md5sum = []byte{0}
		}
	}

	uploadOptions := &blockblob.UploadFileOptions{
		BlockSize:   blockSize,
		Concurrency: bb.Config.maxConcurrency,
		Metadata:    metadata,
		AccessTier:  bb.Config.defaultTier,
		HTTPHeaders: &blob.HTTPHeaders{
			BlobContentType: to.Ptr(getContentType(name)),
			BlobContentMD5:  md5sum,
		},
		CPKInfo: bb.blobCPKOpt,
	}
	if common.MonitorBfs() && stat.Size() > 0 {
		uploadOptions.Progress = func(bytesTransferred int64) {
			trackUpload(name, bytesTransferred, stat.Size(), uploadPtr)
		}
	}

	_, err = blobClient.UploadFile(context.Background(), fi, uploadOptions)

	if err != nil {
		serr := storeBlobErrToErr(err)
		if serr == BlobIsUnderLease {
			log.Err("BlockBlob::WriteFromFile : %s is under a lease, can not update file [%s]", name, err.Error())
			return syscall.EIO
		} else if serr == InvalidPermission {
			log.Err("BlockBlob::WriteFromFile : Insufficient permissions for %s [%s]", name, err.Error())
			return syscall.EACCES
		} else {
			log.Err("BlockBlob::WriteFromFile : Failed to upload blob %s [%s]", name, err.Error())
		}
		return err
	} else {
		log.Debug("BlockBlob::WriteFromFile : Upload complete of blob %v", name)

		// store total bytes uploaded so far
		if stat.Size() > 0 {
			azStatsCollector.UpdateStats(stats_manager.Increment, bytesUploaded, stat.Size())
		}
	}

	return nil
}

// WriteFromBuffer : Upload from a buffer to a blob
func (bb *BlockBlob) WriteFromBuffer(name string, metadata map[string]*string, data []byte) error {
	log.Trace("BlockBlob::WriteFromBuffer : name %s", name)
	blobClient := bb.Container.NewBlockBlobClient(filepath.Join(bb.Config.prefixPath, name))

	defer log.TimeTrack(time.Now(), "BlockBlob::WriteFromBuffer", name)

	_, err := blobClient.UploadBuffer(context.Background(), data, &blockblob.UploadBufferOptions{
		BlockSize:   bb.Config.blockSize,
		Concurrency: bb.Config.maxConcurrency,
		Metadata:    metadata,
		AccessTier:  bb.Config.defaultTier,
		HTTPHeaders: &blob.HTTPHeaders{
			BlobContentType: to.Ptr(getContentType(name)),
		},
		CPKInfo: bb.blobCPKOpt,
	})

	if err != nil {
		log.Err("BlockBlob::WriteFromBuffer : Failed to upload blob %s [%s]", name, err.Error())
		return err
	}

	return nil
}

// GetFileBlockOffsets: store blocks ids and corresponding offsets
func (bb *BlockBlob) GetFileBlockOffsets(name string) (*common.BlockOffsetList, error) {
	var blockOffset int64 = 0
	blockList := common.BlockOffsetList{}
	blobClient := bb.Container.NewBlockBlobClient(filepath.Join(bb.Config.prefixPath, name))

	storageBlockList, err := blobClient.GetBlockList(context.Background(), blockblob.BlockListTypeCommitted, nil)

	if err != nil {
		log.Err("BlockBlob::GetFileBlockOffsets : Failed to get block list %s ", name, err.Error())
		return &common.BlockOffsetList{}, err
	}

	// if block list empty its a small file
	if len(storageBlockList.CommittedBlocks) == 0 {
		blockList.Flags.Set(common.SmallFile)
		return &blockList, nil
	}

	for _, block := range storageBlockList.CommittedBlocks {
		blk := &common.Block{
			Id:         *block.Name,
			StartIndex: int64(blockOffset),
			EndIndex:   int64(blockOffset) + *block.Size,
		}
		blockOffset += *block.Size
		blockList.BlockList = append(blockList.BlockList, blk)
	}
	// blockList.Etag = storageBlockList.ETag()
	blockList.BlockIdLength = common.GetIdLength(blockList.BlockList[0].Id)
	return &blockList, nil
}

func (bb *BlockBlob) createBlock(blockIdLength, startIndex, size int64) *common.Block {
	newBlockId := base64.StdEncoding.EncodeToString(common.NewUUIDWithLength(blockIdLength))
	newBlock := &common.Block{
		Id:         newBlockId,
		StartIndex: startIndex,
		EndIndex:   startIndex + size,
	}
	// mark truncated since it is a new empty block
	newBlock.Flags.Set(common.TruncatedBlock)
	newBlock.Flags.Set(common.DirtyBlock)
	return newBlock
}

// create new blocks based on the offset and total length we're adding to the file
func (bb *BlockBlob) createNewBlocks(blockList *common.BlockOffsetList, offset, length int64) (int64, error) {
	blockSize := bb.Config.blockSize
	prevIndex := blockList.BlockList[len(blockList.BlockList)-1].EndIndex
	numOfBlocks := int64(len(blockList.BlockList))
	if blockSize == 0 {
		blockSize = (16 * 1024 * 1024)
<<<<<<< HEAD
		if math.Ceil((float64)(numOfBlocks)+(float64)(length)/(float64)(blockSize)) > azblob.BlockBlobMaxBlocks {
			blockSize = int64(math.Ceil((float64)(length) / (float64)(azblob.BlockBlobMaxBlocks-numOfBlocks)))
			if blockSize > azblob.BlockBlobMaxStageBlockBytes {
				return 0, errors.New("cannot accommodate data within the block limit")
			}
		}
	} else if math.Ceil((float64)(numOfBlocks)+(float64)(length)/(float64)(blockSize)) > azblob.BlockBlobMaxBlocks {
=======
		if math.Ceil((float64)(numOfBlocks)+(float64)(length)/(float64)(blockSize)) > blockblob.MaxBlocks {
			blockSize = int64(math.Ceil((float64)(length) / (float64)(blockblob.MaxBlocks-numOfBlocks)))
			if blockSize > blockblob.MaxStageBlockBytes {
				return 0, errors.New("cannot accommodate data within the block limit")
			}
		}
	} else if math.Ceil((float64)(numOfBlocks)+(float64)(length)/(float64)(blockSize)) > blockblob.MaxBlocks {
>>>>>>> 8e06e676
		return 0, errors.New("cannot accommodate data within the block limit with configured block-size")
	}

	// BufferSize is the size of the buffer that will go beyond our current blob (appended)
	var bufferSize int64
	for i := prevIndex; i < offset+length; i += blockSize {
		blkSize := int64(math.Min(float64(blockSize), float64((offset+length)-i)))
		newBlock := bb.createBlock(blockList.BlockIdLength, i, blkSize)
		blockList.BlockList = append(blockList.BlockList, newBlock)
		// reset the counter to determine if there are leftovers at the end
		bufferSize += blkSize
	}
	return bufferSize, nil
}

func (bb *BlockBlob) removeBlocks(blockList *common.BlockOffsetList, size int64, name string) *common.BlockOffsetList {
	_, index := blockList.BinarySearch(size)
	// if the start index is equal to new size - block should be removed - move one index back
	if blockList.BlockList[index].StartIndex == size {
		index = index - 1
	}
	// if the file we're shrinking is in the middle of a block then shrink that block
	if blockList.BlockList[index].EndIndex > size {
		blk := blockList.BlockList[index]
		blk.EndIndex = size
		blk.Data = make([]byte, blk.EndIndex-blk.StartIndex)
		blk.Flags.Set(common.DirtyBlock)

		err := bb.ReadInBuffer(name, blk.StartIndex, blk.EndIndex-blk.StartIndex, blk.Data)
		if err != nil {
			log.Err("BlockBlob::removeBlocks : Failed to remove blocks %s [%s]", name, err.Error())
		}

	}
	blk := blockList.BlockList[index]
	blk.Flags.Set(common.RemovedBlocks)
	blockList.BlockList = blockList.BlockList[:index+1]

	return blockList
}

func (bb *BlockBlob) TruncateFile(name string, size int64) error {
	// log.Trace("BlockBlob::TruncateFile : name=%s, size=%d", name, size)
	attr, err := bb.GetAttr(name)
	if err != nil {
		log.Err("BlockBlob::TruncateFile : Failed to get attributes of file %s [%s]", name, err.Error())
		if err == syscall.ENOENT {
			return err
		}
	}
	if size == 0 || attr.Size == 0 {
		// If we are resizing to a value > 1GB then we need to upload multiple blocks to resize
		if size > 1*common.GbToBytes {
			blkSize := int64(16 * common.MbToBytes)
			blobName := filepath.Join(bb.Config.prefixPath, name)
			blobClient := bb.Container.NewBlockBlobClient(blobName)

			blkList := make([]string, 0)
			id := base64.StdEncoding.EncodeToString(common.NewUUIDWithLength(16))

			for i := 0; size > 0; i++ {
				if i == 0 || size < blkSize {
					// Only first and last block we upload and rest all we replicate with the first block itself
					if size < blkSize {
						blkSize = size
						id = base64.StdEncoding.EncodeToString(common.NewUUIDWithLength(16))
					}
					data := make([]byte, blkSize)

					_, err = blobClient.StageBlock(context.Background(),
						id,
						streaming.NopCloser(bytes.NewReader(data)),
						&blockblob.StageBlockOptions{
							CPKInfo: bb.blobCPKOpt,
						})
					if err != nil {
						log.Err("BlockBlob::TruncateFile : Failed to stage block for %s [%s]", name, err.Error())
						return err
					}
				}
				blkList = append(blkList, id)
				size -= blkSize
			}

			err = bb.CommitBlocks(blobName, blkList)
			if err != nil {
				log.Err("BlockBlob::TruncateFile : Failed to commit blocks for %s [%s]", name, err.Error())
				return err
			}
		} else {
			err := bb.WriteFromBuffer(name, nil, make([]byte, size))
			if err != nil {
				log.Err("BlockBlob::TruncateFile : Failed to set the %s to 0 bytes [%s]", name, err.Error())
			}
		}
		return err
	}

	//If new size is less than 256MB
	if size < blockblob.MaxUploadBlobBytes {
		data, err := bb.HandleSmallFile(name, size, attr.Size)
		if err != nil {
			log.Err("BlockBlob::TruncateFile : Failed to read small file %s", name, err.Error())
			return err
		}
		err = bb.WriteFromBuffer(name, nil, data)
		if err != nil {
			log.Err("BlockBlob::TruncateFile : Failed to write from buffer file %s", name, err.Error())
			return err
		}
	} else {
		bol, err := bb.GetFileBlockOffsets(name)
		if err != nil {
			log.Err("BlockBlob::TruncateFile : Failed to get block list of file %s [%s]", name, err.Error())
			return err
		}
		if bol.SmallFile() {
			data, err := bb.HandleSmallFile(name, size, attr.Size)
			if err != nil {
				log.Err("BlockBlob::TruncateFile : Failed to read small file %s", name, err.Error())
				return err
			}
			err = bb.WriteFromBuffer(name, nil, data)
			if err != nil {
				log.Err("BlockBlob::TruncateFile : Failed to write from buffer file %s", name, err.Error())
				return err
			}
		} else {
			if size < attr.Size {
				bol = bb.removeBlocks(bol, size, name)
			} else if size > attr.Size {
				_, err = bb.createNewBlocks(bol, bol.BlockList[len(bol.BlockList)-1].EndIndex, size-attr.Size)
				if err != nil {
					log.Err("BlockBlob::TruncateFile : Failed to create new blocks for file %s", name, err.Error())
					return err
				}
			}
			err = bb.StageAndCommit(name, bol)
			if err != nil {
				log.Err("BlockBlob::TruncateFile : Failed to stage and commit file %s", name, err.Error())
				return err
			}
		}
	}

	return nil
}

func (bb *BlockBlob) HandleSmallFile(name string, size int64, originalSize int64) ([]byte, error) {
	var data = make([]byte, size)
	var err error
	if size > originalSize {
		err = bb.ReadInBuffer(name, 0, 0, data)
		if err != nil {
			log.Err("BlockBlob::TruncateFile : Failed to read small file %s", name, err.Error())
		}
	} else {
		err = bb.ReadInBuffer(name, 0, size, data)
		if err != nil {
			log.Err("BlockBlob::TruncateFile : Failed to read small file %s", name, err.Error())
		}
	}
	return data, err
}

// Write : write data at given offset to a blob
func (bb *BlockBlob) Write(options internal.WriteFileOptions) error {
	name := options.Handle.Path
	offset := options.Offset
	defer log.TimeTrack(time.Now(), "BlockBlob::Write", options.Handle.Path)
	log.Trace("BlockBlob::Write : name %s offset %v", name, offset)
	// tracks the case where our offset is great than our current file size (appending only - not modifying pre-existing data)
	var dataBuffer *[]byte
	// when the file offset mapping is cached we don't need to make a get block list call
	fileOffsets, err := bb.GetFileBlockOffsets(name)
	if err != nil {
		return err
	}
	length := int64(len(options.Data))
	data := options.Data
	// case 1: file consists of no blocks (small file)
	if fileOffsets.SmallFile() {
		// get all the data
		oldData, _ := bb.ReadBuffer(name, 0, 0)
		// update the data with the new data
		// if we're only overwriting existing data
		if int64(len(oldData)) >= offset+length {
			copy(oldData[offset:], data)
			dataBuffer = &oldData
			// else appending and/or overwriting
		} else {
			// if the file is not empty then we need to combine the data
			if len(oldData) > 0 {
				// new data buffer with the size of old and new data
				newDataBuffer := make([]byte, offset+length)
				// copy the old data into it
				// TODO: better way to do this?
				if offset != 0 {
					copy(newDataBuffer, oldData)
					oldData = nil
				}
				// overwrite with the new data we want to add
				copy(newDataBuffer[offset:], data)
				dataBuffer = &newDataBuffer
			} else {
				dataBuffer = &data
			}
		}
		// WriteFromBuffer should be able to handle the case where now the block is too big and gets split into multiple blocks
		err := bb.WriteFromBuffer(name, options.Metadata, *dataBuffer)
		if err != nil {
			log.Err("BlockBlob::Write : Failed to upload to blob %s ", name, err.Error())
			return err
		}
		// case 2: given offset is within the size of the blob - and the blob consists of multiple blocks
		// case 3: new blocks need to be added
	} else {
		index, oldDataSize, exceedsFileBlocks, appendOnly := fileOffsets.FindBlocksToModify(offset, length)
		// keeps track of how much new data will be appended to the end of the file (applicable only to case 3)
		newBufferSize := int64(0)
		// case 3?
		if exceedsFileBlocks {
			newBufferSize, err = bb.createNewBlocks(fileOffsets, offset, length)
			if err != nil {
				log.Err("BlockBlob::Write : Failed to create new blocks for file %s", name, err.Error())
				return err
			}
		}
		// buffer that holds that pre-existing data in those blocks we're interested in
		oldDataBuffer := make([]byte, oldDataSize+newBufferSize)
		if !appendOnly {
			// fetch the blocks that will be impacted by the new changes so we can overwrite them
			err = bb.ReadInBuffer(name, fileOffsets.BlockList[index].StartIndex, oldDataSize, oldDataBuffer)
			if err != nil {
				log.Err("BlockBlob::Write : Failed to read data in buffer %s [%s]", name, err.Error())
			}
		}
		// this gives us where the offset with respect to the buffer that holds our old data - so we can start writing the new data
		blockOffset := offset - fileOffsets.BlockList[index].StartIndex
		copy(oldDataBuffer[blockOffset:], data)
		err := bb.stageAndCommitModifiedBlocks(name, oldDataBuffer, fileOffsets)
		return err
	}
	return nil
}

// TODO: make a similar method facing stream that would enable us to write to cached blocks then stage and commit
func (bb *BlockBlob) stageAndCommitModifiedBlocks(name string, data []byte, offsetList *common.BlockOffsetList) error {
	blobClient := bb.Container.NewBlockBlobClient(filepath.Join(bb.Config.prefixPath, name))
	blockOffset := int64(0)
	var blockIDList []string
	for _, blk := range offsetList.BlockList {
		blockIDList = append(blockIDList, blk.Id)
		if blk.Dirty() {
			_, err := blobClient.StageBlock(context.Background(),
				blk.Id,
				streaming.NopCloser(bytes.NewReader(data[blockOffset:(blk.EndIndex-blk.StartIndex)+blockOffset])),
				&blockblob.StageBlockOptions{
					CPKInfo: bb.blobCPKOpt,
				})

			if err != nil {
				log.Err("BlockBlob::stageAndCommitModifiedBlocks : Failed to stage to blob %s at block %v [%s]", name, blockOffset, err.Error())
				return err
			}
			blockOffset = (blk.EndIndex - blk.StartIndex) + blockOffset
		}
	}
	_, err := blobClient.CommitBlockList(context.Background(),
		blockIDList,
		&blockblob.CommitBlockListOptions{
			HTTPHeaders: &blob.HTTPHeaders{
				BlobContentType: to.Ptr(getContentType(name)),
			},
			Tier:    bb.Config.defaultTier,
			CPKInfo: bb.blobCPKOpt,
		})

	if err != nil {
		log.Err("BlockBlob::stageAndCommitModifiedBlocks : Failed to commit block list to blob %s [%s]", name, err.Error())
		return err
	}
	return nil
}

func (bb *BlockBlob) StageAndCommit(name string, bol *common.BlockOffsetList) error {
	// lock on the blob name so that no stage and commit race condition occur causing failure
	blobMtx := bb.blockLocks.GetLock(name)
	blobMtx.Lock()
	defer blobMtx.Unlock()
	blobClient := bb.Container.NewBlockBlobClient(filepath.Join(bb.Config.prefixPath, name))
	var blockIDList []string
	var data []byte
	staged := false
	for _, blk := range bol.BlockList {
		blockIDList = append(blockIDList, blk.Id)
		if blk.Truncated() {
			data = make([]byte, blk.EndIndex-blk.StartIndex)
			blk.Flags.Clear(common.TruncatedBlock)
		} else {
			data = blk.Data
		}
		if blk.Dirty() {
			_, err := blobClient.StageBlock(context.Background(),
				blk.Id,
				streaming.NopCloser(bytes.NewReader(data)),
				&blockblob.StageBlockOptions{
					CPKInfo: bb.blobCPKOpt,
				})
			if err != nil {
				log.Err("BlockBlob::StageAndCommit : Failed to stage to blob %s with ID %s at block %v [%s]", name, blk.Id, blk.StartIndex, err.Error())
				return err
			}
			staged = true
			blk.Flags.Clear(common.DirtyBlock)
		} else if blk.Removed() {
			staged = true
		}
	}
	if staged {
		_, err := blobClient.CommitBlockList(context.Background(),
			blockIDList,
			&blockblob.CommitBlockListOptions{
				HTTPHeaders: &blob.HTTPHeaders{
					BlobContentType: to.Ptr(getContentType(name)),
				},
				Tier:    bb.Config.defaultTier,
				CPKInfo: bb.blobCPKOpt,
				// AccessConditions: &blob.AccessConditions{ModifiedAccessConditions: &blob.ModifiedAccessConditions{IfMatch: bol.Etag}},
			})
		if err != nil {
			log.Err("BlockBlob::StageAndCommit : Failed to commit block list to blob %s [%s]", name, err.Error())
			return err
		}
		// update the etag
		// bol.Etag = resp.ETag()
	}
	return nil
}

// ChangeMod : Change mode of a blob
func (bb *BlockBlob) ChangeMod(name string, _ os.FileMode) error {
	log.Trace("BlockBlob::ChangeMod : name %s", name)

	if bb.Config.ignoreAccessModifiers {
		// for operations like git clone where transaction fails if chmod is not successful
		// return success instead of ENOSYS
		return nil
	}

	// This is not currently supported for a flat namespace account
	return syscall.ENOTSUP
}

// ChangeOwner : Change owner of a blob
func (bb *BlockBlob) ChangeOwner(name string, _ int, _ int) error {
	log.Trace("BlockBlob::ChangeOwner : name %s", name)

	if bb.Config.ignoreAccessModifiers {
		// for operations like git clone where transaction fails if chown is not successful
		// return success instead of ENOSYS
		return nil
	}

	// This is not currently supported for a flat namespace account
	return syscall.ENOTSUP
}

// GetCommittedBlockList : Get the list of committed blocks
func (bb *BlockBlob) GetCommittedBlockList(name string) (*internal.CommittedBlockList, error) {
	blobClient := bb.Container.NewBlockBlobClient(filepath.Join(bb.Config.prefixPath, name))

	storageBlockList, err := blobClient.GetBlockList(context.Background(), blockblob.BlockListTypeCommitted, nil)

	if err != nil {
		log.Err("BlockBlob::GetFileBlockOffsets : Failed to get block list %s ", name, err.Error())
		return nil, err
	}

	// if block list empty its a small file
	if len(storageBlockList.CommittedBlocks) == 0 {
		return nil, nil
	}

	blockList := make(internal.CommittedBlockList, 0)
	startOffset := int64(0)
	for _, block := range storageBlockList.CommittedBlocks {
		blk := internal.CommittedBlock{
			Id:     *block.Name,
			Offset: startOffset,
			Size:   uint64(*block.Size),
		}
		startOffset += *block.Size
		blockList = append(blockList, blk)
	}

	return &blockList, nil
}

// StageBlock : stages a block and returns its blockid
func (bb *BlockBlob) StageBlock(name string, data []byte, id string) error {
	log.Trace("BlockBlob::StageBlock : name %s", name)

	ctx, cancel := context.WithTimeout(context.Background(), max_context_timeout*time.Minute)
	defer cancel()

	blobClient := bb.Container.NewBlockBlobClient(filepath.Join(bb.Config.prefixPath, name))
	_, err := blobClient.StageBlock(ctx,
		id,
		streaming.NopCloser(bytes.NewReader(data)),
		&blockblob.StageBlockOptions{
			CPKInfo: bb.blobCPKOpt,
		})

	if err != nil {
		log.Err("BlockBlob::StageBlock : Failed to stage to blob %s with ID %s [%s]", name, id, err.Error())
		return err
	}

	return nil
}

// CommitBlocks : persists the block list
func (bb *BlockBlob) CommitBlocks(name string, blockList []string) error {
	log.Trace("BlockBlob::CommitBlocks : name %s", name)

	ctx, cancel := context.WithTimeout(context.Background(), max_context_timeout*time.Minute)
	defer cancel()

	blobClient := bb.Container.NewBlockBlobClient(filepath.Join(bb.Config.prefixPath, name))
	_, err := blobClient.CommitBlockList(ctx,
		blockList,
		&blockblob.CommitBlockListOptions{
			HTTPHeaders: &blob.HTTPHeaders{
				BlobContentType: to.Ptr(getContentType(name)),
			},
			Tier:    bb.Config.defaultTier,
			CPKInfo: bb.blobCPKOpt,
		})

	if err != nil {
		log.Err("BlockBlob::CommitBlocks : Failed to commit block list to blob %s [%s]", name, err.Error())
		return err
	}

	return nil
}<|MERGE_RESOLUTION|>--- conflicted
+++ resolved
@@ -1003,15 +1003,6 @@
 	numOfBlocks := int64(len(blockList.BlockList))
 	if blockSize == 0 {
 		blockSize = (16 * 1024 * 1024)
-<<<<<<< HEAD
-		if math.Ceil((float64)(numOfBlocks)+(float64)(length)/(float64)(blockSize)) > azblob.BlockBlobMaxBlocks {
-			blockSize = int64(math.Ceil((float64)(length) / (float64)(azblob.BlockBlobMaxBlocks-numOfBlocks)))
-			if blockSize > azblob.BlockBlobMaxStageBlockBytes {
-				return 0, errors.New("cannot accommodate data within the block limit")
-			}
-		}
-	} else if math.Ceil((float64)(numOfBlocks)+(float64)(length)/(float64)(blockSize)) > azblob.BlockBlobMaxBlocks {
-=======
 		if math.Ceil((float64)(numOfBlocks)+(float64)(length)/(float64)(blockSize)) > blockblob.MaxBlocks {
 			blockSize = int64(math.Ceil((float64)(length) / (float64)(blockblob.MaxBlocks-numOfBlocks)))
 			if blockSize > blockblob.MaxStageBlockBytes {
@@ -1019,7 +1010,6 @@
 			}
 		}
 	} else if math.Ceil((float64)(numOfBlocks)+(float64)(length)/(float64)(blockSize)) > blockblob.MaxBlocks {
->>>>>>> 8e06e676
 		return 0, errors.New("cannot accommodate data within the block limit with configured block-size")
 	}
 

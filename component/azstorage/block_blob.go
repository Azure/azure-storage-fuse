/*
    _____           _____   _____   ____          ______  _____  ------
   |     |  |      |     | |     | |     |     | |       |            |
   |     |  |      |     | |     | |     |     | |       |            |
   | --- |  |      |     | |-----| |---- |     | |-----| |-----  ------
   |     |  |      |     | |     | |     |     |       | |       |
   | ____|  |_____ | ____| | ____| |     |_____|  _____| |_____  |_____


   Licensed under the MIT License <http://opensource.org/licenses/MIT>.

   Copyright © 2020-2025 Microsoft Corporation. All rights reserved.
   Author : <blobfusedev@microsoft.com>

   Permission is hereby granted, free of charge, to any person obtaining a copy
   of this software and associated documentation files (the "Software"), to deal
   in the Software without restriction, including without limitation the rights
   to use, copy, modify, merge, publish, distribute, sublicense, and/or sell
   copies of the Software, and to permit persons to whom the Software is
   furnished to do so, subject to the following conditions:

   The above copyright notice and this permission notice shall be included in all
   copies or substantial portions of the Software.

   THE SOFTWARE IS PROVIDED "AS IS", WITHOUT WARRANTY OF ANY KIND, EXPRESS OR
   IMPLIED, INCLUDING BUT NOT LIMITED TO THE WARRANTIES OF MERCHANTABILITY,
   FITNESS FOR A PARTICULAR PURPOSE AND NONINFRINGEMENT. IN NO EVENT SHALL THE
   AUTHORS OR COPYRIGHT HOLDERS BE LIABLE FOR ANY CLAIM, DAMAGES OR OTHER
   LIABILITY, WHETHER IN AN ACTION OF CONTRACT, TORT OR OTHERWISE, ARISING FROM,
   OUT OF OR IN CONNECTION WITH THE SOFTWARE OR THE USE OR OTHER DEALINGS IN THE
   SOFTWARE
*/

package azstorage

import (
	"bytes"
	"context"
	"errors"
	"fmt"
	"io"
	"math"
	"os"
	"path/filepath"
	"reflect"
	"strings"
	"syscall"
	"time"

	"github.com/Azure/azure-sdk-for-go/sdk/azcore/streaming"
	"github.com/Azure/azure-sdk-for-go/sdk/azcore/to"
	"github.com/Azure/azure-sdk-for-go/sdk/storage/azblob/blob"
	"github.com/Azure/azure-sdk-for-go/sdk/storage/azblob/blockblob"
	"github.com/Azure/azure-sdk-for-go/sdk/storage/azblob/container"
	"github.com/Azure/azure-sdk-for-go/sdk/storage/azblob/service"
	"github.com/Azure/azure-storage-fuse/v2/common"
	"github.com/Azure/azure-storage-fuse/v2/common/log"
	"github.com/Azure/azure-storage-fuse/v2/internal"
	"github.com/Azure/azure-storage-fuse/v2/internal/stats_manager"
	"github.com/vibhansa-msft/blobfilter"
)

const (
	folderKey           = "hdi_isfolder"
	symlinkKey          = "is_symlink"
	max_context_timeout = 5
)

type BlockBlob struct {
	AzStorageConnection
	Auth            azAuth
	Service         *service.Client
	Container       *container.Client
	blobCPKOpt      *blob.CPKInfo
	downloadOptions *blob.DownloadFileOptions
	listDetails     container.ListBlobsInclude
	blockLocks      common.KeyedMutex
}

// Verify that BlockBlob implements AzConnection interface
var _ AzConnection = &BlockBlob{}

const (
	MaxBlobSize = blockblob.MaxStageBlockBytes * blockblob.MaxBlocks
)

func (bb *BlockBlob) Configure(cfg AzStorageConfig) error {
	bb.Config = cfg

	if bb.Config.cpkEnabled {
		bb.blobCPKOpt = &blob.CPKInfo{
			EncryptionKey:       &bb.Config.cpkEncryptionKey,
			EncryptionKeySHA256: &bb.Config.cpkEncryptionKeySha256,
			EncryptionAlgorithm: to.Ptr(blob.EncryptionAlgorithmTypeAES256),
		}
	}

	bb.downloadOptions = &blob.DownloadFileOptions{
		BlockSize:   bb.Config.blockSize,
		Concurrency: bb.Config.maxConcurrency,
		CPKInfo:     bb.blobCPKOpt,
	}

	bb.listDetails = container.ListBlobsInclude{
		Metadata:    true,
		Deleted:     false,
		Snapshots:   false,
		Permissions: false, //Added to get permissions, acl, group, owner for HNS accounts
	}

	return nil
}

// For dynamic config update the config here
func (bb *BlockBlob) UpdateConfig(cfg AzStorageConfig) error {
	bb.Config.blockSize = cfg.blockSize
	bb.Config.maxConcurrency = cfg.maxConcurrency
	bb.Config.defaultTier = cfg.defaultTier
	bb.Config.ignoreAccessModifiers = cfg.ignoreAccessModifiers
	return nil
}

// UpdateServiceClient : Update the SAS specified by the user and create new service client
func (bb *BlockBlob) UpdateServiceClient(key, value string) (err error) {
	if key == "saskey" {
		bb.Auth.setOption(key, value)

		// get the service client with updated SAS
		svcClient, err := bb.Auth.getServiceClient(&bb.Config)
		if err != nil {
			log.Err("BlockBlob::UpdateServiceClient : Failed to get service client [%s]", err.Error())
			return err
		}

		// update the service client
		bb.Service = svcClient.(*service.Client)

		// Update the container client
		bb.Container = bb.Service.NewContainerClient(bb.Config.container)
	}
	return nil
}

// createServiceClient : Create the service client
func (bb *BlockBlob) createServiceClient() (*service.Client, error) {
	log.Trace("BlockBlob::createServiceClient : Getting service client")

	bb.Auth = getAzAuth(bb.Config.authConfig)
	if bb.Auth == nil {
		log.Err("BlockBlob::createServiceClient : Failed to retrieve auth object")
		return nil, fmt.Errorf("failed to retrieve auth object")
	}

	svcClient, err := bb.Auth.getServiceClient(&bb.Config)
	if err != nil {
		log.Err("BlockBlob::createServiceClient : Failed to get service client [%s]", err.Error())
		return nil, err
	}

	return svcClient.(*service.Client), nil
}

// SetupPipeline : Based on the config setup the ***URLs
func (bb *BlockBlob) SetupPipeline() error {
	log.Trace("BlockBlob::SetupPipeline : Setting up")
	var err error

	// create the service client
	bb.Service, err = bb.createServiceClient()
	if err != nil {
		log.Err("BlockBlob::SetupPipeline : Failed to get service client [%s]", err.Error())
		return err
	}

	// create the container client
	bb.Container = bb.Service.NewContainerClient(bb.Config.container)
	return nil
}

// TestPipeline : Validate the credentials specified in the auth config
func (bb *BlockBlob) TestPipeline() error {
	log.Trace("BlockBlob::TestPipeline : Validating")

	if bb.Config.mountAllContainers {
		return nil
	}

	if bb.Container == nil || bb.Container.URL() == "" {
		log.Err("BlockBlob::TestPipeline : Container Client is not built, check your credentials")
		return nil
	}

	listBlobPager := bb.Container.NewListBlobsHierarchyPager("/", &container.ListBlobsHierarchyOptions{
		MaxResults: to.Ptr((int32)(2)),
		Prefix:     &bb.Config.prefixPath,
	})

	// we are just validating the auth mode used. So, no need to iterate over the pages
	_, err := listBlobPager.NextPage(context.Background())
	if err != nil {
		log.Err("BlockBlob::TestPipeline : Failed to validate account with given auth %s", err.Error)
		return err
	}

	return nil
}

func (bb *BlockBlob) ListContainers() ([]string, error) {
	log.Trace("BlockBlob::ListContainers : Listing containers")
	cntList := make([]string, 0)

	pager := bb.Service.NewListContainersPager(nil)
	for pager.More() {
		resp, err := pager.NextPage(context.Background())
		if err != nil {
			log.Err("BlockBlob::ListContainers : Failed to get container list [%s]", err.Error())
			return cntList, err
		}
		for _, v := range resp.ContainerItems {
			cntList = append(cntList, *v.Name)
		}
	}

	return cntList, nil
}

func (bb *BlockBlob) SetPrefixPath(path string) error {
	log.Trace("BlockBlob::SetPrefixPath : path %s", path)
	bb.Config.prefixPath = path
	return nil
}

// CreateFile : Create a new file in the container/virtual directory
func (bb *BlockBlob) CreateFile(name string, mode os.FileMode) error {
	log.Trace("BlockBlob::CreateFile : name %s", name)
	var data []byte
	return bb.WriteFromBuffer(name, nil, data)
}

// CreateDirectory : Create a new directory in the container/virtual directory
func (bb *BlockBlob) CreateDirectory(name string) error {
	log.Trace("BlockBlob::CreateDirectory : name %s", name)

	var data []byte
	metadata := make(map[string]*string)
	metadata[folderKey] = to.Ptr("true")

	return bb.WriteFromBuffer(name, metadata, data)
}

// CreateLink : Create a symlink in the container/virtual directory
func (bb *BlockBlob) CreateLink(source string, target string) error {
	log.Trace("BlockBlob::CreateLink : %s -> %s", source, target)
	data := []byte(target)
	metadata := make(map[string]*string)
	metadata[symlinkKey] = to.Ptr("true")
	return bb.WriteFromBuffer(source, metadata, data)
}

// DeleteFile : Delete a blob in the container/virtual directory
func (bb *BlockBlob) DeleteFile(name string) (err error) {
	log.Trace("BlockBlob::DeleteFile : name %s", name)

	blobClient := bb.Container.NewBlobClient(filepath.Join(bb.Config.prefixPath, name))
	_, err = blobClient.Delete(context.Background(), &blob.DeleteOptions{
		DeleteSnapshots: to.Ptr(blob.DeleteSnapshotsOptionTypeInclude),
	})
	if err != nil {
		serr := storeBlobErrToErr(err)
		if serr == ErrFileNotFound {
			log.Err("BlockBlob::DeleteFile : %s does not exist", name)
			return syscall.ENOENT
		} else if serr == BlobIsUnderLease {
			log.Err("BlockBlob::DeleteFile : %s is under lease [%s]", name, err.Error())
			return syscall.EIO
		} else {
			log.Err("BlockBlob::DeleteFile : Failed to delete blob %s [%s]", name, err.Error())
			return err
		}
	}

	return nil
}

// DeleteDirectory : Delete a virtual directory in the container/virtual directory
func (bb *BlockBlob) DeleteDirectory(name string) (err error) {
	log.Trace("BlockBlob::DeleteDirectory : name %s", name)
	err = bb.DeleteFile(name)
	// libfuse deletes the files in the directory before this method is called.
	// If the marker blob for directory is not present, ignore the ENOENT error.
	if err == syscall.ENOENT {
		err = nil
	}
	return err
}

// RenameFile : Rename the file
// Source file must exist in storage account before calling this method.
// When the rename is success, Data, metadata, of the blob will be copied to the destination.
// Creation time and LMT is not preserved for copyBlob API.
// Copy the LMT to the src attr if the copy is success.
// https://learn.microsoft.com/en-us/rest/api/storageservices/copy-blob?tabs=microsoft-entra-id
func (bb *BlockBlob) RenameFile(source string, target string, srcAttr *internal.ObjAttr) error {
	log.Trace("BlockBlob::RenameFile : %s -> %s", source, target)

	blobClient := bb.Container.NewBlockBlobClient(filepath.Join(bb.Config.prefixPath, source))
	newBlobClient := bb.Container.NewBlockBlobClient(filepath.Join(bb.Config.prefixPath, target))

	// not specifying source blob metadata, since passing empty metadata headers copies
	// the source blob metadata to destination blob
	copyResponse, err := newBlobClient.StartCopyFromURL(context.Background(), blobClient.URL(), &blob.StartCopyFromURLOptions{
		Tier: bb.Config.defaultTier,
	})

	if err != nil {
		serr := storeBlobErrToErr(err)
		if serr == ErrFileNotFound {
			//Ideally this case doesn't hit as we are checking for the existence of src
			//before making the call for RenameFile
			log.Err("BlockBlob::RenameFile : Src Blob doesn't Exist %s [%s]", source, err.Error())
			return syscall.ENOENT
		}
		log.Err("BlockBlob::RenameFile : Failed to start copy of file %s [%s]", source, err.Error())
		return err
	}

	var dstLMT *time.Time = copyResponse.LastModified

	copyStatus := copyResponse.CopyStatus
	var prop blob.GetPropertiesResponse
	pollCnt := 0
	for copyStatus != nil && *copyStatus == blob.CopyStatusTypePending {
		time.Sleep(time.Second * 1)
		pollCnt++
		prop, err = newBlobClient.GetProperties(context.Background(), &blob.GetPropertiesOptions{
			CPKInfo: bb.blobCPKOpt,
		})
		if err != nil {
			log.Err("BlockBlob::RenameFile : CopyStats : Failed to get blob properties for %s [%s]", source, err.Error())
		}
		copyStatus = prop.CopyStatus
	}

	if pollCnt > 0 {
		dstLMT = prop.LastModified
	}

	if copyStatus != nil && *copyStatus == blob.CopyStatusTypeSuccess {
		modifyLMT(srcAttr, dstLMT)
	}

	log.Trace("BlockBlob::RenameFile : %s -> %s done", source, target)

	// Copy of the file is done so now delete the older file
	err = bb.DeleteFile(source)
	for retry := 0; retry < 3 && err == syscall.ENOENT; retry++ {
		// Sometimes backend is able to copy source file to destination but when we try to delete the
		// source files it returns back with ENOENT. If file was just created on backend it might happen
		// that it has not been synced yet at all layers and hence delete is not able to find the source file
		log.Trace("BlockBlob::RenameFile : %s -> %s, unable to find source. Retrying %d", source, target, retry)
		time.Sleep(1 * time.Second)
		err = bb.DeleteFile(source)
	}

	if err == syscall.ENOENT {
		// Even after 3 retries, 1 second apart if server returns 404 then source file no longer
		// exists on the backend and its safe to assume rename was successful
		err = nil
	}

	return err
}

// RenameDirectory : Rename the directory
func (bb *BlockBlob) RenameDirectory(source string, target string) error {
	log.Trace("BlockBlob::RenameDirectory : %s -> %s", source, target)

	srcDirPresent := false
	pager := bb.Container.NewListBlobsFlatPager(&container.ListBlobsFlatOptions{
		Prefix: to.Ptr(filepath.Join(bb.Config.prefixPath, source) + "/"),
	})
	for pager.More() {
		listBlobResp, err := pager.NextPage(context.Background())
		if err != nil {
			log.Err("BlockBlob::RenameDirectory : Failed to get list of blobs %s", err.Error())
			return err
		}

		// Process the blobs returned in this result segment (if the segment is empty, the loop body won't execute)
		for _, blobInfo := range listBlobResp.Segment.BlobItems {
			srcDirPresent = true
			srcPath := removePrefixPath(bb.Config.prefixPath, *blobInfo.Name)
			err = bb.RenameFile(srcPath, strings.Replace(srcPath, source, target, 1), nil)
			if err != nil {
				log.Err("BlockBlob::RenameDirectory : Failed to rename file %s [%s]", srcPath, err.Error)
			}
		}
	}

	// To rename source marker blob check its properties before calling rename on it.
	blobClient := bb.Container.NewBlockBlobClient(filepath.Join(bb.Config.prefixPath, source))
	_, err := blobClient.GetProperties(context.Background(), &blob.GetPropertiesOptions{
		CPKInfo: bb.blobCPKOpt,
	})
	if err != nil {
		serr := storeBlobErrToErr(err)
		if serr == ErrFileNotFound { //marker blob doesn't exist for the directory
			if srcDirPresent { //Some files exist inside the directory
				return nil
			}
			log.Err("BlockBlob::RenameDirectory : %s marker blob does not exist and Src Directory doesn't Exist", source)
			return syscall.ENOENT
		} else {
			log.Err("BlockBlob::RenameDirectory : Failed to get source directory marker blob properties for %s [%s]", source, err.Error())
			return err
		}
	}

	return bb.RenameFile(source, target, nil)
}

func (bb *BlockBlob) getAttrUsingRest(name string) (attr *internal.ObjAttr, err error) {
	log.Trace("BlockBlob::getAttrUsingRest : name %s", name)

	blobClient := bb.Container.NewBlockBlobClient(filepath.Join(bb.Config.prefixPath, name))
	prop, err := blobClient.GetProperties(context.Background(), &blob.GetPropertiesOptions{
		CPKInfo: bb.blobCPKOpt,
	})

	if err != nil {
		serr := storeBlobErrToErr(err)
		if serr == ErrFileNotFound {
			return attr, syscall.ENOENT
		} else if serr == InvalidPermission {
			log.Err("BlockBlob::getAttrUsingRest : Insufficient permissions for %s [%s]", name, err.Error())
			return attr, syscall.EACCES
		} else {
			log.Err("BlockBlob::getAttrUsingRest : Failed to get blob properties for %s [%s]", name, err.Error())
			return attr, err
		}
	}

	// Since block blob does not support acls, we set mode to 0 and FlagModeDefault to true so the fuse layer can return the default permission.
	attr = &internal.ObjAttr{
		Path:   name, // We don't need to strip the prefixPath here since we pass the input name
		Name:   filepath.Base(name),
		Size:   *prop.ContentLength,
		Mode:   0,
		Mtime:  *prop.LastModified,
		Atime:  *prop.LastModified,
		Ctime:  *prop.LastModified,
		Crtime: *prop.CreationTime,
		Flags:  internal.NewFileBitMap(),
		MD5:    prop.ContentMD5,
		ETag:   strings.Trim(string(*prop.ETag), `"`),
	}

	parseMetadata(attr, prop.Metadata)

	// We do not get permissions as part of this getAttr call hence setting the flag to true
	attr.Flags.Set(internal.PropFlagModeDefault)

	return attr, nil
}

func (bb *BlockBlob) getAttrUsingList(name string) (attr *internal.ObjAttr, err error) {
	log.Trace("BlockBlob::getAttrUsingList : name %s", name)

	iteration := 0
	var marker, new_marker *string
	var blobs []*internal.ObjAttr
	blobsRead := 0

	for marker != nil || iteration == 0 {
		blobs, new_marker, err = bb.List(name, marker, bb.Config.maxResultsForList)
		if err != nil {
			e := storeBlobErrToErr(err)
			if e == ErrFileNotFound {
				return attr, syscall.ENOENT
			} else if e == InvalidPermission {
				log.Err("BlockBlob::getAttrUsingList : Insufficient permissions for %s [%s]", name, err.Error())
				return attr, syscall.EACCES
			} else {
				log.Warn("BlockBlob::getAttrUsingList : Failed to list blob properties for %s [%s]", name, err.Error())
			}
		}

		for i, blob := range blobs {
			log.Trace("BlockBlob::getAttrUsingList : Item %d Blob %s", i+blobsRead, blob.Name)
			if blob.Path == name {
				return blob, nil
			}
		}

		marker = new_marker
		iteration++
		blobsRead += len(blobs)

		log.Trace("BlockBlob::getAttrUsingList : So far retrieved %d objects in %d iterations", blobsRead, iteration)
		if new_marker == nil || *new_marker == "" {
			break
		}
	}

	if err == nil {
		log.Warn("BlockBlob::getAttrUsingList : blob %s does not exist", name)
		return nil, syscall.ENOENT
	}

	log.Err("BlockBlob::getAttrUsingList : Failed to list blob properties for %s [%s]", name, err.Error())
	return nil, err
}

// GetAttr : Retrieve attributes of the blob
func (bb *BlockBlob) GetAttr(name string) (attr *internal.ObjAttr, err error) {
	log.Trace("BlockBlob::GetAttr : name %s", name)

	// To support virtual directories with no marker blob, we call list instead of get properties since list will not return a 404
	if bb.Config.virtualDirectory {
		attr, err = bb.getAttrUsingList(name)
	} else {
		attr, err = bb.getAttrUsingRest(name)
	}

	if bb.Config.filter != nil && attr != nil {
		if !bb.Config.filter.IsAcceptable(&blobfilter.BlobAttr{
			Name:  attr.Name,
			Mtime: attr.Mtime,
			Size:  attr.Size,
		}) {
			log.Debug("BlockBlob::GetAttr : Filtered out %s", name)
			return nil, syscall.ENOENT
		}
	}

	return attr, err
}

// List : Get a list of blobs matching the given prefix
// This fetches the list using a marker so the caller code should handle marker logic
// If count=0 - fetch max entries
func (bb *BlockBlob) List(prefix string, marker *string, count int32) ([]*internal.ObjAttr, *string, error) {
	log.Trace("BlockBlob::List : prefix %s, marker %s", prefix, func(marker *string) string {
		if marker != nil {
			return *marker
		} else {
			return ""
		}
	}(marker))

	if count == 0 {
		count = common.MaxDirListCount
	}

	listPath := bb.getListPath(prefix)

	// Get a result segment starting with the blob indicated by the current Marker.
	pager := bb.Container.NewListBlobsHierarchyPager("/", &container.ListBlobsHierarchyOptions{
		Marker:     marker,
		MaxResults: &count,
		Prefix:     &listPath,
		Include:    bb.listDetails,
	})

	listBlob, err := pager.NextPage(context.Background())

	// Note: Since we make a list call with a prefix, we will not fail here for a non-existent directory.
	// The blob service will not validate for us whether or not the path exists.
	// This is different from ADLS Gen2 behavior.
	// APIs that may be affected include IsDirEmpty, ReadDir and StreamDir

	if err != nil {
		log.Err("BlockBlob::List : Failed to list the container with the prefix %s", err.Error)
		return nil, nil, err
	}

	// Process the blobs returned in this result segment (if the segment is empty, the loop body won't execute)
	// Since block blob does not support acls, we set mode to 0 and FlagModeDefault to true so the fuse layer can return the default permission.

	blobList, dirList, err := bb.processBlobItems(listBlob.Segment.BlobItems)
	if err != nil {
		return nil, nil, err
	}

	// In case virtual directory exists but its corresponding 0 byte marker file is not there holding hdi_isfolder then just iterating
	// over BlobItems will fail to identify that directory. In such cases BlobPrefixes help to list all directories
	// dirList contains all dirs for which we got 0 byte meta file in this iteration, so exclude those and add rest to the list
	// Note: Since listing is paginated, sometimes the marker file may come in a different iteration from the BlobPrefix. For such
	// cases we manually call GetAttr to check the existence of the marker file.
	err = bb.processBlobPrefixes(listBlob.Segment.BlobPrefixes, dirList, &blobList)
	if err != nil {
		return nil, nil, err
	}

	return blobList, listBlob.NextMarker, nil
}

func (bb *BlockBlob) getListPath(prefix string) string {
	listPath := filepath.Join(bb.Config.prefixPath, prefix)
	if (prefix != "" && prefix[len(prefix)-1] == '/') || (prefix == "" && bb.Config.prefixPath != "") {
		listPath += "/"
	}
	return listPath
}

func (bb *BlockBlob) processBlobItems(blobItems []*container.BlobItem) ([]*internal.ObjAttr, map[string]bool, error) {
	blobList := make([]*internal.ObjAttr, 0)
	// For some directories 0 byte meta file may not exists so just create a map to figure out such directories
	dirList := make(map[string]bool)
	filterAttr := blobfilter.BlobAttr{}

	for _, blobInfo := range blobItems {
		blobAttr, err := bb.getBlobAttr(blobInfo)
		if err != nil {
			return nil, nil, err
		}

		if blobAttr.IsDir() {
			// 0 byte meta found so mark this directory in map
			dirList[*blobInfo.Name+"/"] = true
			blobAttr.Size = 4096
		}

		if bb.Config.filter != nil && !blobAttr.IsDir() {
			filterAttr.Name = blobAttr.Name
			filterAttr.Mtime = blobAttr.Mtime
			filterAttr.Size = blobAttr.Size

			if bb.Config.filter.IsAcceptable(&filterAttr) {
				blobList = append(blobList, blobAttr)
			} else {
				log.Debug("BlockBlob::List : Filtered out blob %s", blobAttr.Name)
			}
		} else {
			blobList = append(blobList, blobAttr)
		}
	}

	return blobList, dirList, nil
}

func (bb *BlockBlob) getBlobAttr(blobInfo *container.BlobItem) (*internal.ObjAttr, error) {
	if blobInfo.Properties.CustomerProvidedKeySHA256 != nil && *blobInfo.Properties.CustomerProvidedKeySHA256 != "" {
		log.Trace("BlockBlob::List : blob is encrypted with customer provided key so fetching metadata explicitly using REST")
		return bb.getAttrUsingRest(*blobInfo.Name)
	}
	mode, err := bb.getFileMode(blobInfo.Properties.Permissions)
	if err != nil {
		mode = 0
		log.Warn("BlockBlob::getBlobAttr : Failed to get file mode for %s [%s]", *blobInfo.Name, err.Error())
	}

	attr := &internal.ObjAttr{
		Path:   removePrefixPath(bb.Config.prefixPath, *blobInfo.Name),
		Name:   filepath.Base(*blobInfo.Name),
		Size:   *blobInfo.Properties.ContentLength,
		Mode:   mode,
		Mtime:  *blobInfo.Properties.LastModified,
		Atime:  bb.dereferenceTime(blobInfo.Properties.LastAccessedOn, *blobInfo.Properties.LastModified),
		Ctime:  *blobInfo.Properties.LastModified,
		Crtime: bb.dereferenceTime(blobInfo.Properties.CreationTime, *blobInfo.Properties.LastModified),
		Flags:  internal.NewFileBitMap(),
		MD5:    blobInfo.Properties.ContentMD5,
		ETag:   strings.Trim((string)(*blobInfo.Properties.ETag), `"`),
	}

	parseMetadata(attr, blobInfo.Metadata)
	if !bb.listDetails.Permissions {
		// In case of HNS account do not set this flag
		attr.Flags.Set(internal.PropFlagModeDefault)
	}

	return attr, nil
}

func (bb *BlockBlob) getFileMode(permissions *string) (os.FileMode, error) {
	if permissions == nil {
		return 0, nil
	}
	return getFileMode(*permissions)
}

func (bb *BlockBlob) dereferenceTime(input *time.Time, defaultTime time.Time) time.Time {
	if input == nil {
		return defaultTime
	}
	return *input
}

func (bb *BlockBlob) processBlobPrefixes(blobPrefixes []*container.BlobPrefix, dirList map[string]bool, blobList *[]*internal.ObjAttr) error {
	for _, blobInfo := range blobPrefixes {
		if _, ok := dirList[*blobInfo.Name]; ok {
			// marker file found in current iteration, skip adding the directory
			continue
		} else {
			//Check to see if its a HNS account and we received properties in blob prefixes
			if bb.listDetails.Permissions {
				attr, err := bb.createDirAttrWithPermissions(blobInfo)
				if err != nil {
					return err
				}
				*blobList = append(*blobList, attr)
			} else {
				// marker file not found in current iteration, so we need to manually check attributes via REST
				_, err := bb.getAttrUsingRest(*blobInfo.Name)
				// marker file also not found via manual check, safe to add to list
				if err == syscall.ENOENT {
					attr := bb.createDirAttr(*blobInfo.Name)
					*blobList = append(*blobList, attr)
				}
			}
		}
	}

	// Clean up the temp map as its no more needed
	for k := range dirList {
		delete(dirList, k)
	}

	return nil
}

func (bb *BlockBlob) createDirAttr(name string) *internal.ObjAttr {
	// For these dirs we get only the name and no other properties so hardcoding time to current time
	name = strings.TrimSuffix(name, "/")
	attr := &internal.ObjAttr{
		Path:  removePrefixPath(bb.Config.prefixPath, name),
		Name:  filepath.Base(name),
		Size:  4096,
		Mode:  os.ModeDir,
		Mtime: time.Now(),
		Flags: internal.NewDirBitMap(),
	}
	attr.Atime = attr.Mtime
	attr.Crtime = attr.Mtime
	attr.Ctime = attr.Mtime

	// This is called only in case of FNS when blobPrefix is there but the marker does not exists
	attr.Flags.Set(internal.PropFlagModeDefault)
	return attr
}

func (bb *BlockBlob) createDirAttrWithPermissions(blobInfo *container.BlobPrefix) (*internal.ObjAttr, error) {
	if blobInfo.Properties == nil {
		return nil, fmt.Errorf("failed to get properties of blobprefix %s", *blobInfo.Name)
	}

	mode, err := bb.getFileMode(blobInfo.Properties.Permissions)
	if err != nil {
		mode = 0
		log.Warn("BlockBlob::createDirAttrWithPermissions : Failed to get file mode for %s [%s]", *blobInfo.Name, err.Error())
	}

	name := strings.TrimSuffix(*blobInfo.Name, "/")
	attr := &internal.ObjAttr{
		Path:   removePrefixPath(bb.Config.prefixPath, name),
		Name:   filepath.Base(name),
		Size:   *blobInfo.Properties.ContentLength,
		Mode:   mode,
		Mtime:  *blobInfo.Properties.LastModified,
		Atime:  bb.dereferenceTime(blobInfo.Properties.LastAccessedOn, *blobInfo.Properties.LastModified),
		Ctime:  *blobInfo.Properties.LastModified,
		Crtime: bb.dereferenceTime(blobInfo.Properties.CreationTime, *blobInfo.Properties.LastModified),
		Flags:  internal.NewDirBitMap(),
	}

	return attr, nil
}

// track the progress of download of blobs where every 100MB of data downloaded is being tracked. It also tracks the completion of download
func trackDownload(name string, bytesTransferred int64, count int64, downloadPtr *int64) {
	if bytesTransferred >= (*downloadPtr)*100*common.MbToBytes || bytesTransferred == count {
		(*downloadPtr)++
		log.Debug("BlockBlob::trackDownload : Download: Blob = %v, Bytes transferred = %v, Size = %v", name, bytesTransferred, count)

		// send the download progress as an event
		azStatsCollector.PushEvents(downloadProgress, name, map[string]interface{}{bytesTfrd: bytesTransferred, size: count})
	}
}

// ReadToFile : Download a blob to a local file
func (bb *BlockBlob) ReadToFile(name string, offset int64, count int64, fi *os.File) (err error) {
	log.Trace("BlockBlob::ReadToFile : name %s, offset : %d, count %d", name, offset, count)
	//defer exectime.StatTimeCurrentBlock("BlockBlob::ReadToFile")()

	blobClient := bb.Container.NewBlobClient(filepath.Join(bb.Config.prefixPath, name))

	downloadPtr := to.Ptr(int64(1))

	if common.MonitorBfs() {
		bb.downloadOptions.Progress = func(bytesTransferred int64) {
			trackDownload(name, bytesTransferred, count, downloadPtr)
		}
	}

	defer log.TimeTrack(time.Now(), "BlockBlob::ReadToFile", name)

	dlOpts := *bb.downloadOptions
	dlOpts.Range = blob.HTTPRange{
		Offset: offset,
		Count:  count,
	}

	_, err = blobClient.DownloadFile(context.Background(), fi, &dlOpts)

	if err != nil {
		e := storeBlobErrToErr(err)
		if e == ErrFileNotFound {
			return syscall.ENOENT
		} else {
			log.Err("BlockBlob::ReadToFile : Failed to download blob %s [%s]", name, err.Error())
			return err
		}
	} else {
		log.Debug("BlockBlob::ReadToFile : Download complete of blob %v", name)

		// store total bytes downloaded so far
		azStatsCollector.UpdateStats(stats_manager.Increment, bytesDownloaded, count)
	}

	if bb.Config.validateMD5 {
		// Compute md5 of local file
		fileMD5, err := getMD5(fi)
		if err != nil {
			log.Warn("BlockBlob::ReadToFile : Failed to generate MD5 Sum for %s", name)
		} else {
			// Get latest properties from container to get the md5 of blob
			prop, err := blobClient.GetProperties(context.Background(), &blob.GetPropertiesOptions{
				CPKInfo: bb.blobCPKOpt,
			})
			if err != nil {
				log.Warn("BlockBlob::ReadToFile : Failed to get properties of blob %s [%s]", name, err.Error())
			} else {
				blobMD5 := prop.ContentMD5
				if blobMD5 == nil {
					log.Warn("BlockBlob::ReadToFile : Failed to get MD5 Sum for blob %s", name)
				} else {
					// compare md5 and fail is not match
					if !reflect.DeepEqual(fileMD5, blobMD5) {
						log.Err("BlockBlob::ReadToFile : MD5 Sum mismatch %s", name)
						return errors.New("md5 sum mismatch on download")
					}
				}
			}
		}
	}

	return nil
}

// ReadBuffer : Download a specific range from a blob to a buffer
func (bb *BlockBlob) ReadBuffer(name string, offset int64, len int64) ([]byte, error) {
	log.Trace("BlockBlob::ReadBuffer : name %s, offset %v, len %v", name, offset, len)
	var buff []byte
	if len == 0 {
		attr, err := bb.GetAttr(name)
		if err != nil {
			return buff, err
		}
		len = attr.Size - offset
	}

	buff = make([]byte, len)
	blobClient := bb.Container.NewBlobClient(filepath.Join(bb.Config.prefixPath, name))

	dlOpts := (blob.DownloadBufferOptions)(*bb.downloadOptions)
	dlOpts.Range = blob.HTTPRange{
		Offset: offset,
		Count:  len,
	}

	_, err := blobClient.DownloadBuffer(context.Background(), buff, &dlOpts)

	if err != nil {
		e := storeBlobErrToErr(err)
		if e == ErrFileNotFound {
			return buff, syscall.ENOENT
		} else if e == InvalidRange {
			return buff, syscall.ERANGE
		}

		log.Err("BlockBlob::ReadBuffer : Failed to download blob %s [%s]", name, err.Error())
		return buff, err
	}

	return buff, nil
}

// ReadInBuffer : Download specific range from a file to a user provided buffer
func (bb *BlockBlob) ReadInBuffer(name string, offset int64, len int64, data []byte, etag *string) error {
	// log.Trace("BlockBlob::ReadInBuffer : name %s", name)
	if etag != nil {
		*etag = ""
	}

	blobClient := bb.Container.NewBlobClient(filepath.Join(bb.Config.prefixPath, name))

	ctx, cancel := context.WithTimeout(context.Background(), max_context_timeout*time.Minute)
	defer cancel()

	opt := &blob.DownloadStreamOptions{
		Range: blob.HTTPRange{
			Offset: offset,
			Count:  len,
		},
		CPKInfo: bb.blobCPKOpt,
	}

	downloadResponse, err := blobClient.DownloadStream(ctx, opt)

	if err != nil {
		e := storeBlobErrToErr(err)
		if e == ErrFileNotFound {
			return syscall.ENOENT
		} else if e == InvalidRange {
			return syscall.ERANGE
		}

		log.Err("BlockBlob::ReadInBufferWithETag : Failed to download blob %s [%s]", name, err.Error())
		return err
	}

	var streamBody io.ReadCloser = downloadResponse.NewRetryReader(ctx, nil)
	dataRead, err := io.ReadFull(streamBody, data)

	if err != nil && err != io.EOF && err != io.ErrUnexpectedEOF {
		log.Err("BlockBlob::ReadInBuffer : Failed to copy data from body to buffer for blob %s [%s]", name, err.Error())
		return err
	}

	if dataRead < 0 {
		log.Err("BlockBlob::ReadInBuffer : Failed to copy data from body to buffer for blob %s", name)
		return errors.New("failed to copy data from body to buffer")
	}

	err = streamBody.Close()
	if err != nil {
		log.Err("BlockBlob::ReadInBuffer : Failed to close body for blob %s [%s]", name, err.Error())
	}

	if etag != nil {
		*etag = strings.Trim(string(*downloadResponse.ETag), `"`)
	}

	return nil
}

func (bb *BlockBlob) calculateBlockSize(name string, fileSize int64) (blockSize int64, err error) {
	// If bufferSize > (BlockBlobMaxStageBlockBytes * BlockBlobMaxBlocks), then error
	if fileSize > MaxBlobSize {
		log.Err("BlockBlob::calculateBlockSize : buffer is too large to upload to a block blob %s", name)
		err = errors.New("buffer is too large to upload to a block blob")
		return 0, err
	}

	// If bufferSize <= BlockBlobMaxUploadBlobBytes, then Upload should be used with just 1 I/O request
	if fileSize <= blockblob.MaxUploadBlobBytes {
		// Files up to 256MB can be uploaded as a single block
		blockSize = blockblob.MaxUploadBlobBytes
	} else {
		// buffer / max blocks = block size to use all 50,000 blocks
		blockSize = int64(math.Ceil(float64(fileSize) / blockblob.MaxBlocks))

		if blockSize < blob.DefaultDownloadBlockSize {
			// Block size is smaller then 4MB then consider 4MB as default
			blockSize = blob.DefaultDownloadBlockSize
		} else {
			if (blockSize & (-8)) != 0 {
				// EXTRA : round off the block size to next higher multiple of 8.
				// No reason to do so just the odd numbers in block size will not be good on server end is assumption
				blockSize = (blockSize + 7) & (-8)
			}

			if blockSize > blockblob.MaxStageBlockBytes {
				// After rounding off the blockSize has become bigger then max allowed blocks.
				log.Err("BlockBlob::calculateBlockSize : blockSize exceeds max allowed block size for %s", name)
				err = errors.New("block-size is too large to upload to a block blob")
				return 0, err
			}
		}
	}

	log.Info("BlockBlob::calculateBlockSize : %s size %v, blockSize %v", name, fileSize, blockSize)
	return blockSize, nil
}

// track the progress of upload of blobs where every 100MB of data uploaded is being tracked. It also tracks the completion of upload
func trackUpload(name string, bytesTransferred int64, count int64, uploadPtr *int64) {
	if bytesTransferred >= (*uploadPtr)*100*common.MbToBytes || bytesTransferred == count {
		(*uploadPtr)++
		log.Debug("BlockBlob::trackUpload : Upload: Blob = %v, Bytes transferred = %v, Size = %v", name, bytesTransferred, count)

		// send upload progress as event
		azStatsCollector.PushEvents(uploadProgress, name, map[string]interface{}{bytesTfrd: bytesTransferred, size: count})
	}
}

// WriteFromFile : Upload local file to blob
func (bb *BlockBlob) WriteFromFile(name string, metadata map[string]*string, fi *os.File) (err error) {
	log.Trace("BlockBlob::WriteFromFile : name %s", name)
	//defer exectime.StatTimeCurrentBlock("WriteFromFile::WriteFromFile")()

	blobClient := bb.Container.NewBlockBlobClient(filepath.Join(bb.Config.prefixPath, name))
	defer log.TimeTrack(time.Now(), "BlockBlob::WriteFromFile", name)

	uploadPtr := to.Ptr(int64(1))

	blockSize := bb.Config.blockSize
	// get the size of the file
	stat, err := fi.Stat()
	if err != nil {
		log.Err("BlockBlob::WriteFromFile : Failed to get file size %s [%s]", name, err.Error())
		return err
	}

	// if the block size is not set then we configure it based on file size
	if blockSize == 0 {
		// based on file-size calculate block size
		blockSize, err = bb.calculateBlockSize(name, stat.Size())
		if err != nil {
			return err
		}
	}

	// Compute md5 of this file is requested by user
	// If file is uploaded in one shot (no blocks created) then server is populating md5 on upload automatically.
	// hence we take cost of calculating md5 only for files which are bigger in size and which will be converted to blocks.
	md5sum := []byte{}
	if bb.Config.updateMD5 && stat.Size() >= blockblob.MaxUploadBlobBytes {
		md5sum, err = getMD5(fi)
		if err != nil {
			// Md5 sum generation failed so set nil while uploading
			log.Warn("BlockBlob::WriteFromFile : Failed to generate md5 of %s", name)
			md5sum = []byte{0}
		}
	}

	uploadOptions := &blockblob.UploadFileOptions{
		BlockSize:   blockSize,
		Concurrency: bb.Config.maxConcurrency,
		Metadata:    metadata,
		AccessTier:  bb.Config.defaultTier,
		HTTPHeaders: &blob.HTTPHeaders{
			BlobContentType: to.Ptr(getContentType(name)),
			BlobContentMD5:  md5sum,
		},
		CPKInfo: bb.blobCPKOpt,
	}
	if common.MonitorBfs() && stat.Size() > 0 {
		uploadOptions.Progress = func(bytesTransferred int64) {
			trackUpload(name, bytesTransferred, stat.Size(), uploadPtr)
		}
	}

	_, err = blobClient.UploadFile(context.Background(), fi, uploadOptions)

	if err != nil {
		serr := storeBlobErrToErr(err)
		if serr == BlobIsUnderLease {
			log.Err("BlockBlob::WriteFromFile : %s is under a lease, can not update file [%s]", name, err.Error())
			return syscall.EIO
		} else if serr == InvalidPermission {
			log.Err("BlockBlob::WriteFromFile : Insufficient permissions for %s [%s]", name, err.Error())
			return syscall.EACCES
		} else {
			log.Err("BlockBlob::WriteFromFile : Failed to upload blob %s [%s]", name, err.Error())
		}
		return err
	} else {
		log.Debug("BlockBlob::WriteFromFile : Upload complete of blob %v", name)

		// store total bytes uploaded so far
		if stat.Size() > 0 {
			azStatsCollector.UpdateStats(stats_manager.Increment, bytesUploaded, stat.Size())
		}
	}

	return nil
}

// WriteFromBuffer : Upload from a buffer to a blob
func (bb *BlockBlob) WriteFromBuffer(name string, metadata map[string]*string, data []byte) error {
	log.Trace("BlockBlob::WriteFromBuffer : name %s", name)
	blobClient := bb.Container.NewBlockBlobClient(filepath.Join(bb.Config.prefixPath, name))

	defer log.TimeTrack(time.Now(), "BlockBlob::WriteFromBuffer", name)

	_, err := blobClient.UploadBuffer(context.Background(), data, &blockblob.UploadBufferOptions{
		BlockSize:   bb.Config.blockSize,
		Concurrency: bb.Config.maxConcurrency,
		Metadata:    metadata,
		AccessTier:  bb.Config.defaultTier,
		HTTPHeaders: &blob.HTTPHeaders{
			BlobContentType: to.Ptr(getContentType(name)),
		},
		CPKInfo: bb.blobCPKOpt,
	})

	if err != nil {
		log.Err("BlockBlob::WriteFromBuffer : Failed to upload blob %s [%s]", name, err.Error())
		return err
	}

	return nil
}

// GetFileBlockOffsets: store blocks ids and corresponding offsets
func (bb *BlockBlob) GetFileBlockOffsets(name string) (*common.BlockOffsetList, error) {
	var blockOffset int64 = 0
	blockList := common.BlockOffsetList{}
	blobClient := bb.Container.NewBlockBlobClient(filepath.Join(bb.Config.prefixPath, name))

	storageBlockList, err := blobClient.GetBlockList(context.Background(), blockblob.BlockListTypeCommitted, nil)

	if err != nil {
		log.Err("BlockBlob::GetFileBlockOffsets : Failed to get block list %s ", name, err.Error())
		return &common.BlockOffsetList{}, err
	}

	// if block list empty its a small file
	if len(storageBlockList.CommittedBlocks) == 0 {
		blockList.Flags.Set(common.SmallFile)
		return &blockList, nil
	}

	for _, block := range storageBlockList.CommittedBlocks {
		blk := &common.Block{
			Id:         *block.Name,
			StartIndex: int64(blockOffset),
			EndIndex:   int64(blockOffset) + *block.Size,
		}
		blockOffset += *block.Size
		blockList.BlockList = append(blockList.BlockList, blk)
	}
	// blockList.Etag = storageBlockList.ETag()
	blockList.BlockIdLength = common.GetIdLength(blockList.BlockList[0].Id)
	return &blockList, nil
}

func (bb *BlockBlob) createBlock(blockIdLength, startIndex, size int64) *common.Block {
	newBlockId := common.GetBlockID(blockIdLength)
	newBlock := &common.Block{
		Id:         newBlockId,
		StartIndex: startIndex,
		EndIndex:   startIndex + size,
	}
	// mark truncated since it is a new empty block
	newBlock.Flags.Set(common.TruncatedBlock)
	newBlock.Flags.Set(common.DirtyBlock)
	return newBlock
}

// create new blocks based on the offset and total length we're adding to the file
func (bb *BlockBlob) createNewBlocks(blockList *common.BlockOffsetList, offset, length int64) (int64, error) {
	blockSize := bb.Config.blockSize
	prevIndex := blockList.BlockList[len(blockList.BlockList)-1].EndIndex
	numOfBlocks := int64(len(blockList.BlockList))
	if blockSize == 0 {
		blockSize = (16 * 1024 * 1024)
		if math.Ceil((float64)(numOfBlocks)+(float64)(length)/(float64)(blockSize)) > blockblob.MaxBlocks {
			blockSize = int64(math.Ceil((float64)(length) / (float64)(blockblob.MaxBlocks-numOfBlocks)))
			if blockSize > blockblob.MaxStageBlockBytes {
				return 0, errors.New("cannot accommodate data within the block limit")
			}
		}
	} else if math.Ceil((float64)(numOfBlocks)+(float64)(length)/(float64)(blockSize)) > blockblob.MaxBlocks {
		return 0, errors.New("cannot accommodate data within the block limit with configured block-size")
	}

	// BufferSize is the size of the buffer that will go beyond our current blob (appended)
	var bufferSize int64
	for i := prevIndex; i < offset+length; i += blockSize {
		blkSize := int64(math.Min(float64(blockSize), float64((offset+length)-i)))
		newBlock := bb.createBlock(blockList.BlockIdLength, i, blkSize)
		blockList.BlockList = append(blockList.BlockList, newBlock)
		// reset the counter to determine if there are leftovers at the end
		bufferSize += blkSize
	}
	return bufferSize, nil
}

func (bb *BlockBlob) removeBlocks(blockList *common.BlockOffsetList, size int64, name string) *common.BlockOffsetList {
	_, index := blockList.BinarySearch(size)
	// if the start index is equal to new size - block should be removed - move one index back
	if blockList.BlockList[index].StartIndex == size {
		index = index - 1
	}
	// if the file we're shrinking is in the middle of a block then shrink that block
	if blockList.BlockList[index].EndIndex > size {
		blk := blockList.BlockList[index]
		blk.EndIndex = size
		blk.Data = make([]byte, blk.EndIndex-blk.StartIndex)
		blk.Flags.Set(common.DirtyBlock)

		err := bb.ReadInBuffer(name, blk.StartIndex, blk.EndIndex-blk.StartIndex, blk.Data, nil)
		if err != nil {
			log.Err("BlockBlob::removeBlocks : Failed to remove blocks %s [%s]", name, err.Error())
		}

	}
	blk := blockList.BlockList[index]
	blk.Flags.Set(common.RemovedBlocks)
	blockList.BlockList = blockList.BlockList[:index+1]

	return blockList
}

func (bb *BlockBlob) TruncateFile(name string, size int64) error {
	// log.Trace("BlockBlob::TruncateFile : name=%s, size=%d", name, size)
	attr, err := bb.GetAttr(name)
	if err != nil {
		log.Err("BlockBlob::TruncateFile : Failed to get attributes of file %s [%s]", name, err.Error())
		if err == syscall.ENOENT {
			return err
		}
	}
	if size == 0 || attr.Size == 0 {
		// If we are resizing to a value > 1GB then we need to upload multiple blocks to resize
		if size > 1*common.GbToBytes {
			blkSize := int64(16 * common.MbToBytes)
			blobName := filepath.Join(bb.Config.prefixPath, name)
			blobClient := bb.Container.NewBlockBlobClient(blobName)

			blkList := make([]string, 0)
<<<<<<< HEAD
			id := common.GetBlockID(16)
=======
			id := common.GetBlockID(common.BlockIDLength)
>>>>>>> 53ed23ac

			for i := 0; size > 0; i++ {
				if i == 0 || size < blkSize {
					// Only first and last block we upload and rest all we replicate with the first block itself
					if size < blkSize {
						blkSize = size
<<<<<<< HEAD
						id = common.GetBlockID(16)
=======
						id = common.GetBlockID(common.BlockIDLength)
>>>>>>> 53ed23ac
					}
					data := make([]byte, blkSize)

					_, err = blobClient.StageBlock(context.Background(),
						id,
						streaming.NopCloser(bytes.NewReader(data)),
						&blockblob.StageBlockOptions{
							CPKInfo: bb.blobCPKOpt,
						})
					if err != nil {
						log.Err("BlockBlob::TruncateFile : Failed to stage block for %s [%s]", name, err.Error())
						return err
					}
				}
				blkList = append(blkList, id)
				size -= blkSize
			}

			err = bb.CommitBlocks(blobName, blkList, nil)
			if err != nil {
				log.Err("BlockBlob::TruncateFile : Failed to commit blocks for %s [%s]", name, err.Error())
				return err
			}
		} else {
			err := bb.WriteFromBuffer(name, nil, make([]byte, size))
			if err != nil {
				log.Err("BlockBlob::TruncateFile : Failed to set the %s to 0 bytes [%s]", name, err.Error())
			}
		}
		return err
	}

	//If new size is less than 256MB
	if size < blockblob.MaxUploadBlobBytes {
		data, err := bb.HandleSmallFile(name, size, attr.Size)
		if err != nil {
			log.Err("BlockBlob::TruncateFile : Failed to read small file %s", name, err.Error())
			return err
		}
		err = bb.WriteFromBuffer(name, nil, data)
		if err != nil {
			log.Err("BlockBlob::TruncateFile : Failed to write from buffer file %s", name, err.Error())
			return err
		}
	} else {
		bol, err := bb.GetFileBlockOffsets(name)
		if err != nil {
			log.Err("BlockBlob::TruncateFile : Failed to get block list of file %s [%s]", name, err.Error())
			return err
		}
		if bol.SmallFile() {
			data, err := bb.HandleSmallFile(name, size, attr.Size)
			if err != nil {
				log.Err("BlockBlob::TruncateFile : Failed to read small file %s", name, err.Error())
				return err
			}
			err = bb.WriteFromBuffer(name, nil, data)
			if err != nil {
				log.Err("BlockBlob::TruncateFile : Failed to write from buffer file %s", name, err.Error())
				return err
			}
		} else {
			if size < attr.Size {
				bol = bb.removeBlocks(bol, size, name)
			} else if size > attr.Size {
				_, err = bb.createNewBlocks(bol, bol.BlockList[len(bol.BlockList)-1].EndIndex, size-attr.Size)
				if err != nil {
					log.Err("BlockBlob::TruncateFile : Failed to create new blocks for file %s", name, err.Error())
					return err
				}
			}
			err = bb.StageAndCommit(name, bol)
			if err != nil {
				log.Err("BlockBlob::TruncateFile : Failed to stage and commit file %s", name, err.Error())
				return err
			}
		}
	}

	return nil
}

func (bb *BlockBlob) HandleSmallFile(name string, size int64, originalSize int64) ([]byte, error) {
	var data = make([]byte, size)
	var err error
	if size > originalSize {
		err = bb.ReadInBuffer(name, 0, 0, data, nil)
		if err != nil {
			log.Err("BlockBlob::TruncateFile : Failed to read small file %s", name, err.Error())
		}
	} else {
		err = bb.ReadInBuffer(name, 0, size, data, nil)
		if err != nil {
			log.Err("BlockBlob::TruncateFile : Failed to read small file %s", name, err.Error())
		}
	}
	return data, err
}

// Write : write data at given offset to a blob
func (bb *BlockBlob) Write(options internal.WriteFileOptions) error {
	name := options.Handle.Path
	offset := options.Offset
	defer log.TimeTrack(time.Now(), "BlockBlob::Write", options.Handle.Path)
	log.Trace("BlockBlob::Write : name %s offset %v", name, offset)
	// tracks the case where our offset is great than our current file size (appending only - not modifying pre-existing data)
	var dataBuffer *[]byte
	// when the file offset mapping is cached we don't need to make a get block list call
	fileOffsets, err := bb.GetFileBlockOffsets(name)
	if err != nil {
		return err
	}
	length := int64(len(options.Data))
	data := options.Data
	// case 1: file consists of no blocks (small file)
	if fileOffsets.SmallFile() {
		// get all the data
		oldData, _ := bb.ReadBuffer(name, 0, 0)
		// update the data with the new data
		// if we're only overwriting existing data
		if int64(len(oldData)) >= offset+length {
			copy(oldData[offset:], data)
			dataBuffer = &oldData
			// else appending and/or overwriting
		} else {
			// if the file is not empty then we need to combine the data
			if len(oldData) > 0 {
				// new data buffer with the size of old and new data
				newDataBuffer := make([]byte, offset+length)
				// copy the old data into it
				// TODO: better way to do this?
				if offset != 0 {
					copy(newDataBuffer, oldData)
					oldData = nil
				}
				// overwrite with the new data we want to add
				copy(newDataBuffer[offset:], data)
				dataBuffer = &newDataBuffer
			} else {
				dataBuffer = &data
			}
		}
		// WriteFromBuffer should be able to handle the case where now the block is too big and gets split into multiple blocks
		err := bb.WriteFromBuffer(name, options.Metadata, *dataBuffer)
		if err != nil {
			log.Err("BlockBlob::Write : Failed to upload to blob %s ", name, err.Error())
			return err
		}
		// case 2: given offset is within the size of the blob - and the blob consists of multiple blocks
		// case 3: new blocks need to be added
	} else {
		index, oldDataSize, exceedsFileBlocks, appendOnly := fileOffsets.FindBlocksToModify(offset, length)
		// keeps track of how much new data will be appended to the end of the file (applicable only to case 3)
		newBufferSize := int64(0)
		// case 3?
		if exceedsFileBlocks {
			newBufferSize, err = bb.createNewBlocks(fileOffsets, offset, length)
			if err != nil {
				log.Err("BlockBlob::Write : Failed to create new blocks for file %s", name, err.Error())
				return err
			}
		}
		// buffer that holds that pre-existing data in those blocks we're interested in
		oldDataBuffer := make([]byte, oldDataSize+newBufferSize)
		if !appendOnly {
			// fetch the blocks that will be impacted by the new changes so we can overwrite them
			err = bb.ReadInBuffer(name, fileOffsets.BlockList[index].StartIndex, oldDataSize, oldDataBuffer, nil)
			if err != nil {
				log.Err("BlockBlob::Write : Failed to read data in buffer %s [%s]", name, err.Error())
			}
		}
		// this gives us where the offset with respect to the buffer that holds our old data - so we can start writing the new data
		blockOffset := offset - fileOffsets.BlockList[index].StartIndex
		copy(oldDataBuffer[blockOffset:], data)
		err := bb.stageAndCommitModifiedBlocks(name, oldDataBuffer, fileOffsets)
		return err
	}
	return nil
}

// TODO: make a similar method facing stream that would enable us to write to cached blocks then stage and commit
func (bb *BlockBlob) stageAndCommitModifiedBlocks(name string, data []byte, offsetList *common.BlockOffsetList) error {
	blobClient := bb.Container.NewBlockBlobClient(filepath.Join(bb.Config.prefixPath, name))
	blockOffset := int64(0)
	var blockIDList []string
	for _, blk := range offsetList.BlockList {
		blockIDList = append(blockIDList, blk.Id)
		if blk.Dirty() {
			_, err := blobClient.StageBlock(context.Background(),
				blk.Id,
				streaming.NopCloser(bytes.NewReader(data[blockOffset:(blk.EndIndex-blk.StartIndex)+blockOffset])),
				&blockblob.StageBlockOptions{
					CPKInfo: bb.blobCPKOpt,
				})

			if err != nil {
				log.Err("BlockBlob::stageAndCommitModifiedBlocks : Failed to stage to blob %s at block %v [%s]", name, blockOffset, err.Error())
				return err
			}
			blockOffset = (blk.EndIndex - blk.StartIndex) + blockOffset
		}
	}
	_, err := blobClient.CommitBlockList(context.Background(),
		blockIDList,
		&blockblob.CommitBlockListOptions{
			HTTPHeaders: &blob.HTTPHeaders{
				BlobContentType: to.Ptr(getContentType(name)),
			},
			Tier:    bb.Config.defaultTier,
			CPKInfo: bb.blobCPKOpt,
		})

	if err != nil {
		log.Err("BlockBlob::stageAndCommitModifiedBlocks : Failed to commit block list to blob %s [%s]", name, err.Error())
		return err
	}
	return nil
}

func (bb *BlockBlob) StageAndCommit(name string, bol *common.BlockOffsetList) error {
	// lock on the blob name so that no stage and commit race condition occur causing failure
	blobMtx := bb.blockLocks.GetLock(name)
	blobMtx.Lock()
	defer blobMtx.Unlock()
	blobClient := bb.Container.NewBlockBlobClient(filepath.Join(bb.Config.prefixPath, name))
	var blockIDList []string
	var data []byte
	staged := false
	for _, blk := range bol.BlockList {
		blockIDList = append(blockIDList, blk.Id)
		if blk.Truncated() {
			data = make([]byte, blk.EndIndex-blk.StartIndex)
			blk.Flags.Clear(common.TruncatedBlock)
		} else {
			data = blk.Data
		}
		if blk.Dirty() {
			_, err := blobClient.StageBlock(context.Background(),
				blk.Id,
				streaming.NopCloser(bytes.NewReader(data)),
				&blockblob.StageBlockOptions{
					CPKInfo: bb.blobCPKOpt,
				})
			if err != nil {
				log.Err("BlockBlob::StageAndCommit : Failed to stage to blob %s with ID %s at block %v [%s]", name, blk.Id, blk.StartIndex, err.Error())
				return err
			}
			staged = true
			blk.Flags.Clear(common.DirtyBlock)
		} else if blk.Removed() {
			staged = true
		}
	}
	if staged {
		_, err := blobClient.CommitBlockList(context.Background(),
			blockIDList,
			&blockblob.CommitBlockListOptions{
				HTTPHeaders: &blob.HTTPHeaders{
					BlobContentType: to.Ptr(getContentType(name)),
				},
				Tier:    bb.Config.defaultTier,
				CPKInfo: bb.blobCPKOpt,
				// AccessConditions: &blob.AccessConditions{ModifiedAccessConditions: &blob.ModifiedAccessConditions{IfMatch: bol.Etag}},
			})
		if err != nil {
			log.Err("BlockBlob::StageAndCommit : Failed to commit block list to blob %s [%s]", name, err.Error())
			return err
		}
		// update the etag
		// bol.Etag = resp.ETag()
	}
	return nil
}

// ChangeMod : Change mode of a blob
func (bb *BlockBlob) ChangeMod(name string, _ os.FileMode) error {
	log.Trace("BlockBlob::ChangeMod : name %s", name)

	if bb.Config.ignoreAccessModifiers {
		// for operations like git clone where transaction fails if chmod is not successful
		// return success instead of ENOSYS
		return nil
	}

	// This is not currently supported for a flat namespace account
	return syscall.ENOTSUP
}

// ChangeOwner : Change owner of a blob
func (bb *BlockBlob) ChangeOwner(name string, _ int, _ int) error {
	log.Trace("BlockBlob::ChangeOwner : name %s", name)

	if bb.Config.ignoreAccessModifiers {
		// for operations like git clone where transaction fails if chown is not successful
		// return success instead of ENOSYS
		return nil
	}

	// This is not currently supported for a flat namespace account
	return syscall.ENOTSUP
}

// GetCommittedBlockList : Get the list of committed blocks
func (bb *BlockBlob) GetCommittedBlockList(name string) (*internal.CommittedBlockList, error) {
	blobClient := bb.Container.NewBlockBlobClient(filepath.Join(bb.Config.prefixPath, name))

	storageBlockList, err := blobClient.GetBlockList(context.Background(), blockblob.BlockListTypeCommitted, nil)

	if err != nil {
		log.Err("BlockBlob::GetFileBlockOffsets : Failed to get block list %s ", name, err.Error())
		return nil, err
	}

	// if block list empty its a small file
	if len(storageBlockList.CommittedBlocks) == 0 {
		return nil, nil
	}

	blockList := make(internal.CommittedBlockList, 0)
	startOffset := int64(0)
	for _, block := range storageBlockList.CommittedBlocks {
		blk := internal.CommittedBlock{
			Id:     *block.Name,
			Offset: startOffset,
			Size:   uint64(*block.Size),
		}
		startOffset += *block.Size
		blockList = append(blockList, blk)
	}

	return &blockList, nil
}

// StageBlock : stages a block and returns its blockid
func (bb *BlockBlob) StageBlock(name string, data []byte, id string) error {
	log.Trace("BlockBlob::StageBlock : name %s, ID %v, length %v", name, id, len(data))

	ctx, cancel := context.WithTimeout(context.Background(), max_context_timeout*time.Minute)
	defer cancel()

	blobClient := bb.Container.NewBlockBlobClient(filepath.Join(bb.Config.prefixPath, name))
	_, err := blobClient.StageBlock(ctx,
		id,
		streaming.NopCloser(bytes.NewReader(data)),
		&blockblob.StageBlockOptions{
			CPKInfo: bb.blobCPKOpt,
		})

	if err != nil {
		log.Err("BlockBlob::StageBlock : Failed to stage to blob %s with ID %s [%s]", name, id, err.Error())
		return err
	}

	return nil
}

// CommitBlocks : persists the block list
func (bb *BlockBlob) CommitBlocks(name string, blockList []string, newEtag *string) error {
	log.Trace("BlockBlob::CommitBlocks : name %s", name)

	ctx, cancel := context.WithTimeout(context.Background(), max_context_timeout*time.Minute)
	defer cancel()

	blobClient := bb.Container.NewBlockBlobClient(filepath.Join(bb.Config.prefixPath, name))
	resp, err := blobClient.CommitBlockList(ctx,
		blockList,
		&blockblob.CommitBlockListOptions{
			HTTPHeaders: &blob.HTTPHeaders{
				BlobContentType: to.Ptr(getContentType(name)),
			},
			Tier:    bb.Config.defaultTier,
			CPKInfo: bb.blobCPKOpt,
		})

	if err != nil {
		log.Err("BlockBlob::CommitBlocks : Failed to commit block list to blob %s [%s]", name, err.Error())
		return err
	}

	if newEtag != nil {
		*newEtag = strings.Trim(string(*resp.ETag), `"`)
	}

	return nil
}

func (bb *BlockBlob) SetFilter(filter string) error {
	if filter == "" {
		bb.Config.filter = nil
		return nil
	}

	bb.Config.filter = &blobfilter.BlobFilter{}
	return bb.Config.filter.Configure(filter)
}<|MERGE_RESOLUTION|>--- conflicted
+++ resolved
@@ -1222,22 +1222,14 @@
 			blobClient := bb.Container.NewBlockBlobClient(blobName)
 
 			blkList := make([]string, 0)
-<<<<<<< HEAD
-			id := common.GetBlockID(16)
-=======
 			id := common.GetBlockID(common.BlockIDLength)
->>>>>>> 53ed23ac
 
 			for i := 0; size > 0; i++ {
 				if i == 0 || size < blkSize {
 					// Only first and last block we upload and rest all we replicate with the first block itself
 					if size < blkSize {
 						blkSize = size
-<<<<<<< HEAD
-						id = common.GetBlockID(16)
-=======
 						id = common.GetBlockID(common.BlockIDLength)
->>>>>>> 53ed23ac
 					}
 					data := make([]byte, blkSize)
 

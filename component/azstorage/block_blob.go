--- conflicted
+++ resolved
@@ -950,12 +950,8 @@
 }
 
 // ReadInBuffer : Download specific range from a file to a user provided buffer
-<<<<<<< HEAD
 // Specifying "0" len will download the entire blob.
-func (bb *BlockBlob) ReadInBuffer(name string, offset int64, len int64, data []byte, etag *string) error {
-=======
 func (bb *BlockBlob) ReadInBuffer(name string, offset int64, length int64, data []byte, etag *string) error {
->>>>>>> 43314da6
 	// log.Trace("BlockBlob::ReadInBuffer : name %s", name)
 	if etag != nil {
 		*etag = ""

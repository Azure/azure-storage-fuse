--- conflicted
+++ resolved
@@ -2695,7 +2695,6 @@
 	s.assert.Contains(acl, "other::rwx")
 }
 
-<<<<<<< HEAD
 func (s *datalakeTestSuite) TestBlobFilters() {
 	defer s.cleanupTest()
 	// Setup
@@ -2780,7 +2779,8 @@
 
 	s.assert.EqualValues(1, len(blobList))
 	s.az.stConfig.filter = nil
-=======
+}
+
 func (s *datalakeTestSuite) TestList() {
 	defer s.cleanupTest()
 	// Setup
@@ -2823,7 +2823,6 @@
 	s.assert.EqualValues(1, len(blobList))
 	s.assert.EqualValues(base, blobList[0].Path)
 	s.assert.NotEqual(0, blobList[0].Mode)
->>>>>>> 75de959a
 }
 
 // func (s *datalakeTestSuite) TestRAGRS() {

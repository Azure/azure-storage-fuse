--- conflicted
+++ resolved
@@ -332,11 +332,7 @@
 // While renaming the file, Creation time is preserved but LMT is changed for the destination blob.
 // and also Etag of the destination blob changes
 func (dl *Datalake) RenameFile(options internal.RenameFileOptions) error {
-<<<<<<< HEAD
-	log.Trace("Datalake::RenameFile : %s -> %s", options.Src, options.Dst)
-=======
 	log.Trace("Datalake::RenameFile : %s -> %s, NoReplace: %v", options.Src, options.Dst, options.NoReplace)
->>>>>>> 84f8b5fa
 
 	fileClient := dl.Filesystem.NewFileClient(url.PathEscape(filepath.Join(dl.Config.prefixPath, options.Src)))
 
@@ -359,11 +355,7 @@
 			log.Err("Datalake::RenameFile : %s does not exist", options.Src)
 			return syscall.ENOENT
 		} else if serr == ErrFileAlreadyExists {
-<<<<<<< HEAD
-			common.Assert(options.NoReplace)
-=======
 			common.Assert(options.NoReplace, options)
->>>>>>> 84f8b5fa
 			log.Err("BlockBlob::RenameFile : Dst Blob Exists %s [%s]", options.Dst, err.Error())
 			return syscall.EEXIST
 		} else {

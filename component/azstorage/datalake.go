/*
    _____           _____   _____   ____          ______  _____  ------
   |     |  |      |     | |     | |     |     | |       |            |
   |     |  |      |     | |     | |     |     | |       |            |
   | --- |  |      |     | |-----| |---- |     | |-----| |-----  ------
   |     |  |      |     | |     | |     |     |       | |       |
   | ____|  |_____ | ____| | ____| |     |_____|  _____| |_____  |_____


   Licensed under the MIT License <http://opensource.org/licenses/MIT>.

   Copyright © 2020-2025 Microsoft Corporation. All rights reserved.
   Author : <blobfusedev@microsoft.com>

   Permission is hereby granted, free of charge, to any person obtaining a copy
   of this software and associated documentation files (the "Software"), to deal
   in the Software without restriction, including without limitation the rights
   to use, copy, modify, merge, publish, distribute, sublicense, and/or sell
   copies of the Software, and to permit persons to whom the Software is
   furnished to do so, subject to the following conditions:

   The above copyright notice and this permission notice shall be included in all
   copies or substantial portions of the Software.

   THE SOFTWARE IS PROVIDED "AS IS", WITHOUT WARRANTY OF ANY KIND, EXPRESS OR
   IMPLIED, INCLUDING BUT NOT LIMITED TO THE WARRANTIES OF MERCHANTABILITY,
   FITNESS FOR A PARTICULAR PURPOSE AND NONINFRINGEMENT. IN NO EVENT SHALL THE
   AUTHORS OR COPYRIGHT HOLDERS BE LIABLE FOR ANY CLAIM, DAMAGES OR OTHER
   LIABILITY, WHETHER IN AN ACTION OF CONTRACT, TORT OR OTHERWISE, ARISING FROM,
   OUT OF OR IN CONNECTION WITH THE SOFTWARE OR THE USE OR OTHER DEALINGS IN THE
   SOFTWARE
*/

package azstorage

import (
	"context"
	"errors"
	"fmt"
	"net/url"
	"os"
	"path/filepath"
	"strings"
	"syscall"

	"github.com/Azure/azure-storage-fuse/v2/common"
	"github.com/Azure/azure-storage-fuse/v2/common/log"
	"github.com/Azure/azure-storage-fuse/v2/internal"
	"github.com/vibhansa-msft/blobfilter"

	"github.com/Azure/azure-sdk-for-go/sdk/azcore"
	"github.com/Azure/azure-sdk-for-go/sdk/azcore/to"
	"github.com/Azure/azure-sdk-for-go/sdk/storage/azdatalake/directory"
	"github.com/Azure/azure-sdk-for-go/sdk/storage/azdatalake/file"
	"github.com/Azure/azure-sdk-for-go/sdk/storage/azdatalake/filesystem"
	"github.com/Azure/azure-sdk-for-go/sdk/storage/azdatalake/service"
)

type Datalake struct {
	AzStorageConnection
	Auth           azAuth
	Service        *service.Client
	Filesystem     *filesystem.Client
	BlockBlob      BlockBlob
	datalakeCPKOpt *file.CPKInfo
}

// Verify that Datalake implements AzConnection interface
var _ AzConnection = &Datalake{}

// transformAccountEndpoint
// Users must set an endpoint to allow blobfuse to
// 1. support Azure clouds (ex: Public, Zonal DNS, China, Germany, Gov, etc)
// 2. direct REST APIs to a truly custom endpoint (ex: www dot custom-domain dot com)
// We can handle case 1 by simply replacing the .dfs. to .blob. and blobfuse will work fine.
// However, case 2 will not work since the endpoint likely only redirects to the dfs endpoint and not the blob endpoint, so we don't know what endpoint to use when we call blob endpoints.
// This is also a known problem with the SDKs.
func transformAccountEndpoint(potentialDfsEndpoint string) string {
	if strings.Contains(potentialDfsEndpoint, ".dfs.") {
		return strings.Replace(potentialDfsEndpoint, ".dfs.", ".blob.", -1)
	} else {
		// Should we just throw here?
		log.Warn("Datalake::transformAccountEndpoint : Detected use of a custom endpoint. Not all operations are guaranteed to work.")
	}
	return potentialDfsEndpoint
}

// transformConfig transforms the adls config to a blob config
func transformConfig(dlConfig AzStorageConfig) AzStorageConfig {
	bbConfig := dlConfig
	bbConfig.authConfig.AccountType = EAccountType.BLOCK()
	bbConfig.authConfig.Endpoint = transformAccountEndpoint(dlConfig.authConfig.Endpoint)
	return bbConfig
}

func (dl *Datalake) Configure(cfg AzStorageConfig) error {
	dl.Config = cfg

	if dl.Config.cpkEnabled {
		dl.datalakeCPKOpt = &file.CPKInfo{
			EncryptionKey:       &dl.Config.cpkEncryptionKey,
			EncryptionKeySHA256: &dl.Config.cpkEncryptionKeySha256,
			EncryptionAlgorithm: to.Ptr(directory.EncryptionAlgorithmTypeAES256),
		}
	}

	err := dl.BlockBlob.Configure(transformConfig(cfg))

	// List call shall always retrieved permissions for HNS accounts
	dl.BlockBlob.listDetails.Permissions = true

	return err
}

// For dynamic config update the config here
func (dl *Datalake) UpdateConfig(cfg AzStorageConfig) error {
	dl.Config.blockSize = cfg.blockSize
	dl.Config.maxConcurrency = cfg.maxConcurrency
	dl.Config.defaultTier = cfg.defaultTier
	dl.Config.ignoreAccessModifiers = cfg.ignoreAccessModifiers
	return dl.BlockBlob.UpdateConfig(cfg)
}

// UpdateServiceClient : Update the SAS specified by the user and create new service client
func (dl *Datalake) UpdateServiceClient(key, value string) (err error) {
	if key == "saskey" {
		dl.Auth.setOption(key, value)
		// get the service client with updated SAS
		svcClient, err := dl.Auth.getServiceClient(&dl.Config)
		if err != nil {
			log.Err("Datalake::UpdateServiceClient : Failed to get service client [%s]", err.Error())
			return err
		}

		// update the service client
		dl.Service = svcClient.(*service.Client)

		// Update the filesystem client
		dl.Filesystem = dl.Service.NewFileSystemClient(dl.Config.container)
	}
	return dl.BlockBlob.UpdateServiceClient(key, value)
}

// createServiceClient : Create the service client
func (dl *Datalake) createServiceClient() (*service.Client, error) {
	log.Trace("Datalake::createServiceClient : Getting service client")

	dl.Auth = getAzAuth(dl.Config.authConfig)
	if dl.Auth == nil {
		log.Err("Datalake::createServiceClient : Failed to retrieve auth object")
		return nil, fmt.Errorf("failed to retrieve auth object")
	}

	svcClient, err := dl.Auth.getServiceClient(&dl.Config)
	if err != nil {
		log.Err("Datalake::createServiceClient : Failed to get service client [%s]", err.Error())
		return nil, err
	}

	return svcClient.(*service.Client), nil
}

// SetupPipeline : Based on the config setup the ***URLs
func (dl *Datalake) SetupPipeline() error {
	log.Trace("Datalake::SetupPipeline : Setting up")
	var err error

	// create the service client
	dl.Service, err = dl.createServiceClient()
	if err != nil {
		log.Err("Datalake::SetupPipeline : Failed to get service client [%s]", err.Error())
		return err
	}

	// create the filesystem client
	dl.Filesystem = dl.Service.NewFileSystemClient(dl.Config.container)

	return dl.BlockBlob.SetupPipeline()
}

// TestPipeline : Validate the credentials specified in the auth config
func (dl *Datalake) TestPipeline() error {
	log.Trace("Datalake::TestPipeline : Validating")

	if dl.Config.mountAllContainers {
		return nil
	}

	if dl.Filesystem == nil || dl.Filesystem.DFSURL() == "" || dl.Filesystem.BlobURL() == "" {
		log.Err("Datalake::TestPipeline : Filesystem Client is not built, check your credentials")
		return nil
	}

	maxResults := int32(2)
	listPathPager := dl.Filesystem.NewListPathsPager(false, &filesystem.ListPathsOptions{
		MaxResults: &maxResults,
		Prefix:     &dl.Config.prefixPath,
	})

	// we are just validating the auth mode used. So, no need to iterate over the pages
	_, err := listPathPager.NextPage(context.Background())
	if err != nil {
		log.Err("Datalake::TestPipeline : Failed to validate account with given auth %s", err.Error())
		var respErr *azcore.ResponseError
		errors.As(err, &respErr)
		if respErr != nil {
			return fmt.Errorf("Datalake::TestPipeline : [%s]", respErr.ErrorCode)
		}
		return err
	}

	return dl.BlockBlob.TestPipeline()
}

// IsAccountADLS : Check account is ADLS or not
func (dl *Datalake) IsAccountADLS() bool {
	return dl.BlockBlob.IsAccountADLS()
}

func (dl *Datalake) ListContainers() ([]string, error) {
	log.Trace("Datalake::ListContainers : Listing containers")
	return dl.BlockBlob.ListContainers()
}

func (dl *Datalake) SetPrefixPath(path string) error {
	log.Trace("Datalake::SetPrefixPath : path %s", path)
	dl.Config.prefixPath = path
	return dl.BlockBlob.SetPrefixPath(path)
}

// CreateFile : Create a new file in the filesystem/directory
func (dl *Datalake) CreateFile(name string, mode os.FileMode) error {
	log.Trace("Datalake::CreateFile : name %s", name)
	err := dl.BlockBlob.CreateFile(name, mode)
	if err != nil {
		log.Err("Datalake::CreateFile : Failed to create file %s [%s]", name, err.Error())
		return err
	}
	err = dl.ChangeMod(name, mode)
	if err != nil {
		log.Err("Datalake::CreateFile : Failed to set permissions on file %s [%s]", name, err.Error())
		return err
	}

	return nil
}

// CreateDirectory : Create a new directory in the filesystem/directory
func (dl *Datalake) CreateDirectory(name string, _ bool) error {
	log.Trace("Datalake::CreateDirectory : name %s", name)

	directoryURL := dl.Filesystem.NewDirectoryClient(filepath.Join(dl.Config.prefixPath, name))
	_, err := directoryURL.Create(context.Background(), &directory.CreateOptions{
		CPKInfo: dl.datalakeCPKOpt,
		AccessConditions: &directory.AccessConditions{
			ModifiedAccessConditions: &directory.ModifiedAccessConditions{
				IfNoneMatch: to.Ptr(azcore.ETagAny),
			},
		},
	})

	if err != nil {
		serr := storeDatalakeErrToErr(err)
		if serr == InvalidPermission {
			log.Err("Datalake::CreateDirectory : Insufficient permissions for %s [%s]", name, err.Error())
			return syscall.EACCES
		} else if serr == ErrFileAlreadyExists {
			log.Err("Datalake::CreateDirectory : Path already exists for %s [%s]", name, err.Error())
			return syscall.EEXIST
		} else {
			log.Err("Datalake::CreateDirectory : Failed to create directory %s [%s]", name, err.Error())
			return err
		}
	}

	return nil
}

// CreateLink : Create a symlink in the filesystem/directory
func (dl *Datalake) CreateLink(source string, target string) error {
	log.Trace("Datalake::CreateLink : %s -> %s", source, target)
	return dl.BlockBlob.CreateLink(source, target)
}

// DeleteFile : Delete a file in the filesystem/directory
func (dl *Datalake) DeleteFile(name string) (err error) {
	log.Trace("Datalake::DeleteFile : name %s", name)
	fileClient := dl.Filesystem.NewFileClient(filepath.Join(dl.Config.prefixPath, name))
	_, err = fileClient.Delete(context.Background(), nil)
	if err != nil {
		serr := storeDatalakeErrToErr(err)
		if serr == ErrFileNotFound {
			log.Err("Datalake::DeleteFile : %s does not exist", name)
			return syscall.ENOENT
		} else if serr == BlobIsUnderLease {
			log.Err("Datalake::DeleteFile : %s is under lease [%s]", name, err.Error())
			return syscall.EIO
		} else if serr == InvalidPermission {
			log.Err("Datalake::DeleteFile : Insufficient permissions for %s [%s]", name, err.Error())
			return syscall.EACCES
		} else {
			log.Err("Datalake::DeleteFile : Failed to delete file %s [%s]", name, err.Error())
			return err
		}
	}

	return nil
}

// DeleteDirectory : Delete a directory in the filesystem/directory
func (dl *Datalake) DeleteDirectory(name string) (err error) {
	log.Trace("Datalake::DeleteDirectory : name %s", name)

	directoryClient := dl.Filesystem.NewDirectoryClient(filepath.Join(dl.Config.prefixPath, name))
	_, err = directoryClient.Delete(context.Background(), nil)
	// TODO : There is an ability to pass a continuation token here for recursive delete, should we implement this logic to follow continuation token? The SDK does not currently do this.
	if err != nil {
		serr := storeDatalakeErrToErr(err)
		if serr == ErrFileNotFound {
			log.Err("Datalake::DeleteDirectory : %s does not exist", name)
			return syscall.ENOENT
		} else {
			log.Err("Datalake::DeleteDirectory : Failed to delete directory %s [%s]", name, err.Error())
			return err
		}
	}

	return nil
}

// RenameFile : Rename the file
// While renaming the file, Creation time is preserved but LMT is changed for the destination blob.
// and also Etag of the destination blob changes
func (dl *Datalake) RenameFile(options internal.RenameFileOptions) error {
	log.Trace("Datalake::RenameFile : %s -> %s", options.Src, options.Dst)

	fileClient := dl.Filesystem.NewFileClient(url.PathEscape(filepath.Join(dl.Config.prefixPath, options.Src)))
<<<<<<< HEAD
	renameOptions := &file.RenameOptions{
		CPKInfo: dl.datalakeCPKOpt,
	}
	//	if options.NoReplace {
	renameOptions.AccessConditions = &file.AccessConditions{
		ModifiedAccessConditions: &file.ModifiedAccessConditions{
			IfNoneMatch: to.Ptr(azcore.ETagAny),
		},
	}
	//	}
=======

	renameOptions := &file.RenameOptions{
		CPKInfo: dl.datalakeCPKOpt,
	}

	if options.NoReplace {
		renameOptions.AccessConditions = &file.AccessConditions{
			ModifiedAccessConditions: &file.ModifiedAccessConditions{
				IfNoneMatch: to.Ptr(azcore.ETagAny),
			},
		}
	}
>>>>>>> 9b61964f

	renameResponse, err := fileClient.Rename(context.Background(), filepath.Join(dl.Config.prefixPath, options.Dst), renameOptions)
	if err != nil {
		serr := storeDatalakeErrToErr(err)
		if serr == ErrFileNotFound {
			log.Err("Datalake::RenameFile : %s does not exist", options.Src)
			return syscall.ENOENT
		} else if serr == ErrFileAlreadyExists {
			common.Assert(options.NoReplace)
			log.Err("BlockBlob::RenameFile : Dst Blob Exists %s [%s]", options.Dst, err.Error())
			return syscall.EEXIST
		} else {
			log.Err("Datalake::RenameFile : Failed to rename file %s to %s [%s]", options.Src, options.Dst, err.Error())
			return err
		}
	}
	modifyLMTandEtag(options.SrcAttr, renameResponse.LastModified, sanitizeEtag(renameResponse.ETag))
	return nil
}

// RenameDirectory : Rename the directory
func (dl *Datalake) RenameDirectory(source string, target string) error {
	log.Trace("Datalake::RenameDirectory : %s -> %s", source, target)

	directoryClient := dl.Filesystem.NewDirectoryClient(url.PathEscape(filepath.Join(dl.Config.prefixPath, source)))
	_, err := directoryClient.Rename(context.Background(), filepath.Join(dl.Config.prefixPath, target), &directory.RenameOptions{
		CPKInfo: dl.datalakeCPKOpt,
	})
	if err != nil {
		serr := storeDatalakeErrToErr(err)
		if serr == ErrFileNotFound {
			log.Err("Datalake::RenameDirectory : %s does not exist", source)
			return syscall.ENOENT
		} else {
			log.Err("Datalake::RenameDirectory : Failed to rename directory %s to %s [%s]", source, target, err.Error())
			return err
		}
	}

	return nil
}

// GetAttr : Retrieve attributes of the path
func (dl *Datalake) GetAttr(name string) (blobAttr *internal.ObjAttr, err error) {
	log.Trace("Datalake::GetAttr : name %s", name)

	fileClient := dl.Filesystem.NewFileClient(filepath.Join(dl.Config.prefixPath, name))
	prop, err := fileClient.GetProperties(context.Background(), &file.GetPropertiesOptions{
		CPKInfo: dl.datalakeCPKOpt,
	})
	if err != nil {
		e := storeDatalakeErrToErr(err)
		if e == ErrFileNotFound {
			return blobAttr, syscall.ENOENT
		} else if e == InvalidPermission {
			log.Err("Datalake::GetAttr : Insufficient permissions for %s [%s]", name, err.Error())
			return blobAttr, syscall.EACCES
		} else {
			log.Err("Datalake::GetAttr : Failed to get path properties for %s [%s]", name, err.Error())
			return blobAttr, err
		}
	}

	mode, err := getFileMode(*prop.Permissions)
	if err != nil {
		log.Err("Datalake::GetAttr : Failed to get file mode for %s [%s]", name, err.Error())
		return blobAttr, err
	}

	blobAttr = &internal.ObjAttr{
		Path:   name,
		Name:   filepath.Base(name),
		Size:   *prop.ContentLength,
		Mode:   mode,
		Mtime:  *prop.LastModified,
		Atime:  *prop.LastModified,
		Ctime:  *prop.LastModified,
		Crtime: *prop.LastModified,
		Flags:  internal.NewFileBitMap(),
		ETag:   sanitizeEtag(prop.ETag),
	}
	parseMetadata(blobAttr, prop.Metadata)

	if *prop.ResourceType == "directory" {
		blobAttr.Flags = internal.NewDirBitMap()
		blobAttr.Mode = blobAttr.Mode | os.ModeDir
	}

	if dl.Config.honourACL && dl.Config.authConfig.ObjectID != "" {
		acl, err := fileClient.GetAccessControl(context.Background(), nil)
		if err != nil {
			// Just ignore the error here as rest of the attributes have been retrieved
			log.Err("Datalake::GetAttr : Failed to get ACL for %s [%s]", name, err.Error())
		} else {
			mode, err := getFileModeFromACL(dl.Config.authConfig.ObjectID, *acl.ACL, *acl.Owner)
			if err != nil {
				log.Err("Datalake::GetAttr : Failed to get file mode from ACL for %s [%s]", name, err.Error())
			} else {
				blobAttr.Mode = mode
			}
		}
	}

	if dl.Config.filter != nil {
		if !dl.Config.filter.IsAcceptable(&blobfilter.BlobAttr{
			Name:  blobAttr.Name,
			Mtime: blobAttr.Mtime,
			Size:  blobAttr.Size,
		}) {
			log.Debug("Datalake::GetAttr : Filtered out %s", name)
			return nil, syscall.ENOENT
		}
	}

	return blobAttr, nil
}

// List : Get a list of path matching the given prefix
// This fetches the list using a marker so the caller code should handle marker logic
// If count=0 - fetch max entries
func (dl *Datalake) List(prefix string, marker *string, count int32) ([]*internal.ObjAttr, *string, error) {
	return dl.BlockBlob.List(prefix, marker, count)
}

// ReadToFile : Download a file to a local file
func (dl *Datalake) ReadToFile(name string, offset int64, count int64, fi *os.File) (err error) {
	return dl.BlockBlob.ReadToFile(name, offset, count, fi)
}

// ReadBuffer : Download a specific range from a file to a buffer
func (dl *Datalake) ReadBuffer(name string, offset int64, len int64) ([]byte, error) {
	return dl.BlockBlob.ReadBuffer(name, offset, len)
}

// ReadInBuffer : Download specific range from a file to a user provided buffer
func (dl *Datalake) ReadInBuffer(name string, offset int64, len int64, data []byte, etag *string) error {
	return dl.BlockBlob.ReadInBuffer(name, offset, len, data, etag)
}

// WriteFromFile : Upload local file to file
func (dl *Datalake) WriteFromFile(name string, metadata map[string]*string, fi *os.File) (err error) {
	// File in DataLake may have permissions and ACL set. Just uploading the file will override them.
	// So, we need to get the existing permissions and ACL and set them back after uploading the file.

	var acl string = ""
	var fileClient *file.Client = nil

	if dl.Config.preserveACL {
		fileClient = dl.Filesystem.NewFileClient(filepath.Join(dl.Config.prefixPath, name))
		resp, err := fileClient.GetAccessControl(context.Background(), nil)
		if err != nil {
			log.Err("Datalake::getACL : Failed to get ACLs for file %s [%s]", name, err.Error())
		} else if resp.ACL != nil {
			acl = *resp.ACL
		}
	}

	// Upload the file, which will override the permissions and ACL
	retCode := dl.BlockBlob.WriteFromFile(name, metadata, fi)

	if acl != "" {
		// Cannot set both permissions and ACL in one call. ACL includes permission as well so just setting those back
		// Just setting up the permissions will delete existing ACLs applied on the blob so do not convert this code to
		// just set the permissions.
		_, err := fileClient.SetAccessControl(context.Background(), &file.SetAccessControlOptions{
			ACL: &acl,
		})

		if err != nil {
			// Earlier code was ignoring this so it might break customer cases where they do not have auth to update ACL
			log.Err("Datalake::WriteFromFile : Failed to set ACL for %s [%s]", name, err.Error())
		}
	}

	return retCode
}

// WriteFromBuffer : Upload from a buffer to a file
func (dl *Datalake) WriteFromBuffer(options internal.WriteFromBufferOptions) (string, error) {
	return dl.BlockBlob.WriteFromBuffer(options)
}

// Write : Write to a file at given offset
func (dl *Datalake) Write(options internal.WriteFileOptions) error {
	return dl.BlockBlob.Write(options)
}

func (dl *Datalake) StageAndCommit(name string, bol *common.BlockOffsetList) error {
	return dl.BlockBlob.StageAndCommit(name, bol)
}

func (dl *Datalake) GetFileBlockOffsets(name string) (*common.BlockOffsetList, error) {
	return dl.BlockBlob.GetFileBlockOffsets(name)
}

func (dl *Datalake) TruncateFile(name string, size int64) error {
	return dl.BlockBlob.TruncateFile(name, size)
}

// ChangeMod : Change mode of a path
func (dl *Datalake) ChangeMod(name string, mode os.FileMode) error {
	log.Trace("Datalake::ChangeMod : Change mode of file %s to %s", name, mode)
	fileClient := dl.Filesystem.NewFileClient(filepath.Join(dl.Config.prefixPath, name))

	/*
		// If we need to call the ACL set api then we need to get older acl string here
		// and create new string with the username included in the string
		// Keeping this code here so in future if its required we can get the string and manipulate

		currPerm, err := fileURL.getACL(context.Background())
		e := storeDatalakeErrToErr(err)
		if e == ErrFileNotFound {
			return syscall.ENOENT
		} else if err != nil {
			log.Err("Datalake::ChangeMod : Failed to get mode of file %s [%s]", name, err.Error())
			return err
		}
	*/

	newPerm := getACLPermissions(mode)
	_, err := fileClient.SetAccessControl(context.Background(), &file.SetAccessControlOptions{
		Permissions: &newPerm,
	})
	if err != nil {
		log.Err("Datalake::ChangeMod : Failed to change mode of file %s to %s [%s]", name, mode, err.Error())
		e := storeDatalakeErrToErr(err)
		if e == ErrFileNotFound {
			return syscall.ENOENT
		} else if e == InvalidPermission {
			return syscall.EACCES
		} else {
			return err
		}
	}

	return nil
}

// ChangeOwner : Change owner of a path
func (dl *Datalake) ChangeOwner(name string, _ int, _ int) error {
	log.Trace("Datalake::ChangeOwner : name %s", name)

	if dl.Config.ignoreAccessModifiers {
		// for operations like git clone where transaction fails if chown is not successful
		// return success instead of ENOSYS
		return nil
	}

	// TODO: This is not supported for now.
	// fileURL := dl.Filesystem.NewRootDirectoryURL().NewFileURL(filepath.Join(dl.Config.prefixPath, name))
	// group := strconv.Itoa(gid)
	// owner := strconv.Itoa(uid)
	// _, err := fileURL.SetAccessControl(context.Background(), azbfs.BlobFSAccessControl{Group: group, Owner: owner})
	// e := storeDatalakeErrToErr(err)
	// if e == ErrFileNotFound {
	// 	return syscall.ENOENT
	// } else if err != nil {
	// 	log.Err("Datalake::ChangeOwner : Failed to change ownership of file %s to %s [%s]", name, mode, err.Error())
	// 	return err
	// }
	return syscall.ENOTSUP
}

// GetCommittedBlockList : Get the list of committed blocks
func (dl *Datalake) GetCommittedBlockList(name string) (*internal.CommittedBlockList, error) {
	return dl.BlockBlob.GetCommittedBlockList(name)
}

// StageBlock : stages a block and returns its blockid
func (dl *Datalake) StageBlock(name string, data []byte, id string) error {
	return dl.BlockBlob.StageBlock(name, data, id)
}

// CommitBlocks : persists the block list
func (dl *Datalake) CommitBlocks(name string, blockList []string, newEtag *string) error {
	return dl.BlockBlob.CommitBlocks(name, blockList, newEtag)
}

func (dl *Datalake) SetFilter(filter string) error {
	if filter == "" {
		dl.Config.filter = nil
	} else {
		dl.Config.filter = &blobfilter.BlobFilter{}
		err := dl.Config.filter.Configure(filter)
		if err != nil {
			return err
		}
	}

	return dl.BlockBlob.SetFilter(filter)
}

// SetMetadata : Set metadata property of path
func (dl *Datalake) SetMetadata(filePath string, newMetadata map[string]*string, etag *azcore.ETag, overwrite bool) (err error) {
	return dl.BlockBlob.SetMetadata(filePath, newMetadata, etag, overwrite)
}<|MERGE_RESOLUTION|>--- conflicted
+++ resolved
@@ -335,18 +335,6 @@
 	log.Trace("Datalake::RenameFile : %s -> %s", options.Src, options.Dst)
 
 	fileClient := dl.Filesystem.NewFileClient(url.PathEscape(filepath.Join(dl.Config.prefixPath, options.Src)))
-<<<<<<< HEAD
-	renameOptions := &file.RenameOptions{
-		CPKInfo: dl.datalakeCPKOpt,
-	}
-	//	if options.NoReplace {
-	renameOptions.AccessConditions = &file.AccessConditions{
-		ModifiedAccessConditions: &file.ModifiedAccessConditions{
-			IfNoneMatch: to.Ptr(azcore.ETagAny),
-		},
-	}
-	//	}
-=======
 
 	renameOptions := &file.RenameOptions{
 		CPKInfo: dl.datalakeCPKOpt,
@@ -359,7 +347,6 @@
 			},
 		}
 	}
->>>>>>> 9b61964f
 
 	renameResponse, err := fileClient.Rename(context.Background(), filepath.Join(dl.Config.prefixPath, options.Dst), renameOptions)
 	if err != nil {

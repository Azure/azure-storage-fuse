/*
    _____           _____   _____   ____          ______  _____  ------
   |     |  |      |     | |     | |     |     | |       |            |
   |     |  |      |     | |     | |     |     | |       |            |
   | --- |  |      |     | |-----| |---- |     | |-----| |-----  ------
   |     |  |      |     | |     | |     |     |       | |       |
   | ____|  |_____ | ____| | ____| |     |_____|  _____| |_____  |_____


   Licensed under the MIT License <http://opensource.org/licenses/MIT>.

   Copyright © 2020-2025 Microsoft Corporation. All rights reserved.
   Author : <blobfusedev@microsoft.com>

   Permission is hereby granted, free of charge, to any person obtaining a copy
   of this software and associated documentation files (the "Software"), to deal
   in the Software without restriction, including without limitation the rights
   to use, copy, modify, merge, publish, distribute, sublicense, and/or sell
   copies of the Software, and to permit persons to whom the Software is
   furnished to do so, subject to the following conditions:

   The above copyright notice and this permission notice shall be included in all
   copies or substantial portions of the Software.

   THE SOFTWARE IS PROVIDED "AS IS", WITHOUT WARRANTY OF ANY KIND, EXPRESS OR
   IMPLIED, INCLUDING BUT NOT LIMITED TO THE WARRANTIES OF MERCHANTABILITY,
   FITNESS FOR A PARTICULAR PURPOSE AND NONINFRINGEMENT. IN NO EVENT SHALL THE
   AUTHORS OR COPYRIGHT HOLDERS BE LIABLE FOR ANY CLAIM, DAMAGES OR OTHER
   LIABILITY, WHETHER IN AN ACTION OF CONTRACT, TORT OR OTHERWISE, ARISING FROM,
   OUT OF OR IN CONNECTION WITH THE SOFTWARE OR THE USE OR OTHER DEALINGS IN THE
   SOFTWARE
*/

package azstorage

import (
	"context"
	"fmt"
	"net/url"
	"os"
	"path/filepath"
	"strings"
	"syscall"

	"github.com/Azure/azure-storage-fuse/v2/common"
	"github.com/Azure/azure-storage-fuse/v2/common/log"
	"github.com/Azure/azure-storage-fuse/v2/internal"
	"github.com/vibhansa-msft/blobfilter"

	"github.com/Azure/azure-sdk-for-go/sdk/azcore"
	"github.com/Azure/azure-sdk-for-go/sdk/azcore/to"
	"github.com/Azure/azure-sdk-for-go/sdk/storage/azdatalake/directory"
	"github.com/Azure/azure-sdk-for-go/sdk/storage/azdatalake/file"
	"github.com/Azure/azure-sdk-for-go/sdk/storage/azdatalake/filesystem"
	"github.com/Azure/azure-sdk-for-go/sdk/storage/azdatalake/service"
)

type Datalake struct {
	AzStorageConnection
	Auth           azAuth
	Service        *service.Client
	Filesystem     *filesystem.Client
	BlockBlob      BlockBlob
	datalakeCPKOpt *file.CPKInfo
}

// Verify that Datalake implements AzConnection interface
var _ AzConnection = &Datalake{}

// transformAccountEndpoint
// Users must set an endpoint to allow blobfuse to
// 1. support Azure clouds (ex: Public, Zonal DNS, China, Germany, Gov, etc)
// 2. direct REST APIs to a truly custom endpoint (ex: www dot custom-domain dot com)
// We can handle case 1 by simply replacing the .dfs. to .blob. and blobfuse will work fine.
// However, case 2 will not work since the endpoint likely only redirects to the dfs endpoint and not the blob endpoint, so we don't know what endpoint to use when we call blob endpoints.
// This is also a known problem with the SDKs.
func transformAccountEndpoint(potentialDfsEndpoint string) string {
	if strings.Contains(potentialDfsEndpoint, ".dfs.") {
		return strings.Replace(potentialDfsEndpoint, ".dfs.", ".blob.", -1)
	} else {
		// Should we just throw here?
		log.Warn("Datalake::transformAccountEndpoint : Detected use of a custom endpoint. Not all operations are guaranteed to work.")
	}
	return potentialDfsEndpoint
}

// transformConfig transforms the adls config to a blob config
func transformConfig(dlConfig AzStorageConfig) AzStorageConfig {
	bbConfig := dlConfig
	bbConfig.authConfig.AccountType = EAccountType.BLOCK()
	bbConfig.authConfig.Endpoint = transformAccountEndpoint(dlConfig.authConfig.Endpoint)
	return bbConfig
}

func (dl *Datalake) Configure(cfg AzStorageConfig) error {
	dl.Config = cfg

	if dl.Config.cpkEnabled {
		dl.datalakeCPKOpt = &file.CPKInfo{
			EncryptionKey:       &dl.Config.cpkEncryptionKey,
			EncryptionKeySHA256: &dl.Config.cpkEncryptionKeySha256,
			EncryptionAlgorithm: to.Ptr(directory.EncryptionAlgorithmTypeAES256),
		}
	}

	err := dl.BlockBlob.Configure(transformConfig(cfg))

	// List call shall always retrieved permissions for HNS accounts
	dl.BlockBlob.listDetails.Permissions = true

	return err
}

// For dynamic config update the config here
func (dl *Datalake) UpdateConfig(cfg AzStorageConfig) error {
	dl.Config.blockSize = cfg.blockSize
	dl.Config.maxConcurrency = cfg.maxConcurrency
	dl.Config.defaultTier = cfg.defaultTier
	dl.Config.ignoreAccessModifiers = cfg.ignoreAccessModifiers
	return dl.BlockBlob.UpdateConfig(cfg)
}

// UpdateServiceClient : Update the SAS specified by the user and create new service client
func (dl *Datalake) UpdateServiceClient(key, value string) (err error) {
	if key == "saskey" {
		dl.Auth.setOption(key, value)
		// get the service client with updated SAS
		svcClient, err := dl.Auth.getServiceClient(&dl.Config)
		if err != nil {
			log.Err("Datalake::UpdateServiceClient : Failed to get service client [%s]", err.Error())
			return err
		}

		// update the service client
		dl.Service = svcClient.(*service.Client)

		// Update the filesystem client
		dl.Filesystem = dl.Service.NewFileSystemClient(dl.Config.container)
	}
	return dl.BlockBlob.UpdateServiceClient(key, value)
}

// createServiceClient : Create the service client
func (dl *Datalake) createServiceClient() (*service.Client, error) {
	log.Trace("Datalake::createServiceClient : Getting service client")

	dl.Auth = getAzAuth(dl.Config.authConfig)
	if dl.Auth == nil {
		log.Err("Datalake::createServiceClient : Failed to retrieve auth object")
		return nil, fmt.Errorf("failed to retrieve auth object")
	}

	svcClient, err := dl.Auth.getServiceClient(&dl.Config)
	if err != nil {
		log.Err("Datalake::createServiceClient : Failed to get service client [%s]", err.Error())
		return nil, err
	}

	return svcClient.(*service.Client), nil
}

// SetupPipeline : Based on the config setup the ***URLs
func (dl *Datalake) SetupPipeline() error {
	log.Trace("Datalake::SetupPipeline : Setting up")
	var err error

	// create the service client
	dl.Service, err = dl.createServiceClient()
	if err != nil {
		log.Err("Datalake::SetupPipeline : Failed to get service client [%s]", err.Error())
		return err
	}

	// create the filesystem client
	dl.Filesystem = dl.Service.NewFileSystemClient(dl.Config.container)

	return dl.BlockBlob.SetupPipeline()
}

// TestPipeline : Validate the credentials specified in the auth config
func (dl *Datalake) TestPipeline() error {
	log.Trace("Datalake::TestPipeline : Validating")

	if dl.Config.mountAllContainers {
		return nil
	}

	if dl.Filesystem == nil || dl.Filesystem.DFSURL() == "" || dl.Filesystem.BlobURL() == "" {
		log.Err("Datalake::TestPipeline : Filesystem Client is not built, check your credentials")
		return nil
	}

	maxResults := int32(2)
	listPathPager := dl.Filesystem.NewListPathsPager(false, &filesystem.ListPathsOptions{
		MaxResults: &maxResults,
		Prefix:     &dl.Config.prefixPath,
	})

	// we are just validating the auth mode used. So, no need to iterate over the pages
	_, err := listPathPager.NextPage(context.Background())
	if err != nil {
		log.Err("Datalake::TestPipeline : Failed to validate account with given auth %s", err.Error)
		return err
	}

	return dl.BlockBlob.TestPipeline()
}

func (dl *Datalake) ListContainers() ([]string, error) {
	log.Trace("Datalake::ListContainers : Listing containers")
	return dl.BlockBlob.ListContainers()
}

func (dl *Datalake) SetPrefixPath(path string) error {
	log.Trace("Datalake::SetPrefixPath : path %s", path)
	dl.Config.prefixPath = path
	return dl.BlockBlob.SetPrefixPath(path)
}

// CreateFile : Create a new file in the filesystem/directory
func (dl *Datalake) CreateFile(name string, mode os.FileMode) error {
	log.Trace("Datalake::CreateFile : name %s", name)
	err := dl.BlockBlob.CreateFile(name, mode)
	if err != nil {
		log.Err("Datalake::CreateFile : Failed to create file %s [%s]", name, err.Error())
		return err
	}
	err = dl.ChangeMod(name, mode)
	if err != nil {
		log.Err("Datalake::CreateFile : Failed to set permissions on file %s [%s]", name, err.Error())
		return err
	}

	return nil
}

// CreateDirectory : Create a new directory in the filesystem/directory
func (dl *Datalake) CreateDirectory(name string) error {
	log.Trace("Datalake::CreateDirectory : name %s", name)

	directoryURL := dl.Filesystem.NewDirectoryClient(filepath.Join(dl.Config.prefixPath, name))
	_, err := directoryURL.Create(context.Background(), &directory.CreateOptions{
		CPKInfo: dl.datalakeCPKOpt,
		AccessConditions: &directory.AccessConditions{
			ModifiedAccessConditions: &directory.ModifiedAccessConditions{
				IfNoneMatch: to.Ptr(azcore.ETagAny),
			},
		},
	})

	if err != nil {
		serr := storeDatalakeErrToErr(err)
		if serr == InvalidPermission {
			log.Err("Datalake::CreateDirectory : Insufficient permissions for %s [%s]", name, err.Error())
			return syscall.EACCES
		} else if serr == ErrFileAlreadyExists {
			log.Err("Datalake::CreateDirectory : Path already exists for %s [%s]", name, err.Error())
			return syscall.EEXIST
		} else {
			log.Err("Datalake::CreateDirectory : Failed to create directory %s [%s]", name, err.Error())
			return err
		}
	}

	return nil
}

// CreateLink : Create a symlink in the filesystem/directory
func (dl *Datalake) CreateLink(source string, target string) error {
	log.Trace("Datalake::CreateLink : %s -> %s", source, target)
	return dl.BlockBlob.CreateLink(source, target)
}

// DeleteFile : Delete a file in the filesystem/directory
func (dl *Datalake) DeleteFile(name string) (err error) {
	log.Trace("Datalake::DeleteFile : name %s", name)
	fileClient := dl.Filesystem.NewFileClient(filepath.Join(dl.Config.prefixPath, name))
	_, err = fileClient.Delete(context.Background(), nil)
	if err != nil {
		serr := storeDatalakeErrToErr(err)
		if serr == ErrFileNotFound {
			log.Err("Datalake::DeleteFile : %s does not exist", name)
			return syscall.ENOENT
		} else if serr == BlobIsUnderLease {
			log.Err("Datalake::DeleteFile : %s is under lease [%s]", name, err.Error())
			return syscall.EIO
		} else if serr == InvalidPermission {
			log.Err("Datalake::DeleteFile : Insufficient permissions for %s [%s]", name, err.Error())
			return syscall.EACCES
		} else {
			log.Err("Datalake::DeleteFile : Failed to delete file %s [%s]", name, err.Error())
			return err
		}
	}

	return nil
}

// DeleteDirectory : Delete a directory in the filesystem/directory
func (dl *Datalake) DeleteDirectory(name string) (err error) {
	log.Trace("Datalake::DeleteDirectory : name %s", name)

	directoryClient := dl.Filesystem.NewDirectoryClient(filepath.Join(dl.Config.prefixPath, name))
	_, err = directoryClient.Delete(context.Background(), nil)
	// TODO : There is an ability to pass a continuation token here for recursive delete, should we implement this logic to follow continuation token? The SDK does not currently do this.
	if err != nil {
		serr := storeDatalakeErrToErr(err)
		if serr == ErrFileNotFound {
			log.Err("Datalake::DeleteDirectory : %s does not exist", name)
			return syscall.ENOENT
		} else {
			log.Err("Datalake::DeleteDirectory : Failed to delete directory %s [%s]", name, err.Error())
			return err
		}
	}

	return nil
}

// RenameFile : Rename the file
// While renaming the file, Creation time is preserved but LMT is changed for the destination blob.
func (dl *Datalake) RenameFile(source string, target string, srcAttr *internal.ObjAttr) error {
	log.Trace("Datalake::RenameFile : %s -> %s", source, target)

	fileClient := dl.Filesystem.NewFileClient(url.PathEscape(filepath.Join(dl.Config.prefixPath, source)))

	renameResponse, err := fileClient.Rename(context.Background(), filepath.Join(dl.Config.prefixPath, target), &file.RenameOptions{
		CPKInfo: dl.datalakeCPKOpt,
	})
	if err != nil {
		serr := storeDatalakeErrToErr(err)
		if serr == ErrFileNotFound {
			log.Err("Datalake::RenameFile : %s does not exist", source)
			return syscall.ENOENT
		} else {
			log.Err("Datalake::RenameFile : Failed to rename file %s to %s [%s]", source, target, err.Error())
			return err
		}
	}
	modifyLMT(srcAttr, renameResponse.LastModified)
	return nil
}

// RenameDirectory : Rename the directory
func (dl *Datalake) RenameDirectory(source string, target string) error {
	log.Trace("Datalake::RenameDirectory : %s -> %s", source, target)

	directoryClient := dl.Filesystem.NewDirectoryClient(url.PathEscape(filepath.Join(dl.Config.prefixPath, source)))
	_, err := directoryClient.Rename(context.Background(), filepath.Join(dl.Config.prefixPath, target), &directory.RenameOptions{
		CPKInfo: dl.datalakeCPKOpt,
	})
	if err != nil {
		serr := storeDatalakeErrToErr(err)
		if serr == ErrFileNotFound {
			log.Err("Datalake::RenameDirectory : %s does not exist", source)
			return syscall.ENOENT
		} else {
			log.Err("Datalake::RenameDirectory : Failed to rename directory %s to %s [%s]", source, target, err.Error())
			return err
		}
	}

	return nil
}

// GetAttr : Retrieve attributes of the path
func (dl *Datalake) GetAttr(name string) (blobAttr *internal.ObjAttr, err error) {
	log.Trace("Datalake::GetAttr : name %s", name)

	fileClient := dl.Filesystem.NewFileClient(filepath.Join(dl.Config.prefixPath, name))
	prop, err := fileClient.GetProperties(context.Background(), &file.GetPropertiesOptions{
		CPKInfo: dl.datalakeCPKOpt,
	})
	if err != nil {
		e := storeDatalakeErrToErr(err)
		if e == ErrFileNotFound {
			return blobAttr, syscall.ENOENT
		} else if e == InvalidPermission {
			log.Err("Datalake::GetAttr : Insufficient permissions for %s [%s]", name, err.Error())
			return blobAttr, syscall.EACCES
		} else {
			log.Err("Datalake::GetAttr : Failed to get path properties for %s [%s]", name, err.Error())
			return blobAttr, err
		}
	}

	mode, err := getFileMode(*prop.Permissions)
	if err != nil {
		log.Err("Datalake::GetAttr : Failed to get file mode for %s [%s]", name, err.Error())
		return blobAttr, err
	}

	blobAttr = &internal.ObjAttr{
		Path:   name,
		Name:   filepath.Base(name),
		Size:   *prop.ContentLength,
		Mode:   mode,
		Mtime:  *prop.LastModified,
		Atime:  *prop.LastModified,
		Ctime:  *prop.LastModified,
		Crtime: *prop.LastModified,
		Flags:  internal.NewFileBitMap(),
		ETag:   (string)(*prop.ETag),
	}
	parseMetadata(blobAttr, prop.Metadata)

	if *prop.ResourceType == "directory" {
		blobAttr.Flags = internal.NewDirBitMap()
		blobAttr.Mode = blobAttr.Mode | os.ModeDir
	}

	if dl.Config.honourACL && dl.Config.authConfig.ObjectID != "" {
		acl, err := fileClient.GetAccessControl(context.Background(), nil)
		if err != nil {
			// Just ignore the error here as rest of the attributes have been retrieved
			log.Err("Datalake::GetAttr : Failed to get ACL for %s [%s]", name, err.Error())
		} else {
			mode, err := getFileModeFromACL(dl.Config.authConfig.ObjectID, *acl.ACL, *acl.Owner)
			if err != nil {
				log.Err("Datalake::GetAttr : Failed to get file mode from ACL for %s [%s]", name, err.Error())
			} else {
				blobAttr.Mode = mode
			}
		}
	}

	if dl.Config.filter != nil {
		if !dl.Config.filter.IsAcceptable(&blobfilter.BlobAttr{
			Name:  blobAttr.Name,
			Mtime: blobAttr.Mtime,
			Size:  blobAttr.Size,
		}) {
			log.Debug("Datalake::GetAttr : Filtered out %s", name)
			return nil, syscall.ENOENT
		}
	}

	return blobAttr, nil
}

// List : Get a list of path matching the given prefix
// This fetches the list using a marker so the caller code should handle marker logic
// If count=0 - fetch max entries
func (dl *Datalake) List(prefix string, marker *string, count int32) ([]*internal.ObjAttr, *string, error) {
	return dl.BlockBlob.List(prefix, marker, count)
}

// ReadToFile : Download a file to a local file
func (dl *Datalake) ReadToFile(name string, offset int64, count int64, fi *os.File) (err error) {
	return dl.BlockBlob.ReadToFile(name, offset, count, fi)
}

// ReadBuffer : Download a specific range from a file to a buffer
func (dl *Datalake) ReadBuffer(name string, offset int64, len int64) ([]byte, error) {
	return dl.BlockBlob.ReadBuffer(name, offset, len)
}

// ReadInBuffer : Download specific range from a file to a user provided buffer
func (dl *Datalake) ReadInBuffer(name string, offset int64, len int64, data []byte, etag *string) error {
	return dl.BlockBlob.ReadInBuffer(name, offset, len, data, etag)
}

// WriteFromFile : Upload local file to file
func (dl *Datalake) WriteFromFile(name string, metadata map[string]*string, fi *os.File) (err error) {
	// File in DataLake may have permissions and ACL set. Just uploading the file will override them.
	// So, we need to get the existing permissions and ACL and set them back after uploading the file.

	var acl string = ""
	var fileClient *file.Client = nil

	if dl.Config.preserveACL {
		fileClient = dl.Filesystem.NewFileClient(filepath.Join(dl.Config.prefixPath, name))
		resp, err := fileClient.GetAccessControl(context.Background(), nil)
		if err != nil {
			log.Err("Datalake::getACL : Failed to get ACLs for file %s [%s]", name, err.Error())
		} else if resp.ACL != nil {
			acl = *resp.ACL
		}
	}

	// Upload the file, which will override the permissions and ACL
	retCode := dl.BlockBlob.WriteFromFile(name, metadata, fi)

	if acl != "" {
		// Cannot set both permissions and ACL in one call. ACL includes permission as well so just setting those back
		// Just setting up the permissions will delete existing ACLs applied on the blob so do not convert this code to
		// just set the permissions.
		_, err := fileClient.SetAccessControl(context.Background(), &file.SetAccessControlOptions{
			ACL: &acl,
		})

		if err != nil {
			// Earlier code was ignoring this so it might break customer cases where they do not have auth to update ACL
			log.Err("Datalake::WriteFromFile : Failed to set ACL for %s [%s]", name, err.Error())
		}
	}

	return retCode
}

// WriteFromBuffer : Upload from a buffer to a file
func (dl *Datalake) WriteFromBuffer(name string, metadata map[string]*string, data []byte) error {
	return dl.BlockBlob.WriteFromBuffer(name, metadata, data)
}

// Write : Write to a file at given offset
func (dl *Datalake) Write(options internal.WriteFileOptions) error {
	return dl.BlockBlob.Write(options)
}

func (dl *Datalake) StageAndCommit(name string, bol *common.BlockOffsetList) error {
	return dl.BlockBlob.StageAndCommit(name, bol)
}

func (dl *Datalake) GetFileBlockOffsets(name string) (*common.BlockOffsetList, error) {
	return dl.BlockBlob.GetFileBlockOffsets(name)
}

func (dl *Datalake) TruncateFile(name string, size int64) error {
	return dl.BlockBlob.TruncateFile(name, size)
}

// ChangeMod : Change mode of a path
func (dl *Datalake) ChangeMod(name string, mode os.FileMode) error {
	log.Trace("Datalake::ChangeMod : Change mode of file %s to %s", name, mode)
	fileClient := dl.Filesystem.NewFileClient(filepath.Join(dl.Config.prefixPath, name))

	/*
		// If we need to call the ACL set api then we need to get older acl string here
		// and create new string with the username included in the string
		// Keeping this code here so in future if its required we can get the string and manipulate

		currPerm, err := fileURL.getACL(context.Background())
		e := storeDatalakeErrToErr(err)
		if e == ErrFileNotFound {
			return syscall.ENOENT
		} else if err != nil {
			log.Err("Datalake::ChangeMod : Failed to get mode of file %s [%s]", name, err.Error())
			return err
		}
	*/

	newPerm := getACLPermissions(mode)
	_, err := fileClient.SetAccessControl(context.Background(), &file.SetAccessControlOptions{
		Permissions: &newPerm,
	})
	if err != nil {
		log.Err("Datalake::ChangeMod : Failed to change mode of file %s to %s [%s]", name, mode, err.Error())
		e := storeDatalakeErrToErr(err)
		if e == ErrFileNotFound {
			return syscall.ENOENT
		} else if e == InvalidPermission {
			return syscall.EACCES
		} else {
			return err
		}
	}

	return nil
}

// ChangeOwner : Change owner of a path
func (dl *Datalake) ChangeOwner(name string, _ int, _ int) error {
	log.Trace("Datalake::ChangeOwner : name %s", name)

	if dl.Config.ignoreAccessModifiers {
		// for operations like git clone where transaction fails if chown is not successful
		// return success instead of ENOSYS
		return nil
	}

	// TODO: This is not supported for now.
	// fileURL := dl.Filesystem.NewRootDirectoryURL().NewFileURL(filepath.Join(dl.Config.prefixPath, name))
	// group := strconv.Itoa(gid)
	// owner := strconv.Itoa(uid)
	// _, err := fileURL.SetAccessControl(context.Background(), azbfs.BlobFSAccessControl{Group: group, Owner: owner})
	// e := storeDatalakeErrToErr(err)
	// if e == ErrFileNotFound {
	// 	return syscall.ENOENT
	// } else if err != nil {
	// 	log.Err("Datalake::ChangeOwner : Failed to change ownership of file %s to %s [%s]", name, mode, err.Error())
	// 	return err
	// }
	return syscall.ENOTSUP
}

// GetCommittedBlockList : Get the list of committed blocks
func (dl *Datalake) GetCommittedBlockList(name string) (*internal.CommittedBlockList, error) {
	return dl.BlockBlob.GetCommittedBlockList(name)
}

// StageBlock : stages a block and returns its blockid
func (dl *Datalake) StageBlock(name string, data []byte, id string) error {
	return dl.BlockBlob.StageBlock(name, data, id)
}

// CommitBlocks : persists the block list
<<<<<<< HEAD
func (dl *Datalake) CommitBlocks(name string, blockList []string, newEtag *string) error {
	return dl.BlockBlob.CommitBlocks(name, blockList, newEtag)
=======
func (dl *Datalake) CommitBlocks(name string, blockList []string) error {
	return dl.BlockBlob.CommitBlocks(name, blockList)
>>>>>>> a8e2e8b6
}

func (dl *Datalake) SetFilter(filter string) error {
	if filter == "" {
		dl.Config.filter = nil
	} else {
		dl.Config.filter = &blobfilter.BlobFilter{}
		err := dl.Config.filter.Configure(filter)
		if err != nil {
			return err
		}
	}

	return dl.BlockBlob.SetFilter(filter)
}<|MERGE_RESOLUTION|>--- conflicted
+++ resolved
@@ -595,13 +595,8 @@
 }
 
 // CommitBlocks : persists the block list
-<<<<<<< HEAD
 func (dl *Datalake) CommitBlocks(name string, blockList []string, newEtag *string) error {
 	return dl.BlockBlob.CommitBlocks(name, blockList, newEtag)
-=======
-func (dl *Datalake) CommitBlocks(name string, blockList []string) error {
-	return dl.BlockBlob.CommitBlocks(name, blockList)
->>>>>>> a8e2e8b6
 }
 
 func (dl *Datalake) SetFilter(filter string) error {
@@ -616,4 +611,18 @@
 	}
 
 	return dl.BlockBlob.SetFilter(filter)
+}
+
+func (dl *Datalake) SetFilter(filter string) error {
+	if filter == "" {
+		dl.Config.filter = nil
+	} else {
+		dl.Config.filter = &blobfilter.BlobFilter{}
+		err := dl.Config.filter.Configure(filter)
+		if err != nil {
+			return err
+		}
+	}
+
+	return dl.BlockBlob.SetFilter(filter)
 }
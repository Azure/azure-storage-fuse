/*
    _____           _____   _____   ____          ______  _____  ------
   |     |  |      |     | |     | |     |     | |       |            |
   |     |  |      |     | |     | |     |     | |       |            |
   | --- |  |      |     | |-----| |---- |     | |-----| |-----  ------
   |     |  |      |     | |     | |     |     |       | |       |
   | ____|  |_____ | ____| | ____| |     |_____|  _____| |_____  |_____


   Licensed under the MIT License <http://opensource.org/licenses/MIT>.

   Copyright © 2020-2022 Microsoft Corporation. All rights reserved.
   Author : <blobfusedev@microsoft.com>

   Permission is hereby granted, free of charge, to any person obtaining a copy
   of this software and associated documentation files (the "Software"), to deal
   in the Software without restriction, including without limitation the rights
   to use, copy, modify, merge, publish, distribute, sublicense, and/or sell
   copies of the Software, and to permit persons to whom the Software is
   furnished to do so, subject to the following conditions:

   The above copyright notice and this permission notice shall be included in all
   copies or substantial portions of the Software.

   THE SOFTWARE IS PROVIDED "AS IS", WITHOUT WARRANTY OF ANY KIND, EXPRESS OR
   IMPLIED, INCLUDING BUT NOT LIMITED TO THE WARRANTIES OF MERCHANTABILITY,
   FITNESS FOR A PARTICULAR PURPOSE AND NONINFRINGEMENT. IN NO EVENT SHALL THE
   AUTHORS OR COPYRIGHT HOLDERS BE LIABLE FOR ANY CLAIM, DAMAGES OR OTHER
   LIABILITY, WHETHER IN AN ACTION OF CONTRACT, TORT OR OTHERWISE, ARISING FROM,
   OUT OF OR IN CONNECTION WITH THE SOFTWARE OR THE USE OR OTHER DEALINGS IN THE
   SOFTWARE
*/

package azstorage

import (
	"errors"
	"fmt"
	"reflect"
	"strings"

	"github.com/Azure/azure-storage-fuse/v2/common/config"
	"github.com/Azure/azure-storage-fuse/v2/common/log"

	"github.com/Azure/azure-storage-blob-go/azblob"
	"github.com/JeffreyRichter/enum/enum"
)

//  AuthType Enum
type AuthType int

var EAuthType = AuthType(0).INVALID_AUTH()

func (AuthType) INVALID_AUTH() AuthType {
	return AuthType(0)
}

func (AuthType) KEY() AuthType {
	return AuthType(1)
}

func (AuthType) SAS() AuthType {
	return AuthType(2)
}

func (AuthType) SPN() AuthType {
	return AuthType(3)
}

func (AuthType) MSI() AuthType {
	return AuthType(4)
}

func (a AuthType) String() string {
	return enum.StringInt(a, reflect.TypeOf(a))
}

func (a *AuthType) Parse(s string) error {
	enumVal, err := enum.ParseInt(reflect.TypeOf(a), s, true, false)
	if enumVal != nil {
		*a = enumVal.(AuthType)
	}
	return err
}

//  AccountType Enum
type AccountType int

var EAccountType = AccountType(0).INVALID_ACC()

func (AccountType) INVALID_ACC() AccountType {
	return AccountType(0)
}

func (AccountType) BLOCK() AccountType {
	return AccountType(1)
}

func (AccountType) ADLS() AccountType {
	return AccountType(2)
}

func (f AccountType) String() string {
	return enum.StringInt(f, reflect.TypeOf(f))
}

func (a *AccountType) Parse(s string) error {
	enumVal, err := enum.ParseInt(reflect.TypeOf(a), s, true, false)
	if enumVal != nil {
		*a = enumVal.(AccountType)
	}
	return err
}

// Environment variable names
// Here we are not reading MSI_ENDPOINT and MSI_SECRET as they are read by go-sdk directly
// https://github.com/Azure/go-autorest/blob/a46566dfcbdc41e736295f94e9f690ceaf50094a/autorest/adal/token.go#L788
// newServicePrincipalTokenFromMSI : reads them directly from env
const (
	EnvAzStorageAccount            = "AZURE_STORAGE_ACCOUNT"
	EnvAzStorageAccountType        = "AZURE_STORAGE_ACCOUNT_TYPE"
	EnvAzStorageAccessKey          = "AZURE_STORAGE_ACCESS_KEY"
	EnvAzStorageSasToken           = "AZURE_STORAGE_SAS_TOKEN"
	EnvAzStorageIdentityClientId   = "AZURE_STORAGE_IDENTITY_CLIENT_ID"
	EnvAzStorageIdentityResourceId = "AZURE_STORAGE_IDENTITY_RESOURCE_ID"
	EnvAzStorageIdentityObjectId   = "AZURE_STORAGE_IDENTITY_OBJECT_ID"
	EnvAzStorageSpnTenantId        = "AZURE_STORAGE_SPN_TENANT_ID"
	EnvAzStorageSpnClientId        = "AZURE_STORAGE_SPN_CLIENT_ID"
	EnvAzStorageSpnClientSecret    = "AZURE_STORAGE_SPN_CLIENT_SECRET"
	EnvAzStorageAadEndpoint        = "AZURE_STORAGE_AAD_ENDPOINT"
	EnvAzStorageAuthType           = "AZURE_STORAGE_AUTH_TYPE"
	EnvAzStorageBlobEndpoint       = "AZURE_STORAGE_BLOB_ENDPOINT"
	EnvHttpProxy                   = "http_proxy"
	EnvHttpsProxy                  = "https_proxy"
	EnvAzStorageAccountContainer   = "AZURE_STORAGE_ACCOUNT_CONTAINER"
)

type AzStorageOptions struct {
	AccountType             string `config:"type" yaml:"type,omitempty"`
	UseHTTP                 bool   `config:"use-http" yaml:"use-http,omitempty"`
	AccountName             string `config:"account-name" yaml:"account-name,omitempty"`
	AccountKey              string `config:"account-key" yaml:"account-key,omitempty"`
	SaSKey                  string `config:"sas" yaml:"sas,omitempty"`
	ApplicationID           string `config:"appid" yaml:"appid,omitempty"`
	ResourceID              string `config:"resid" yaml:"resid,omitempty"`
	ObjectID                string `config:"objid" yaml:"objid,omitempty"`
	TenantID                string `config:"tenantid" yaml:"tenantid,omitempty"`
	ClientID                string `config:"clientid" yaml:"clientid,omitempty"`
	ClientSecret            string `config:"clientsecret" yaml:"clientsecret,omitempty"`
	ActiveDirectoryEndpoint string `config:"aadendpoint" yaml:"aadendpoint,omitempty"`
	Endpoint                string `config:"endpoint" yaml:"endpoint,omitempty"`
	AuthMode                string `config:"mode" yaml:"mode,omitempty"`
	Container               string `config:"container" yaml:"container,omitempty"`
	PrefixPath              string `config:"subdirectory" yaml:"subdirectory,omitempty"`
	BlockSize               int64  `config:"block-size-mb" yaml:"block-size-mb,omitempty"`
	MaxConcurrency          uint16 `config:"max-concurrency" yaml:"max-concurrency,omitempty"`
	DefaultTier             string `config:"tier" yaml:"tier,omitempty"`
	CancelListForSeconds    uint16 `config:"block-list-on-mount-sec" yaml:"block-list-on-mount-sec,omitempty"`
	MaxRetries              int32  `config:"max-retries" yaml:"max-retries,omitempty"`
	MaxTimeout              int32  `config:"max-retry-timeout-sec" yaml:"max-retry-timeout-sec,omitempty"`
	BackoffTime             int32  `config:"retry-backoff-sec" yaml:"retry-backoff-sec,omitempty"`
	MaxRetryDelay           int32  `config:"max-retry-delay-sec" yaml:"max-retry-delay-sec,omitempty"`
	HttpProxyAddress        string `config:"http-proxy" yaml:"http-proxy,omitempty"`
	HttpsProxyAddress       string `config:"https-proxy" yaml:"https-proxy,omitempty"`
	SdkTrace                bool   `config:"sdk-trace" yaml:"sdk-trace,omitempty"`
	FailUnsupportedOp       bool   `config:"fail-unsupported-op" yaml:"fail-unsupported-op,omitempty"`
	AuthResourceString      string `config:"auth-resource" yaml:"auth-resource,omitempty"`
	UpdateMD5               bool   `config:"update-md5" yaml:"update-md5"`
	ValidateMD5             bool   `config:"validate-md5" yaml:"validate-md5"`

	// v1 support
	UseAdls        bool   `config:"use-adls"`
	UseHTTPS       bool   `config:"use-https"`
	SetContentType bool   `config:"set-content-type"`
	CaCertFile     string `config:"ca-cert-file"`
}

//  RegisterEnvVariables : Register environment varilables
func RegisterEnvVariables() {
	config.BindEnv("azstorage.account-name", EnvAzStorageAccount)
	config.BindEnv("azstorage.type", EnvAzStorageAccountType)

	config.BindEnv("azstorage.account-key", EnvAzStorageAccessKey)

	config.BindEnv("azstorage.sas", EnvAzStorageSasToken)

	config.BindEnv("azstorage.appid", EnvAzStorageIdentityClientId)
	config.BindEnv("azstorage.resid", EnvAzStorageIdentityResourceId)

	config.BindEnv("azstorage.tenantid", EnvAzStorageSpnTenantId)
	config.BindEnv("azstorage.clientid", EnvAzStorageSpnClientId)
	config.BindEnv("azstorage.clientsecret", EnvAzStorageSpnClientSecret)
	config.BindEnv("azstorage.objid", EnvAzStorageIdentityObjectId)

	config.BindEnv("azstorage.aadendpoint", EnvAzStorageAadEndpoint)

	config.BindEnv("azstorage.endpoint", EnvAzStorageBlobEndpoint)

	config.BindEnv("azstorage.mode", EnvAzStorageAuthType)

	config.BindEnv("azstorage.http-proxy", EnvHttpProxy)
	config.BindEnv("azstorage.https-proxy", EnvHttpsProxy)

	config.BindEnv("azstorage.container", EnvAzStorageAccountContainer)
}

//    ----------- Config Parsing and Validation  ---------------

// formatEndPoint : add the protocol and missing "/" at the end to the endpoint
func formatEndPoint(endpoint string, http bool) string {
	correctedEP := endpoint

	// If the pvtEndpoint does not have protocol mentioned in front, pvtEndpoint parsing will fail while
	// creating URI also the string shall end with "/"
	if correctedEP != "" {
		if !strings.Contains(correctedEP, "://") {
			if http {
				correctedEP = "http://" + correctedEP
			} else {
				correctedEP = "https://" + correctedEP
			}
		}

		if correctedEP[len(correctedEP)-1] != '/' {
			correctedEP = correctedEP + "/"
		}
	}

	return correctedEP
}

// ParseAndValidateConfig : Parse and validate config
func ParseAndValidateConfig(az *AzStorage, opt AzStorageOptions) error {
	log.Trace("ParseAndValidateConfig : Parsing config")

	// Validate account name is present or not
	if opt.AccountName == "" {
		return errors.New("account name not provided")
	}
	az.stConfig.authConfig.AccountName = opt.AccountName

	// Validate account type property
	if opt.AccountType == "" {
		opt.AccountType = "block"
	}

	if opt.BlockSize != 0 {
		if opt.BlockSize > azblob.BlockBlobMaxStageBlockBytes {
			log.Err("block size is too large. Block size has to be smaller than %s Bytes", azblob.BlockBlobMaxStageBlockBytes)
			return errors.New("block size is too large")
		}
		az.stConfig.blockSize = opt.BlockSize * 1024 * 1024
	}

	if config.IsSet(compName + ".use-adls") {
		if opt.UseAdls {
			az.stConfig.authConfig.AccountType = az.stConfig.authConfig.AccountType.ADLS()
		} else {
			az.stConfig.authConfig.AccountType = az.stConfig.authConfig.AccountType.BLOCK()
		}
	} else {
		var accountType AccountType
		err := accountType.Parse(opt.AccountType)
		if err != nil {
			log.Err("ParseAndValidateConfig : Failed to parse account type %s", opt.AccountType)
			return errors.New("invalid account type")
		}

		if accountType == EAccountType.INVALID_ACC() {
			log.Err("ParseAndValidateConfig : Invalid account type %s", opt.AccountType)
			return errors.New("invalid account type")
		}

		az.stConfig.authConfig.AccountType = accountType
<<<<<<< HEAD
=======
		if accountType == EAccountType.INVALID_ACC() {
			log.Err("ParseAndValidateConfig : Invalid account type %s", opt.AccountType)
			return errors.New("invalid account type")
		}
>>>>>>> 3e60999d
	}

	// Validate container name is present or not
	err := config.UnmarshalKey("mount-all-containers", &az.stConfig.mountAllContainers)
	if err != nil {
		log.Err("ParseAndValidateConfig : Failed to detect mount-all-container")
	}

	if !az.stConfig.mountAllContainers && opt.Container == "" {
		return errors.New("container name not provided")
	}

	az.stConfig.container = opt.Container

	if config.IsSet(compName + ".use-https") {
		opt.UseHTTP = !opt.UseHTTPS
	}

	// Validate endpoint
	if opt.Endpoint == "" {
		log.Warn("ParseAndValidateConfig : account endpoint not provided, assuming the default .core.windows.net style endpoint")
		if az.stConfig.authConfig.AccountType == EAccountType.BLOCK() {
			opt.Endpoint = fmt.Sprintf("%s.blob.core.windows.net", opt.AccountName)
		} else if az.stConfig.authConfig.AccountType == EAccountType.ADLS() {
			opt.Endpoint = fmt.Sprintf("%s.dfs.core.windows.net", opt.AccountName)
		}
	}
	az.stConfig.authConfig.Endpoint = opt.Endpoint
	az.stConfig.authConfig.Endpoint = formatEndPoint(az.stConfig.authConfig.Endpoint, opt.UseHTTP)

	az.stConfig.authConfig.ActiveDirectoryEndpoint = opt.ActiveDirectoryEndpoint
	az.stConfig.authConfig.ActiveDirectoryEndpoint = formatEndPoint(az.stConfig.authConfig.ActiveDirectoryEndpoint, false)

	// If subdirectory is mounted, take the prefix path
	az.stConfig.prefixPath = opt.PrefixPath

	// Block list call on mount for given amount of time
	az.stConfig.cancelListForSeconds = opt.CancelListForSeconds

	httpProxyProvided := opt.HttpProxyAddress != ""
	httpsProxyProvided := opt.HttpsProxyAddress != ""

	// Set whether to use http or https and proxy
	if opt.UseHTTP {
		az.stConfig.authConfig.UseHTTP = true
		if httpProxyProvided {
			az.stConfig.proxyAddress = opt.HttpProxyAddress
		} else if httpsProxyProvided {
			az.stConfig.proxyAddress = opt.HttpsProxyAddress
		}
	} else {
		if httpsProxyProvided {
			az.stConfig.proxyAddress = opt.HttpsProxyAddress
		} else {
			if httpProxyProvided {
				log.Err("ParseAndValidateConfig : `http-proxy` Invalid : must set `use-http: true` in your config file")
				return errors.New("`http-proxy` Invalid : must set `use-http: true` in your config file")
			}
		}
	}
	log.Info("ParseAndValidateConfig : using the following proxy address from the config file: %s", az.stConfig.proxyAddress)

	az.stConfig.sdkTrace = opt.SdkTrace

	log.Info("ParseAndValidateConfig : sdk logging from the config file: %t", az.stConfig.sdkTrace)

	err = ParseAndReadDynamicConfig(az, opt, false)
	if err != nil {
		return err
	}

	var authType AuthType
	if opt.AuthMode == "" {
		opt.AuthMode = "key"
	}

	err = authType.Parse(opt.AuthMode)
	if err != nil {
		log.Err("ParseAndValidateConfig : Invalid auth type %s", opt.AccountType)
		return errors.New("invalid auth type")
	}

	switch authType {
	case EAuthType.KEY():
		az.stConfig.authConfig.AuthMode = EAuthType.KEY()
		if opt.AccountKey == "" {
			return errors.New("storage key not provided")
		}
		az.stConfig.authConfig.AccountKey = opt.AccountKey
	case EAuthType.SAS():
		az.stConfig.authConfig.AuthMode = EAuthType.SAS()
		if opt.SaSKey == "" {
			return errors.New("SAS key not provided")
		}
		az.stConfig.authConfig.SASKey = sanitizeSASKey(opt.SaSKey)
	case EAuthType.MSI():
		az.stConfig.authConfig.AuthMode = EAuthType.MSI()
		if opt.ApplicationID == "" && opt.ResourceID == "" {
			//lint:ignore ST1005 ignore
			return errors.New("Application ID and Resource ID not provided")
		}
		az.stConfig.authConfig.ApplicationID = opt.ApplicationID
		az.stConfig.authConfig.ResourceID = opt.ResourceID

	case EAuthType.SPN():
		az.stConfig.authConfig.AuthMode = EAuthType.SPN()
		if opt.ClientID == "" || opt.ClientSecret == "" || opt.TenantID == "" {
			//lint:ignore ST1005 ignore
			return errors.New("Client ID, Tenant ID or Client Secret not provided")
		}
		az.stConfig.authConfig.ClientID = opt.ClientID
		az.stConfig.authConfig.ClientSecret = opt.ClientSecret
		az.stConfig.authConfig.TenantID = opt.TenantID
	default:
		log.Err("ParseAndValidateConfig : Invalid auth mode %s", opt.AuthMode)
		return errors.New("invalid auth mode")
	}
	az.stConfig.authConfig.AuthResource = opt.AuthResourceString

	// Retry policy configuration
	// A user provided value of 0 doesn't make sense for MaxRetries, MaxTimeout, BackoffTime, or MaxRetryDelay.
	az.stConfig.maxRetries = 3
	az.stConfig.maxTimeout = 3600
	az.stConfig.backoffTime = 1
	az.stConfig.maxRetryDelay = 3
	if opt.MaxRetries != 0 {
		az.stConfig.maxRetries = opt.MaxRetries
	}
	if opt.MaxTimeout != 0 {
		az.stConfig.maxTimeout = opt.MaxTimeout
	}
	if opt.BackoffTime != 0 {
		az.stConfig.backoffTime = opt.BackoffTime
	}
	if opt.MaxRetryDelay != 0 {
		az.stConfig.maxRetryDelay = opt.MaxRetryDelay
	}

	if config.IsSet(compName + ".set-content-type") {
		log.Warn("unsupported v1 CLI parameter: set-content-type is always true in blobfuse2.")
	}
	if config.IsSet(compName + ".ca-cert-file") {
		log.Warn("unsupported v1 CLI parameter: ca-cert-file is not supported in blobfuse2. Use the default ca cert path for your environment.")
	}
	if config.IsSet(compName + ".debug-libcurl") {
		log.Warn("unsupported v1 CLI parameter: debug-libcurl is not applicable in blobfuse2.")
	}

	log.Info("ParseAndValidateConfig : Account: %s, Container: %s, AccountType: %s, Auth: %s, Prefix: %s, Endpoint: %s, ListBlock: %d, MD5 : %v %v",
		az.stConfig.authConfig.AccountName, az.stConfig.container, az.stConfig.authConfig.AccountType, az.stConfig.authConfig.AuthMode,
		az.stConfig.prefixPath, az.stConfig.authConfig.Endpoint, az.stConfig.cancelListForSeconds, az.stConfig.validateMD5, az.stConfig.updateMD5)

	log.Info("ParseAndValidateConfig : Retry Config: Retry count %d, Max Timeout %d, BackOff Time %d, Max Delay %d",
		az.stConfig.maxRetries, az.stConfig.maxTimeout, az.stConfig.backoffTime, az.stConfig.maxRetryDelay)

	return nil
}

// ParseAndReadDynamicConfig : On config change read only the required config
func ParseAndReadDynamicConfig(az *AzStorage, opt AzStorageOptions, reload bool) error {
	log.Trace("ParseAndReadDynamicConfig : Reparsing config")

	// If block size and max concurrency is configured use those
	// A user provided value of 0 doesn't make sense for BlockSize, or MaxConcurrency.
	if opt.BlockSize != 0 {
		az.stConfig.blockSize = opt.BlockSize * 1024 * 1024
	}

	if opt.MaxConcurrency != 0 {
		az.stConfig.maxConcurrency = opt.MaxConcurrency
	}

	// Populate default tier
	if opt.DefaultTier != "" {
		az.stConfig.defaultTier = getAccessTierType(opt.DefaultTier)
	}

	az.stConfig.ignoreAccessModifiers = !opt.FailUnsupportedOp
	az.stConfig.validateMD5 = opt.ValidateMD5
	az.stConfig.updateMD5 = opt.UpdateMD5

	// Auth related reconfig
	switch opt.AuthMode {
	case "sas":
		az.stConfig.authConfig.AuthMode = EAuthType.SAS()
		if opt.SaSKey == "" {
			return errors.New("SAS key not provided")
		}

		oldSas := az.stConfig.authConfig.SASKey
		az.stConfig.authConfig.SASKey = sanitizeSASKey(opt.SaSKey)

		if reload {
			log.Info("ParseAndReadDynamicConfig : SAS Key updated")

			if err := az.storage.NewCredentialKey("saskey", az.stConfig.authConfig.SASKey); err != nil {
				az.stConfig.authConfig.SASKey = oldSas
				_ = az.storage.NewCredentialKey("saskey", az.stConfig.authConfig.SASKey)
				return errors.New("SAS key update failure")
			}
		}
	}

	return nil
}<|MERGE_RESOLUTION|>--- conflicted
+++ resolved
@@ -272,13 +272,6 @@
 		}
 
 		az.stConfig.authConfig.AccountType = accountType
-<<<<<<< HEAD
-=======
-		if accountType == EAccountType.INVALID_ACC() {
-			log.Err("ParseAndValidateConfig : Invalid account type %s", opt.AccountType)
-			return errors.New("invalid account type")
-		}
->>>>>>> 3e60999d
 	}
 
 	// Validate container name is present or not

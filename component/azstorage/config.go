/*
    _____           _____   _____   ____          ______  _____  ------
   |     |  |      |     | |     | |     |     | |       |            |
   |     |  |      |     | |     | |     |     | |       |            |
   | --- |  |      |     | |-----| |---- |     | |-----| |-----  ------
   |     |  |      |     | |     | |     |     |       | |       |
   | ____|  |_____ | ____| | ____| |     |_____|  _____| |_____  |_____


   Licensed under the MIT License <http://opensource.org/licenses/MIT>.

   Copyright © 2020-2024 Microsoft Corporation. All rights reserved.
   Author : <blobfusedev@microsoft.com>

   Permission is hereby granted, free of charge, to any person obtaining a copy
   of this software and associated documentation files (the "Software"), to deal
   in the Software without restriction, including without limitation the rights
   to use, copy, modify, merge, publish, distribute, sublicense, and/or sell
   copies of the Software, and to permit persons to whom the Software is
   furnished to do so, subject to the following conditions:

   The above copyright notice and this permission notice shall be included in all
   copies or substantial portions of the Software.

   THE SOFTWARE IS PROVIDED "AS IS", WITHOUT WARRANTY OF ANY KIND, EXPRESS OR
   IMPLIED, INCLUDING BUT NOT LIMITED TO THE WARRANTIES OF MERCHANTABILITY,
   FITNESS FOR A PARTICULAR PURPOSE AND NONINFRINGEMENT. IN NO EVENT SHALL THE
   AUTHORS OR COPYRIGHT HOLDERS BE LIABLE FOR ANY CLAIM, DAMAGES OR OTHER
   LIABILITY, WHETHER IN AN ACTION OF CONTRACT, TORT OR OTHERWISE, ARISING FROM,
   OUT OF OR IN CONNECTION WITH THE SOFTWARE OR THE USE OR OTHER DEALINGS IN THE
   SOFTWARE
*/

package azstorage

import (
	"errors"
	"fmt"
	"reflect"
	"strings"

	"github.com/Azure/azure-sdk-for-go/sdk/storage/azblob/blockblob"
	"github.com/Azure/azure-storage-fuse/v2/common/config"
	"github.com/Azure/azure-storage-fuse/v2/common/log"
	"github.com/Azure/azure-storage-fuse/v2/internal/filter"

	"github.com/JeffreyRichter/enum/enum"
)

// AuthType Enum
type AuthType int

var EAuthType = AuthType(0).INVALID_AUTH()

func (AuthType) INVALID_AUTH() AuthType {
	return AuthType(0)
}

func (AuthType) KEY() AuthType {
	return AuthType(1)
}

func (AuthType) SAS() AuthType {
	return AuthType(2)
}

func (AuthType) SPN() AuthType {
	return AuthType(3)
}

func (AuthType) MSI() AuthType {
	return AuthType(4)
}

func (AuthType) AZCLI() AuthType {
	return AuthType(5)
}

func (a AuthType) String() string {
	return enum.StringInt(a, reflect.TypeOf(a))
}

func (a *AuthType) Parse(s string) error {
	enumVal, err := enum.ParseInt(reflect.TypeOf(a), s, true, false)
	if enumVal != nil {
		*a = enumVal.(AuthType)
	}
	return err
}

// AccountType Enum
type AccountType int

var EAccountType = AccountType(0).INVALID_ACC()

func (AccountType) INVALID_ACC() AccountType {
	return AccountType(0)
}

func (AccountType) BLOCK() AccountType {
	return AccountType(1)
}

func (AccountType) ADLS() AccountType {
	return AccountType(2)
}

func (f AccountType) String() string {
	return enum.StringInt(f, reflect.TypeOf(f))
}

func (a *AccountType) Parse(s string) error {
	enumVal, err := enum.ParseInt(reflect.TypeOf(a), s, true, false)
	if enumVal != nil {
		*a = enumVal.(AccountType)
	}
	return err
}

// default value for maximum results returned by a list API call
const DefaultMaxResultsForList int32 = 2

// Environment variable names
// Here we are not reading MSI_ENDPOINT and MSI_SECRET as they are read by go-sdk directly
// https://github.com/Azure/go-autorest/blob/a46566dfcbdc41e736295f94e9f690ceaf50094a/autorest/adal/token.go#L788
// newServicePrincipalTokenFromMSI : reads them directly from env
const (
	EnvAzStorageAccount                = "AZURE_STORAGE_ACCOUNT"
	EnvAzStorageAccountType            = "AZURE_STORAGE_ACCOUNT_TYPE"
	EnvAzStorageAccessKey              = "AZURE_STORAGE_ACCESS_KEY"
	EnvAzStorageSasToken               = "AZURE_STORAGE_SAS_TOKEN"
	EnvAzStorageIdentityClientId       = "AZURE_STORAGE_IDENTITY_CLIENT_ID"
	EnvAzStorageIdentityResourceId     = "AZURE_STORAGE_IDENTITY_RESOURCE_ID"
	EnvAzStorageIdentityObjectId       = "AZURE_STORAGE_IDENTITY_OBJECT_ID"
	EnvAzStorageSpnTenantId            = "AZURE_STORAGE_SPN_TENANT_ID"
	EnvAzStorageSpnClientId            = "AZURE_STORAGE_SPN_CLIENT_ID"
	EnvAzStorageSpnClientSecret        = "AZURE_STORAGE_SPN_CLIENT_SECRET"
	EnvAzStorageSpnOAuthTokenFilePath  = "AZURE_OAUTH_TOKEN_FILE"
	EnvAzStorageAadEndpoint            = "AZURE_STORAGE_AAD_ENDPOINT"
	EnvAzStorageAuthType               = "AZURE_STORAGE_AUTH_TYPE"
	EnvAzStorageBlobEndpoint           = "AZURE_STORAGE_BLOB_ENDPOINT"
	EnvAzStorageAccountContainer       = "AZURE_STORAGE_ACCOUNT_CONTAINER"
	EnvAzAuthResource                  = "AZURE_STORAGE_AUTH_RESOURCE"
	EnvAzStorageCpkEncryptionKey       = "AZURE_STORAGE_CPK_ENCRYPTION_KEY"
	EnvAzStorageCpkEncryptionKeySha256 = "AZURE_STORAGE_CPK_ENCRYPTION_KEY_SHA256"
)

type AzStorageOptions struct {
	AccountType             string `config:"type" yaml:"type,omitempty"`
	UseHTTP                 bool   `config:"use-http" yaml:"use-http,omitempty"`
	AccountName             string `config:"account-name" yaml:"account-name,omitempty"`
	AccountKey              string `config:"account-key" yaml:"account-key,omitempty"`
	SaSKey                  string `config:"sas" yaml:"sas,omitempty"`
	ApplicationID           string `config:"appid" yaml:"appid,omitempty"`
	ResourceID              string `config:"resid" yaml:"resid,omitempty"`
	ObjectID                string `config:"objid" yaml:"objid,omitempty"`
	TenantID                string `config:"tenantid" yaml:"tenantid,omitempty"`
	ClientID                string `config:"clientid" yaml:"clientid,omitempty"`
	ClientSecret            string `config:"clientsecret" yaml:"clientsecret,omitempty"`
	OAuthTokenFilePath      string `config:"oauth-token-path" yaml:"oauth-token-path,omitempty"`
	ActiveDirectoryEndpoint string `config:"aadendpoint" yaml:"aadendpoint,omitempty"`
	Endpoint                string `config:"endpoint" yaml:"endpoint,omitempty"`
	AuthMode                string `config:"mode" yaml:"mode,omitempty"`
	Container               string `config:"container" yaml:"container,omitempty"`
	PrefixPath              string `config:"subdirectory" yaml:"subdirectory,omitempty"`
	BlockSize               int64  `config:"block-size-mb" yaml:"block-size-mb,omitempty"`
	MaxConcurrency          uint16 `config:"max-concurrency" yaml:"max-concurrency,omitempty"`
	DefaultTier             string `config:"tier" yaml:"tier,omitempty"`
	CancelListForSeconds    uint16 `config:"block-list-on-mount-sec" yaml:"block-list-on-mount-sec,omitempty"`
	MaxRetries              int32  `config:"max-retries" yaml:"max-retries,omitempty"`
	MaxTimeout              int32  `config:"max-retry-timeout-sec" yaml:"max-retry-timeout-sec,omitempty"`
	BackoffTime             int32  `config:"retry-backoff-sec" yaml:"retry-backoff-sec,omitempty"`
	MaxRetryDelay           int32  `config:"max-retry-delay-sec" yaml:"max-retry-delay-sec,omitempty"`
	HttpProxyAddress        string `config:"http-proxy" yaml:"http-proxy,omitempty"`
	HttpsProxyAddress       string `config:"https-proxy" yaml:"https-proxy,omitempty"`
	FailUnsupportedOp       bool   `config:"fail-unsupported-op" yaml:"fail-unsupported-op,omitempty"`
	AuthResourceString      string `config:"auth-resource" yaml:"auth-resource,omitempty"`
	UpdateMD5               bool   `config:"update-md5" yaml:"update-md5"`
	ValidateMD5             bool   `config:"validate-md5" yaml:"validate-md5"`
	VirtualDirectory        bool   `config:"virtual-directory" yaml:"virtual-directory"`
	MaxResultsForList       int32  `config:"max-results-for-list" yaml:"max-results-for-list"`
	DisableCompression      bool   `config:"disable-compression" yaml:"disable-compression"`
	Telemetry               string `config:"telemetry" yaml:"telemetry"`
	HonourACL               bool   `config:"honour-acl" yaml:"honour-acl"`
	CPKEnabled              bool   `config:"cpk-enabled" yaml:"cpk-enabled"`
	CPKEncryptionKey        string `config:"cpk-encryption-key" yaml:"cpk-encryption-key"`
	CPKEncryptionKeySha256  string `config:"cpk-encryption-key-sha256" yaml:"cpk-encryption-key-sha256"`
<<<<<<< HEAD
	// BlobFilter              string `config:"blobFilter" yaml:"blobFilter"`
=======
	PreserveACL             bool   `config:"preserve-acl" yaml:"preserve-acl"`
>>>>>>> 4a57c1b7

	// v1 support
	UseAdls        bool   `config:"use-adls" yaml:"-"`
	UseHTTPS       bool   `config:"use-https" yaml:"-"`
	SetContentType bool   `config:"set-content-type" yaml:"-"`
	CaCertFile     string `config:"ca-cert-file" yaml:"-"`
}

// RegisterEnvVariables : Register environment varilables
func RegisterEnvVariables() {
	config.BindEnv("azstorage.account-name", EnvAzStorageAccount)
	config.BindEnv("azstorage.type", EnvAzStorageAccountType)

	config.BindEnv("azstorage.account-key", EnvAzStorageAccessKey)

	config.BindEnv("azstorage.sas", EnvAzStorageSasToken)

	config.BindEnv("azstorage.appid", EnvAzStorageIdentityClientId)
	config.BindEnv("azstorage.resid", EnvAzStorageIdentityResourceId)

	config.BindEnv("azstorage.tenantid", EnvAzStorageSpnTenantId)
	config.BindEnv("azstorage.clientid", EnvAzStorageSpnClientId)
	config.BindEnv("azstorage.clientsecret", EnvAzStorageSpnClientSecret)
	config.BindEnv("azstorage.oauth-token-path", EnvAzStorageSpnOAuthTokenFilePath)

	config.BindEnv("azstorage.objid", EnvAzStorageIdentityObjectId)

	config.BindEnv("azstorage.aadendpoint", EnvAzStorageAadEndpoint)

	config.BindEnv("azstorage.endpoint", EnvAzStorageBlobEndpoint)

	config.BindEnv("azstorage.mode", EnvAzStorageAuthType)

	config.BindEnv("azstorage.container", EnvAzStorageAccountContainer)

	config.BindEnv("azstorage.auth-resource", EnvAzAuthResource)

	config.BindEnv("azstorage.cpk-encryption-key", EnvAzStorageCpkEncryptionKey)
	config.BindEnv("azstorage.cpk-encryption-key-sha256", EnvAzStorageCpkEncryptionKeySha256)

}

//    ----------- Config Parsing and Validation  ---------------

// formatEndpointProtocol : add the protocol and missing "/" at the end to the endpoint
func formatEndpointProtocol(endpoint string, http bool) string {
	correctedEndpoint := endpoint

	// If the pvtEndpoint does not have protocol mentioned in front, pvtEndpoint parsing will fail while
	// creating URI also the string shall end with "/"
	if correctedEndpoint != "" {
		if !(strings.HasPrefix(correctedEndpoint, "https://") ||
			strings.HasPrefix(correctedEndpoint, "http://")) {
			if http {
				correctedEndpoint = "http://" + correctedEndpoint
			} else {
				correctedEndpoint = "https://" + correctedEndpoint
			}
		}

		if correctedEndpoint[len(correctedEndpoint)-1] != '/' {
			correctedEndpoint = correctedEndpoint + "/"
		}
	}

	return correctedEndpoint
}

// formatEndpointAccountType : format the endpoint to match the account type
func formatEndpointAccountType(endpoint string, account AccountType) string {
	// TODO : Modify this method when file share support is merged
	correctedEndpoint := endpoint
	if strings.Contains(correctedEndpoint, ".blob.") {
		if account == EAccountType.ADLS() {
			correctedEndpoint = strings.Replace(correctedEndpoint, ".blob.", ".dfs.", 1)
		}
	} else if strings.Contains(correctedEndpoint, ".dfs.") {
		if account == EAccountType.BLOCK() {
			correctedEndpoint = strings.Replace(correctedEndpoint, ".dfs.", ".blob.", 1)
		}
	}

	return correctedEndpoint
}

func validateMsiConfig(opt AzStorageOptions) error {
	v := make(map[string]bool, 3)
	if opt.ApplicationID != "" {
		v[opt.ApplicationID] = true
	}
	if opt.ObjectID != "" {
		v[opt.ObjectID] = true
	}
	if opt.ResourceID != "" {
		v[opt.ResourceID] = true
	}
	if len(v) > 1 {
		return errors.New("client ID, object ID and MSI resource ID are mutually exclusive and zero or one of the inputs need to be provided")
	}
	return nil
}

// ParseAndValidateConfig : Parse and validate config
func ParseAndValidateConfig(az *AzStorage, opt AzStorageOptions) error {
	log.Trace("ParseAndValidateConfig : Parsing config")

	// Validate account name is present or not
	if opt.AccountName == "" {
		return errors.New("account name not provided")
	}
	az.stConfig.authConfig.AccountName = opt.AccountName

	// Validate account type property
	if opt.AccountType == "" {
		opt.AccountType = "block"
	}

	if config.IsSet(compName + ".use-adls") {
		if opt.UseAdls {
			az.stConfig.authConfig.AccountType = az.stConfig.authConfig.AccountType.ADLS()
		} else {
			az.stConfig.authConfig.AccountType = az.stConfig.authConfig.AccountType.BLOCK()
		}
	} else {
		var accountType AccountType
		err := accountType.Parse(opt.AccountType)
		if err != nil {
			log.Err("ParseAndValidateConfig : Failed to parse account type %s", opt.AccountType)
			return errors.New("invalid account type")
		}

		if accountType == EAccountType.INVALID_ACC() {
			log.Err("ParseAndValidateConfig : Invalid account type %s", opt.AccountType)
			return errors.New("invalid account type")
		}

		az.stConfig.authConfig.AccountType = accountType
	}

	if opt.BlockSize != 0 {
		if opt.BlockSize > blockblob.MaxStageBlockBytes {
			log.Err("ParseAndValidateConfig : Block size is too large. Block size has to be smaller than %s Bytes", blockblob.MaxStageBlockBytes)
			return errors.New("block size is too large")
		}
		az.stConfig.blockSize = opt.BlockSize * 1024 * 1024
	}

	// Validate container name is present or not
	err := config.UnmarshalKey("mount-all-containers", &az.stConfig.mountAllContainers)
	if err != nil {
		log.Err("ParseAndValidateConfig : Failed to detect mount-all-container")
	}

	if !az.stConfig.mountAllContainers && opt.Container == "" {
		return errors.New("container name not provided")
	}

	az.stConfig.container = opt.Container

	if config.IsSet(compName + ".use-https") {
		opt.UseHTTP = !opt.UseHTTPS
	}

	if opt.CPKEnabled {
		if opt.CPKEncryptionKey == "" || opt.CPKEncryptionKeySha256 == "" {
			log.Err("ParseAndValidateConfig : CPK key or CPK key sha256 not provided")
			return errors.New("CPK key or key sha256 not provided")
		}
		az.stConfig.cpkEnabled = opt.CPKEnabled
		az.stConfig.cpkEncryptionKey = opt.CPKEncryptionKey
		az.stConfig.cpkEncryptionKeySha256 = opt.CPKEncryptionKeySha256
	}

	// Validate endpoint
	if opt.Endpoint == "" {
		log.Warn("ParseAndValidateConfig : account endpoint not provided, assuming the default .core.windows.net style endpoint")
		if az.stConfig.authConfig.AccountType == EAccountType.BLOCK() {
			opt.Endpoint = fmt.Sprintf("%s.blob.core.windows.net", opt.AccountName)
		} else if az.stConfig.authConfig.AccountType == EAccountType.ADLS() {
			opt.Endpoint = fmt.Sprintf("%s.dfs.core.windows.net", opt.AccountName)
		}
	}
	az.stConfig.authConfig.Endpoint = opt.Endpoint
	az.stConfig.authConfig.Endpoint = formatEndpointProtocol(az.stConfig.authConfig.Endpoint, opt.UseHTTP)
	az.stConfig.authConfig.Endpoint = formatEndpointAccountType(az.stConfig.authConfig.Endpoint, az.stConfig.authConfig.AccountType)

	az.stConfig.authConfig.ActiveDirectoryEndpoint = opt.ActiveDirectoryEndpoint
	az.stConfig.authConfig.ActiveDirectoryEndpoint = formatEndpointProtocol(az.stConfig.authConfig.ActiveDirectoryEndpoint, false)

	// If subdirectory is mounted, take the prefix path
	az.stConfig.prefixPath = removeLeadingSlashes(opt.PrefixPath)

	// Block list call on mount for given amount of time
	az.stConfig.cancelListForSeconds = opt.CancelListForSeconds

	az.stConfig.telemetry = opt.Telemetry

	//if blobFilter is provided, parse string and setup filters
	if len(filter.ProvidedFilter) > 0 {
		log.Info("ParseAndValidateConfig : provided filter is %s", filter.ProvidedFilter)
		az.stConfig.filters = &filter.UserInputFilters{}
		erro := az.stConfig.filters.ParseInp(&filter.ProvidedFilter)
		log.Info("ParseAndValidateConfig : number of OR seperated filters are %d", len(az.stConfig.filters.FilterArr))
		if erro != nil {
			log.Err("ParseAndValidateConfig : mount failed due to an error encountered while parsing")
			return erro
		}
	}

	httpProxyProvided := opt.HttpProxyAddress != ""
	httpsProxyProvided := opt.HttpsProxyAddress != ""

	// Set whether to use http or https and proxy
	if opt.UseHTTP {
		az.stConfig.authConfig.UseHTTP = true
		if httpProxyProvided {
			az.stConfig.proxyAddress = opt.HttpProxyAddress
		} else if httpsProxyProvided {
			az.stConfig.proxyAddress = opt.HttpsProxyAddress
		}
	} else {
		if httpsProxyProvided {
			az.stConfig.proxyAddress = opt.HttpsProxyAddress
		} else {
			if httpProxyProvided {
				log.Err("ParseAndValidateConfig : `http-proxy` Invalid : must set `use-http: true` in your config file")
				return errors.New("`http-proxy` Invalid : must set `use-http: true` in your config file")
			}
		}
	}
	az.stConfig.proxyAddress = formatEndpointProtocol(az.stConfig.proxyAddress, opt.UseHTTP)
	log.Info("ParseAndValidateConfig : using the following proxy address from the config file: %s", az.stConfig.proxyAddress)

	err = ParseAndReadDynamicConfig(az, opt, false)
	if err != nil {
		return err
	}

	log.Debug("ParseAndValidateConfig : Getting auth type")
	if opt.AuthMode == "" {
		// Based on other config decide the auth mode
		// for e.g. if sas token is set then mode shall be set to sas and if key is set then authmode shall be key
		opt.AuthMode = autoDetectAuthMode(opt)
		log.Debug("ParseAndValidateConfig : Auth type %s", opt.AuthMode)
	}

	var authType AuthType
	err = authType.Parse(opt.AuthMode)
	if err != nil {
		log.Err("ParseAndValidateConfig : Invalid auth type %s", opt.AccountType)
		return errors.New("invalid auth type")
	}

	az.stConfig.authConfig.ObjectID = opt.ObjectID

	switch authType {
	case EAuthType.KEY():
		az.stConfig.authConfig.AuthMode = EAuthType.KEY()
		if opt.AccountKey == "" {
			return errors.New("storage key not provided")
		}
		az.stConfig.authConfig.AccountKey = opt.AccountKey
	case EAuthType.SAS():
		az.stConfig.authConfig.AuthMode = EAuthType.SAS()
		if opt.SaSKey == "" {
			return errors.New("SAS key not provided")
		}
		az.stConfig.authConfig.SASKey = sanitizeSASKey(opt.SaSKey)
	case EAuthType.MSI():
		az.stConfig.authConfig.AuthMode = EAuthType.MSI()
		err := validateMsiConfig(opt)
		if err != nil {
			return err
		}
		az.stConfig.authConfig.ApplicationID = opt.ApplicationID
		az.stConfig.authConfig.ResourceID = opt.ResourceID
	case EAuthType.SPN():
		az.stConfig.authConfig.AuthMode = EAuthType.SPN()
		if opt.ClientID == "" || (opt.ClientSecret == "" && opt.OAuthTokenFilePath == "") || opt.TenantID == "" {
			//lint:ignore ST1005 ignore
			return errors.New("Client ID, Tenant ID or Client Secret not provided")
		}
		az.stConfig.authConfig.ClientID = opt.ClientID
		az.stConfig.authConfig.ClientSecret = opt.ClientSecret
		az.stConfig.authConfig.TenantID = opt.TenantID
		az.stConfig.authConfig.OAuthTokenFilePath = opt.OAuthTokenFilePath
	case EAuthType.AZCLI():
		az.stConfig.authConfig.AuthMode = EAuthType.AZCLI()

	default:
		log.Err("ParseAndValidateConfig : Invalid auth mode %s", opt.AuthMode)
		return errors.New("invalid auth mode")
	}
	az.stConfig.authConfig.AuthResource = opt.AuthResourceString

	// Retry policy configuration
	// A user provided value of 0 doesn't make sense for MaxRetries, MaxTimeout, BackoffTime, or MaxRetryDelay.

	az.stConfig.maxRetries = 5     // Max number of retry to be done  (default 4) (v1 : 0)
	az.stConfig.maxTimeout = 900   // Max timeout for any single retry (default 1 min) (v1 : 60)
	az.stConfig.backoffTime = 4    // Delay before any retry (exponential increase) (default 4 sec)
	az.stConfig.maxRetryDelay = 60 // Maximum allowed delay before retry (default 120 sec) (v1 : 1.2)

	if opt.MaxRetries != 0 {
		az.stConfig.maxRetries = opt.MaxRetries
	}
	if opt.MaxTimeout != 0 {
		az.stConfig.maxTimeout = opt.MaxTimeout
	}
	if opt.BackoffTime != 0 {
		az.stConfig.backoffTime = opt.BackoffTime
	}
	if opt.MaxRetryDelay != 0 {
		az.stConfig.maxRetryDelay = opt.MaxRetryDelay
	}

	if config.IsSet(compName + ".set-content-type") {
		log.Warn("unsupported v1 CLI parameter: set-content-type is always true in blobfuse2.")
	}
	if config.IsSet(compName + ".ca-cert-file") {
		log.Warn("unsupported v1 CLI parameter: ca-cert-file is not supported in blobfuse2. Use the default ca cert path for your environment.")
	}
	if config.IsSet(compName + ".debug-libcurl") {
		log.Warn("unsupported v1 CLI parameter: debug-libcurl is not applicable in blobfuse2.")
	}

	az.stConfig.preserveACL = opt.PreserveACL

	log.Crit("ParseAndValidateConfig : account %s, container %s, account-type %s, auth %s, prefix %s, endpoint %s, MD5 %v %v, virtual-directory %v, disable-compression %v, CPK %v",
		az.stConfig.authConfig.AccountName, az.stConfig.container, az.stConfig.authConfig.AccountType, az.stConfig.authConfig.AuthMode,
		az.stConfig.prefixPath, az.stConfig.authConfig.Endpoint, az.stConfig.validateMD5, az.stConfig.updateMD5, az.stConfig.virtualDirectory, az.stConfig.disableCompression, az.stConfig.cpkEnabled)
	log.Crit("ParseAndValidateConfig : use-HTTP %t, block-size %d, max-concurrency %d, default-tier %s, fail-unsupported-op %t, mount-all-containers %t", az.stConfig.authConfig.UseHTTP, az.stConfig.blockSize, az.stConfig.maxConcurrency, az.stConfig.defaultTier, az.stConfig.ignoreAccessModifiers, az.stConfig.mountAllContainers)
	log.Crit("ParseAndValidateConfig : Retry Config: retry-count %d, max-timeout %d, backoff-time %d, max-delay %d, preserve-acl: %v",
		az.stConfig.maxRetries, az.stConfig.maxTimeout, az.stConfig.backoffTime, az.stConfig.maxRetryDelay, az.stConfig.preserveACL)

	log.Crit("ParseAndValidateConfig : Telemetry : %s, honour-ACL %v, disable-symlink %v", az.stConfig.telemetry, az.stConfig.honourACL, az.stConfig.disableSymlink)

	return nil
}

// ParseAndReadDynamicConfig : On config change read only the required config
func ParseAndReadDynamicConfig(az *AzStorage, opt AzStorageOptions, reload bool) error {
	log.Trace("ParseAndReadDynamicConfig : Reparsing config")

	// If block size and max concurrency is configured use those
	// A user provided value of 0 doesn't make sense for BlockSize, or MaxConcurrency.
	if opt.BlockSize != 0 {
		az.stConfig.blockSize = opt.BlockSize * 1024 * 1024
	}

	if opt.MaxConcurrency != 0 {
		az.stConfig.maxConcurrency = opt.MaxConcurrency
	}

	// Populate default tier
	if opt.DefaultTier != "" {
		az.stConfig.defaultTier = getAccessTierType(opt.DefaultTier)
	}

	az.stConfig.ignoreAccessModifiers = !opt.FailUnsupportedOp
	az.stConfig.validateMD5 = opt.ValidateMD5
	az.stConfig.updateMD5 = opt.UpdateMD5

	if config.IsSet(compName + ".virtual-directory") {
		az.stConfig.virtualDirectory = opt.VirtualDirectory
	} else {
		az.stConfig.virtualDirectory = true
	}

	if config.IsSet(compName+".max-results-for-list") && opt.MaxResultsForList > 0 {
		az.stConfig.maxResultsForList = opt.MaxResultsForList
	} else {
		az.stConfig.maxResultsForList = DefaultMaxResultsForList
	}

	if config.IsSet(compName + ".disable-compression") {
		az.stConfig.disableCompression = opt.DisableCompression
	} else {
		az.stConfig.disableCompression = DisableCompression
	}

	if config.IsSet(compName + ".honour-acl") {
		az.stConfig.honourACL = opt.HonourACL
	} else {
		az.stConfig.honourACL = false
	}

	// by default symlink will be disabled
	az.stConfig.disableSymlink = true

	if config.IsSet("attr_cache.no-symlinks") {
		err := config.UnmarshalKey("attr_cache.no-symlinks", &az.stConfig.disableSymlink)
		if err != nil {
			log.Err("ParseAndReadDynamicConfig : Failed to unmarshal attr_cache.no-symlinks")
		}
	}

	// Auth related reconfig
	switch opt.AuthMode {
	case "sas":
		az.stConfig.authConfig.AuthMode = EAuthType.SAS()
		if opt.SaSKey == "" {
			return errors.New("SAS key not provided")
		}

		oldSas := az.stConfig.authConfig.SASKey
		az.stConfig.authConfig.SASKey = sanitizeSASKey(opt.SaSKey)

		if reload {
			log.Info("ParseAndReadDynamicConfig : SAS Key updated")

			if err := az.storage.UpdateServiceClient("saskey", az.stConfig.authConfig.SASKey); err != nil {
				az.stConfig.authConfig.SASKey = oldSas
				_ = az.storage.UpdateServiceClient("saskey", az.stConfig.authConfig.SASKey)
				return errors.New("SAS key update failure")
			}
		}
	}

	return nil
}<|MERGE_RESOLUTION|>--- conflicted
+++ resolved
@@ -185,11 +185,7 @@
 	CPKEnabled              bool   `config:"cpk-enabled" yaml:"cpk-enabled"`
 	CPKEncryptionKey        string `config:"cpk-encryption-key" yaml:"cpk-encryption-key"`
 	CPKEncryptionKeySha256  string `config:"cpk-encryption-key-sha256" yaml:"cpk-encryption-key-sha256"`
-<<<<<<< HEAD
-	// BlobFilter              string `config:"blobFilter" yaml:"blobFilter"`
-=======
 	PreserveACL             bool   `config:"preserve-acl" yaml:"preserve-acl"`
->>>>>>> 4a57c1b7
 
 	// v1 support
 	UseAdls        bool   `config:"use-adls" yaml:"-"`

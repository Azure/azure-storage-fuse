//go:build !authtest
// +build !authtest

/*
    _____           _____   _____   ____          ______  _____  ------
   |     |  |      |     | |     | |     |     | |       |            |
   |     |  |      |     | |     | |     |     | |       |            |
   | --- |  |      |     | |-----| |---- |     | |-----| |-----  ------
   |     |  |      |     | |     | |     |     |       | |       |
   | ____|  |_____ | ____| | ____| |     |_____|  _____| |_____  |_____


   Licensed under the MIT License <http://opensource.org/licenses/MIT>.

   Copyright © 2020-2024 Microsoft Corporation. All rights reserved.
   Author : <blobfusedev@microsoft.com>

   Permission is hereby granted, free of charge, to any person obtaining a copy
   of this software and associated documentation files (the "Software"), to deal
   in the Software without restriction, including without limitation the rights
   to use, copy, modify, merge, publish, distribute, sublicense, and/or sell
   copies of the Software, and to permit persons to whom the Software is
   furnished to do so, subject to the following conditions:

   The above copyright notice and this permission notice shall be included in all
   copies or substantial portions of the Software.

   THE SOFTWARE IS PROVIDED "AS IS", WITHOUT WARRANTY OF ANY KIND, EXPRESS OR
   IMPLIED, INCLUDING BUT NOT LIMITED TO THE WARRANTIES OF MERCHANTABILITY,
   FITNESS FOR A PARTICULAR PURPOSE AND NONINFRINGEMENT. IN NO EVENT SHALL THE
   AUTHORS OR COPYRIGHT HOLDERS BE LIABLE FOR ANY CLAIM, DAMAGES OR OTHER
   LIABILITY, WHETHER IN AN ACTION OF CONTRACT, TORT OR OTHERWISE, ARISING FROM,
   OUT OF OR IN CONNECTION WITH THE SOFTWARE OR THE USE OR OTHER DEALINGS IN THE
   SOFTWARE
*/

package azstorage

import (
	"encoding/json"
	"fmt"
	"io"
	"os"
	"testing"

	"github.com/Azure/azure-storage-fuse/v2/common"
	"github.com/Azure/azure-storage-fuse/v2/common/log"

	"github.com/stretchr/testify/assert"
	"github.com/stretchr/testify/suite"
)

type storageTestConfiguration struct {
	// Get the mount path from command line argument
	BlockAccount   string `json:"block-acct"`
	AdlsAccount    string `json:"adls-acct"`
	BlockContainer string `json:"block-cont"`
	AdlsContainer  string `json:"adls-cont"`
	// AdlsDirectory      string `json:"adls-dir"`
	BlockContainerHuge string `json:"block-cont-huge"`
	AdlsContainerHuge  string `json:"adls-cont-huge"`
	BlockKey           string `json:"block-key"`
	AdlsKey            string `json:"adls-key"`
	BlockSas           string `json:"block-sas"`
	BlockContSasUbn18  string `json:"block-cont-sas-ubn-18"`
	BlockContSasUbn20  string `json:"block-cont-sas-ubn-20"`
	AdlsSas            string `json:"adls-sas"`
	// AdlsDirSasUbn18    string `json:"adls-dir-sas-ubn-18"`
	// AdlsDirSasUbn20    string `json:"adls-dir-sas-ubn-20"`
	MsiAppId        string `json:"msi-appid"`
	MsiResId        string `json:"msi-resid"`
	MsiObjId        string `json:"msi-objid"`
	SpnClientId     string `json:"spn-client"`
	SpnTenantId     string `json:"spn-tenant"`
	SpnClientSecret string `json:"spn-secret"`
	SkipMsi         bool   `json:"skip-msi"`
	ProxyAddress    string `json:"proxy-address"`
}

var storageTestConfigurationParameters storageTestConfiguration

type authTestSuite struct {
	suite.Suite
}

func (suite *authTestSuite) SetupTest() {
	cfg := common.LogConfig{
		FilePath:    "./logfile.txt",
		MaxFileSize: 10,
		FileCount:   10,
		Level:       common.ELogLevel.LOG_DEBUG(),
	}
	err := log.SetDefaultLogger("base", cfg)
	if err != nil {
		fmt.Println("Unable to set default logger")
		os.Exit(1)
	}

	homeDir, err := os.UserHomeDir()
	if err != nil {
		fmt.Println("Unable to get home directory")
		os.Exit(1)
	}
	cfgFile, err := os.Open(homeDir + "/azuretest.json")
	if err != nil {
		fmt.Println("Unable to open config file")
		os.Exit(1)
	}

	cfgData, _ := io.ReadAll(cfgFile)
	err = json.Unmarshal(cfgData, &storageTestConfigurationParameters)
	if err != nil {
		fmt.Println("Failed to parse the config file")
		os.Exit(1)
	}

	cfgFile.Close()
}

func (suite *authTestSuite) validateStorageTest(testName string, stgConfig AzStorageConfig) {
	assert := assert.New(suite.T())
	stg := NewAzStorageConnection(stgConfig)
	if stg == nil {
		assert.Fail(testName + " : Failed to create Storage object.")
	}
	if err := stg.SetupPipeline(); err != nil {
		assert.Fail(testName + " : Failed to setup pipeline. " + err.Error())
	}
	err := stg.TestPipeline()
	if err != nil {
		assert.Fail(testName + " : Failed to TestPipeline. " + err.Error())
	}
}

func generateEndpoint(useHttp bool, accountName string, accountType AccountType) string {
	endpoint := ""
	if useHttp {
		endpoint += "http://"
	} else {
		endpoint += "https://"
	}
	endpoint += accountName
	if accountType == EAccountType.ADLS() {
		endpoint += ".dfs."
	} else if accountType == EAccountType.BLOCK() {
		endpoint += ".blob."
	}
	endpoint += "core.windows.net/"
	return endpoint
}

func (suite *authTestSuite) TestBlockInvalidAuth() {
	defer suite.cleanupTest()
	stgConfig := AzStorageConfig{
		container: storageTestConfigurationParameters.BlockContainer,
		authConfig: azAuthConfig{
			AuthMode:    EAuthType.INVALID_AUTH(),
			AccountType: EAccountType.BLOCK(),
			AccountName: storageTestConfigurationParameters.BlockAccount,
			AccountKey:  storageTestConfigurationParameters.BlockKey,
			Endpoint:    generateEndpoint(false, storageTestConfigurationParameters.BlockAccount, EAccountType.BLOCK()),
		},
	}
	assert := assert.New(suite.T())
	stg := NewAzStorageConnection(stgConfig)
	if stg == nil {
		assert.Fail("TestInvalidAuth : Failed to create Storage object")
	}
	if err := stg.SetupPipeline(); err == nil {
		assert.Fail("TestInvalidAuth : Setup pipeline even though auth is invalid")
	}
}

func (suite *authTestSuite) TestAdlsInvalidAuth() {
	defer suite.cleanupTest()
	stgConfig := AzStorageConfig{
		container: storageTestConfigurationParameters.AdlsContainer,
		authConfig: azAuthConfig{
			AuthMode:    EAuthType.INVALID_AUTH(),
			AccountType: EAccountType.ADLS(),
			AccountName: storageTestConfigurationParameters.AdlsAccount,
			AccountKey:  storageTestConfigurationParameters.AdlsKey,
			Endpoint:    generateEndpoint(false, storageTestConfigurationParameters.AdlsAccount, EAccountType.ADLS()),
		},
	}
	assert := assert.New(suite.T())
	stg := NewAzStorageConnection(stgConfig)
	if stg == nil {
		assert.Fail("TestInvalidAuth : Failed to create Storage object")
	}
	if err := stg.SetupPipeline(); err == nil {
		assert.Fail("TestInvalidAuth : Setup pipeline even though auth is invalid")
	}
}

func (suite *authTestSuite) TestInvalidAccountType() {
	defer suite.cleanupTest()
	stgConfig := AzStorageConfig{
		container: storageTestConfigurationParameters.BlockContainer,
		authConfig: azAuthConfig{
			AuthMode:    EAuthType.KEY(),
			AccountType: EAccountType.INVALID_ACC(),
			AccountName: storageTestConfigurationParameters.BlockAccount,
			AccountKey:  storageTestConfigurationParameters.BlockKey,
			Endpoint:    generateEndpoint(false, storageTestConfigurationParameters.BlockAccount, EAccountType.BLOCK()),
		},
	}
	assert := assert.New(suite.T())
	stg := NewAzStorageConnection(stgConfig)
	if stg != nil {
		assert.Fail("TestInvalidAuth : Created Storage object even though account type is invalid")
	}
}

func (suite *authTestSuite) TestBlockInvalidSharedKey() {
	defer suite.cleanupTest()
	stgConfig := AzStorageConfig{
		container: storageTestConfigurationParameters.BlockContainer,
		authConfig: azAuthConfig{
			AuthMode:    EAuthType.KEY(),
			AccountType: EAccountType.BLOCK(),
			AccountName: storageTestConfigurationParameters.BlockAccount,
			AccountKey:  "",
			Endpoint:    generateEndpoint(false, storageTestConfigurationParameters.BlockAccount, EAccountType.BLOCK()),
		},
	}
	assert := assert.New(suite.T())
	stg := NewAzStorageConnection(stgConfig)
	if stg == nil {
		assert.Fail("TestBlockInvalidSharedKey : Failed to create Storage object")
	}
	if err := stg.SetupPipeline(); err == nil {
		assert.Fail("TestBlockInvalidSharedKey : Setup pipeline even though shared key is invalid")
	}
}

func (suite *authTestSuite) TestBlockInvalidSharedKey2() {
	defer suite.cleanupTest()
	stgConfig := AzStorageConfig{
		container: storageTestConfigurationParameters.BlockContainer,
		authConfig: azAuthConfig{
			AuthMode:    EAuthType.KEY(),
			AccountType: EAccountType.BLOCK(),
			AccountName: storageTestConfigurationParameters.BlockAccount,
			AccountKey:  "abcd>=", // string that will fail to base64 decode
			Endpoint:    generateEndpoint(false, storageTestConfigurationParameters.BlockAccount, EAccountType.BLOCK()),
		},
	}
	assert := assert.New(suite.T())
	stg := NewAzStorageConnection(stgConfig)
	if stg == nil {
		assert.Fail("TestBlockInvalidSharedKey : Failed to create Storage object")
	}
	if err := stg.SetupPipeline(); err == nil {
		assert.Fail("TestBlockInvalidSharedKey : Setup pipeline even though shared key is invalid")
	}
}

func (suite *authTestSuite) TestBlockSharedKey() {
	defer suite.cleanupTest()
	stgConfig := AzStorageConfig{
		container: storageTestConfigurationParameters.BlockContainer,
		authConfig: azAuthConfig{
			AuthMode:    EAuthType.KEY(),
			AccountType: EAccountType.BLOCK(),
			AccountName: storageTestConfigurationParameters.BlockAccount,
			AccountKey:  storageTestConfigurationParameters.BlockKey,
			Endpoint:    generateEndpoint(false, storageTestConfigurationParameters.BlockAccount, EAccountType.BLOCK()),
		},
	}
	suite.validateStorageTest("TestBlockSharedKey", stgConfig)
}
func (suite *authTestSuite) TestHttpBlockSharedKey() {
	defer suite.cleanupTest()
	stgConfig := AzStorageConfig{
		container: storageTestConfigurationParameters.BlockContainer,
		authConfig: azAuthConfig{
			AuthMode:    EAuthType.KEY(),
			AccountType: EAccountType.BLOCK(),
			AccountName: storageTestConfigurationParameters.BlockAccount,
			AccountKey:  storageTestConfigurationParameters.BlockKey,
			UseHTTP:     true,
			Endpoint:    generateEndpoint(true, storageTestConfigurationParameters.BlockAccount, EAccountType.BLOCK()),
		},
	}
	suite.validateStorageTest("TestHttpBlockSharedKey", stgConfig)
}

func (suite *authTestSuite) TestAdlsInvalidSharedKey() {
	defer suite.cleanupTest()
	stgConfig := AzStorageConfig{
		container: storageTestConfigurationParameters.AdlsContainer,
		authConfig: azAuthConfig{
			AuthMode:    EAuthType.KEY(),
			AccountType: EAccountType.ADLS(),
			AccountName: storageTestConfigurationParameters.AdlsAccount,
			AccountKey:  "",
			Endpoint:    generateEndpoint(false, storageTestConfigurationParameters.AdlsAccount, EAccountType.ADLS()),
		},
	}
	assert := assert.New(suite.T())
	stg := NewAzStorageConnection(stgConfig)
	if stg == nil {
		assert.Fail("TestAdlsInvalidSharedKey : Failed to create Storage object")
	}
	if err := stg.SetupPipeline(); err == nil {
		assert.Fail("TestAdlsInvalidSharedKey : Setup pipeline even though shared key is invalid")
	}
}

func (suite *authTestSuite) TestAdlsSharedKey() {
	defer suite.cleanupTest()
	stgConfig := AzStorageConfig{
		container: storageTestConfigurationParameters.AdlsContainer,
		authConfig: azAuthConfig{
			AuthMode:    EAuthType.KEY(),
			AccountType: EAccountType.ADLS(),
			AccountName: storageTestConfigurationParameters.AdlsAccount,
			AccountKey:  storageTestConfigurationParameters.AdlsKey,
			Endpoint:    generateEndpoint(false, storageTestConfigurationParameters.AdlsAccount, EAccountType.ADLS()),
		},
	}
	suite.validateStorageTest("TestAdlsSharedKey", stgConfig)
}

func (suite *authTestSuite) TestHttpAdlsSharedKey() {
	defer suite.cleanupTest()
	stgConfig := AzStorageConfig{
		container: storageTestConfigurationParameters.AdlsContainer,
		authConfig: azAuthConfig{
			AuthMode:    EAuthType.KEY(),
			AccountType: EAccountType.ADLS(),
			AccountName: storageTestConfigurationParameters.AdlsAccount,
			AccountKey:  storageTestConfigurationParameters.AdlsKey,
			UseHTTP:     true,
			Endpoint:    generateEndpoint(true, storageTestConfigurationParameters.AdlsAccount, EAccountType.ADLS()),
		},
	}
	suite.validateStorageTest("TestHttpAdlsSharedKey", stgConfig)
}

func (suite *authTestSuite) TestBlockInvalidSasKey() {
	defer suite.cleanupTest()
	stgConfig := AzStorageConfig{
		container: storageTestConfigurationParameters.BlockContainer,
		authConfig: azAuthConfig{
			AuthMode:    EAuthType.SAS(),
			AccountType: EAccountType.BLOCK(),
			AccountName: storageTestConfigurationParameters.BlockAccount,
			SASKey:      "",
			Endpoint:    generateEndpoint(false, storageTestConfigurationParameters.BlockAccount, EAccountType.BLOCK()),
		},
	}
	assert := assert.New(suite.T())
	stg := NewAzStorageConnection(stgConfig)
	if stg == nil {
		assert.Fail("TestBlockInvalidSasKey : Failed to create Storage object")
	}
	if err := stg.SetupPipeline(); err == nil {
		assert.Fail("TestBlockInvalidSasKey : Setup pipeline even though sas key is invalid")
	}
}

func (suite *authTestSuite) TestBlockSasKey() {
	defer suite.cleanupTest()
	stgConfig := AzStorageConfig{
		container: storageTestConfigurationParameters.BlockContainer,
		authConfig: azAuthConfig{
			AuthMode:    EAuthType.SAS(),
			AccountType: EAccountType.BLOCK(),
			AccountName: storageTestConfigurationParameters.BlockAccount,
			SASKey:      storageTestConfigurationParameters.BlockSas,
			Endpoint:    generateEndpoint(false, storageTestConfigurationParameters.BlockAccount, EAccountType.BLOCK()),
		},
	}
	suite.validateStorageTest("TestBlockSasKey", stgConfig)
}

func (suite *authTestSuite) TestHttpBlockSasKey() {
	defer suite.cleanupTest()
	stgConfig := AzStorageConfig{
		container: storageTestConfigurationParameters.BlockContainer,
		authConfig: azAuthConfig{
			AuthMode:    EAuthType.SAS(),
			AccountType: EAccountType.BLOCK(),
			AccountName: storageTestConfigurationParameters.BlockAccount,
			SASKey:      storageTestConfigurationParameters.BlockSas,
			UseHTTP:     true,
			Endpoint:    generateEndpoint(true, storageTestConfigurationParameters.BlockAccount, EAccountType.BLOCK()),
		},
	}
	suite.validateStorageTest("TestHttpBlockSasKey", stgConfig)
}

func (suite *authTestSuite) TestBlockContSasKey() {
	defer suite.cleanupTest()
	sas := ""
	if storageTestConfigurationParameters.BlockContainer == "test-cnt-ubn-18" {
		sas = storageTestConfigurationParameters.BlockContSasUbn18
	} else if storageTestConfigurationParameters.BlockContainer == "test-cnt-ubn-20" {
		sas = storageTestConfigurationParameters.BlockContSasUbn20
	} else {
		return
	}

	stgConfig := AzStorageConfig{
		container: storageTestConfigurationParameters.BlockContainer,
		authConfig: azAuthConfig{
			AuthMode:    EAuthType.SAS(),
			AccountType: EAccountType.BLOCK(),
			AccountName: storageTestConfigurationParameters.BlockAccount,
			SASKey:      sas,
			Endpoint:    generateEndpoint(false, storageTestConfigurationParameters.BlockAccount, EAccountType.BLOCK()),
		},
	}
	suite.validateStorageTest("TestBlockContSasKey", stgConfig)
}

func (suite *authTestSuite) TestHttpBlockContSasKey() {
	defer suite.cleanupTest()
	sas := ""
	if storageTestConfigurationParameters.BlockContainer == "test-cnt-ubn-18" {
		sas = storageTestConfigurationParameters.BlockContSasUbn18
	} else if storageTestConfigurationParameters.BlockContainer == "test-cnt-ubn-20" {
		sas = storageTestConfigurationParameters.BlockContSasUbn20
	} else {
		return
	}
	stgConfig := AzStorageConfig{
		container: storageTestConfigurationParameters.BlockContainer,
		authConfig: azAuthConfig{
			AuthMode:    EAuthType.SAS(),
			AccountType: EAccountType.BLOCK(),
			AccountName: storageTestConfigurationParameters.BlockAccount,
			SASKey:      sas,
			UseHTTP:     true,
			Endpoint:    generateEndpoint(true, storageTestConfigurationParameters.BlockAccount, EAccountType.BLOCK()),
		},
	}
	suite.validateStorageTest("TestHttpBlockContSasKey", stgConfig)
}

func (suite *authTestSuite) TestBlockSasKeySetOption() {
	defer suite.cleanupTest()
	stgConfig := AzStorageConfig{
		container: storageTestConfigurationParameters.BlockContainer,
		authConfig: azAuthConfig{
			AuthMode:    EAuthType.SAS(),
			AccountType: EAccountType.BLOCK(),
			AccountName: storageTestConfigurationParameters.BlockAccount,
			SASKey:      storageTestConfigurationParameters.BlockSas,
			Endpoint:    generateEndpoint(false, storageTestConfigurationParameters.BlockAccount, EAccountType.BLOCK()),
		},
	}
	assert := assert.New(suite.T())
	stg := NewAzStorageConnection(stgConfig)
	if stg == nil {
		assert.Fail("TestBlockSasKeySetOption : Failed to create Storage object")
	}
	stg.SetupPipeline()
<<<<<<< HEAD
	stg.NewServiceClient("saskey", storageTestConfigurationParameters.BlockSas)
=======
	stg.UpdateServiceClient("saskey", storageTestConfigurationParameters.BlockSas)
>>>>>>> 73efaa8e
	if err := stg.SetupPipeline(); err != nil {
		assert.Fail("TestBlockSasKeySetOption : Failed to setup pipeline")
	}
	err := stg.TestPipeline()
	if err != nil {
		assert.Fail("TestBlockSasKeySetOption : Failed to TestPipeline")
	}
}

func (suite *authTestSuite) TestAdlsInvalidSasKey() {
	defer suite.cleanupTest()
	stgConfig := AzStorageConfig{
		container: storageTestConfigurationParameters.AdlsContainer,
		authConfig: azAuthConfig{
			AuthMode:    EAuthType.SAS(),
			AccountType: EAccountType.ADLS(),
			AccountName: storageTestConfigurationParameters.AdlsAccount,
			SASKey:      "",
			Endpoint:    generateEndpoint(false, storageTestConfigurationParameters.AdlsAccount, EAccountType.ADLS()),
		},
	}
	assert := assert.New(suite.T())
	stg := NewAzStorageConnection(stgConfig)
	if stg == nil {
		assert.Fail("TestAdlsInvalidSasKey : Failed to create Storage object")
	}
	if err := stg.SetupPipeline(); err == nil {
		assert.Fail("TestAdlsInvalidSasKey : Setup pipeline even though sas key is invalid")
	}
}

// ADLS tests container SAS by default since ADLS account SAS does not support permissions.
func (suite *authTestSuite) TestAdlsSasKey() {
	defer suite.cleanupTest()
	stgConfig := AzStorageConfig{
		container: storageTestConfigurationParameters.AdlsContainer,
		authConfig: azAuthConfig{
			AuthMode:    EAuthType.SAS(),
			AccountType: EAccountType.ADLS(),
			AccountName: storageTestConfigurationParameters.AdlsAccount,
			SASKey:      storageTestConfigurationParameters.AdlsSas,
			Endpoint:    generateEndpoint(false, storageTestConfigurationParameters.AdlsAccount, EAccountType.ADLS()),
		},
	}
	suite.validateStorageTest("TestAdlsSasKey", stgConfig)
}

func (suite *authTestSuite) TestHttpAdlsSasKey() {
	defer suite.cleanupTest()
	stgConfig := AzStorageConfig{
		container: storageTestConfigurationParameters.AdlsContainer,
		authConfig: azAuthConfig{
			AuthMode:    EAuthType.SAS(),
			AccountType: EAccountType.ADLS(),
			AccountName: storageTestConfigurationParameters.AdlsAccount,
			SASKey:      storageTestConfigurationParameters.AdlsSas,
			UseHTTP:     true,
			Endpoint:    generateEndpoint(true, storageTestConfigurationParameters.AdlsAccount, EAccountType.ADLS()),
		},
	}
	suite.validateStorageTest("TestHttpAdlsSasKey", stgConfig)
}

// func (suite *authTestSuite) TestAdlsDirSasKey() {
// 	defer suite.cleanupTest()
// 	assert := assert.New(suite.T())
// 	sas := ""
// 	if storageTestConfigurationParameters.AdlsDirectory == "test-dir-ubn-18" {
// 		sas = storageTestConfigurationParameters.AdlsDirSasUbn18
// 	} else if storageTestConfigurationParameters.AdlsDirectory == "test-dir-ubn-20" {
// 		sas = storageTestConfigurationParameters.AdlsDirSasUbn20
// 	} else {
// 		assert.Fail("TestAdlsDirSasKey : Unknown Directory for Sas Test")
// 	}
// 	stgConfig := AzStorageConfig{
// 		container:  storageTestConfigurationParameters.AdlsContainer,
// 		prefixPath: storageTestConfigurationParameters.AdlsDirectory,
// 		authConfig: azAuthConfig{
// 			AuthMode:    EAuthType.SAS(),
// 			AccountType: EAccountType.ADLS(),
// 			AccountName: storageTestConfigurationParameters.AdlsAccount,
// 			SASKey:      sas,
// 			Endpoint:    generateEndpoint(false, storageTestConfigurationParameters.AdlsAccount, EAccountType.ADLS()),
// 		},
// 	}
// 	suite.validateStorageTest("TestAdlsDirSasKey", stgConfig)
// }

// func (suite *authTestSuite) TestHttpAdlsDirSasKey() {
// 	defer suite.cleanupTest()
// 	assert := assert.New(suite.T())
// 	sas := ""
// 	if storageTestConfigurationParameters.AdlsDirectory == "test-dir-ubn-18" {
// 		sas = storageTestConfigurationParameters.AdlsDirSasUbn18
// 	} else if storageTestConfigurationParameters.AdlsDirectory == "test-dir-ubn-20" {
// 		sas = storageTestConfigurationParameters.AdlsDirSasUbn20
// 	} else {
// 		assert.Fail("TestHttpAdlsDirSasKey : Unknown Directory for Sas Test")
// 	}
// 	stgConfig := AzStorageConfig{
// 		container:  storageTestConfigurationParameters.AdlsContainer,
// 		prefixPath: storageTestConfigurationParameters.AdlsDirectory,
// 		authConfig: azAuthConfig{
// 			AuthMode:    EAuthType.SAS(),
// 			AccountType: EAccountType.ADLS(),
// 			AccountName: storageTestConfigurationParameters.AdlsAccount,
// 			SASKey:      sas,
// 			UseHTTP:     true,
// 			Endpoint:    generateEndpoint(true, storageTestConfigurationParameters.AdlsAccount, EAccountType.ADLS()),
// 		},
// 	}
// 	suite.validateStorageTest("TestHttpAdlsDirSasKey", stgConfig)
// }

func (suite *authTestSuite) TestAdlsSasKeySetOption() {
	defer suite.cleanupTest()
	stgConfig := AzStorageConfig{
		container: storageTestConfigurationParameters.AdlsContainer,
		authConfig: azAuthConfig{
			AuthMode:    EAuthType.SAS(),
			AccountType: EAccountType.ADLS(),
			AccountName: storageTestConfigurationParameters.AdlsAccount,
			SASKey:      storageTestConfigurationParameters.AdlsSas,
			Endpoint:    generateEndpoint(false, storageTestConfigurationParameters.AdlsAccount, EAccountType.ADLS()),
		},
	}
	assert := assert.New(suite.T())
	stg := NewAzStorageConnection(stgConfig)
	if stg == nil {
		assert.Fail("TestBlockSasKeySetOption : Failed to create Storage object")
	}
	stg.SetupPipeline()
<<<<<<< HEAD
	stg.NewServiceClient("saskey", storageTestConfigurationParameters.AdlsSas)
=======
	stg.UpdateServiceClient("saskey", storageTestConfigurationParameters.AdlsSas)
>>>>>>> 73efaa8e
	if err := stg.SetupPipeline(); err != nil {
		assert.Fail("TestBlockSasKeySetOption : Failed to setup pipeline")
	}
	err := stg.TestPipeline()
	if err != nil {
		assert.Fail("TestBlockSasKeySetOption : Failed to TestPipeline")
	}
}

func (suite *authTestSuite) TestBlockMsiAppId() {
	defer suite.cleanupTest()
	if !storageTestConfigurationParameters.SkipMsi {
		stgConfig := AzStorageConfig{
			container: storageTestConfigurationParameters.BlockContainer,
			authConfig: azAuthConfig{
				AuthMode:      EAuthType.MSI(),
				AccountType:   EAccountType.BLOCK(),
				AccountName:   storageTestConfigurationParameters.BlockAccount,
				ApplicationID: storageTestConfigurationParameters.MsiAppId,
				Endpoint:      generateEndpoint(false, storageTestConfigurationParameters.BlockAccount, EAccountType.BLOCK()),
			},
		}
		suite.validateStorageTest("TestBlockMsiAppId", stgConfig)
	}
}
func (suite *authTestSuite) TestBlockMsiResId() {
	defer suite.cleanupTest()
	if !storageTestConfigurationParameters.SkipMsi {
		stgConfig := AzStorageConfig{
			container: storageTestConfigurationParameters.BlockContainer,
			authConfig: azAuthConfig{
				AuthMode:    EAuthType.MSI(),
				AccountType: EAccountType.BLOCK(),
				AccountName: storageTestConfigurationParameters.BlockAccount,
				ResourceID:  storageTestConfigurationParameters.MsiResId,
				Endpoint:    generateEndpoint(false, storageTestConfigurationParameters.BlockAccount, EAccountType.BLOCK()),
			},
		}
		suite.validateStorageTest("TestBlockMsiResId", stgConfig)
	}
}

func (suite *authTestSuite) TestBlockMsiObjId() {
	defer suite.cleanupTest()
	if !storageTestConfigurationParameters.SkipMsi {
		stgConfig := AzStorageConfig{
			container: storageTestConfigurationParameters.BlockContainer,
			authConfig: azAuthConfig{
				AuthMode:    EAuthType.MSI(),
				AccountType: EAccountType.BLOCK(),
				AccountName: storageTestConfigurationParameters.BlockAccount,
				ObjectID:    storageTestConfigurationParameters.MsiObjId,
				Endpoint:    generateEndpoint(false, storageTestConfigurationParameters.BlockAccount, EAccountType.BLOCK()),
			},
		}
		suite.validateStorageTest("TestBlockMsiObjId", stgConfig)
	}
}

// Can't use HTTP requests with MSI/SPN credentials
func (suite *authTestSuite) TestAdlsMsiAppId() {
	defer suite.cleanupTest()
	if !storageTestConfigurationParameters.SkipMsi {
		stgConfig := AzStorageConfig{
			container: storageTestConfigurationParameters.AdlsContainer,
			authConfig: azAuthConfig{
				AuthMode:      EAuthType.MSI(),
				AccountType:   EAccountType.ADLS(),
				AccountName:   storageTestConfigurationParameters.AdlsAccount,
				ApplicationID: storageTestConfigurationParameters.MsiAppId,
				Endpoint:      generateEndpoint(false, storageTestConfigurationParameters.AdlsAccount, EAccountType.ADLS()),
			},
		}
		suite.validateStorageTest("TestAdlsMsiAppId", stgConfig)
	}
}

func (suite *authTestSuite) TestAdlskMsiResId() {
	defer suite.cleanupTest()
	if !storageTestConfigurationParameters.SkipMsi {
		stgConfig := AzStorageConfig{
			container: storageTestConfigurationParameters.AdlsContainer,
			authConfig: azAuthConfig{
				AuthMode:    EAuthType.MSI(),
				AccountType: EAccountType.ADLS(),
				AccountName: storageTestConfigurationParameters.AdlsAccount,
				ResourceID:  storageTestConfigurationParameters.MsiResId,
				Endpoint:    generateEndpoint(false, storageTestConfigurationParameters.AdlsAccount, EAccountType.ADLS()),
			},
		}
		suite.validateStorageTest("TestAdlskMsiResId", stgConfig)
	}
}

func (suite *authTestSuite) TestBlockInvalidSpn() {
	defer suite.cleanupTest()
	stgConfig := AzStorageConfig{
		container: storageTestConfigurationParameters.BlockContainer,
		authConfig: azAuthConfig{
			AuthMode:     EAuthType.SPN(),
			AccountType:  EAccountType.BLOCK(),
			AccountName:  storageTestConfigurationParameters.BlockAccount,
			ClientID:     storageTestConfigurationParameters.SpnClientId,
			TenantID:     storageTestConfigurationParameters.SpnTenantId,
			ClientSecret: "",
			Endpoint:     generateEndpoint(false, storageTestConfigurationParameters.BlockAccount, EAccountType.BLOCK()),
		},
	}
	assert := assert.New(suite.T())
	stg := NewAzStorageConnection(stgConfig)
	if stg == nil {
		assert.Fail("TestBlockInvalidSpn : Failed to create Storage object")
	}
	if err := stg.SetupPipeline(); err == nil {
		assert.Fail("TestBlockInvalidSpn : Setup pipeline even though spn is invalid")
	}
}

func (suite *authTestSuite) TestBlockInvalidTokenPathSpn() {
	defer suite.cleanupTest()

	_ = os.WriteFile("newtoken.txt", []byte("abcdef"), 0777)
	defer os.Remove("newtoken.txt")

	stgConfig := AzStorageConfig{
		container: storageTestConfigurationParameters.BlockContainer,
		authConfig: azAuthConfig{
			AuthMode:           EAuthType.SPN(),
			AccountType:        EAccountType.BLOCK(),
			AccountName:        storageTestConfigurationParameters.BlockAccount,
			ClientID:           storageTestConfigurationParameters.SpnClientId,
			TenantID:           storageTestConfigurationParameters.SpnTenantId,
			ClientSecret:       "",
			Endpoint:           generateEndpoint(false, storageTestConfigurationParameters.BlockAccount, EAccountType.BLOCK()),
			OAuthTokenFilePath: "newtoken.txt",
		},
	}
	assert := assert.New(suite.T())
	stg := NewAzStorageConnection(stgConfig)
	if stg == nil {
		assert.Fail("TestBlockInvalidSpn : Failed to create Storage object")
	}
	_ = stg.SetupPipeline()
}

func (suite *authTestSuite) TestBlockSpn() {
	defer suite.cleanupTest()
	stgConfig := AzStorageConfig{
		container: storageTestConfigurationParameters.BlockContainer,
		authConfig: azAuthConfig{
			AuthMode:     EAuthType.SPN(),
			AccountType:  EAccountType.BLOCK(),
			AccountName:  storageTestConfigurationParameters.BlockAccount,
			ClientID:     storageTestConfigurationParameters.SpnClientId,
			TenantID:     storageTestConfigurationParameters.SpnTenantId,
			ClientSecret: storageTestConfigurationParameters.SpnClientSecret,
			Endpoint:     generateEndpoint(false, storageTestConfigurationParameters.BlockAccount, EAccountType.BLOCK()),
		},
	}
	suite.validateStorageTest("TestBlockSpn", stgConfig)
}

func (suite *authTestSuite) TestAdlsInvalidSpn() {
	defer suite.cleanupTest()
	stgConfig := AzStorageConfig{
		container: storageTestConfigurationParameters.AdlsContainer,
		authConfig: azAuthConfig{
			AuthMode:     EAuthType.SPN(),
			AccountType:  EAccountType.ADLS(),
			AccountName:  storageTestConfigurationParameters.AdlsAccount,
			ClientID:     storageTestConfigurationParameters.SpnClientId,
			TenantID:     storageTestConfigurationParameters.SpnTenantId,
			ClientSecret: "",
			Endpoint:     generateEndpoint(false, storageTestConfigurationParameters.AdlsAccount, EAccountType.ADLS()),
		},
	}
	assert := assert.New(suite.T())
	stg := NewAzStorageConnection(stgConfig)
	if stg == nil {
		assert.Fail("TestAdlsInvalidSpn : Failed to create Storage object")
	}
	if err := stg.SetupPipeline(); err == nil {
		assert.Fail("TestAdlsInvalidSpn : Setup pipeline even though spn is invalid")
	}
}

func (suite *authTestSuite) TestAdlsSpn() {
	defer suite.cleanupTest()
	stgConfig := AzStorageConfig{
		container: storageTestConfigurationParameters.AdlsContainer,
		authConfig: azAuthConfig{
			AuthMode:     EAuthType.SPN(),
			AccountType:  EAccountType.ADLS(),
			AccountName:  storageTestConfigurationParameters.AdlsAccount,
			ClientID:     storageTestConfigurationParameters.SpnClientId,
			TenantID:     storageTestConfigurationParameters.SpnTenantId,
			ClientSecret: storageTestConfigurationParameters.SpnClientSecret,
			Endpoint:     generateEndpoint(false, storageTestConfigurationParameters.AdlsAccount, EAccountType.ADLS()),
		},
	}
	suite.validateStorageTest("TestAdlsSpn", stgConfig)
}

func (suite *authTestSuite) cleanupTest() {
	_ = log.Destroy()
}

func TestAuthTestSuite(t *testing.T) {
	suite.Run(t, new(authTestSuite))
}<|MERGE_RESOLUTION|>--- conflicted
+++ resolved
@@ -458,11 +458,7 @@
 		assert.Fail("TestBlockSasKeySetOption : Failed to create Storage object")
 	}
 	stg.SetupPipeline()
-<<<<<<< HEAD
-	stg.NewServiceClient("saskey", storageTestConfigurationParameters.BlockSas)
-=======
 	stg.UpdateServiceClient("saskey", storageTestConfigurationParameters.BlockSas)
->>>>>>> 73efaa8e
 	if err := stg.SetupPipeline(); err != nil {
 		assert.Fail("TestBlockSasKeySetOption : Failed to setup pipeline")
 	}
@@ -595,11 +591,7 @@
 		assert.Fail("TestBlockSasKeySetOption : Failed to create Storage object")
 	}
 	stg.SetupPipeline()
-<<<<<<< HEAD
-	stg.NewServiceClient("saskey", storageTestConfigurationParameters.AdlsSas)
-=======
 	stg.UpdateServiceClient("saskey", storageTestConfigurationParameters.AdlsSas)
->>>>>>> 73efaa8e
 	if err := stg.SetupPipeline(); err != nil {
 		assert.Fail("TestBlockSasKeySetOption : Failed to setup pipeline")
 	}

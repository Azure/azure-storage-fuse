//go:build !authtest
// +build !authtest

/*
    _____           _____   _____   ____          ______  _____  ------
   |     |  |      |     | |     | |     |     | |       |            |
   |     |  |      |     | |     | |     |     | |       |            |
   | --- |  |      |     | |-----| |---- |     | |-----| |-----  ------
   |     |  |      |     | |     | |     |     |       | |       |
   | ____|  |_____ | ____| | ____| |     |_____|  _____| |_____  |_____


   Licensed under the MIT License <http://opensource.org/licenses/MIT>.

   Copyright © 2020-2025 Microsoft Corporation. All rights reserved.
   Author : <blobfusedev@microsoft.com>

   Permission is hereby granted, free of charge, to any person obtaining a copy
   of this software and associated documentation files (the "Software"), to deal
   in the Software without restriction, including without limitation the rights
   to use, copy, modify, merge, publish, distribute, sublicense, and/or sell
   copies of the Software, and to permit persons to whom the Software is
   furnished to do so, subject to the following conditions:

   The above copyright notice and this permission notice shall be included in all
   copies or substantial portions of the Software.

   THE SOFTWARE IS PROVIDED "AS IS", WITHOUT WARRANTY OF ANY KIND, EXPRESS OR
   IMPLIED, INCLUDING BUT NOT LIMITED TO THE WARRANTIES OF MERCHANTABILITY,
   FITNESS FOR A PARTICULAR PURPOSE AND NONINFRINGEMENT. IN NO EVENT SHALL THE
   AUTHORS OR COPYRIGHT HOLDERS BE LIABLE FOR ANY CLAIM, DAMAGES OR OTHER
   LIABILITY, WHETHER IN AN ACTION OF CONTRACT, TORT OR OTHERWISE, ARISING FROM,
   OUT OF OR IN CONNECTION WITH THE SOFTWARE OR THE USE OR OTHER DEALINGS IN THE
   SOFTWARE
*/

package azstorage

import (
	"bytes"
	"container/list"
	"context"
	"crypto/rand"
	"crypto/sha256"
	"encoding/base64"
	"encoding/json"
	"errors"
	"fmt"
	"io"
	"math"
	"os"
	"path/filepath"
	"strings"
	"syscall"
	"testing"
	"time"

	"github.com/Azure/azure-sdk-for-go/sdk/azcore/streaming"
	"github.com/Azure/azure-sdk-for-go/sdk/azcore/to"
	"github.com/Azure/azure-sdk-for-go/sdk/storage/azblob/blob"
	"github.com/Azure/azure-sdk-for-go/sdk/storage/azblob/blockblob"
	"github.com/Azure/azure-sdk-for-go/sdk/storage/azblob/container"
	"github.com/Azure/azure-sdk-for-go/sdk/storage/azblob/service"
	"github.com/Azure/azure-storage-fuse/v2/common"
	"github.com/Azure/azure-storage-fuse/v2/common/config"
	"github.com/Azure/azure-storage-fuse/v2/common/log"
	"github.com/Azure/azure-storage-fuse/v2/internal"
	"github.com/Azure/azure-storage-fuse/v2/internal/handlemap"

	"github.com/stretchr/testify/assert"
	"github.com/stretchr/testify/suite"
)

var ctx = context.Background()

const MB = 1024 * 1024
const GB = 1024 * MB

// A UUID representation compliant with specification in RFC 4122 document.
type uuid [16]byte

const reservedRFC4122 byte = 0x40

func (u uuid) bytes() []byte {
	return u[:]
}

// NewUUID returns a new uuid using RFC 4122 algorithm.
func newUUID() (u uuid) {
	u = uuid{}
	// Set all bits to randomly (or pseudo-randomly) chosen values.
	rand.Read(u[:])
	u[8] = (u[8] | reservedRFC4122) & 0x7F // u.setVariant(ReservedRFC4122)

	var version byte = 4
	u[6] = (u[6] & 0xF) | (version << 4) // u.setVersion(4)
	return
}

// uploadReaderAtToBlockBlob uploads a buffer in blocks to a block blob.
func uploadReaderAtToBlockBlob(ctx context.Context, reader io.ReaderAt, readerSize, singleUploadSize int64, blockBlobClient *blockblob.Client, o *blockblob.UploadBufferOptions) error {
	if o == nil {
		o = &blockblob.UploadBufferOptions{}
	}

	if readerSize <= singleUploadSize {
		// If the size can fit in 1 Upload call, do it this way
		var body io.ReadSeeker = io.NewSectionReader(reader, 0, readerSize)
		_, err := blockBlobClient.Upload(ctx, streaming.NopCloser(body), &blockblob.UploadOptions{
			CPKInfo: o.CPKInfo,
		})
		return err
	}

	// calculate block size if not given
	if o.BlockSize == 0 {
		// If bufferSize > (BlockBlobMaxStageBlockBytes * BlockBlobMaxBlocks), then error
		if readerSize > blockblob.MaxStageBlockBytes*blockblob.MaxBlocks {
			return errors.New("buffer is too large to upload to a block blob")
		}
		// If bufferSize <= singleUploadSize, then Upload should be used with just 1 I/O request
		if readerSize <= singleUploadSize {
			o.BlockSize = singleUploadSize // Default if unspecified
		} else {
			o.BlockSize = max(
				// buffer / max blocks = block size to use all 50,000 blocks
				int64(math.Ceil(float64(readerSize)/blockblob.MaxBlocks)),
				// If the block size is smaller than 4MB, round up to 4MB
				blob.DefaultDownloadBlockSize)
		}
	}

	var numBlocks = uint16(((readerSize - 1) / o.BlockSize) + 1)
	if numBlocks > blockblob.MaxBlocks {
		return errors.New("block limit exceeded")
	}

	blockIDList := make([]string, numBlocks) // Base-64 encoded block IDs

	for i := range numBlocks {
		offset := int64(i) * o.BlockSize
		chunkSize := o.BlockSize

		// for last block, chunk size might be less than block size
		if i == numBlocks-1 {
			chunkSize = readerSize - offset
		}

		var body io.ReadSeeker = io.NewSectionReader(reader, offset, chunkSize)
		blockIDList[i] = base64.StdEncoding.EncodeToString(newUUID().bytes())
		_, err := blockBlobClient.StageBlock(ctx, blockIDList[i], streaming.NopCloser(body), &blockblob.StageBlockOptions{
			CPKInfo: o.CPKInfo,
		})
		if err != nil {
			return err
		}
	}

	_, err := blockBlobClient.CommitBlockList(ctx, blockIDList, &blockblob.CommitBlockListOptions{
		CPKInfo: o.CPKInfo,
	})
	return err
}

type blockBlobTestSuite struct {
	suite.Suite
	assert          *assert.Assertions
	az              *AzStorage
	serviceClient   *service.Client
	containerClient *container.Client
	config          string
	container       string
}

func newTestAzStorage(configuration string) (*AzStorage, error) {
	err := config.ReadConfigFromReader(strings.NewReader(configuration))
	if err != nil {
		return nil, err
	}
	az := NewazstorageComponent()
	err = az.Configure(true)
	return az.(*AzStorage), err
}

func (s *blockBlobTestSuite) SetupTest() {
	// Logging config
	cfg := common.LogConfig{
		FilePath:    "./logfile.txt",
		MaxFileSize: 10,
		FileCount:   10,
		Level:       common.ELogLevel.LOG_DEBUG(),
	}
	_ = log.SetDefaultLogger("base", cfg)

	homeDir, err := os.UserHomeDir()
	if err != nil {
		fmt.Println("Unable to get home directory")
		os.Exit(1)
	}
	cfgFile, err := os.Open(homeDir + "/azuretest.json")
	if err != nil {
		fmt.Println("Unable to open config file")
		os.Exit(1)
	}

	cfgData, _ := io.ReadAll(cfgFile)
	err = json.Unmarshal(cfgData, &storageTestConfigurationParameters)
	if err != nil {
		fmt.Println("Failed to parse the config file")
		os.Exit(1)
	}

	cfgFile.Close()
	s.setupTestHelper("", "", true)
}

func (s *blockBlobTestSuite) setupTestHelper(configuration string, container string, create bool) {
	if container == "" {
		container = generateContainerName()
	}
	s.container = container
	if configuration == "" {
		configuration = fmt.Sprintf("azstorage:\n  account-name: %s\n  endpoint: https://%s.blob.core.windows.net/\n  type: block\n  account-key: %s\n  mode: key\n  container: %s\n  fail-unsupported-op: true",
			storageTestConfigurationParameters.BlockAccount, storageTestConfigurationParameters.BlockAccount, storageTestConfigurationParameters.BlockKey, s.container)
	}
	s.config = configuration

	s.assert = assert.New(s.T())

	s.az, _ = newTestAzStorage(configuration)
	_ = s.az.Start(ctx) // Note: Start->TestValidation will fail but it doesn't matter. We are creating the container a few lines below anyway.
	// We could create the container before but that requires rewriting the code to new up a service client.

	s.serviceClient = s.az.storage.(*BlockBlob).Service // Grab the service client to do some validation
	s.containerClient = s.serviceClient.NewContainerClient(s.container)
	if create {
		_, _ = s.containerClient.Create(ctx, nil)
	}
}

func (s *blockBlobTestSuite) tearDownTestHelper(delete bool) {
	_ = s.az.Stop()
	if delete {
		_, _ = s.containerClient.Delete(ctx, nil)
	}
}

func (s *blockBlobTestSuite) cleanupTest() {
	s.tearDownTestHelper(true)
	_ = log.Destroy()
}

func (s *blockBlobTestSuite) TestInvalidBlockSize() {
	defer s.cleanupTest()
	configuration := fmt.Sprintf("azstorage:\n  account-name: %s\n  endpoint: https://%s.blob.core.windows.net/\n  type: block\n  block-size-mb: 5000\n account-key: %s\n  mode: key\n  container: %s\n  fail-unsupported-op: true",
		storageTestConfigurationParameters.BlockAccount, storageTestConfigurationParameters.BlockAccount, storageTestConfigurationParameters.BlockKey, s.container)
	_, err := newTestAzStorage(configuration)
	s.assert.Error(err)
}

func (s *blockBlobTestSuite) TestDefault() {
	defer s.cleanupTest()
	s.assert.Equal(storageTestConfigurationParameters.BlockAccount, s.az.stConfig.authConfig.AccountName)
	s.assert.Equal(EAccountType.BLOCK(), s.az.stConfig.authConfig.AccountType)
	s.assert.False(s.az.stConfig.authConfig.UseHTTP)
	s.assert.Equal(storageTestConfigurationParameters.BlockKey, s.az.stConfig.authConfig.AccountKey)
	s.assert.Empty(s.az.stConfig.authConfig.SASKey)
	s.assert.Empty(s.az.stConfig.authConfig.ApplicationID)
	s.assert.Empty(s.az.stConfig.authConfig.ResourceID)
	s.assert.Empty(s.az.stConfig.authConfig.ActiveDirectoryEndpoint)
	s.assert.Empty(s.az.stConfig.authConfig.ClientSecret)
	s.assert.Empty(s.az.stConfig.authConfig.TenantID)
	s.assert.Empty(s.az.stConfig.authConfig.ClientID)
	s.assert.Equal("https://"+s.az.stConfig.authConfig.AccountName+".blob.core.windows.net/", s.az.stConfig.authConfig.Endpoint)
	s.assert.Equal(EAuthType.KEY(), s.az.stConfig.authConfig.AuthMode)
	s.assert.Equal(s.container, s.az.stConfig.container)
	s.assert.Empty(s.az.stConfig.prefixPath)
	s.assert.EqualValues(0, s.az.stConfig.blockSize)
	s.assert.EqualValues(32, s.az.stConfig.maxConcurrency)
	s.assert.Equal((*blob.AccessTier)(nil), s.az.stConfig.defaultTier)
	s.assert.EqualValues(0, s.az.stConfig.cancelListForSeconds)

	s.assert.EqualValues(5, s.az.stConfig.maxRetries)
	s.assert.EqualValues(900, s.az.stConfig.maxTimeout)
	s.assert.EqualValues(4, s.az.stConfig.backoffTime)
	s.assert.EqualValues(60, s.az.stConfig.maxRetryDelay)

	s.assert.Empty(s.az.stConfig.proxyAddress)
}

func randomString(length int) string {
	b := make([]byte, length)
	rand.Read(b)
	return fmt.Sprintf("%x", b)[:length]
}

func generateContainerName() string {
	return "fuseutc" + randomString(8)
}

func generateCPKInfo() (CPKEncryptionKey string, CPKEncryptionKeySHA256 string) {
	key := make([]byte, 32)
	rand.Read(key)
	CPKEncryptionKey = base64.StdEncoding.EncodeToString(key)
	hash := sha256.New()
	hash.Write(key)
	CPKEncryptionKeySHA256 = base64.StdEncoding.EncodeToString(hash.Sum(nil))
	return CPKEncryptionKey, CPKEncryptionKeySHA256
}

func generateDirectoryName() string {
	return "dir" + randomString(8)
}

func generateFileName() string {
	return "file" + randomString(8)
}

func (s *blockBlobTestSuite) TestModifyEndpoint() {
	defer s.cleanupTest()
	// Setup
	s.tearDownTestHelper(false) // Don't delete the generated container.
	config := fmt.Sprintf("azstorage:\n  account-name: %s\n  endpoint: https://%s.dfs.core.windows.net/\n  type: block\n  account-key: %s\n  mode: key\n  container: %s\n  fail-unsupported-op: true",
		storageTestConfigurationParameters.BlockAccount, storageTestConfigurationParameters.BlockAccount, storageTestConfigurationParameters.BlockKey, s.container)
	s.setupTestHelper(config, s.container, true)

	err := s.az.storage.TestPipeline()
	s.assert.NoError(err)
}

func (s *blockBlobTestSuite) TestNoEndpoint() {
	defer s.cleanupTest()
	// Setup
	s.tearDownTestHelper(false) // Don't delete the generated container.
	config := fmt.Sprintf("azstorage:\n  account-name: %s\n  type: block\n  account-key: %s\n  mode: key\n  container: %s\n  fail-unsupported-op: true",
		storageTestConfigurationParameters.BlockAccount, storageTestConfigurationParameters.BlockKey, s.container)
	s.setupTestHelper(config, s.container, true)

	err := s.az.storage.TestPipeline()
	s.assert.NoError(err)
}

func (s *blockBlobTestSuite) TestAccountType() {
	defer s.cleanupTest()
	// Setup
	s.tearDownTestHelper(false) // Don't delete the generated container.
	config := fmt.Sprintf("azstorage:\n  account-name: %s\n  type: block\n  account-key: %s\n  mode: key\n  container: %s\n  fail-unsupported-op: true",
		storageTestConfigurationParameters.BlockAccount, storageTestConfigurationParameters.BlockKey, s.container)
	s.setupTestHelper(config, s.container, true)

	val := s.az.storage.IsAccountADLS()
	s.assert.False(val)
}

func (s *blockBlobTestSuite) TestContainerNotFound() {
	defer s.cleanupTest()
	// Setup
	s.tearDownTestHelper(false) // Don't delete the generated container.
	config := fmt.Sprintf("azstorage:\n  account-name: %s\n  type: block\n  account-key: %s\n  mode: key\n  container: %s\n  fail-unsupported-op: true",
		storageTestConfigurationParameters.BlockAccount, storageTestConfigurationParameters.BlockKey, "foo")
	s.setupTestHelper(config, "foo", false)

	err := s.az.storage.TestPipeline()
	s.assert.Error(err)
	s.assert.Contains(err.Error(), "ContainerNotFound")
}

func (s *blockBlobTestSuite) TestListContainers() {
	defer s.cleanupTest()
	// Setup
	num := 10
	prefix := generateContainerName()
	for i := range num {
		c := s.serviceClient.NewContainerClient(prefix + fmt.Sprint(i))
		c.Create(ctx, nil)
		defer c.Delete(ctx, nil)
	}

	containers, err := s.az.ListContainers()

	s.assert.NoError(err)
	s.assert.NotNil(containers)
	s.assert.GreaterOrEqual(len(containers), num)
	count := 0
	for _, c := range containers {
		if strings.HasPrefix(c, prefix) {
			count++
		}
	}
	s.assert.Equal(num, count)
}

// TODO : ListContainersHuge: Maybe this is overkill?

func checkMetadata(metadata map[string]*string, key string, val string) bool {
	for k, v := range metadata {
		if v != nil && strings.ToLower(k) == key && val == *v {
			return true
		}
	}
	return false
}

func (s *blockBlobTestSuite) TestCreateDir() {
	defer s.cleanupTest()
	// Testing dir and dir/
	var paths = []string{generateDirectoryName(), generateDirectoryName() + "/"}
	for _, path := range paths {
		log.Debug(path)
		s.Run(path, func() {
			err := s.az.CreateDir(internal.CreateDirOptions{Name: path})

			s.assert.NoError(err)
			// Directory should be in the account
			dir := s.containerClient.NewBlobClient(internal.TruncateDirName(path))
			props, err := dir.GetProperties(ctx, nil)
			s.assert.NoError(err)
			s.assert.NotNil(props)
			s.assert.NotEmpty(props.Metadata)
			s.assert.True(checkMetadata(props.Metadata, folderKey, "true"))
		})
	}
}

func (s *blockBlobTestSuite) TestDeleteDir() {
	defer s.cleanupTest()
	// Testing dir and dir/
	var paths = []string{generateDirectoryName(), generateDirectoryName() + "/"}
	for _, path := range paths {
		log.Debug(path)
		s.Run(path, func() {
			s.az.CreateDir(internal.CreateDirOptions{Name: path})

			err := s.az.DeleteDir(internal.DeleteDirOptions{Name: path})

			s.assert.NoError(err)
			// Directory should not be in the account
			dir := s.containerClient.NewBlobClient(internal.TruncateDirName(path))
			_, err = dir.GetProperties(ctx, nil)
			s.assert.Error(err)
		})
	}
}

// Directory structure
// a/
//
//	 a/c1/
//	  a/c1/gc1
//		a/c2
//
// ab/
//
//	ab/c1
//
// ac
func generateNestedDirectory(path string) (*list.List, *list.List, *list.List) {
	aPaths := list.New()
	aPaths.PushBack(internal.TruncateDirName(path))

	aPaths.PushBack(filepath.Join(path, "c1"))
	aPaths.PushBack(filepath.Join(path, "c2"))
	aPaths.PushBack(filepath.Join(filepath.Join(path, "c1"), "gc1"))

	abPaths := list.New()
	path = internal.TruncateDirName(path)
	abPaths.PushBack(path + "b")
	abPaths.PushBack(filepath.Join(path+"b", "c1"))

	acPaths := list.New()
	acPaths.PushBack(path + "c")

	return aPaths, abPaths, acPaths
}

func (s *blockBlobTestSuite) setupHierarchy(base string) (*list.List, *list.List, *list.List) {
	// Hierarchy looks as follows
	// a/
	//  a/c1/
	//   a/c1/gc1
	//	a/c2
	// ab/
	//  ab/c1
	// ac
	s.az.CreateDir(internal.CreateDirOptions{Name: base})
	c1 := base + "/c1"
	s.az.CreateDir(internal.CreateDirOptions{Name: c1})
	gc1 := c1 + "/gc1"
	s.az.CreateFile(internal.CreateFileOptions{Name: gc1})
	c2 := base + "/c2"
	s.az.CreateFile(internal.CreateFileOptions{Name: c2})
	abPath := base + "b"
	s.az.CreateDir(internal.CreateDirOptions{Name: abPath})
	abc1 := abPath + "/c1"
	s.az.CreateFile(internal.CreateFileOptions{Name: abc1})
	acPath := base + "c"
	s.az.CreateFile(internal.CreateFileOptions{Name: acPath})

	a, ab, ac := generateNestedDirectory(base)

	// Validate the paths were setup correctly and all paths exist
	for p := a.Front(); p != nil; p = p.Next() {
		_, err := s.containerClient.NewBlobClient(p.Value.(string)).GetProperties(ctx, nil)
		s.assert.NoError(err)
	}
	for p := ab.Front(); p != nil; p = p.Next() {
		_, err := s.containerClient.NewBlobClient(p.Value.(string)).GetProperties(ctx, nil)
		s.assert.NoError(err)
	}
	for p := ac.Front(); p != nil; p = p.Next() {
		_, err := s.containerClient.NewBlobClient(p.Value.(string)).GetProperties(ctx, nil)
		s.assert.NoError(err)
	}
	return a, ab, ac
}

func (s *blockBlobTestSuite) TestDeleteDirError() {
	defer s.cleanupTest()
	// Setup
	name := generateDirectoryName()

	err := s.az.DeleteDir(internal.DeleteDirOptions{Name: name})

	// ENOENT error is ignored in blob accounts because when a directory which is not present is deleted,
	// libfuse first makes a GetAttr call and fails the operation stating that the directory is not present.
	// This change is added for cases when a directory is deleted for which we don't have marker blob.
	s.assert.NoError(err)
	// Directory should not be in the account
	dir := s.containerClient.NewBlobClient(name)
	_, err = dir.GetProperties(ctx, nil)
	s.assert.Error(err)
}

func (s *blockBlobTestSuite) TestIsDirEmpty() {
	defer s.cleanupTest()
	// Setup
	name := generateDirectoryName()
	s.az.CreateDir(internal.CreateDirOptions{Name: name})

	// Testing dir and dir/
	var paths = []string{name, name + "/"}
	for _, path := range paths {
		log.Debug(path)
		s.Run(path, func() {
			empty := s.az.IsDirEmpty(internal.IsDirEmptyOptions{Name: name})

			s.assert.True(empty)
		})
	}
}

func (s *blockBlobTestSuite) TestIsDirEmptyFalse() {
	defer s.cleanupTest()
	// Setup
	name := generateDirectoryName()
	s.az.CreateDir(internal.CreateDirOptions{Name: name})
	file := name + "/" + generateFileName()
	s.az.CreateFile(internal.CreateFileOptions{Name: file})

	empty := s.az.IsDirEmpty(internal.IsDirEmptyOptions{Name: name})

	s.assert.False(empty)
}

func (s *blockBlobTestSuite) TestIsDirEmptyError() {
	defer s.cleanupTest()
	// Setup
	name := generateDirectoryName()

	empty := s.az.IsDirEmpty(internal.IsDirEmptyOptions{Name: name})

	s.assert.True(empty) // Note: See comment in BlockBlob.List. BlockBlob behaves differently from Datalake

	// Directory should not be in the account
	dir := s.containerClient.NewBlobClient(name)
	_, err := dir.GetProperties(ctx, nil)
	s.assert.Error(err)
}

func (s *blockBlobTestSuite) TestReadDir() {
	defer s.cleanupTest()
	// This tests the default listBlocked = 0. It should return the expected paths.
	// Setup
	name := generateDirectoryName()
	s.az.CreateDir(internal.CreateDirOptions{Name: name})
	childName := name + "/" + generateFileName()
	s.az.CreateFile(internal.CreateFileOptions{Name: childName})

	// Testing dir and dir/
	var paths = []string{name, name + "/"}
	for _, path := range paths {
		log.Debug(path)
		s.Run(path, func() {
			entries, err := s.az.ReadDir(internal.ReadDirOptions{Name: path})
			s.assert.NoError(err)
			s.assert.Len(entries, 1)
		})
	}
}

func (s *blockBlobTestSuite) TestReadDirNoVirtualDirectory() {
	defer s.cleanupTest()
	// This tests the default listBlocked = 0. It should return the expected paths.
	// Setup
	name := generateDirectoryName()
	childName := name + "/" + generateFileName()
	s.az.CreateFile(internal.CreateFileOptions{Name: childName})

	// Testing dir and dir/
	var paths = []string{"", "/"}
	for _, path := range paths {
		log.Debug(path)
		s.Run(path, func() {
			entries, err := s.az.ReadDir(internal.ReadDirOptions{Name: path})
			s.assert.NoError(err)
			s.assert.Len(entries, 1)
			s.assert.Equal(name, entries[0].Path)
			s.assert.Equal(name, entries[0].Name)
			s.assert.True(entries[0].IsDir())
			s.assert.True(entries[0].IsModeDefault())
		})
	}
}

func (s *blockBlobTestSuite) TestReadDirHierarchy() {
	defer s.cleanupTest()
	// Setup
	base := generateDirectoryName()
	s.setupHierarchy(base)

	// ReadDir only reads the first level of the hierarchy
	entries, err := s.az.ReadDir(internal.ReadDirOptions{Name: base})
	s.assert.NoError(err)
	s.assert.Len(entries, 2)
	// Check the dir
	s.assert.Equal(base+"/c1", entries[0].Path)
	s.assert.Equal("c1", entries[0].Name)
	s.assert.True(entries[0].IsDir())
	s.assert.True(entries[0].IsModeDefault())
	// Check the file
	s.assert.Equal(base+"/c2", entries[1].Path)
	s.assert.Equal("c2", entries[1].Name)
	s.assert.False(entries[1].IsDir())
	s.assert.True(entries[1].IsModeDefault())
}

func (s *blockBlobTestSuite) TestReadDirRoot() {
	defer s.cleanupTest()
	// Setup
	base := generateDirectoryName()
	s.setupHierarchy(base)

	// Testing dir and dir/
	var paths = []string{"", "/"}
	for _, path := range paths {
		log.Debug(path)
		s.Run(path, func() {
			// ReadDir only reads the first level of the hierarchy
			entries, err := s.az.ReadDir(internal.ReadDirOptions{Name: path})
			s.assert.NoError(err)
			s.assert.Len(entries, 3)
			// Check the base dir
			s.assert.Equal(base, entries[0].Path)
			s.assert.Equal(base, entries[0].Name)
			s.assert.True(entries[0].IsDir())
			s.assert.True(entries[0].IsModeDefault())
			// Check the baseb dir
			s.assert.Equal(base+"b", entries[1].Path)
			s.assert.Equal(base+"b", entries[1].Name)
			s.assert.True(entries[1].IsDir())
			s.assert.True(entries[1].IsModeDefault())
			// Check the basec file
			s.assert.Equal(base+"c", entries[2].Path)
			s.assert.Equal(base+"c", entries[2].Name)
			s.assert.False(entries[2].IsDir())
			s.assert.True(entries[2].IsModeDefault())
		})
	}
}

func (s *blockBlobTestSuite) TestReadDirSubDir() {
	defer s.cleanupTest()
	// Setup
	base := generateDirectoryName()
	s.setupHierarchy(base)

	// ReadDir only reads the first level of the hierarchy
	entries, err := s.az.ReadDir(internal.ReadDirOptions{Name: base + "/c1"})
	s.assert.NoError(err)
	s.assert.Len(entries, 1)
	// Check the dir
	s.assert.Equal(base+"/c1"+"/gc1", entries[0].Path)
	s.assert.Equal("gc1", entries[0].Name)
	s.assert.False(entries[0].IsDir())
	s.assert.True(entries[0].IsModeDefault())
}

func (s *blockBlobTestSuite) TestReadDirSubDirPrefixPath() {
	defer s.cleanupTest()
	// Setup
	base := generateDirectoryName()
	s.setupHierarchy(base)

	s.az.storage.SetPrefixPath(base)

	// ReadDir only reads the first level of the hierarchy
	entries, err := s.az.ReadDir(internal.ReadDirOptions{Name: "/c1"})
	s.assert.NoError(err)
	s.assert.Len(entries, 1)
	// Check the dir
	s.assert.Equal("c1"+"/gc1", entries[0].Path)
	s.assert.Equal("gc1", entries[0].Name)
	s.assert.False(entries[0].IsDir())
	s.assert.True(entries[0].IsModeDefault())
}

func (s *blockBlobTestSuite) TestReadDirError() {
	defer s.cleanupTest()
	// Setup
	name := generateDirectoryName()

	entries, err := s.az.ReadDir(internal.ReadDirOptions{Name: name})

	s.assert.NoError(err) // Note: See comment in BlockBlob.List. BlockBlob behaves differently from Datalake
	s.assert.Empty(entries)
	// Directory should not be in the account
	dir := s.containerClient.NewBlobClient(name)
	_, err = dir.GetProperties(ctx, nil)
	s.assert.Error(err)
}

func (s *blockBlobTestSuite) TestReadDirListBlocked() {
	defer s.cleanupTest()
	// Setup
	s.tearDownTestHelper(false) // Don't delete the generated container.

	listBlockedTime := 10
	config := fmt.Sprintf("azstorage:\n  account-name: %s\n  endpoint: https://%s.blob.core.windows.net/\n  type: block\n  account-key: %s\n  mode: key\n  container: %s\n  block-list-on-mount-sec: %d\n  fail-unsupported-op: true\n",
		storageTestConfigurationParameters.BlockAccount, storageTestConfigurationParameters.BlockAccount, storageTestConfigurationParameters.BlockKey, s.container, listBlockedTime)
	s.setupTestHelper(config, s.container, true)

	name := generateDirectoryName()
	s.az.CreateDir(internal.CreateDirOptions{Name: name})
	childName := name + "/" + generateFileName()
	s.az.CreateFile(internal.CreateFileOptions{Name: childName})

	entries, err := s.az.ReadDir(internal.ReadDirOptions{Name: name})
	s.assert.NoError(err)
	s.assert.Empty(entries) // Since we block the list, it will return an empty list.
}

func (s *blockBlobTestSuite) TestStreamDirSmallCountNoDuplicates() {
	defer s.cleanupTest()
	// Setup
	s.az.CreateFile(internal.CreateFileOptions{Name: "blob1.txt"})
	s.az.CreateFile(internal.CreateFileOptions{Name: "blob2.txt"})
	s.az.CreateFile(internal.CreateFileOptions{Name: "newblob1.txt"})
	s.az.CreateFile(internal.CreateFileOptions{Name: "newblob2.txt"})
	s.az.CreateDir(internal.CreateDirOptions{Name: "myfolder"})
	s.az.CreateFile(internal.CreateFileOptions{Name: "myfolder/newblobA.txt"})
	s.az.CreateFile(internal.CreateFileOptions{Name: "myfolder/newblobB.txt"})

	var iteration = 0
	var marker = ""
	blobList := make([]*internal.ObjAttr, 0)

	for {
		new_list, new_marker, err := s.az.StreamDir(internal.StreamDirOptions{Name: "/", Token: marker, Count: 1})
		s.assert.NoError(err)
		blobList = append(blobList, new_list...)
		marker = new_marker
		iteration++

		log.Debug("AzStorage::ReadDir : So far retrieved %d objects in %d iterations", len(blobList), iteration)
		if new_marker == "" {
			break
		}
	}

	s.assert.Len(blobList, 5)
}

func (s *blockBlobTestSuite) TestRenameDir() {
	defer s.cleanupTest()
	// Test handling "dir" and "dir/"
	var inputs = []struct {
		src string
		dst string
	}{
		{src: generateDirectoryName(), dst: generateDirectoryName()},
		{src: generateDirectoryName() + "/", dst: generateDirectoryName()},
		{src: generateDirectoryName(), dst: generateDirectoryName() + "/"},
		{src: generateDirectoryName() + "/", dst: generateDirectoryName() + "/"},
	}

	for _, input := range inputs {
		s.Run(input.src+"->"+input.dst, func() {
			// Setup
			s.az.CreateDir(internal.CreateDirOptions{Name: input.src})

			err := s.az.RenameDir(internal.RenameDirOptions{Src: input.src, Dst: input.dst})
			s.assert.NoError(err)
			// Src should not be in the account
			dir := s.containerClient.NewBlobClient(internal.TruncateDirName(input.src))
			_, err = dir.GetProperties(ctx, nil)
			s.assert.Error(err)

			// Dst should be in the account
			dir = s.containerClient.NewBlobClient(internal.TruncateDirName(input.dst))
			_, err = dir.GetProperties(ctx, nil)
			s.assert.NoError(err)
		})
	}

}

func (s *blockBlobTestSuite) TestRenameDirHierarchy() {
	defer s.cleanupTest()
	// Setup
	baseSrc := generateDirectoryName()
	aSrc, abSrc, acSrc := s.setupHierarchy(baseSrc)
	baseDst := generateDirectoryName()
	aDst, abDst, acDst := generateNestedDirectory(baseDst)

	err := s.az.RenameDir(internal.RenameDirOptions{Src: baseSrc, Dst: baseDst})
	s.assert.NoError(err)

	// Source
	// aSrc paths should be deleted
	for p := aSrc.Front(); p != nil; p = p.Next() {
		_, err = s.containerClient.NewBlobClient(p.Value.(string)).GetProperties(ctx, nil)
		s.assert.Error(err)
	}
	abSrc.PushBackList(acSrc) // abSrc and acSrc paths should exist
	for p := abSrc.Front(); p != nil; p = p.Next() {
		_, err = s.containerClient.NewBlobClient(p.Value.(string)).GetProperties(ctx, nil)
		s.assert.NoError(err)
	}
	// Destination
	// aDst paths should exist
	for p := aDst.Front(); p != nil; p = p.Next() {
		_, err = s.containerClient.NewBlobClient(p.Value.(string)).GetProperties(ctx, nil)
		s.assert.NoError(err)
	}
	abDst.PushBackList(acDst) // abDst and acDst paths should not exist
	for p := abDst.Front(); p != nil; p = p.Next() {
		_, err = s.containerClient.NewBlobClient(p.Value.(string)).GetProperties(ctx, nil)
		s.assert.Error(err)
	}
}

func (s *blockBlobTestSuite) TestRenameDirSubDirPrefixPath() {
	defer s.cleanupTest()
	// Setup
	baseSrc := generateDirectoryName()
	aSrc, abSrc, acSrc := s.setupHierarchy(baseSrc)
	baseDst := generateDirectoryName()

	s.az.storage.SetPrefixPath(baseSrc)

	err := s.az.RenameDir(internal.RenameDirOptions{Src: "c1", Dst: baseDst})
	s.assert.NoError(err)

	// Source
	// aSrc paths under c1 should be deleted
	for p := aSrc.Front(); p != nil; p = p.Next() {
		path := p.Value.(string)
		_, err = s.containerClient.NewBlobClient(path).GetProperties(ctx, nil)
		if strings.HasPrefix(path, baseSrc+"/c1") {
			s.assert.Error(err)
		} else {
			s.assert.NoError(err)
		}
	}
	abSrc.PushBackList(acSrc) // abSrc and acSrc paths should exist
	for p := abSrc.Front(); p != nil; p = p.Next() {
		_, err = s.containerClient.NewBlobClient(p.Value.(string)).GetProperties(ctx, nil)
		s.assert.NoError(err)
	}
	// Destination
	// aDst paths should exist -> aDst and aDst/gc1
	_, err = s.containerClient.NewBlobClient(baseSrc+"/"+baseDst).GetProperties(ctx, nil)
	s.assert.NoError(err)
	_, err = s.containerClient.NewBlobClient(baseSrc+"/"+baseDst+"/gc1").GetProperties(ctx, nil)
	s.assert.NoError(err)
}

func (s *blockBlobTestSuite) TestRenameDirError() {
	defer s.cleanupTest()
	// Setup
	src := generateDirectoryName()
	dst := generateDirectoryName()

	err := s.az.RenameDir(internal.RenameDirOptions{Src: src, Dst: dst})

	s.assert.Error(err)
	s.assert.EqualValues(syscall.ENOENT, err)
	// Neither directory should be in the account
	dir := s.containerClient.NewBlobClient(src)
	_, err = dir.GetProperties(ctx, nil)
	s.assert.Error(err)
	dir = s.containerClient.NewBlobClient(dst)
	_, err = dir.GetProperties(ctx, nil)
	s.assert.Error(err)
}

func (s *blockBlobTestSuite) TestRenameDirWithoutMarker() {
	defer s.cleanupTest()
	src := generateDirectoryName()
	dst := generateDirectoryName()

	for i := range 5 {
		blockBlobClient := s.containerClient.NewBlockBlobClient(fmt.Sprintf("%s/blob%v", src, i))
		testData := "test data"
		data := []byte(testData)
		// upload blob
		err := uploadReaderAtToBlockBlob(ctx, bytes.NewReader(data), int64(len(data)), int64(len(data)), blockBlobClient, nil)
		s.assert.NoError(err)

		_, err = blockBlobClient.GetProperties(ctx, nil)
		s.assert.NoError(err)
	}

	err := s.az.RenameDir(internal.RenameDirOptions{Src: src, Dst: dst})
	s.assert.NoError(err)

	for i := range 5 {
		srcBlobClient := s.containerClient.NewBlockBlobClient(fmt.Sprintf("%s/blob%v", src, i))
		dstBlobClient := s.containerClient.NewBlockBlobClient(fmt.Sprintf("%s/blob%v", dst, i))

		_, err = srcBlobClient.GetProperties(ctx, nil)
		s.assert.Error(err)

		_, err = dstBlobClient.GetProperties(ctx, nil)
		s.assert.NoError(err)
	}

	// verify that the marker blob does not exist for both source and destination directory
	srcDirClient := s.containerClient.NewBlockBlobClient(src)
	dstDirClient := s.containerClient.NewBlockBlobClient(dst)

	_, err = srcDirClient.GetProperties(ctx, nil)
	s.assert.Error(err)

	_, err = dstDirClient.GetProperties(ctx, nil)
	s.assert.Error(err)
}

func (s *blockBlobTestSuite) TestCreateFile() {
	defer s.cleanupTest()
	// Setup
	name := generateFileName()

	h, err := s.az.CreateFile(internal.CreateFileOptions{Name: name})

	s.assert.NoError(err)
	s.assert.NotNil(h)
	s.assert.Equal(name, h.Path)
	s.assert.EqualValues(0, h.Size)

	// File should be in the account
	file := s.containerClient.NewBlobClient(name)
	props, err := file.GetProperties(ctx, nil)
	s.assert.NoError(err)
	s.assert.NotNil(props)
	s.assert.Empty(props.Metadata)
}

func (s *blockBlobTestSuite) TestOpenFile() {
	defer s.cleanupTest()
	// Setup
	name := generateFileName()
	s.az.CreateFile(internal.CreateFileOptions{Name: name})

	h, err := s.az.OpenFile(internal.OpenFileOptions{Name: name})
	s.assert.NoError(err)
	s.assert.NotNil(h)
	s.assert.Equal(name, h.Path)
	s.assert.EqualValues(0, h.Size)
}

func (s *blockBlobTestSuite) TestOpenFileError() {
	defer s.cleanupTest()
	// Setup
	name := generateFileName()

	h, err := s.az.OpenFile(internal.OpenFileOptions{Name: name})
	s.assert.Error(err)
	s.assert.EqualValues(syscall.ENOENT, err)
	s.assert.Nil(h)
}

func (s *blockBlobTestSuite) TestOpenFileSize() {
	defer s.cleanupTest()
	// Setup
	name := generateFileName()
	size := 10
	s.az.CreateFile(internal.CreateFileOptions{Name: name})
	s.az.TruncateFile(internal.TruncateFileOptions{Name: name, OldSize: -1, NewSize: int64(size)})

	h, err := s.az.OpenFile(internal.OpenFileOptions{Name: name})
	s.assert.NoError(err)
	s.assert.NotNil(h)
	s.assert.Equal(name, h.Path)
	s.assert.EqualValues(size, h.Size)
}

func (s *blockBlobTestSuite) TestCloseFile() {
	defer s.cleanupTest()
	// Setup
	name := generateFileName()
	h, _ := s.az.CreateFile(internal.CreateFileOptions{Name: name})

	// This method does nothing.
	err := s.az.CloseFile(internal.CloseFileOptions{Handle: h})
	s.assert.NoError(err)
}

func (s *blockBlobTestSuite) TestCloseFileFakeHandle() {
	defer s.cleanupTest()
	// Setup
	name := generateFileName()
	h := handlemap.NewHandle(name)

	// This method does nothing.
	err := s.az.CloseFile(internal.CloseFileOptions{Handle: h})
	s.assert.NoError(err)
}

func (s *blockBlobTestSuite) TestDeleteFile() {
	defer s.cleanupTest()
	// Setup
	name := generateFileName()
	s.az.CreateFile(internal.CreateFileOptions{Name: name})

	err := s.az.DeleteFile(internal.DeleteFileOptions{Name: name})
	s.assert.NoError(err)

	// File should not be in the account
	file := s.containerClient.NewBlobClient(name)
	_, err = file.GetProperties(ctx, nil)
	s.assert.Error(err)
}

func (s *blockBlobTestSuite) TestDeleteFileError() {
	defer s.cleanupTest()
	// Setup
	name := generateFileName()

	err := s.az.DeleteFile(internal.DeleteFileOptions{Name: name})
	s.assert.Error(err)
	s.assert.EqualValues(syscall.ENOENT, err)

	// File should not be in the account
	file := s.containerClient.NewBlobClient(name)
	_, err = file.GetProperties(ctx, nil)
	s.assert.Error(err)
}

func (s *blockBlobTestSuite) TestRenameFile() {
	defer s.cleanupTest()
	// Setup
	src := generateFileName()
	s.az.CreateFile(internal.CreateFileOptions{Name: src})
	dst := generateFileName()

	err := s.az.RenameFile(internal.RenameFileOptions{Src: src, Dst: dst})
	s.assert.NoError(err)

	// Src should not be in the account
	source := s.containerClient.NewBlobClient(src)
	_, err = source.GetProperties(ctx, nil)
	s.assert.Error(err)
	// Dst should be in the account
	destination := s.containerClient.NewBlobClient(dst)
	_, err = destination.GetProperties(ctx, nil)
	s.assert.NoError(err)
}

func (s *blockBlobTestSuite) TestRenameFileMetadataConservation() {
	defer s.cleanupTest()
	// Setup
	src := generateFileName()
	source := s.containerClient.NewBlobClient(src)
	s.az.CreateFile(internal.CreateFileOptions{Name: src})
	// Add srcMeta to source
	srcMeta := make(map[string]*string)
	srcMeta["foo"] = to.Ptr("bar")
	source.SetMetadata(ctx, srcMeta, nil)
	dst := generateFileName()

	err := s.az.RenameFile(internal.RenameFileOptions{Src: src, Dst: dst})
	s.assert.NoError(err)

	// Src should not be in the account
	_, err = source.GetProperties(ctx, nil)
	s.assert.Error(err)
	// Dst should be in the account
	destination := s.containerClient.NewBlobClient(dst)
	props, err := destination.GetProperties(ctx, nil)
	s.assert.NoError(err)
	// Dst should have metadata
	s.assert.True(checkMetadata(props.Metadata, "foo", "bar"))
}

func (s *blockBlobTestSuite) TestRenameFileError() {
	defer s.cleanupTest()
	// Setup
	src := generateFileName()
	dst := generateFileName()

	err := s.az.RenameFile(internal.RenameFileOptions{Src: src, Dst: dst})
	s.assert.Error(err)
	s.assert.EqualValues(syscall.ENOENT, err)

	// Src and destination should not be in the account
	source := s.containerClient.NewBlobClient(src)
	_, err = source.GetProperties(ctx, nil)
	s.assert.Error(err)
	destination := s.containerClient.NewBlobClient(dst)
	_, err = destination.GetProperties(ctx, nil)
	s.assert.Error(err)
}

func (s *blockBlobTestSuite) TestReadFile() {
	defer s.cleanupTest()
	// Setup
	name := generateFileName()
	h, err := s.az.CreateFile(internal.CreateFileOptions{Name: name})
	s.assert.NoError(err)
	testData := "test data"
	data := []byte(testData)
	s.az.WriteFile(&internal.WriteFileOptions{Handle: h, Offset: 0, Data: data})
	h, _ = s.az.OpenFile(internal.OpenFileOptions{Name: name})

	output, err := s.az.ReadFile(internal.ReadFileOptions{Handle: h})
	s.assert.NoError(err)
	s.assert.EqualValues(testData, output)
}

func (s *blockBlobTestSuite) TestReadFileError() {
	defer s.cleanupTest()
	// Setup
	name := generateFileName()
	h := handlemap.NewHandle(name)

	_, err := s.az.ReadFile(internal.ReadFileOptions{Handle: h})
	s.assert.Error(err)
	s.assert.EqualValues(syscall.ENOENT, err)
}

func (s *blockBlobTestSuite) TestReadInBuffer() {
	defer s.cleanupTest()
	// Setup
	name := generateFileName()
	h, _ := s.az.CreateFile(internal.CreateFileOptions{Name: name})
	testData := "test data"
	data := []byte(testData)
	s.az.WriteFile(&internal.WriteFileOptions{Handle: h, Offset: 0, Data: data})
	h, _ = s.az.OpenFile(internal.OpenFileOptions{Name: name})

	output := make([]byte, 5)
	len, err := s.az.ReadInBuffer(&internal.ReadInBufferOptions{Handle: h, Offset: 0, Data: output})
	s.assert.NoError(err)
	s.assert.Equal(5, len)
	s.assert.EqualValues(testData[:5], output)
}

func (s *blockBlobTestSuite) TestReadInBufferWithoutHandle() {
	defer s.cleanupTest()
	// Setup
	name := generateFileName()
	h, err := s.az.CreateFile(internal.CreateFileOptions{Name: name})
	s.assert.NoError(err)
	s.assert.NotNil(h)

	testData := "test data"
	data := []byte(testData)
	n, err := s.az.WriteFile(&internal.WriteFileOptions{Handle: h, Offset: 0, Data: data})
	s.assert.NoError(err)
	s.assert.Len(data, n)

	output := make([]byte, 5)
	len, err := s.az.ReadInBuffer(&internal.ReadInBufferOptions{Offset: 0, Data: output, Path: name, Size: (int64)(len(data))})
	s.assert.NoError(err)
	s.assert.Equal(5, len)
	s.assert.EqualValues(testData[:5], output)
}

func (s *blockBlobTestSuite) TestReadInBufferEmptyPath() {
	defer s.cleanupTest()

	output := make([]byte, 5)
	len, err := s.az.ReadInBuffer(&internal.ReadInBufferOptions{Offset: 0, Data: output, Size: 5})
	s.assert.Error(err)
	s.assert.Equal(0, len)
	s.assert.Equal("path not given for download", err.Error())
}

func (bbTestSuite *blockBlobTestSuite) TestReadInBufferWithETAG() {
	defer bbTestSuite.cleanupTest()
	// Setup
	name := generateFileName()
	handle, _ := bbTestSuite.az.CreateFile(internal.CreateFileOptions{Name: name})
	testData := "test data"
	data := []byte(testData)
	bbTestSuite.az.WriteFile(&internal.WriteFileOptions{Handle: handle, Offset: 0, Data: data})
	handle, _ = bbTestSuite.az.OpenFile(internal.OpenFileOptions{Name: name})

	output := make([]byte, 5)
	var etag string
	len, err := bbTestSuite.az.ReadInBuffer(&internal.ReadInBufferOptions{Handle: handle, Offset: 0, Data: output, Etag: &etag})
	bbTestSuite.assert.NoError(err)
	bbTestSuite.assert.NotEqual("", etag)
	bbTestSuite.assert.Equal(5, len)
	bbTestSuite.assert.EqualValues(testData[:5], output)
	_ = bbTestSuite.az.CloseFile(internal.CloseFileOptions{Handle: handle})
}

func (bbTestSuite *blockBlobTestSuite) TestReadInBufferWithETAGMismatch() {
	defer bbTestSuite.cleanupTest()
	// Setup
	name := generateFileName()
	handle, _ := bbTestSuite.az.CreateFile(internal.CreateFileOptions{Name: name})
	testData := "test data 12345678910"
	data := []byte(testData)
	bbTestSuite.az.WriteFile(&internal.WriteFileOptions{Handle: handle, Offset: 0, Data: data})
	_ = bbTestSuite.az.CloseFile(internal.CloseFileOptions{Handle: handle})

	attr, err := bbTestSuite.az.GetAttr(internal.GetAttrOptions{Name: name})
	bbTestSuite.assert.NoError(err)
	bbTestSuite.assert.NotNil(attr)
	bbTestSuite.assert.NotEmpty(attr.ETag)
	bbTestSuite.assert.Equal(int64(len(data)), attr.Size)

	output := make([]byte, 5)
	var etag string

	handle, _ = bbTestSuite.az.OpenFile(internal.OpenFileOptions{Name: name})
	_, err = bbTestSuite.az.ReadInBuffer(&internal.ReadInBufferOptions{Handle: handle, Offset: 0, Data: output, Etag: &etag})
	bbTestSuite.assert.NoError(err)
	bbTestSuite.assert.NotEqual("", etag)
	etag = strings.Trim(etag, `"`)
	bbTestSuite.assert.Equal(etag, attr.ETag)

	// Update the file in parallel using another handle
	handle1, err := bbTestSuite.az.OpenFile(internal.OpenFileOptions{Name: name})
	bbTestSuite.assert.NoError(err)
	testData = "test data 12345678910 123123123123123123123"
	data = []byte(testData)
	bbTestSuite.az.WriteFile(&internal.WriteFileOptions{Handle: handle1, Offset: 0, Data: data})
	_ = bbTestSuite.az.CloseFile(internal.CloseFileOptions{Handle: handle1})

	// Read data back using older handle
	_, err = bbTestSuite.az.ReadInBuffer(&internal.ReadInBufferOptions{Handle: handle, Offset: 5, Data: output, Etag: &etag})
	bbTestSuite.assert.NoError(err)
	bbTestSuite.assert.NotEqual("", etag)
	etag = strings.Trim(etag, `"`)
	bbTestSuite.assert.NotEqual(etag, attr.ETag)

	_ = bbTestSuite.az.CloseFile(internal.CloseFileOptions{Handle: handle})
}

func (s *blockBlobTestSuite) TestReadInBufferLargeBuffer() {
	defer s.cleanupTest()
	// Setup
	name := generateFileName()
	h, _ := s.az.CreateFile(internal.CreateFileOptions{Name: name})
	testData := "test data"
	data := []byte(testData)
	s.az.WriteFile(&internal.WriteFileOptions{Handle: h, Offset: 0, Data: data})
	h, _ = s.az.OpenFile(internal.OpenFileOptions{Name: name})

	output := make([]byte, 1000) // Testing that passing in a super large buffer will still work
	len, err := s.az.ReadInBuffer(&internal.ReadInBufferOptions{Handle: h, Offset: 0, Data: output})
	s.assert.NoError(err)
	s.assert.EqualValues(h.Size, len)
	s.assert.EqualValues(testData, output[:h.Size])
}

func (s *blockBlobTestSuite) TestReadInBufferEmpty() {
	defer s.cleanupTest()
	// Setup
	name := generateFileName()
	h, _ := s.az.CreateFile(internal.CreateFileOptions{Name: name})

	output := make([]byte, 10)
	len, err := s.az.ReadInBuffer(&internal.ReadInBufferOptions{Handle: h, Offset: 0, Data: output})
	s.assert.NoError(err)
	s.assert.Equal(0, len)
}

func (s *blockBlobTestSuite) TestReadInBufferBadRange() {
	defer s.cleanupTest()
	// Setup
	name := generateFileName()
	h := handlemap.NewHandle(name)
	h.Size = 10

	_, err := s.az.ReadInBuffer(&internal.ReadInBufferOptions{Handle: h, Offset: 20, Data: make([]byte, 2)})
	s.assert.Error(err)
	s.assert.EqualValues(syscall.ERANGE, err)
}

func (s *blockBlobTestSuite) TestReadInBufferError() {
	defer s.cleanupTest()
	// Setup
	name := generateFileName()
	h := handlemap.NewHandle(name)
	h.Size = 10

	_, err := s.az.ReadInBuffer(&internal.ReadInBufferOptions{Handle: h, Offset: 0, Data: make([]byte, 2)})
	s.assert.Error(err)
	s.assert.EqualValues(syscall.ENOENT, err)
}

func (s *blockBlobTestSuite) TestWriteFile() {
	defer s.cleanupTest()
	// Setup
	name := generateFileName()
	h, _ := s.az.CreateFile(internal.CreateFileOptions{Name: name})

	testData := "test data"
	data := []byte(testData)
	count, err := s.az.WriteFile(&internal.WriteFileOptions{Handle: h, Offset: 0, Data: data})
	s.assert.NoError(err)
	s.assert.Equal(len(data), count)

	// Blob should have updated data
	file := s.containerClient.NewBlobClient(name)
	resp, err := file.DownloadStream(ctx, &blob.DownloadStreamOptions{
		Range: blob.HTTPRange{Offset: 0, Count: int64(len(data))},
	})
	s.assert.NoError(err)
	output, _ := io.ReadAll(resp.Body)
	s.assert.EqualValues(testData, output)
}

func (s *blockBlobTestSuite) TestTruncateSmallFileSmaller() {
	defer s.cleanupTest()
	// Setup
	name := generateFileName()
	h, _ := s.az.CreateFile(internal.CreateFileOptions{Name: name})
	testData := "test data"
	data := []byte(testData)
	truncatedLength := 5
	s.az.WriteFile(&internal.WriteFileOptions{Handle: h, Offset: 0, Data: data})

	err := s.az.TruncateFile(internal.TruncateFileOptions{Name: name, OldSize: -1, NewSize: int64(truncatedLength)})
	s.assert.NoError(err)

	// Blob should have updated data
	file := s.containerClient.NewBlobClient(name)
	resp, err := file.DownloadStream(ctx, &blob.DownloadStreamOptions{
		Range: blob.HTTPRange{Offset: 0, Count: int64(truncatedLength)},
	})
	s.assert.NoError(err)
	s.assert.NotNil(resp.ContentLength)
	s.assert.EqualValues(truncatedLength, *resp.ContentLength)
	output, _ := io.ReadAll(resp.Body)
	s.assert.EqualValues(testData[:truncatedLength], output[:])
}

func (s *blockBlobTestSuite) TestTruncateEmptyFileToLargeSize() {
	defer s.cleanupTest()
	// Setup
	name := generateFileName()
	h, _ := s.az.CreateFile(internal.CreateFileOptions{Name: name})
	s.assert.NotNil(h)

	blobSize := int64((1 * common.GbToBytes) + 13)
	err := s.az.TruncateFile(internal.TruncateFileOptions{Name: name, OldSize: -1, NewSize: blobSize})
	s.assert.NoError(err)

	props, err := s.az.GetAttr(internal.GetAttrOptions{Name: name})
	s.assert.NoError(err)
	s.assert.NotNil(props)
	s.assert.Equal(blobSize, props.Size)

	err = s.az.DeleteFile(internal.DeleteFileOptions{Name: name})
	s.assert.NoError(err)
}

func (s *blockBlobTestSuite) TestTruncateChunkedFileSmaller() {
	defer s.cleanupTest()
	// Setup
	name := generateFileName()
	s.az.CreateFile(internal.CreateFileOptions{Name: name})
	testData := "test data"
	data := []byte(testData)
	truncatedLength := 5
	// use our method to make the max upload size (size before a blob is broken down to blocks) to 4 Bytes
	err := uploadReaderAtToBlockBlob(ctx, bytes.NewReader(data), int64(len(data)), 4, s.containerClient.NewBlockBlobClient(name), &blockblob.UploadBufferOptions{
		BlockSize: 4,
	})
	s.assert.NoError(err)

	err = s.az.TruncateFile(internal.TruncateFileOptions{Name: name, OldSize: -1, NewSize: int64(truncatedLength)})
	s.assert.NoError(err)

	// Blob should have updated data
	file := s.containerClient.NewBlobClient(name)
	resp, err := file.DownloadStream(ctx, &blob.DownloadStreamOptions{
		Range: blob.HTTPRange{Offset: 0, Count: int64(truncatedLength)},
	})
	s.assert.NoError(err)
	s.assert.NotNil(resp.ContentLength)
	s.assert.EqualValues(truncatedLength, *resp.ContentLength)
	output, _ := io.ReadAll(resp.Body)
	s.assert.EqualValues(testData[:truncatedLength], output)
}

func (s *blockBlobTestSuite) TestTruncateSmallFileEqual() {
	defer s.cleanupTest()
	// Setup
	name := generateFileName()
	h, _ := s.az.CreateFile(internal.CreateFileOptions{Name: name})
	testData := "test data"
	data := []byte(testData)
	truncatedLength := 9
	s.az.WriteFile(&internal.WriteFileOptions{Handle: h, Offset: 0, Data: data})

	err := s.az.TruncateFile(internal.TruncateFileOptions{Name: name, OldSize: -1, NewSize: int64(truncatedLength)})
	s.assert.NoError(err)

	// Blob should have updated data
	file := s.containerClient.NewBlobClient(name)
	resp, err := file.DownloadStream(ctx, &blob.DownloadStreamOptions{
		Range: blob.HTTPRange{Offset: 0, Count: int64(truncatedLength)},
	})
	s.assert.NoError(err)
	s.assert.NotNil(resp.ContentLength)
	s.assert.EqualValues(truncatedLength, *resp.ContentLength)
	output, _ := io.ReadAll(resp.Body)
	s.assert.EqualValues(testData, output)
}

func (s *blockBlobTestSuite) TestTruncateChunkedFileEqual() {
	defer s.cleanupTest()
	// Setup
	name := generateFileName()
	s.az.CreateFile(internal.CreateFileOptions{Name: name})
	testData := "test data"
	data := []byte(testData)
	truncatedLength := 9
	// use our method to make the max upload size (size before a blob is broken down to blocks) to 4 Bytes
	err := uploadReaderAtToBlockBlob(ctx, bytes.NewReader(data), int64(len(data)), 4, s.containerClient.NewBlockBlobClient(name), &blockblob.UploadBufferOptions{
		BlockSize: 4,
	})
	s.assert.NoError(err)

	err = s.az.TruncateFile(internal.TruncateFileOptions{Name: name, OldSize: -1, NewSize: int64(truncatedLength)})
	s.assert.NoError(err)

	// Blob should have updated data
	file := s.containerClient.NewBlobClient(name)
	resp, err := file.DownloadStream(ctx, &blob.DownloadStreamOptions{
		Range: blob.HTTPRange{Offset: 0, Count: int64(truncatedLength)},
	})
	s.assert.NoError(err)
	s.assert.NotNil(resp.ContentLength)
	s.assert.EqualValues(truncatedLength, *resp.ContentLength)
	output, _ := io.ReadAll(resp.Body)
	s.assert.EqualValues(testData, output)
}

func (s *blockBlobTestSuite) TestTruncateSmallFileBigger() {
	defer s.cleanupTest()
	// Setup
	name := generateFileName()
	h, _ := s.az.CreateFile(internal.CreateFileOptions{Name: name})
	testData := "test data"
	data := []byte(testData)
	truncatedLength := 15
	s.az.WriteFile(&internal.WriteFileOptions{Handle: h, Offset: 0, Data: data})

	err := s.az.TruncateFile(internal.TruncateFileOptions{Name: name, OldSize: -1, NewSize: int64(truncatedLength)})
	s.assert.NoError(err)

	// Blob should have updated data
	file := s.containerClient.NewBlobClient(name)
	resp, err := file.DownloadStream(ctx, &blob.DownloadStreamOptions{
		Range: blob.HTTPRange{Offset: 0, Count: int64(truncatedLength)},
	})
	s.assert.NoError(err)
	s.assert.NotNil(resp.ContentLength)
	s.assert.EqualValues(truncatedLength, *resp.ContentLength)
	output, _ := io.ReadAll(resp.Body)
	s.assert.EqualValues(testData, output[:len(data)])
}

func (s *blockBlobTestSuite) TestTruncateChunkedFileBigger() {
	defer s.cleanupTest()
	// Setup
	name := generateFileName()
	s.az.CreateFile(internal.CreateFileOptions{Name: name})
	testData := "test data"
	data := []byte(testData)
	truncatedLength := 15
	// use our method to make the max upload size (size before a blob is broken down to blocks) to 4 Bytes
	err := uploadReaderAtToBlockBlob(ctx, bytes.NewReader(data), int64(len(data)), 4, s.containerClient.NewBlockBlobClient(name), &blockblob.UploadBufferOptions{
		BlockSize: 4,
	})
	s.assert.NoError(err)

	err = s.az.TruncateFile(internal.TruncateFileOptions{Name: name, OldSize: -1, NewSize: int64(truncatedLength)})
	s.assert.NoError(err)

	// Blob should have updated data
	file := s.containerClient.NewBlobClient(name)
	resp, err := file.DownloadStream(ctx, &blob.DownloadStreamOptions{
		Range: blob.HTTPRange{Offset: 0, Count: int64(truncatedLength)},
	})
	s.assert.NoError(err)
	s.assert.NotNil(resp.ContentLength)
	s.assert.EqualValues(truncatedLength, *resp.ContentLength)
	output, _ := io.ReadAll(resp.Body)
	s.assert.EqualValues(testData, output[:len(data)])
}

func (s *blockBlobTestSuite) TestTruncateFileError() {
	defer s.cleanupTest()
	// Setup
	name := generateFileName()

	err := s.az.TruncateFile(internal.TruncateFileOptions{Name: name, OldSize: -1})
	s.assert.Error(err)
	s.assert.EqualValues(syscall.ENOENT, err)
}

func (s *blockBlobTestSuite) TestWriteSmallFile() {
	defer s.cleanupTest()
	// Setup
	name := generateFileName()
	h, _ := s.az.CreateFile(internal.CreateFileOptions{Name: name})
	testData := "test data"
	data := []byte(testData)
	dataLen := len(data)
	_, err := s.az.WriteFile(&internal.WriteFileOptions{Handle: h, Offset: 0, Data: data})
	s.assert.NoError(err)
	f, _ := os.CreateTemp("", name+".tmp")
	defer os.Remove(f.Name())

	err = s.az.CopyToFile(internal.CopyToFileOptions{Name: name, File: f})
	s.assert.NoError(err)

	output := make([]byte, len(data))
	f, _ = os.Open(f.Name())
	len, err := f.Read(output)
	s.assert.NoError(err)
	s.assert.Equal(dataLen, len)
	s.assert.EqualValues(testData, output)
	f.Close()
}

func (s *blockBlobTestSuite) TestOverwriteSmallFile() {
	defer s.cleanupTest()
	// Setup
	name := generateFileName()
	h, _ := s.az.CreateFile(internal.CreateFileOptions{Name: name})
	testData := "test-replace-data"
	data := []byte(testData)
	dataLen := len(data)
	_, err := s.az.WriteFile(&internal.WriteFileOptions{Handle: h, Offset: 0, Data: data})
	s.assert.NoError(err)
	f, _ := os.CreateTemp("", name+".tmp")
	defer os.Remove(f.Name())
	newTestData := []byte("newdata")
	_, err = s.az.WriteFile(&internal.WriteFileOptions{Handle: h, Offset: 5, Data: newTestData})
	s.assert.NoError(err)

	currentData := []byte("test-newdata-data")
	output := make([]byte, len(currentData))

	err = s.az.CopyToFile(internal.CopyToFileOptions{Name: name, File: f})
	s.assert.NoError(err)

	f, _ = os.Open(f.Name())
	len, err := f.Read(output)
	s.assert.NoError(err)
	s.assert.Equal(dataLen, len)
	s.assert.Equal(currentData, output)
	f.Close()
}

func (s *blockBlobTestSuite) TestOverwriteAndAppendToSmallFile() {
	defer s.cleanupTest()
	// Setup
	name := generateFileName()
	h, _ := s.az.CreateFile(internal.CreateFileOptions{Name: name})
	testData := "test-data"
	data := []byte(testData)

	_, err := s.az.WriteFile(&internal.WriteFileOptions{Handle: h, Offset: 0, Data: data})
	s.assert.NoError(err)
	f, _ := os.CreateTemp("", name+".tmp")
	defer os.Remove(f.Name())
	newTestData := []byte("newdata")
	_, err = s.az.WriteFile(&internal.WriteFileOptions{Handle: h, Offset: 5, Data: newTestData})
	s.assert.NoError(err)

	currentData := []byte("test-newdata")
	dataLen := len(currentData)
	output := make([]byte, dataLen)

	err = s.az.CopyToFile(internal.CopyToFileOptions{Name: name, File: f})
	s.assert.NoError(err)

	f, _ = os.Open(f.Name())
	len, err := f.Read(output)
	s.assert.NoError(err)
	s.assert.Equal(dataLen, len)
	s.assert.Equal(currentData, output)
	f.Close()
}

func (s *blockBlobTestSuite) TestAppendToSmallFile() {
	defer s.cleanupTest()
	// Setup
	name := generateFileName()
	h, _ := s.az.CreateFile(internal.CreateFileOptions{Name: name})
	testData := "test-data"
	data := []byte(testData)

	_, err := s.az.WriteFile(&internal.WriteFileOptions{Handle: h, Offset: 0, Data: data})
	s.assert.NoError(err)
	f, _ := os.CreateTemp("", name+".tmp")
	defer os.Remove(f.Name())
	newTestData := []byte("-newdata")
	_, err = s.az.WriteFile(&internal.WriteFileOptions{Handle: h, Offset: 9, Data: newTestData})
	s.assert.NoError(err)

	currentData := []byte("test-data-newdata")
	dataLen := len(currentData)
	output := make([]byte, dataLen)

	err = s.az.CopyToFile(internal.CopyToFileOptions{Name: name, File: f})
	s.assert.NoError(err)

	f, _ = os.Open(f.Name())
	len, err := f.Read(output)
	s.assert.NoError(err)
	s.assert.Equal(dataLen, len)
	s.assert.Equal(currentData, output)
	f.Close()
}

func (s *blockBlobTestSuite) TestAppendOffsetLargerThanSmallFile() {
	defer s.cleanupTest()
	// Setup
	name := generateFileName()
	h, _ := s.az.CreateFile(internal.CreateFileOptions{Name: name})
	testData := "test-data"
	data := []byte(testData)

	_, err := s.az.WriteFile(&internal.WriteFileOptions{Handle: h, Offset: 0, Data: data})
	s.assert.NoError(err)
	f, _ := os.CreateTemp("", name+".tmp")
	defer os.Remove(f.Name())
	newTestData := []byte("newdata")
	_, err = s.az.WriteFile(&internal.WriteFileOptions{Handle: h, Offset: 12, Data: newTestData})
	s.assert.NoError(err)

	currentData := []byte("test-data\x00\x00\x00newdata")
	dataLen := len(currentData)
	output := make([]byte, dataLen)

	err = s.az.CopyToFile(internal.CopyToFileOptions{Name: name, File: f})
	s.assert.NoError(err)

	f, _ = os.Open(f.Name())
	len, err := f.Read(output)
	s.assert.NoError(err)
	s.assert.Equal(dataLen, len)
	s.assert.Equal(currentData, output)
	f.Close()
}

// This test is a regular blob (without blocks) and we're adding data that will cause it to create blocks
func (s *blockBlobTestSuite) TestAppendBlocksToSmallFile() {
	defer s.cleanupTest()
	// Setup
	name := generateFileName()
	h, _ := s.az.CreateFile(internal.CreateFileOptions{Name: name})
	testData := "test-data"
	data := []byte(testData)

	// use our method to make the max upload size (size before a blob is broken down to blocks) to 9 Bytes
	err := uploadReaderAtToBlockBlob(ctx, bytes.NewReader(data), int64(len(data)), 9, s.containerClient.NewBlockBlobClient(name), &blockblob.UploadBufferOptions{
		BlockSize: 8,
	})
	s.assert.NoError(err)
	f, _ := os.CreateTemp("", name+".tmp")
	defer os.Remove(f.Name())
	newTestData := []byte("-newdata-newdata-newdata")
	_, err = s.az.WriteFile(&internal.WriteFileOptions{Handle: h, Offset: 9, Data: newTestData})
	s.assert.NoError(err)

	currentData := []byte("test-data-newdata-newdata-newdata")
	dataLen := len(currentData)
	output := make([]byte, dataLen)

	err = s.az.CopyToFile(internal.CopyToFileOptions{Name: name, File: f})
	s.assert.NoError(err)

	f, _ = os.Open(f.Name())
	len, err := f.Read(output)
	s.assert.NoError(err)
	s.assert.Equal(dataLen, len)
	s.assert.Equal(currentData, output)
	f.Close()
}

func (s *blockBlobTestSuite) TestOverwriteBlocks() {
	defer s.cleanupTest()
	// Setup
	name := generateFileName()
	h, _ := s.az.CreateFile(internal.CreateFileOptions{Name: name})
	testData := "testdatates1dat1tes2dat2tes3dat3tes4dat4"
	data := []byte(testData)

	// use our method to make the max upload size (size before a blob is broken down to blocks) to 4 Bytes
	err := uploadReaderAtToBlockBlob(ctx, bytes.NewReader(data), int64(len(data)), 4, s.containerClient.NewBlockBlobClient(name), &blockblob.UploadBufferOptions{
		BlockSize: 4,
	})
	s.assert.NoError(err)
	f, _ := os.CreateTemp("", name+".tmp")
	defer os.Remove(f.Name())
	newTestData := []byte("cake")
	_, err = s.az.WriteFile(&internal.WriteFileOptions{Handle: h, Offset: 16, Data: newTestData})
	s.assert.NoError(err)

	currentData := []byte("testdatates1dat1cakedat2tes3dat3tes4dat4")
	dataLen := len(currentData)
	output := make([]byte, dataLen)

	err = s.az.CopyToFile(internal.CopyToFileOptions{Name: name, File: f})
	s.assert.NoError(err)

	f, _ = os.Open(f.Name())
	len, err := f.Read(output)
	s.assert.NoError(err)
	s.assert.Equal(dataLen, len)
	s.assert.Equal(currentData, output)
	f.Close()
}

func (s *blockBlobTestSuite) TestOverwriteAndAppendBlocks() {
	defer s.cleanupTest()
	// Setup
	name := generateFileName()
	h, _ := s.az.CreateFile(internal.CreateFileOptions{Name: name})
	testData := "testdatates1dat1tes2dat2tes3dat3tes4dat4"
	data := []byte(testData)

	// use our method to make the max upload size (size before a blob is broken down to blocks) to 4 Bytes
	err := uploadReaderAtToBlockBlob(ctx, bytes.NewReader(data), int64(len(data)), 4, s.containerClient.NewBlockBlobClient(name), &blockblob.UploadBufferOptions{
		BlockSize: 4,
	})
	s.assert.NoError(err)
	f, _ := os.CreateTemp("", name+".tmp")
	defer os.Remove(f.Name())
	newTestData := []byte("43211234cake")
	_, err = s.az.WriteFile(&internal.WriteFileOptions{Handle: h, Offset: 32, Data: newTestData})
	s.assert.NoError(err)

	currentData := []byte("testdatates1dat1tes2dat2tes3dat343211234cake")
	dataLen := len(currentData)
	output := make([]byte, dataLen)

	err = s.az.CopyToFile(internal.CopyToFileOptions{Name: name, File: f})
	s.assert.NoError(err)

	f, _ = os.Open(f.Name())
	len, _ := f.Read(output)
	s.assert.Equal(dataLen, len)
	s.assert.Equal(currentData, output)
	f.Close()
}

func (s *blockBlobTestSuite) TestAppendBlocks() {
	defer s.cleanupTest()
	// Setup
	name := generateFileName()
	h, _ := s.az.CreateFile(internal.CreateFileOptions{Name: name})
	testData := "testdatates1dat1tes2dat2tes3dat3tes4dat4"
	data := []byte(testData)

	// use our method to make the max upload size (size before a blob is broken down to blocks) to 4 Bytes
	err := uploadReaderAtToBlockBlob(ctx, bytes.NewReader(data), int64(len(data)), 4, s.containerClient.NewBlockBlobClient(name), &blockblob.UploadBufferOptions{
		BlockSize: 4,
	})
	s.assert.NoError(err)
	f, _ := os.CreateTemp("", name+".tmp")
	defer os.Remove(f.Name())
	newTestData := []byte("43211234cake")
	_, err = s.az.WriteFile(&internal.WriteFileOptions{Handle: h, Offset: 0, Data: newTestData})
	s.assert.NoError(err)

	currentData := []byte("43211234cakedat1tes2dat2tes3dat3tes4dat4")
	dataLen := len(currentData)
	output := make([]byte, dataLen)

	err = s.az.CopyToFile(internal.CopyToFileOptions{Name: name, File: f})
	s.assert.NoError(err)

	f, _ = os.Open(f.Name())
	len, _ := f.Read(output)
	s.assert.Equal(dataLen, len)
	s.assert.Equal(currentData, output)
	f.Close()
}

func (s *blockBlobTestSuite) TestAppendOffsetLargerThanSize() {
	defer s.cleanupTest()
	// Setup
	name := generateFileName()
	h, _ := s.az.CreateFile(internal.CreateFileOptions{Name: name})
	testData := "testdatates1dat1tes2dat2tes3dat3tes4dat4"
	data := []byte(testData)

	// use our method to make the max upload size (size before a blob is broken down to blocks) to 4 Bytes
	err := uploadReaderAtToBlockBlob(ctx, bytes.NewReader(data), int64(len(data)), 4, s.containerClient.NewBlockBlobClient(name), &blockblob.UploadBufferOptions{
		BlockSize: 4,
	})
	s.assert.NoError(err)
	f, _ := os.CreateTemp("", name+".tmp")
	defer os.Remove(f.Name())
	newTestData := []byte("43211234cake")
	_, err = s.az.WriteFile(&internal.WriteFileOptions{Handle: h, Offset: 45, Data: newTestData})
	s.assert.NoError(err)

	currentData := []byte("testdatates1dat1tes2dat2tes3dat3tes4dat4\x00\x00\x00\x00\x0043211234cake")
	dataLen := len(currentData)
	output := make([]byte, dataLen)

	err = s.az.CopyToFile(internal.CopyToFileOptions{Name: name, File: f})
	s.assert.NoError(err)

	f, _ = os.Open(f.Name())
	len, _ := f.Read(output)
	s.assert.Equal(dataLen, len)
	s.assert.Equal(currentData, output)
	f.Close()
}

func (s *blockBlobTestSuite) TestCopyToFileError() {
	defer s.cleanupTest()
	// Setup
	name := generateFileName()
	f, _ := os.CreateTemp("", name+".tmp")
	defer os.Remove(f.Name())

	err := s.az.CopyToFile(internal.CopyToFileOptions{Name: name, File: f})
	s.assert.Error(err)
}

func (s *blockBlobTestSuite) TestCopyFromFile() {
	defer s.cleanupTest()
	// Setup
	name := generateFileName()
	s.az.CreateFile(internal.CreateFileOptions{Name: name})
	testData := "test data"
	data := []byte(testData)
	homeDir, _ := os.UserHomeDir()
	f, _ := os.CreateTemp(homeDir, name+".tmp")
	defer os.Remove(f.Name())
	f.Write(data)

	err := s.az.CopyFromFile(internal.CopyFromFileOptions{Name: name, File: f})

	s.assert.NoError(err)

	// Blob should have updated data
	file := s.containerClient.NewBlobClient(name)
	resp, err := file.DownloadStream(ctx, &blob.DownloadStreamOptions{
		Range: blob.HTTPRange{Offset: 0, Count: int64(len(data))},
	})
	s.assert.NoError(err)
	output, _ := io.ReadAll(resp.Body)
	s.assert.EqualValues(testData, output)
}

func (s *blockBlobTestSuite) TestCreateLink() {
	defer s.cleanupTest()
	// Setup
	target := generateFileName()
	s.az.CreateFile(internal.CreateFileOptions{Name: target})
	name := generateFileName()

	err := s.az.CreateLink(internal.CreateLinkOptions{Name: name, Target: target})
	s.assert.NoError(err)

	// Link should be in the account
	link := s.containerClient.NewBlobClient(name)
	props, err := link.GetProperties(ctx, nil)
	s.assert.NoError(err)
	s.assert.NotNil(props)
	s.assert.NotEmpty(props.Metadata)
	s.assert.True(checkMetadata(props.Metadata, symlinkKey, "true"))
	s.assert.NotNil(props.ContentLength)
	resp, err := link.DownloadStream(ctx, &blob.DownloadStreamOptions{
		Range: blob.HTTPRange{Offset: 0, Count: *props.ContentLength},
	})
	s.assert.NoError(err)
	data, _ := io.ReadAll(resp.Body)
	s.assert.EqualValues(target, data)
}

func (s *blockBlobTestSuite) TestReadLink() {
	defer s.cleanupTest()
	// Setup
	target := generateFileName()
	s.az.CreateFile(internal.CreateFileOptions{Name: target})
	name := generateFileName()
	s.az.CreateLink(internal.CreateLinkOptions{Name: name, Target: target})

	read, err := s.az.ReadLink(internal.ReadLinkOptions{Name: name})
	s.assert.NoError(err)
	s.assert.Equal(target, read)
}

func (s *blockBlobTestSuite) TestReadLinkError() {
	defer s.cleanupTest()
	// Setup
	name := generateFileName()

	_, err := s.az.ReadLink(internal.ReadLinkOptions{Name: name})
	s.assert.Error(err)
	s.assert.EqualValues(syscall.ENOENT, err)
}

func (s *blockBlobTestSuite) TestGetAttrDir() {
	defer s.cleanupTest()
	vdConfig := fmt.Sprintf("azstorage:\n  account-name: %s\n  endpoint: https://%s.blob.core.windows.net/\n  type: block\n  account-key: %s\n  mode: key\n  container: %s\n  fail-unsupported-op: true\n  virtual-directory: true",
		storageTestConfigurationParameters.BlockAccount, storageTestConfigurationParameters.BlockAccount, storageTestConfigurationParameters.BlockKey, s.container)
	configs := []string{"", vdConfig}
	for _, c := range configs {
		// This is a little janky but required since testify suite does not support running setup or clean up for subtests.
		s.tearDownTestHelper(false)
		s.setupTestHelper(c, s.container, true)
		testName := ""
		if c != "" {
			testName = "virtual-directory"
		}
		s.Run(testName, func() {
			// Setup
			name := generateDirectoryName()
			s.az.CreateDir(internal.CreateDirOptions{Name: name})

			props, err := s.az.GetAttr(internal.GetAttrOptions{Name: name})
			s.assert.NoError(err)
			s.assert.NotNil(props)
			s.assert.True(props.IsDir())
			s.assert.NotEmpty(props.Metadata)
			s.assert.True(checkMetadata(props.Metadata, folderKey, "true"))
		})
	}
}

func (s *blockBlobTestSuite) TestGetAttrVirtualDir() {
	defer s.cleanupTest()
	vdConfig := fmt.Sprintf("azstorage:\n  account-name: %s\n  endpoint: https://%s.blob.core.windows.net/\n  type: block\n  account-key: %s\n  mode: key\n  container: %s\n  fail-unsupported-op: true\n  virtual-directory: true",
		storageTestConfigurationParameters.BlockAccount, storageTestConfigurationParameters.BlockAccount, storageTestConfigurationParameters.BlockKey, s.container)
	// This is a little janky but required since testify suite does not support running setup or clean up for subtests.
	s.tearDownTestHelper(false)
	s.setupTestHelper(vdConfig, s.container, true)
	// Setup
	dirName := generateFileName()
	name := dirName + "/" + generateFileName()
	s.az.CreateFile(internal.CreateFileOptions{Name: name})

	props, err := s.az.GetAttr(internal.GetAttrOptions{Name: dirName})
	s.assert.NoError(err)
	s.assert.NotNil(props)
	s.assert.True(props.IsDir())
	s.assert.False(props.IsSymlink())

	// Check file in dir too
	props, err = s.az.GetAttr(internal.GetAttrOptions{Name: name})
	s.assert.NoError(err)
	s.assert.NotNil(props)
	s.assert.False(props.IsDir())
	s.assert.False(props.IsSymlink())
}

func (s *blockBlobTestSuite) TestGetAttrVirtualDirSubDir() {
	defer s.cleanupTest()
	vdConfig := fmt.Sprintf("azstorage:\n  account-name: %s\n  endpoint: https://%s.blob.core.windows.net/\n  type: block\n  account-key: %s\n  mode: key\n  container: %s\n  fail-unsupported-op: true\n  virtual-directory: true",
		storageTestConfigurationParameters.BlockAccount, storageTestConfigurationParameters.BlockAccount, storageTestConfigurationParameters.BlockKey, s.container)
	// This is a little janky but required since testify suite does not support running setup or clean up for subtests.
	s.tearDownTestHelper(false)
	s.setupTestHelper(vdConfig, s.container, true)
	// Setup
	dirName := generateFileName()
	subDirName := dirName + "/" + generateFileName()
	name := subDirName + "/" + generateFileName()
	s.az.CreateFile(internal.CreateFileOptions{Name: name})

	props, err := s.az.GetAttr(internal.GetAttrOptions{Name: dirName})
	s.assert.NoError(err)
	s.assert.NotNil(props)
	s.assert.True(props.IsDir())
	s.assert.False(props.IsSymlink())

	// Check subdir in dir too
	props, err = s.az.GetAttr(internal.GetAttrOptions{Name: subDirName})
	s.assert.NoError(err)
	s.assert.NotNil(props)
	s.assert.True(props.IsDir())
	s.assert.False(props.IsSymlink())

	// Check file in subdir too
	props, err = s.az.GetAttr(internal.GetAttrOptions{Name: name})
	s.assert.NoError(err)
	s.assert.NotNil(props)
	s.assert.False(props.IsDir())
	s.assert.False(props.IsSymlink())
}

func (s *blockBlobTestSuite) TestGetAttrDirWithCPKEnabled() {
	defer s.cleanupTest()
	CPKEncryptionKey, CPKEncryptionKeySHA256 := generateCPKInfo()
	config := fmt.Sprintf("azstorage:\n  account-name: %s\n  endpoint: https://%s.blob.core.windows.net/\n  type: block\n  cpk-enabled: true\n  cpk-encryption-key: %s\n  cpk-encryption-key-sha256: %s\n  account-key: %s\n  mode: key\n  container: %s\n",
		storageTestConfigurationParameters.BlockAccount, storageTestConfigurationParameters.BlockAccount, CPKEncryptionKey, CPKEncryptionKeySHA256, storageTestConfigurationParameters.BlockKey, s.container)

	s.tearDownTestHelper(false)
	s.setupTestHelper(config, s.container, false)

	name := generateDirectoryName()
	s.az.CreateDir(internal.CreateDirOptions{Name: name})

	props, err := s.az.GetAttr(internal.GetAttrOptions{Name: name})
	s.assert.NoError(err)
	s.assert.NotNil(props)
	s.assert.True(props.IsDir())
	s.assert.NotEmpty(props.Metadata)
	s.assert.True(checkMetadata(props.Metadata, folderKey, "true"))
}

func (s *blockBlobTestSuite) TestGetAttrFile() {
	defer s.cleanupTest()
	vdConfig := fmt.Sprintf("azstorage:\n  account-name: %s\n  endpoint: https://%s.blob.core.windows.net/\n  type: block\n  account-key: %s\n  mode: key\n  container: %s\n  fail-unsupported-op: true\n  virtual-directory: true",
		storageTestConfigurationParameters.BlockAccount, storageTestConfigurationParameters.BlockAccount, storageTestConfigurationParameters.BlockKey, s.container)
	configs := []string{"", vdConfig}
	for _, c := range configs {
		// This is a little janky but required since testify suite does not support running setup or clean up for subtests.
		s.tearDownTestHelper(false)
		s.setupTestHelper(c, s.container, true)
		testName := ""
		if c != "" {
			testName = "virtual-directory"
		}
		s.Run(testName, func() {
			// Setup
			name := generateFileName()
			s.az.CreateFile(internal.CreateFileOptions{Name: name})

			props, err := s.az.GetAttr(internal.GetAttrOptions{Name: name})
			s.assert.NoError(err)
			s.assert.NotNil(props)
			s.assert.False(props.IsDir())
			s.assert.False(props.IsSymlink())
		})
	}
}

func (s *blockBlobTestSuite) TestGetAttrLink() {
	defer s.cleanupTest()
	vdConfig := fmt.Sprintf("azstorage:\n  account-name: %s\n  endpoint: https://%s.blob.core.windows.net/\n  type: block\n  account-key: %s\n  mode: key\n  container: %s\n  fail-unsupported-op: true\n  virtual-directory: true",
		storageTestConfigurationParameters.BlockAccount, storageTestConfigurationParameters.BlockAccount, storageTestConfigurationParameters.BlockKey, s.container)
	configs := []string{"", vdConfig}
	for _, c := range configs {
		// This is a little janky but required since testify suite does not support running setup or clean up for subtests.
		s.tearDownTestHelper(false)
		s.setupTestHelper(c, s.container, true)
		testName := ""
		if c != "" {
			testName = "virtual-directory"
		}
		s.Run(testName, func() {
			// Setup
			target := generateFileName()
			s.az.CreateFile(internal.CreateFileOptions{Name: target})
			name := generateFileName()
			s.az.CreateLink(internal.CreateLinkOptions{Name: name, Target: target})

			props, err := s.az.GetAttr(internal.GetAttrOptions{Name: name})
			s.assert.NoError(err)
			s.assert.NotNil(props)
			s.assert.True(props.IsSymlink())
			s.assert.NotEmpty(props.Metadata)
			s.assert.True(checkMetadata(props.Metadata, symlinkKey, "true"))
		})
	}
}

func (s *blockBlobTestSuite) TestGetAttrFileSize() {
	defer s.cleanupTest()
	vdConfig := fmt.Sprintf("azstorage:\n  account-name: %s\n  endpoint: https://%s.blob.core.windows.net/\n  type: block\n  account-key: %s\n  mode: key\n  container: %s\n  fail-unsupported-op: true\n  virtual-directory: true",
		storageTestConfigurationParameters.BlockAccount, storageTestConfigurationParameters.BlockAccount, storageTestConfigurationParameters.BlockKey, s.container)
	configs := []string{"", vdConfig}
	for _, c := range configs {
		// This is a little janky but required since testify suite does not support running setup or clean up for subtests.
		s.tearDownTestHelper(false)
		s.setupTestHelper(c, s.container, true)
		testName := ""
		if c != "" {
			testName = "virtual-directory"
		}
		s.Run(testName, func() {
			// Setup
			name := generateFileName()
			h, _ := s.az.CreateFile(internal.CreateFileOptions{Name: name})
			testData := "test data"
			data := []byte(testData)
			s.az.WriteFile(&internal.WriteFileOptions{Handle: h, Offset: 0, Data: data})

			props, err := s.az.GetAttr(internal.GetAttrOptions{Name: name})
			s.assert.NoError(err)
			s.assert.NotNil(props)
			s.assert.False(props.IsDir())
			s.assert.False(props.IsSymlink())
			s.assert.EqualValues(len(testData), props.Size)
		})
	}
}

func (s *blockBlobTestSuite) TestGetAttrFileTime() {
	defer s.cleanupTest()
	vdConfig := fmt.Sprintf("azstorage:\n  account-name: %s\n  endpoint: https://%s.blob.core.windows.net/\n  type: block\n  account-key: %s\n  mode: key\n  container: %s\n  fail-unsupported-op: true\n  virtual-directory: true",
		storageTestConfigurationParameters.BlockAccount, storageTestConfigurationParameters.BlockAccount, storageTestConfigurationParameters.BlockKey, s.container)
	configs := []string{"", vdConfig}
	for _, c := range configs {
		// This is a little janky but required since testify suite does not support running setup or clean up for subtests.
		s.tearDownTestHelper(false)
		s.setupTestHelper(c, s.container, true)
		testName := ""
		if c != "" {
			testName = "virtual-directory"
		}
		s.Run(testName, func() {
			// Setup
			name := generateFileName()
			h, _ := s.az.CreateFile(internal.CreateFileOptions{Name: name})
			testData := "test data"
			data := []byte(testData)
			s.az.WriteFile(&internal.WriteFileOptions{Handle: h, Offset: 0, Data: data})

			before, err := s.az.GetAttr(internal.GetAttrOptions{Name: name})
			s.assert.NoError(err)
			s.assert.NotNil(before.Mtime)

			time.Sleep(time.Second * 3) // Wait 3 seconds and then modify the file again

			s.az.WriteFile(&internal.WriteFileOptions{Handle: h, Offset: 0, Data: data})

			after, err := s.az.GetAttr(internal.GetAttrOptions{Name: name})
			s.assert.NoError(err)
			s.assert.NotNil(after.Mtime)

			s.assert.True(after.Mtime.After(before.Mtime))
		})
	}
}

func (s *blockBlobTestSuite) TestGetAttrError() {
	defer s.cleanupTest()
	vdConfig := fmt.Sprintf("azstorage:\n  account-name: %s\n  endpoint: https://%s.blob.core.windows.net/\n  type: block\n  account-key: %s\n  mode: key\n  container: %s\n  fail-unsupported-op: true\n  virtual-directory: true",
		storageTestConfigurationParameters.BlockAccount, storageTestConfigurationParameters.BlockAccount, storageTestConfigurationParameters.BlockKey, s.container)
	configs := []string{"", vdConfig}
	for _, c := range configs {
		// This is a little janky but required since testify suite does not support running setup or clean up for subtests.
		s.tearDownTestHelper(false)
		s.setupTestHelper(c, s.container, true)
		testName := ""
		if c != "" {
			testName = "virtual-directory"
		}
		s.Run(testName, func() {
			// Setup
			name := generateFileName()

			_, err := s.az.GetAttr(internal.GetAttrOptions{Name: name})
			s.assert.Error(err)
			s.assert.EqualValues(syscall.ENOENT, err)
		})
	}
}

func (s *blockBlobTestSuite) TestGetAttrFileMode() {
	defer s.cleanupTest()
	vdConfig := fmt.Sprintf("azstorage:\n  account-name: %s\n  endpoint: https://%s.blob.core.windows.net/\n  type: block\n  account-key: %s\n  mode: key\n  container: %s\n  fail-unsupported-op: true",
		storageTestConfigurationParameters.BlockAccount, storageTestConfigurationParameters.BlockAccount, storageTestConfigurationParameters.BlockKey, s.container)
	configs := []string{"", vdConfig}
	for _, c := range configs {
		// This is a little janky but required since testify suite does not support running setup or clean up for subtests.
		s.tearDownTestHelper(false)
		s.setupTestHelper(c, s.container, true)
		testName := ""
		if c != "" {
			testName = "file-mode"
		}
		s.Run(testName, func() {
			// Setup
			name := generateFileName()
			s.az.CreateFile(internal.CreateFileOptions{Name: name})
			s.az.storage.ChangeMod(name, 0777)
			props, err := s.az.GetAttr(internal.GetAttrOptions{Name: name})
			s.assert.Nil(err)
			s.assert.NotNil(props)
			s.assert.Equal(os.FileMode(0777), props.Mode)
		})
	}
}

func (s *blockBlobTestSuite) TestChmod() {
	defer s.cleanupTest()
	// Setup
	name := generateFileName()
	s.az.CreateFile(internal.CreateFileOptions{Name: name})

	err := s.az.Chmod(internal.ChmodOptions{Name: name, Mode: 0666})
<<<<<<< HEAD
	s.assert.Nil(err)
=======
	s.assert.Error(err)
	s.assert.EqualValues(syscall.ENOTSUP, err)
}
>>>>>>> 4b679ae9

	props, err := s.containerClient.NewBlobClient(name).GetProperties(ctx, nil)
	s.assert.Nil(err)
	s.assert.NotNil(props.Metadata)

	if props.Metadata != nil {
		s.assert.NotEmpty(props.Metadata)
		val := props.Metadata[strings.ToUpper(string(common.POSIXModeMeta[0]))+common.POSIXModeMeta[1:]]
		s.assert.Equal(*val, "rw-rw-rw-")
	}

<<<<<<< HEAD
	err = s.az.Chmod(internal.ChmodOptions{Name: name, Mode: 0444})
	s.assert.Nil(err)
	props, err = s.containerClient.NewBlobClient(name).GetProperties(ctx, nil)
	s.assert.Nil(err)
	s.assert.NotNil(props.Metadata)

	if props.Metadata != nil {
		s.assert.NotEmpty(props.Metadata)
		val := props.Metadata[strings.ToUpper(string(common.POSIXModeMeta[0]))+common.POSIXModeMeta[1:]]
		s.assert.Equal(*val, "r--r--r--")
	}

	err = s.az.Chmod(internal.ChmodOptions{Name: name, Mode: 0111})
	s.assert.Nil(err)
	props, err = s.containerClient.NewBlobClient(name).GetProperties(ctx, nil)
	s.assert.Nil(err)
	s.assert.NotNil(props.Metadata)

	if props.Metadata != nil {
		s.assert.NotEmpty(props.Metadata)
		val := props.Metadata[strings.ToUpper(string(common.POSIXModeMeta[0]))+common.POSIXModeMeta[1:]]
		s.assert.Equal(*val, "--x--x--x")
	}
=======
	err := s.az.Chmod(internal.ChmodOptions{Name: name, Mode: 0666})
	s.assert.NoError(err)
>>>>>>> 4b679ae9
}

func (s *blockBlobTestSuite) TestChown() {
	// defer s.cleanupTest()
	// // Setup
	// name := generateFileName()
	// s.az.CreateFile(internal.CreateFileOptions{Name: name})

<<<<<<< HEAD
	// err := s.az.Chown(internal.ChownOptions{Name: name, Owner: 6, Group: 5})
	// s.assert.Nil(err)

	// // Verify the metadata
	// blobClient := s.containerClient.NewBlobClient(name)
	// props, err := blobClient.GetProperties(ctx, nil)
	// s.assert.Nil(err)
	// s.assert.NotNil(props)
	// // s.assert.Equal(strconv.Itoa(6), *common.ReadMetadata(props.Metadata, common.POSIXOwnerMeta))
	// // s.assert.Equal(strconv.Itoa(5), *common.ReadMetadata(props.Metadata, common.POSIXGroupMeta))
	// resp, err := s.az.GetAttr(internal.GetAttrOptions{Name: name})
	// s.assert.Nil(err)
	// // s.assert.Equal("6", *common.ReadMetadata(resp.Metadata, common.POSIXOwnerMeta))
	// // s.assert.Equal("5", *common.ReadMetadata(resp.Metadata, common.POSIXGroupMeta))
=======
	err := s.az.Chown(internal.ChownOptions{Name: name, Owner: 6, Group: 5})
	s.assert.Error(err)
	s.assert.EqualValues(syscall.ENOTSUP, err)
>>>>>>> 4b679ae9
}

func (s *blockBlobTestSuite) TestChangeOwnerFileNotFound() {
	defer s.cleanupTest()
	// Setup
	name := generateFileName()
	h, err := s.az.CreateFile(internal.CreateFileOptions{Name: name})
	s.assert.Nil(err)
	err = s.az.CloseFile(internal.CloseFileOptions{Handle: h})
	s.assert.Nil(err)

	uid := int(1001)
	gid := int(1002)
	err = s.az.storage.ChangeOwner(name, uid, gid)
	s.assert.Nil(err)

	attr, err := s.az.storage.GetAttr(name)
	s.assert.NotNil(attr)
	s.assert.Nil(err)
	s.assert.Equal(attr.Owner, uid)
	s.assert.Equal(attr.Group, gid)

	gid = 1000
	err = s.az.storage.ChangeOwner(name, int(0xffffffff), gid)
	s.assert.Nil(err)
	attr, err = s.az.storage.GetAttr(name)
	s.assert.NotNil(attr)
	s.assert.Nil(err)
	s.assert.Equal(attr.Owner, uid)
	s.assert.Equal(attr.Group, gid)

<<<<<<< HEAD
	uid = 1002
	err = s.az.storage.ChangeOwner(name, uid, int(0xffffffff))
	s.assert.Nil(err)
	attr, err = s.az.storage.GetAttr(name)
	s.assert.NotNil(attr)
	s.assert.Nil(err)
	s.assert.Equal(attr.Owner, uid)
	s.assert.Equal(attr.Group, gid)
=======
	err := s.az.Chown(internal.ChownOptions{Name: name, Owner: 6, Group: 5})
	s.assert.NoError(err)
>>>>>>> 4b679ae9
}

func (s *blockBlobTestSuite) TestBlockSize() {
	defer s.cleanupTest()
	// Setup
	name := generateFileName()

	bb := BlockBlob{}

	// For filesize 0 expected blocksize is 256MB
	block, err := bb.calculateBlockSize(name, 0)
	s.assert.NoError(err)
	s.assert.EqualValues(blockblob.MaxUploadBlobBytes, block)

	// For filesize 100MB expected blocksize is 256MB
	block, err = bb.calculateBlockSize(name, (100 * 1024 * 1024))
	s.assert.NoError(err)
	s.assert.EqualValues(blockblob.MaxUploadBlobBytes, block)

	// For filesize 500MB expected blocksize is 4MB
	block, err = bb.calculateBlockSize(name, (500 * 1024 * 1024))
	s.assert.NoError(err)
	s.assert.EqualValues(blob.DefaultDownloadBlockSize, block)

	// For filesize 1GB expected blocksize is 4MB
	block, err = bb.calculateBlockSize(name, (1 * 1024 * 1024 * 1024))
	s.assert.NoError(err)
	s.assert.EqualValues(blob.DefaultDownloadBlockSize, block)

	// For filesize 500GB expected blocksize is 10737424
	block, err = bb.calculateBlockSize(name, (500 * 1024 * 1024 * 1024))
	s.assert.NoError(err)
	s.assert.EqualValues(int64(10737424), block)

	// For filesize 1TB expected blocksize is 21990240  (1TB/50000 ~= rounded off to next multiple of 8)
	block, err = bb.calculateBlockSize(name, (1 * 1024 * 1024 * 1024 * 1024))
	s.assert.NoError(err)
	s.assert.EqualValues(int64(21990240), block)

	// For filesize 100TB expected blocksize is 2199023256  (100TB/50000 ~= rounded off to next multiple of 8)
	block, err = bb.calculateBlockSize(name, (100 * 1024 * 1024 * 1024 * 1024))
	s.assert.NoError(err)
	s.assert.EqualValues(int64(2199023256), block)

	// For filesize 190TB expected blocksize is 4178144192  (190TB/50000 ~= rounded off to next multiple of 8)
	block, err = bb.calculateBlockSize(name, (190 * 1024 * 1024 * 1024 * 1024))
	s.assert.NoError(err)
	s.assert.EqualValues(int64(4178144192), block)

	// Boundary condition which is exactly max size supported by sdk
	block, err = bb.calculateBlockSize(name, (blockblob.MaxStageBlockBytes * blockblob.MaxBlocks))
	s.assert.NoError(err)
	s.assert.Equal(block, int64(blockblob.MaxStageBlockBytes)) // 4194304000

	// For Filesize created using dd for 1TB size
	block, err = bb.calculateBlockSize(name, int64(1099511627776))
	s.assert.NoError(err)
	s.assert.EqualValues(int64(21990240), block)

	// Boundary condition 5 bytes less then max expected file size
	block, err = bb.calculateBlockSize(name, (blockblob.MaxStageBlockBytes*blockblob.MaxBlocks)-5)
	s.assert.NoError(err)
	s.assert.Equal(block, int64(blockblob.MaxStageBlockBytes))

	// Boundary condition 1 bytes more then max expected file size
	block, err = bb.calculateBlockSize(name, (blockblob.MaxStageBlockBytes*blockblob.MaxBlocks)+1)
	s.assert.Error(err)
	s.assert.EqualValues(0, block)

	// Boundary condition 5 bytes more then max expected file size
	block, err = bb.calculateBlockSize(name, (blockblob.MaxStageBlockBytes*blockblob.MaxBlocks)+5)
	s.assert.Error(err)
	s.assert.EqualValues(0, block)

	// Boundary condition file size one block short of file blocks
	block, err = bb.calculateBlockSize(name, (blockblob.MaxStageBlockBytes*blockblob.MaxBlocks)-blockblob.MaxStageBlockBytes)
	s.assert.NoError(err)
	s.assert.EqualValues(4194220120, block)

	// Boundary condition one byte more then max block size
	block, err = bb.calculateBlockSize(name, (4194304001 * blockblob.MaxBlocks))
	s.assert.Error(err)
	s.assert.EqualValues(0, block)

	// For filesize 200TB, error is expected as max 190TB only supported
	block, err = bb.calculateBlockSize(name, (200 * 1024 * 1024 * 1024 * 1024))
	s.assert.Error(err)
	s.assert.EqualValues(0, block)
}

func (s *blockBlobTestSuite) TestGetFileBlockOffsetsSmallFile() {
	defer s.cleanupTest()
	// Setup
	name := generateFileName()
	h, _ := s.az.CreateFile(internal.CreateFileOptions{Name: name})
	testData := "testdatates1dat1tes2dat2tes3dat3tes4dat4"
	data := []byte(testData)

	s.az.WriteFile(&internal.WriteFileOptions{Handle: h, Offset: 0, Data: data})

	// GetFileBlockOffsets
	offsetList, err := s.az.GetFileBlockOffsets(internal.GetFileBlockOffsetsOptions{Name: name})
	s.assert.NoError(err)
	s.assert.Empty(offsetList.BlockList)
	s.assert.True(offsetList.HasNoBlocks())
}

func (s *blockBlobTestSuite) TestGetFileBlockOffsetsChunkedFile() {
	defer s.cleanupTest()
	// Setup
	name := generateFileName()
	s.az.CreateFile(internal.CreateFileOptions{Name: name})
	testData := "testdatates1dat1tes2dat2tes3dat3tes4dat4"
	data := []byte(testData)

	// use our method to make the max upload size (size before a blob is broken down to blocks) to 4 Bytes
	err := uploadReaderAtToBlockBlob(ctx, bytes.NewReader(data), int64(len(data)), 4, s.containerClient.NewBlockBlobClient(name), &blockblob.UploadBufferOptions{
		BlockSize: 4,
	})
	s.assert.NoError(err)

	// GetFileBlockOffsets
	offsetList, err := s.az.GetFileBlockOffsets(internal.GetFileBlockOffsetsOptions{Name: name})
	s.assert.NoError(err)
	s.assert.Len(offsetList.BlockList, 10)
	s.assert.Zero(offsetList.Flags)
	s.assert.EqualValues(16, offsetList.BlockIdLength)
}

func (s *blockBlobTestSuite) TestGetFileBlockOffsetsError() {
	defer s.cleanupTest()
	// Setup
	name := generateFileName()

	// GetFileBlockOffsets
	_, err := s.az.GetFileBlockOffsets(internal.GetFileBlockOffsetsOptions{Name: name})
	s.assert.Error(err)
}

func (s *blockBlobTestSuite) TestFlushFileEmptyFile() {
	defer s.cleanupTest()

	// Setup
	name := generateFileName()
	h, _ := s.az.CreateFile(internal.CreateFileOptions{Name: name})

	bol, _ := s.az.GetFileBlockOffsets(internal.GetFileBlockOffsetsOptions{Name: name})
	handlemap.CreateCacheObject(int64(16*MB), h)
	h.CacheObj.BlockOffsetList = bol

	err := s.az.FlushFile(internal.FlushFileOptions{Handle: h})
	s.assert.NoError(err)

	output, err := s.az.ReadFile(internal.ReadFileOptions{Handle: h})
	s.assert.NoError(err)
	s.assert.Empty(output)
}

func (s *blockBlobTestSuite) TestFlushFileChunkedFile() {
	defer s.cleanupTest()

	// Setup
	name := generateFileName()
	h, _ := s.az.CreateFile(internal.CreateFileOptions{Name: name})
	data := make([]byte, 16*MB)
	rand.Read(data)

	// use our method to make the max upload size (size before a blob is broken down to blocks) to 4 Bytes
	err := uploadReaderAtToBlockBlob(ctx, bytes.NewReader(data), int64(len(data)), 4, s.containerClient.NewBlockBlobClient(name), &blockblob.UploadBufferOptions{
		BlockSize: 4 * MB,
	})
	s.assert.NoError(err)
	bol, _ := s.az.GetFileBlockOffsets(internal.GetFileBlockOffsetsOptions{Name: name})
	handlemap.CreateCacheObject(int64(16*MB), h)
	h.CacheObj.BlockOffsetList = bol

	err = s.az.FlushFile(internal.FlushFileOptions{Handle: h})
	s.assert.NoError(err)

	output, err := s.az.ReadFile(internal.ReadFileOptions{Handle: h})
	s.assert.NoError(err)
	s.assert.Equal(data, output)
}

func (s *blockBlobTestSuite) TestFlushFileUpdateChunkedFile() {
	defer s.cleanupTest()

	// Setup
	name := generateFileName()
	blockSize := 4 * MB
	h, _ := s.az.CreateFile(internal.CreateFileOptions{Name: name})
	data := make([]byte, 16*MB)
	rand.Read(data)

	// use our method to make the max upload size (size before a blob is broken down to blocks) to 4 Bytes
	err := uploadReaderAtToBlockBlob(ctx, bytes.NewReader(data), int64(len(data)), 4, s.containerClient.NewBlockBlobClient(name), &blockblob.UploadBufferOptions{
		BlockSize: int64(blockSize),
	})
	s.assert.NoError(err)
	bol, _ := s.az.GetFileBlockOffsets(internal.GetFileBlockOffsetsOptions{Name: name})
	handlemap.CreateCacheObject(int64(16*MB), h)
	h.CacheObj.BlockOffsetList = bol

	updatedBlock := make([]byte, 2*MB)
	rand.Read(updatedBlock)
	h.CacheObj.BlockOffsetList.BlockList[1].Data = make([]byte, blockSize)
	s.az.storage.ReadInBuffer(name, int64(blockSize), int64(blockSize), h.CacheObj.BlockOffsetList.BlockList[1].Data, nil)
	copy(h.CacheObj.BlockOffsetList.BlockList[1].Data[MB:2*MB+MB], updatedBlock)
	h.CacheObj.BlockList[1].Flags.Set(common.DirtyBlock)

	err = s.az.FlushFile(internal.FlushFileOptions{Handle: h})
	s.assert.NoError(err)

	output, err := s.az.ReadFile(internal.ReadFileOptions{Handle: h})
	s.assert.NoError(err)
	s.assert.NotEqual(data, output)
	s.assert.Equal(data[:5*MB], output[:5*MB])
	s.assert.Equal(updatedBlock, output[5*MB:5*MB+2*MB])
	s.assert.Equal(data[7*MB:], output[7*MB:])
}

func (s *blockBlobTestSuite) TestFlushFileTruncateUpdateChunkedFile() {
	defer s.cleanupTest()

	// Setup
	name := generateFileName()
	blockSize := 4 * MB
	h, _ := s.az.CreateFile(internal.CreateFileOptions{Name: name})
	data := make([]byte, 16*MB)
	rand.Read(data)

	// use our method to make the max upload size (size before a blob is broken down to blocks) to 4 Bytes
	err := uploadReaderAtToBlockBlob(ctx, bytes.NewReader(data), int64(len(data)), 4, s.containerClient.NewBlockBlobClient(name), &blockblob.UploadBufferOptions{
		BlockSize: int64(blockSize),
	})
	s.assert.NoError(err)
	bol, _ := s.az.GetFileBlockOffsets(internal.GetFileBlockOffsetsOptions{Name: name})
	handlemap.CreateCacheObject(int64(16*MB), h)
	h.CacheObj.BlockOffsetList = bol

	// truncate block
	h.CacheObj.BlockOffsetList.BlockList[1].Data = make([]byte, blockSize/2)
	h.CacheObj.BlockOffsetList.BlockList[1].EndIndex = int64(blockSize + blockSize/2)
	s.az.storage.ReadInBuffer(name, int64(blockSize), int64(blockSize)/2, h.CacheObj.BlockOffsetList.BlockList[1].Data, nil)
	h.CacheObj.BlockList[1].Flags.Set(common.DirtyBlock)

	// remove 2 blocks
	h.CacheObj.BlockList = h.CacheObj.BlockList[:2]

	err = s.az.FlushFile(internal.FlushFileOptions{Handle: h})
	s.assert.NoError(err)

	output, err := s.az.ReadFile(internal.ReadFileOptions{Handle: h})
	s.assert.NoError(err)
	s.assert.NotEqual(data, output)
	s.assert.Equal(data[:6*MB], output[:6*MB])
}

func (s *blockBlobTestSuite) TestFlushFileAppendBlocksEmptyFile() {
	defer s.cleanupTest()

	// Setup
	name := generateFileName()
	blockSize := 2 * MB
	h, _ := s.az.CreateFile(internal.CreateFileOptions{Name: name})

	bol, _ := s.az.GetFileBlockOffsets(internal.GetFileBlockOffsetsOptions{Name: name})
	handlemap.CreateCacheObject(int64(12*MB), h)
	h.CacheObj.BlockOffsetList = bol
	h.CacheObj.BlockIdLength = 16

	data1 := make([]byte, blockSize)
	rand.Read(data1)
	blk1 := &common.Block{
		StartIndex: 0,
		EndIndex:   int64(blockSize),
		Id:         base64.StdEncoding.EncodeToString(common.NewUUIDWithLength(h.CacheObj.BlockIdLength)),
		Data:       data1,
	}
	blk1.Flags.Set(common.DirtyBlock)

	data2 := make([]byte, blockSize)
	rand.Read(data2)
	blk2 := &common.Block{
		StartIndex: int64(blockSize),
		EndIndex:   2 * int64(blockSize),
		Id:         base64.StdEncoding.EncodeToString(common.NewUUIDWithLength(h.CacheObj.BlockIdLength)),
		Data:       data2,
	}
	blk2.Flags.Set(common.DirtyBlock)

	data3 := make([]byte, blockSize)
	rand.Read(data3)
	blk3 := &common.Block{
		StartIndex: 2 * int64(blockSize),
		EndIndex:   3 * int64(blockSize),
		Id:         base64.StdEncoding.EncodeToString(common.NewUUIDWithLength(h.CacheObj.BlockIdLength)),
		Data:       data3,
	}
	blk3.Flags.Set(common.DirtyBlock)
	h.CacheObj.BlockOffsetList.BlockList = append(h.CacheObj.BlockOffsetList.BlockList, blk1, blk2, blk3)
	bol.Flags.Clear(common.BlobFlagHasNoBlocks)

	err := s.az.FlushFile(internal.FlushFileOptions{Handle: h})
	s.assert.NoError(err)

	output, err := s.az.ReadFile(internal.ReadFileOptions{Handle: h})
	s.assert.NoError(err)
	s.assert.Equal(blk1.Data, output[0:blockSize])
	s.assert.Equal(blk2.Data, output[blockSize:2*blockSize])
	s.assert.Equal(blk3.Data, output[2*blockSize:3*blockSize])
}

func (s *blockBlobTestSuite) TestFlushFileAppendBlocksChunkedFile() {
	defer s.cleanupTest()

	// Setup
	name := generateFileName()
	blockSize := 2 * MB
	fileSize := 16 * MB
	h, _ := s.az.CreateFile(internal.CreateFileOptions{Name: name})
	data := make([]byte, fileSize)
	rand.Read(data)

	// use our method to make the max upload size (size before a blob is broken down to blocks) to 4 Bytes
	err := uploadReaderAtToBlockBlob(ctx, bytes.NewReader(data), int64(len(data)), 4, s.containerClient.NewBlockBlobClient(name), &blockblob.UploadBufferOptions{
		BlockSize: int64(blockSize),
	})
	s.assert.NoError(err)
	bol, _ := s.az.GetFileBlockOffsets(internal.GetFileBlockOffsetsOptions{Name: name})
	handlemap.CreateCacheObject(int64(16*MB), h)
	h.CacheObj.BlockOffsetList = bol
	h.CacheObj.BlockIdLength = 16

	data1 := make([]byte, blockSize)
	rand.Read(data1)
	blk1 := &common.Block{
		StartIndex: int64(fileSize),
		EndIndex:   int64(fileSize + blockSize),
		Id:         base64.StdEncoding.EncodeToString(common.NewUUIDWithLength(h.CacheObj.BlockIdLength)),
		Data:       data1,
	}
	blk1.Flags.Set(common.DirtyBlock)

	data2 := make([]byte, blockSize)
	rand.Read(data2)
	blk2 := &common.Block{
		StartIndex: int64(fileSize + blockSize),
		EndIndex:   int64(fileSize + 2*blockSize),
		Id:         base64.StdEncoding.EncodeToString(common.NewUUIDWithLength(h.CacheObj.BlockIdLength)),
		Data:       data2,
	}
	blk2.Flags.Set(common.DirtyBlock)

	data3 := make([]byte, blockSize)
	rand.Read(data3)
	blk3 := &common.Block{
		StartIndex: int64(fileSize + 2*blockSize),
		EndIndex:   int64(fileSize + 3*blockSize),
		Id:         base64.StdEncoding.EncodeToString(common.NewUUIDWithLength(h.CacheObj.BlockIdLength)),
		Data:       data3,
	}
	blk3.Flags.Set(common.DirtyBlock)
	h.CacheObj.BlockOffsetList.BlockList = append(h.CacheObj.BlockOffsetList.BlockList, blk1, blk2, blk3)
	bol.Flags.Clear(common.BlobFlagHasNoBlocks)

	err = s.az.FlushFile(internal.FlushFileOptions{Handle: h})
	s.assert.NoError(err)

	output, err := s.az.ReadFile(internal.ReadFileOptions{Handle: h})
	s.assert.NoError(err)
	s.assert.Equal(data, output[0:fileSize])
	s.assert.Equal(blk1.Data, output[fileSize:fileSize+blockSize])
	s.assert.Equal(blk2.Data, output[fileSize+blockSize:fileSize+2*blockSize])
	s.assert.Equal(blk3.Data, output[fileSize+2*blockSize:fileSize+3*blockSize])
}

func (s *blockBlobTestSuite) TestFlushFileTruncateBlocksEmptyFile() {
	defer s.cleanupTest()

	// Setup
	name := generateFileName()
	blockSize := 4 * MB
	h, _ := s.az.CreateFile(internal.CreateFileOptions{Name: name})

	bol, _ := s.az.GetFileBlockOffsets(internal.GetFileBlockOffsetsOptions{Name: name})
	handlemap.CreateCacheObject(int64(12*MB), h)
	h.CacheObj.BlockOffsetList = bol
	h.CacheObj.BlockIdLength = 16

	blk1 := &common.Block{
		StartIndex: 0,
		EndIndex:   int64(blockSize),
		Id:         base64.StdEncoding.EncodeToString(common.NewUUIDWithLength(h.CacheObj.BlockIdLength)),
	}
	blk1.Flags.Set(common.TruncatedBlock)
	blk1.Flags.Set(common.DirtyBlock)

	blk2 := &common.Block{
		StartIndex: int64(blockSize),
		EndIndex:   2 * int64(blockSize),
		Id:         base64.StdEncoding.EncodeToString(common.NewUUIDWithLength(h.CacheObj.BlockIdLength)),
	}
	blk2.Flags.Set(common.TruncatedBlock)
	blk2.Flags.Set(common.DirtyBlock)

	blk3 := &common.Block{
		StartIndex: 2 * int64(blockSize),
		EndIndex:   3 * int64(blockSize),
		Id:         base64.StdEncoding.EncodeToString(common.NewUUIDWithLength(h.CacheObj.BlockIdLength)),
	}
	blk3.Flags.Set(common.TruncatedBlock)
	blk3.Flags.Set(common.DirtyBlock)
	h.CacheObj.BlockOffsetList.BlockList = append(h.CacheObj.BlockOffsetList.BlockList, blk1, blk2, blk3)
	bol.Flags.Clear(common.BlobFlagHasNoBlocks)

	err := s.az.FlushFile(internal.FlushFileOptions{Handle: h})
	s.assert.NoError(err)

	output, err := s.az.ReadFile(internal.ReadFileOptions{Handle: h})
	s.assert.NoError(err)
	data := make([]byte, 3*blockSize)
	s.assert.Equal(data, output)
}

func (s *blockBlobTestSuite) TestFlushFileTruncateBlocksChunkedFile() {
	defer s.cleanupTest()

	// Setup
	name := generateFileName()
	blockSize := 4 * MB
	fileSize := 16 * MB
	h, _ := s.az.CreateFile(internal.CreateFileOptions{Name: name})
	data := make([]byte, fileSize)
	rand.Read(data)

	// use our method to make the max upload size (size before a blob is broken down to blocks) to 4 Bytes
	err := uploadReaderAtToBlockBlob(ctx, bytes.NewReader(data), int64(len(data)), 4, s.containerClient.NewBlockBlobClient(name), &blockblob.UploadBufferOptions{
		BlockSize: int64(blockSize),
	})
	s.assert.NoError(err)
	bol, _ := s.az.GetFileBlockOffsets(internal.GetFileBlockOffsetsOptions{Name: name})
	handlemap.CreateCacheObject(int64(16*MB), h)
	h.CacheObj.BlockOffsetList = bol
	h.CacheObj.BlockIdLength = 16

	blk1 := &common.Block{
		StartIndex: int64(fileSize),
		EndIndex:   int64(fileSize + blockSize),
		Id:         base64.StdEncoding.EncodeToString(common.NewUUIDWithLength(h.CacheObj.BlockIdLength)),
	}
	blk1.Flags.Set(common.TruncatedBlock)
	blk1.Flags.Set(common.DirtyBlock)

	blk2 := &common.Block{
		StartIndex: int64(fileSize + blockSize),
		EndIndex:   int64(fileSize + 2*blockSize),
		Id:         base64.StdEncoding.EncodeToString(common.NewUUIDWithLength(h.CacheObj.BlockIdLength)),
	}
	blk2.Flags.Set(common.TruncatedBlock)
	blk2.Flags.Set(common.DirtyBlock)

	blk3 := &common.Block{
		StartIndex: int64(fileSize + 2*blockSize),
		EndIndex:   int64(fileSize + 3*blockSize),
		Id:         base64.StdEncoding.EncodeToString(common.NewUUIDWithLength(h.CacheObj.BlockIdLength)),
	}
	blk3.Flags.Set(common.TruncatedBlock)
	blk3.Flags.Set(common.DirtyBlock)
	h.CacheObj.BlockOffsetList.BlockList = append(h.CacheObj.BlockOffsetList.BlockList, blk1, blk2, blk3)
	bol.Flags.Clear(common.BlobFlagHasNoBlocks)

	err = s.az.FlushFile(internal.FlushFileOptions{Handle: h})
	s.assert.NoError(err)

	output, err := s.az.ReadFile(internal.ReadFileOptions{Handle: h})
	s.assert.NoError(err)
	s.assert.Equal(data, output[:fileSize])
	emptyData := make([]byte, 3*blockSize)
	s.assert.Equal(emptyData, output[fileSize:])
}

func (s *blockBlobTestSuite) TestFlushFileAppendAndTruncateBlocksEmptyFile() {
	defer s.cleanupTest()

	// Setup
	name := generateFileName()
	blockSize := 7 * MB
	h, _ := s.az.CreateFile(internal.CreateFileOptions{Name: name})

	bol, _ := s.az.GetFileBlockOffsets(internal.GetFileBlockOffsetsOptions{Name: name})
	handlemap.CreateCacheObject(int64(12*MB), h)
	h.CacheObj.BlockOffsetList = bol
	h.CacheObj.BlockIdLength = 16

	data1 := make([]byte, blockSize)
	rand.Read(data1)
	blk1 := &common.Block{
		StartIndex: 0,
		EndIndex:   int64(blockSize),
		Id:         base64.StdEncoding.EncodeToString(common.NewUUIDWithLength(h.CacheObj.BlockIdLength)),
		Data:       data1,
	}
	blk1.Flags.Set(common.DirtyBlock)

	blk2 := &common.Block{
		StartIndex: int64(blockSize),
		EndIndex:   2 * int64(blockSize),
		Id:         base64.StdEncoding.EncodeToString(common.NewUUIDWithLength(h.CacheObj.BlockIdLength)),
	}
	blk2.Flags.Set(common.DirtyBlock)
	blk2.Flags.Set(common.TruncatedBlock)

	blk3 := &common.Block{
		StartIndex: 2 * int64(blockSize),
		EndIndex:   3 * int64(blockSize),
		Id:         base64.StdEncoding.EncodeToString(common.NewUUIDWithLength(h.CacheObj.BlockIdLength)),
	}
	blk3.Flags.Set(common.DirtyBlock)
	blk3.Flags.Set(common.TruncatedBlock)
	h.CacheObj.BlockOffsetList.BlockList = append(h.CacheObj.BlockOffsetList.BlockList, blk1, blk2, blk3)
	bol.Flags.Clear(common.BlobFlagHasNoBlocks)

	err := s.az.FlushFile(internal.FlushFileOptions{Handle: h})
	s.assert.NoError(err)

	output, err := s.az.ReadFile(internal.ReadFileOptions{Handle: h})
	s.assert.NoError(err)
	data := make([]byte, blockSize)
	s.assert.Equal(blk1.Data, output[0:blockSize])
	s.assert.Equal(data, output[blockSize:2*blockSize])
	s.assert.Equal(data, output[2*blockSize:3*blockSize])
}

func (s *blockBlobTestSuite) TestFlushFileAppendAndTruncateBlocksChunkedFile() {
	defer s.cleanupTest()

	// Setup
	name := generateFileName()
	blockSize := 7 * MB
	fileSize := 16 * MB
	h, _ := s.az.CreateFile(internal.CreateFileOptions{Name: name})
	data := make([]byte, fileSize)
	rand.Read(data)

	// use our method to make the max upload size (size before a blob is broken down to blocks) to 4 Bytes
	err := uploadReaderAtToBlockBlob(ctx, bytes.NewReader(data), int64(len(data)), 4, s.containerClient.NewBlockBlobClient(name), &blockblob.UploadBufferOptions{
		BlockSize: int64(blockSize),
	})
	s.assert.NoError(err)
	bol, _ := s.az.GetFileBlockOffsets(internal.GetFileBlockOffsetsOptions{Name: name})
	handlemap.CreateCacheObject(int64(16*MB), h)
	h.CacheObj.BlockOffsetList = bol
	h.CacheObj.BlockIdLength = 16

	data1 := make([]byte, blockSize)
	rand.Read(data1)
	blk1 := &common.Block{
		StartIndex: int64(fileSize),
		EndIndex:   int64(fileSize + blockSize),
		Id:         base64.StdEncoding.EncodeToString(common.NewUUIDWithLength(h.CacheObj.BlockIdLength)),
		Data:       data1,
	}
	blk1.Flags.Set(common.DirtyBlock)

	blk2 := &common.Block{
		StartIndex: int64(fileSize + blockSize),
		EndIndex:   int64(fileSize + 2*blockSize),
		Id:         base64.StdEncoding.EncodeToString(common.NewUUIDWithLength(h.CacheObj.BlockIdLength)),
	}
	blk2.Flags.Set(common.DirtyBlock)
	blk2.Flags.Set(common.TruncatedBlock)

	blk3 := &common.Block{
		StartIndex: int64(fileSize + 2*blockSize),
		EndIndex:   int64(fileSize + 3*blockSize),
		Id:         base64.StdEncoding.EncodeToString(common.NewUUIDWithLength(h.CacheObj.BlockIdLength)),
	}
	blk3.Flags.Set(common.DirtyBlock)
	blk3.Flags.Set(common.TruncatedBlock)
	h.CacheObj.BlockOffsetList.BlockList = append(h.CacheObj.BlockOffsetList.BlockList, blk1, blk2, blk3)
	bol.Flags.Clear(common.BlobFlagHasNoBlocks)

	err = s.az.FlushFile(internal.FlushFileOptions{Handle: h})
	s.assert.NoError(err)

	// file should be empty
	output, err := s.az.ReadFile(internal.ReadFileOptions{Handle: h})
	s.assert.NoError(err)
	s.assert.Equal(data, output[:fileSize])
	emptyData := make([]byte, blockSize)
	s.assert.Equal(blk1.Data, output[fileSize:fileSize+blockSize])
	s.assert.Equal(emptyData, output[fileSize+blockSize:fileSize+2*blockSize])
	s.assert.Equal(emptyData, output[fileSize+2*blockSize:fileSize+3*blockSize])
}

func (s *blockBlobTestSuite) TestUpdateConfig() {
	defer s.cleanupTest()

	s.az.storage.UpdateConfig(AzStorageConfig{
		blockSize:             7 * MB,
		maxConcurrency:        4,
		defaultTier:           to.Ptr(blob.AccessTierArchive),
		ignoreAccessModifiers: true,
	})

	s.assert.EqualValues(7*MB, s.az.storage.(*BlockBlob).Config.blockSize)
	s.assert.EqualValues(4, s.az.storage.(*BlockBlob).Config.maxConcurrency)
	s.assert.Equal(blob.AccessTierArchive, *s.az.storage.(*BlockBlob).Config.defaultTier)
	s.assert.True(s.az.storage.(*BlockBlob).Config.ignoreAccessModifiers)
}

func (s *blockBlobTestSuite) TestMD5SetOnUpload() {
	defer s.cleanupTest()
	vdConfig := fmt.Sprintf("azstorage:\n  account-name: %s\n  endpoint: https://%s.blob.core.windows.net/\n  type: block\n  account-key: %s\n  mode: key\n  container: %s\n  fail-unsupported-op: true\n  virtual-directory: true",
		storageTestConfigurationParameters.BlockAccount, storageTestConfigurationParameters.BlockAccount, storageTestConfigurationParameters.BlockKey, s.container)
	configs := []string{"", vdConfig}
	for _, c := range configs {
		// This is a little janky but required since testify suite does not support running setup or clean up for subtests.
		s.tearDownTestHelper(false)
		s.setupTestHelper(c, s.container, true)
		testName := ""
		if c != "" {
			testName = "virtual-directory"
		}
		s.Run(testName, func() {
			// Setup
			s.tearDownTestHelper(false) // Don't delete the generated container.

			config := fmt.Sprintf("azstorage:\n  account-name: %s\n  endpoint: https://%s.blob.core.windows.net/\n  type: block\n  account-key: %s\n  mode: key\n  container: %s\n  update-md5: true\n",
				storageTestConfigurationParameters.BlockAccount, storageTestConfigurationParameters.BlockAccount, storageTestConfigurationParameters.BlockKey, s.container)
			s.setupTestHelper(config, s.container, true)

			name := generateFileName()
			f, err := os.Create(name)
			s.assert.NoError(err)
			s.assert.NotNil(f)

			data := make([]byte, blockblob.MaxUploadBlobBytes+1)
			_, _ = rand.Read(data)

			n, err := f.Write(data)
			s.assert.NoError(err)
			s.assert.EqualValues(blockblob.MaxUploadBlobBytes+1, n)
			_, _ = f.Seek(0, 0)

			err = s.az.storage.WriteFromFile(name, nil, f)
			s.assert.NoError(err)

			prop, err := s.az.storage.GetAttr(name)
			s.assert.NoError(err)
			s.assert.NotEmpty(prop.MD5)

			_, _ = f.Seek(0, 0)
			localMD5, err := common.GetMD5(f)
			s.assert.NoError(err)
			s.assert.Equal(localMD5, prop.MD5)

			_ = s.az.storage.DeleteFile(name)
			_ = f.Close()
			_ = os.Remove(name)
		})
	}
}

func (s *blockBlobTestSuite) TestMD5NotSetOnUpload() {
	defer s.cleanupTest()
	vdConfig := fmt.Sprintf("azstorage:\n  account-name: %s\n  endpoint: https://%s.blob.core.windows.net/\n  type: block\n  account-key: %s\n  mode: key\n  container: %s\n  fail-unsupported-op: true\n  virtual-directory: true",
		storageTestConfigurationParameters.BlockAccount, storageTestConfigurationParameters.BlockAccount, storageTestConfigurationParameters.BlockKey, s.container)
	configs := []string{"", vdConfig}
	for _, c := range configs {
		// This is a little janky but required since testify suite does not support running setup or clean up for subtests.
		s.tearDownTestHelper(false)
		s.setupTestHelper(c, s.container, true)
		testName := ""
		if c != "" {
			testName = "virtual-directory"
		}
		s.Run(testName, func() {
			// Setup
			s.tearDownTestHelper(false) // Don't delete the generated container.

			config := fmt.Sprintf("azstorage:\n  account-name: %s\n  endpoint: https://%s.blob.core.windows.net/\n  type: block\n  account-key: %s\n  mode: key\n  container: %s\n  update-md5: false\n",
				storageTestConfigurationParameters.BlockAccount, storageTestConfigurationParameters.BlockAccount, storageTestConfigurationParameters.BlockKey, s.container)
			s.setupTestHelper(config, s.container, true)

			name := generateFileName()
			f, err := os.Create(name)
			s.assert.NoError(err)
			s.assert.NotNil(f)

			data := make([]byte, blockblob.MaxUploadBlobBytes+1)
			_, _ = rand.Read(data)

			n, err := f.Write(data)
			s.assert.NoError(err)
			s.assert.EqualValues(blockblob.MaxUploadBlobBytes+1, n)
			_, _ = f.Seek(0, 0)

			err = s.az.storage.WriteFromFile(name, nil, f)
			s.assert.NoError(err)

			prop, err := s.az.storage.GetAttr(name)
			s.assert.NoError(err)
			s.assert.Empty(prop.MD5)

			_ = s.az.storage.DeleteFile(name)
			_ = f.Close()
			_ = os.Remove(name)
		})
	}
}

func (s *blockBlobTestSuite) TestMD5AutoSetOnUpload() {
	defer s.cleanupTest()
	vdConfig := fmt.Sprintf("azstorage:\n  account-name: %s\n  endpoint: https://%s.blob.core.windows.net/\n  type: block\n  account-key: %s\n  mode: key\n  container: %s\n  fail-unsupported-op: true\n  virtual-directory: true",
		storageTestConfigurationParameters.BlockAccount, storageTestConfigurationParameters.BlockAccount, storageTestConfigurationParameters.BlockKey, s.container)
	configs := []string{"", vdConfig}
	for _, c := range configs {
		// This is a little janky but required since testify suite does not support running setup or clean up for subtests.
		s.tearDownTestHelper(false)
		s.setupTestHelper(c, s.container, true)
		testName := ""
		if c != "" {
			testName = "virtual-directory"
		}
		s.Run(testName, func() {
			// Setup
			s.tearDownTestHelper(false) // Don't delete the generated container.

			config := fmt.Sprintf("azstorage:\n  account-name: %s\n  endpoint: https://%s.blob.core.windows.net/\n  type: block\n  account-key: %s\n  mode: key\n  container: %s\n  update-md5: false\n",
				storageTestConfigurationParameters.BlockAccount, storageTestConfigurationParameters.BlockAccount, storageTestConfigurationParameters.BlockKey, s.container)
			s.setupTestHelper(config, s.container, true)

			name := generateFileName()
			f, err := os.Create(name)
			s.assert.NoError(err)
			s.assert.NotNil(f)

			data := make([]byte, 100)
			_, _ = rand.Read(data)

			n, err := f.Write(data)
			s.assert.NoError(err)
			s.assert.EqualValues(100, n)
			_, _ = f.Seek(0, 0)

			err = s.az.storage.WriteFromFile(name, nil, f)
			s.assert.NoError(err)

			prop, err := s.az.storage.GetAttr(name)
			s.assert.NoError(err)
			s.assert.NotEmpty(prop.MD5)

			_, _ = f.Seek(0, 0)
			localMD5, err := common.GetMD5(f)
			s.assert.NoError(err)
			s.assert.Equal(localMD5, prop.MD5)

			_ = s.az.storage.DeleteFile(name)
			_ = f.Close()
			_ = os.Remove(name)
		})
	}
}

func (s *blockBlobTestSuite) TestInvalidateMD5PostUpload() {
	defer s.cleanupTest()
	vdConfig := fmt.Sprintf("azstorage:\n  account-name: %s\n  endpoint: https://%s.blob.core.windows.net/\n  type: block\n  account-key: %s\n  mode: key\n  container: %s\n  fail-unsupported-op: true\n  virtual-directory: true",
		storageTestConfigurationParameters.BlockAccount, storageTestConfigurationParameters.BlockAccount, storageTestConfigurationParameters.BlockKey, s.container)
	configs := []string{"", vdConfig}
	for _, c := range configs {
		// This is a little janky but required since testify suite does not support running setup or clean up for subtests.
		s.tearDownTestHelper(false)
		s.setupTestHelper(c, s.container, true)
		testName := ""
		if c != "" {
			testName = "virtual-directory"
		}
		s.Run(testName, func() {
			// Setup
			s.tearDownTestHelper(false) // Don't delete the generated container.

			config := fmt.Sprintf("azstorage:\n  account-name: %s\n  endpoint: https://%s.blob.core.windows.net/\n  type: block\n  account-key: %s\n  mode: key\n  container: %s\n  update-md5: true\n  validate-md5: true\n",
				storageTestConfigurationParameters.BlockAccount, storageTestConfigurationParameters.BlockAccount, storageTestConfigurationParameters.BlockKey, s.container)
			s.setupTestHelper(config, s.container, true)

			name := generateFileName()
			f, err := os.Create(name)
			s.assert.NoError(err)
			s.assert.NotNil(f)

			data := make([]byte, 100)
			_, _ = rand.Read(data)

			n, err := f.Write(data)
			s.assert.NoError(err)
			s.assert.EqualValues(100, n)
			_, _ = f.Seek(0, 0)

			err = s.az.storage.WriteFromFile(name, nil, f)
			s.assert.NoError(err)

			blobClient := s.containerClient.NewBlobClient(name)
			_, _ = blobClient.SetHTTPHeaders(context.Background(), blob.HTTPHeaders{BlobContentMD5: []byte("blobfuse")}, nil)

			prop, err := s.az.storage.GetAttr(name)
			s.assert.NoError(err)
			s.assert.NotEmpty(prop.MD5)

			_, _ = f.Seek(0, 0)
			localMD5, err := common.GetMD5(f)
			s.assert.NoError(err)
			s.assert.NotEqual(localMD5, prop.MD5)

			_ = s.az.storage.DeleteFile(name)
			_ = f.Close()
			_ = os.Remove(name)
		})
	}
}

func (s *blockBlobTestSuite) TestValidateAutoMD5OnRead() {
	defer s.cleanupTest()
	vdConfig := fmt.Sprintf("azstorage:\n  account-name: %s\n  endpoint: https://%s.blob.core.windows.net/\n  type: block\n  account-key: %s\n  mode: key\n  container: %s\n  fail-unsupported-op: true\n  virtual-directory: true",
		storageTestConfigurationParameters.BlockAccount, storageTestConfigurationParameters.BlockAccount, storageTestConfigurationParameters.BlockKey, s.container)
	configs := []string{"", vdConfig}
	for _, c := range configs {
		// This is a little janky but required since testify suite does not support running setup or clean up for subtests.
		s.tearDownTestHelper(false)
		s.setupTestHelper(c, s.container, true)
		testName := ""
		if c != "" {
			testName = "virtual-directory"
		}
		s.Run(testName, func() {
			// Setup
			s.tearDownTestHelper(false) // Don't delete the generated container.

			config := fmt.Sprintf("azstorage:\n  account-name: %s\n  endpoint: https://%s.blob.core.windows.net/\n  type: block\n  account-key: %s\n  mode: key\n  container: %s\n  update-md5: false\n  validate-md5: true\n",
				storageTestConfigurationParameters.BlockAccount, storageTestConfigurationParameters.BlockAccount, storageTestConfigurationParameters.BlockKey, s.container)
			s.setupTestHelper(config, s.container, true)

			name := generateFileName()
			f, err := os.Create(name)
			s.assert.NoError(err)
			s.assert.NotNil(f)

			data := make([]byte, 100)
			_, _ = rand.Read(data)

			n, err := f.Write(data)
			s.assert.NoError(err)
			s.assert.EqualValues(100, n)
			_, _ = f.Seek(0, 0)

			err = s.az.storage.WriteFromFile(name, nil, f)
			s.assert.NoError(err)
			_ = f.Close()
			_ = os.Remove(name)

			prop, err := s.az.storage.GetAttr(name)
			s.assert.NoError(err)
			s.assert.NotEmpty(prop.MD5)

			f, err = os.Create(name)
			s.assert.NoError(err)
			s.assert.NotNil(f)

			err = s.az.storage.ReadToFile(name, 0, 100, f)
			s.assert.NoError(err)

			_ = s.az.storage.DeleteFile(name)
			_ = os.Remove(name)
		})
	}
}

func (s *blockBlobTestSuite) TestValidateManualMD5OnRead() {
	defer s.cleanupTest()
	vdConfig := fmt.Sprintf("azstorage:\n  account-name: %s\n  endpoint: https://%s.blob.core.windows.net/\n  type: block\n  account-key: %s\n  mode: key\n  container: %s\n  fail-unsupported-op: true\n  virtual-directory: true",
		storageTestConfigurationParameters.BlockAccount, storageTestConfigurationParameters.BlockAccount, storageTestConfigurationParameters.BlockKey, s.container)
	configs := []string{"", vdConfig}
	for _, c := range configs {
		// This is a little janky but required since testify suite does not support running setup or clean up for subtests.
		s.tearDownTestHelper(false)
		s.setupTestHelper(c, s.container, true)
		testName := ""
		if c != "" {
			testName = "virtual-directory"
		}
		s.Run(testName, func() {
			// Setup
			s.tearDownTestHelper(false) // Don't delete the generated container.

			config := fmt.Sprintf("azstorage:\n  account-name: %s\n  endpoint: https://%s.blob.core.windows.net/\n  type: block\n  account-key: %s\n  mode: key\n  container: %s\n  update-md5: true\n  validate-md5: true\n",
				storageTestConfigurationParameters.BlockAccount, storageTestConfigurationParameters.BlockAccount, storageTestConfigurationParameters.BlockKey, s.container)
			s.setupTestHelper(config, s.container, true)

			name := generateFileName()
			f, err := os.Create(name)
			s.assert.NoError(err)
			s.assert.NotNil(f)

			data := make([]byte, blockblob.MaxUploadBlobBytes+1)
			_, _ = rand.Read(data)

			n, err := f.Write(data)
			s.assert.NoError(err)
			s.assert.EqualValues(blockblob.MaxUploadBlobBytes+1, n)
			_, _ = f.Seek(0, 0)

			err = s.az.storage.WriteFromFile(name, nil, f)
			s.assert.NoError(err)
			_ = f.Close()
			_ = os.Remove(name)

			prop, err := s.az.storage.GetAttr(name)
			s.assert.NoError(err)
			s.assert.NotEmpty(prop.MD5)

			f, err = os.Create(name)
			s.assert.NoError(err)
			s.assert.NotNil(f)

			err = s.az.storage.ReadToFile(name, 0, blockblob.MaxUploadBlobBytes+1, f)
			s.assert.NoError(err)

			_ = s.az.storage.DeleteFile(name)
			_ = os.Remove(name)
		})
	}
}

func (s *blockBlobTestSuite) TestInvalidMD5OnRead() {
	defer s.cleanupTest()
	vdConfig := fmt.Sprintf("azstorage:\n  account-name: %s\n  endpoint: https://%s.blob.core.windows.net/\n  type: block\n  account-key: %s\n  mode: key\n  container: %s\n  fail-unsupported-op: true\n  virtual-directory: true",
		storageTestConfigurationParameters.BlockAccount, storageTestConfigurationParameters.BlockAccount, storageTestConfigurationParameters.BlockKey, s.container)
	configs := []string{"", vdConfig}
	for _, c := range configs {
		// This is a little janky but required since testify suite does not support running setup or clean up for subtests.
		s.tearDownTestHelper(false)
		s.setupTestHelper(c, s.container, true)
		testName := ""
		if c != "" {
			testName = "virtual-directory"
		}
		s.Run(testName, func() {
			// Setup
			s.tearDownTestHelper(false) // Don't delete the generated container.

			config := fmt.Sprintf("azstorage:\n  account-name: %s\n  endpoint: https://%s.blob.core.windows.net/\n  type: block\n  account-key: %s\n  mode: key\n  container: %s\n  update-md5: true\n  validate-md5: true\n",
				storageTestConfigurationParameters.BlockAccount, storageTestConfigurationParameters.BlockAccount, storageTestConfigurationParameters.BlockKey, s.container)
			s.setupTestHelper(config, s.container, true)

			name := generateFileName()
			f, err := os.Create(name)
			s.assert.NoError(err)
			s.assert.NotNil(f)

			data := make([]byte, 100)
			_, _ = rand.Read(data)

			n, err := f.Write(data)
			s.assert.NoError(err)
			s.assert.EqualValues(100, n)
			_, _ = f.Seek(0, 0)

			err = s.az.storage.WriteFromFile(name, nil, f)
			s.assert.NoError(err)
			_ = f.Close()
			_ = os.Remove(name)

			blobClient := s.containerClient.NewBlobClient(name)
			_, _ = blobClient.SetHTTPHeaders(context.Background(), blob.HTTPHeaders{BlobContentMD5: []byte("blobfuse")}, nil)

			prop, err := s.az.storage.GetAttr(name)
			s.assert.NoError(err)
			s.assert.NotEmpty(prop.MD5)

			f, err = os.Create(name)
			s.assert.NoError(err)
			s.assert.NotNil(f)

			err = s.az.storage.ReadToFile(name, 0, 100, f)
			s.assert.Error(err)
			s.assert.Contains(err.Error(), "md5 sum mismatch on download")

			_ = s.az.storage.DeleteFile(name)
			_ = os.Remove(name)
		})
	}
}

func (s *blockBlobTestSuite) TestInvalidMD5OnReadNoVaildate() {
	defer s.cleanupTest()
	vdConfig := fmt.Sprintf("azstorage:\n  account-name: %s\n  endpoint: https://%s.blob.core.windows.net/\n  type: block\n  account-key: %s\n  mode: key\n  container: %s\n  fail-unsupported-op: true\n  virtual-directory: true",
		storageTestConfigurationParameters.BlockAccount, storageTestConfigurationParameters.BlockAccount, storageTestConfigurationParameters.BlockKey, s.container)
	configs := []string{"", vdConfig}
	for _, c := range configs {
		// This is a little janky but required since testify suite does not support running setup or clean up for subtests.
		s.tearDownTestHelper(false)
		s.setupTestHelper(c, s.container, true)
		testName := ""
		if c != "" {
			testName = "virtual-directory"
		}
		s.Run(testName, func() {
			// Setup
			s.tearDownTestHelper(false) // Don't delete the generated container.

			config := fmt.Sprintf("azstorage:\n  account-name: %s\n  endpoint: https://%s.blob.core.windows.net/\n  type: block\n  account-key: %s\n  mode: key\n  container: %s\n  update-md5: true\n  validate-md5: false\n",
				storageTestConfigurationParameters.BlockAccount, storageTestConfigurationParameters.BlockAccount, storageTestConfigurationParameters.BlockKey, s.container)
			s.setupTestHelper(config, s.container, true)

			name := generateFileName()
			f, err := os.Create(name)
			s.assert.NoError(err)
			s.assert.NotNil(f)

			data := make([]byte, 100)
			_, _ = rand.Read(data)

			n, err := f.Write(data)
			s.assert.NoError(err)
			s.assert.EqualValues(100, n)
			_, _ = f.Seek(0, 0)

			err = s.az.storage.WriteFromFile(name, nil, f)
			s.assert.NoError(err)
			_ = f.Close()
			_ = os.Remove(name)

			blobClient := s.containerClient.NewBlobClient(name)
			_, _ = blobClient.SetHTTPHeaders(context.Background(), blob.HTTPHeaders{BlobContentMD5: []byte("blobfuse")}, nil)

			prop, err := s.az.storage.GetAttr(name)
			s.assert.NoError(err)
			s.assert.NotEmpty(prop.MD5)

			f, err = os.Create(name)
			s.assert.NoError(err)
			s.assert.NotNil(f)

			err = s.az.storage.ReadToFile(name, 0, 100, f)
			s.assert.NoError(err)

			_ = s.az.storage.DeleteFile(name)
			_ = os.Remove(name)
		})
	}
}

func (s *blockBlobTestSuite) TestDownloadBlobWithCPKEnabled() {
	defer s.cleanupTest()
	s.tearDownTestHelper(false)
	CPKEncryptionKey, CPKEncryptionKeySHA256 := generateCPKInfo()

	config := fmt.Sprintf("azstorage:\n  account-name: %s\n  endpoint: https://%s.blob.core.windows.net/\n  type: block\n  account-key: %s\n  mode: key\n  container: %s\n  cpk-enabled: true\n  cpk-encryption-key: %s\n  cpk-encryption-key-sha256: %s\n",
		storageTestConfigurationParameters.BlockAccount, storageTestConfigurationParameters.BlockAccount, storageTestConfigurationParameters.BlockKey, s.container, CPKEncryptionKey, CPKEncryptionKeySHA256)
	s.setupTestHelper(config, s.container, false)

	blobCPKOpt := &blob.CPKInfo{
		EncryptionKey:       &CPKEncryptionKey,
		EncryptionKeySHA256: &CPKEncryptionKeySHA256,
		EncryptionAlgorithm: to.Ptr(blob.EncryptionAlgorithmTypeAES256),
	}
	name := generateFileName()
	s.az.CreateFile(internal.CreateFileOptions{Name: name})
	testData := "test data"
	data := []byte(testData)

	err := uploadReaderAtToBlockBlob(ctx, bytes.NewReader(data), int64(len(data)), 100, s.containerClient.NewBlockBlobClient(name), &blockblob.UploadBufferOptions{
		CPKInfo: blobCPKOpt,
	})
	s.assert.NoError(err)

	f, err := os.Create(name)
	s.assert.NoError(err)
	s.assert.NotNil(f)

	err = s.az.storage.ReadToFile(name, 0, int64(len(data)), f)
	s.assert.NoError(err)
	fileData, err := os.ReadFile(name)
	s.assert.NoError(err)
	s.assert.Equal(data, fileData)

	buf := make([]byte, len(data))
	err = s.az.storage.ReadInBuffer(name, 0, int64(len(data)), buf, nil)
	s.assert.NoError(err)
	s.assert.Equal(data, buf)

	rbuf, err := s.az.storage.ReadBuffer(name, 0, int64(len(data)))
	s.assert.NoError(err)
	s.assert.Equal(data, rbuf)
	_ = s.az.storage.DeleteFile(name)
	_ = os.Remove(name)
}

func (s *blockBlobTestSuite) TestUploadBlobWithCPKEnabled() {
	defer s.cleanupTest()
	s.tearDownTestHelper(false)

	CPKEncryptionKey, CPKEncryptionKeySHA256 := generateCPKInfo()

	config := fmt.Sprintf("azstorage:\n  account-name: %s\n  endpoint: https://%s.blob.core.windows.net/\n  type: block\n  cpk-enabled: true\n  cpk-encryption-key: %s\n  cpk-encryption-key-sha256: %s\n  account-key: %s\n  mode: key\n  container: %s\n",
		storageTestConfigurationParameters.BlockAccount, storageTestConfigurationParameters.BlockAccount, CPKEncryptionKey, CPKEncryptionKeySHA256, storageTestConfigurationParameters.BlockKey, s.container)
	s.setupTestHelper(config, s.container, false)

	blobCPKOpt := &blob.CPKInfo{
		EncryptionKey:       &CPKEncryptionKey,
		EncryptionKeySHA256: &CPKEncryptionKeySHA256,
		EncryptionAlgorithm: to.Ptr(blob.EncryptionAlgorithmTypeAES256),
	}
	name1 := generateFileName()
	f, err := os.Create(name1)
	s.assert.NoError(err)
	s.assert.NotNil(f)

	testData := "test data"
	data := []byte(testData)
	_, err = f.Write(data)
	s.assert.NoError(err)
	_, _ = f.Seek(0, 0)

	err = s.az.storage.WriteFromFile(name1, nil, f)
	s.assert.NoError(err)

	file := s.containerClient.NewBlobClient(name1)

	attr, err := s.az.storage.(*BlockBlob).GetAttr(name1)
	s.assert.NoError(err)
	s.assert.NotNil(attr)
	resp, err := file.DownloadStream(ctx, &blob.DownloadStreamOptions{
		Range: blob.HTTPRange{Offset: 0, Count: int64(len(data))},
	})
	s.assert.Error(err)
	s.assert.Nil(resp.RequestID)

	resp, err = file.DownloadStream(ctx, &blob.DownloadStreamOptions{
		Range:   blob.HTTPRange{Offset: 0, Count: int64(len(data))},
		CPKInfo: blobCPKOpt,
	})
	s.assert.NoError(err)
	s.assert.NotNil(resp.RequestID)

	name2 := generateFileName()
	err = s.az.storage.WriteFromBuffer(name2, nil, data)
	s.assert.NoError(err)

	file = s.containerClient.NewBlobClient(name2)
	resp, err = file.DownloadStream(ctx, &blob.DownloadStreamOptions{
		Range: blob.HTTPRange{Offset: 0, Count: int64(len(data))},
	})
	s.assert.Error(err)
	s.assert.Nil(resp.RequestID)

	resp, err = file.DownloadStream(ctx, &blob.DownloadStreamOptions{
		Range:   blob.HTTPRange{Offset: 0, Count: int64(len(data))},
		CPKInfo: blobCPKOpt,
	})
	s.assert.NoError(err)
	s.assert.NotNil(resp.RequestID)

	_ = s.az.storage.DeleteFile(name1)
	_ = s.az.storage.DeleteFile(name2)
	_ = os.Remove(name1)
}

// func (s *blockBlobTestSuite) TestRAGRS() {
// 	defer s.cleanupTest()
// 	// Setup
// 	name := generateFileName()
// 	h, _ := s.az.CreateFile(internal.CreateFileOptions{Name: name})
// 	testData := "test data"
// 	data := []byte(testData)
// 	s.az.WriteFile(&internal.WriteFileOptions{Handle: h, Offset: 0, Data: data})
// 	h, _ = s.az.OpenFile(internal.OpenFileOptions{Name: name})
// 	s.az.CloseFile(internal.CloseFileOptions{Handle: h})

// 	// This can be flaky since it may take time to replicate the data. We could hardcode a container and file for this test
// 	time.Sleep(time.Second * time.Duration(10))

// 	s.tearDownTestHelper(false) // Don't delete the generated container.

// 	config := fmt.Sprintf("azstorage:\n  account-name: %s\n  type: block\n  account-key: %s\n  mode: key\n  container: %s\n  endpoint: https://%s-secondary.blob.core.windows.net\n",
// 		storageTestConfigurationParameters.BlockAccount, storageTestConfigurationParameters.BlockKey, s.container, storageTestConfigurationParameters.BlockAccount)
// 	s.setupTestHelper(config, s.container, false) // Don't create a new container

// 	h, _ = s.az.OpenFile(internal.OpenFileOptions{Name: name})
// 	output, err := s.az.ReadFile(internal.ReadFileOptions{Handle: h})
// 	s.assert.Nil(err)
// 	s.assert.EqualValues(testData, output)
// 	s.az.CloseFile(internal.CloseFileOptions{Handle: h})
// }

func (suite *blockBlobTestSuite) TestTruncateSmallFileToSmaller() {
	suite.UtilityFunctionTestTruncateFileToSmaller(20*MB, 10*MB)
}

func (suite *blockBlobTestSuite) TestTruncateSmallFileToLarger() {
	suite.UtilityFunctionTruncateFileToLarger(10*MB, 20*MB)
}

func (suite *blockBlobTestSuite) TestTruncateBlockFileToSmaller() {
	suite.UtilityFunctionTestTruncateFileToSmaller(300*MB, 290*MB)
}

func (suite *blockBlobTestSuite) TestTruncateBlockFileToLarger() {
	suite.UtilityFunctionTruncateFileToLarger(290*MB, 300*MB)
}

func (suite *blockBlobTestSuite) TestTruncateNoBlockFileToLarger() {
	suite.UtilityFunctionTruncateFileToLarger(200*MB, 300*MB)
}

func (s *blockBlobTestSuite) TestBlobFilters() {
	defer s.cleanupTest()
	// Setup
	var err error
	name := generateDirectoryName()
	err = s.az.CreateDir(internal.CreateDirOptions{Name: name})
	s.assert.NoError(err)
	_, err = s.az.CreateFile(internal.CreateFileOptions{Name: name + "/abcd1.txt"})
	s.assert.NoError(err)
	_, err = s.az.CreateFile(internal.CreateFileOptions{Name: name + "/abcd2.txt"})
	s.assert.NoError(err)
	_, err = s.az.CreateFile(internal.CreateFileOptions{Name: name + "/abcd3.txt"})
	s.assert.NoError(err)
	_, err = s.az.CreateFile(internal.CreateFileOptions{Name: name + "/abcd4.txt"})
	s.assert.NoError(err)
	_, err = s.az.CreateFile(internal.CreateFileOptions{Name: name + "/bcd1.txt"})
	s.assert.NoError(err)
	_, err = s.az.CreateFile(internal.CreateFileOptions{Name: name + "/cd1.txt"})
	s.assert.NoError(err)
	_, err = s.az.CreateFile(internal.CreateFileOptions{Name: name + "/d1.txt"})
	s.assert.NoError(err)
	err = s.az.CreateDir(internal.CreateDirOptions{Name: name + "/subdir"})
	s.assert.NoError(err)

	var iteration = 0
	var marker = ""
	blobList := make([]*internal.ObjAttr, 0)

	for {
		new_list, new_marker, err := s.az.StreamDir(internal.StreamDirOptions{Name: name + "/", Token: marker, Count: 50})
		s.assert.NoError(err)
		blobList = append(blobList, new_list...)
		marker = new_marker
		iteration++

		log.Debug("AzStorage::ReadDir : So far retrieved %d objects in %d iterations", len(blobList), iteration)
		if new_marker == "" {
			break
		}
	}
	s.assert.Len(blobList, 8)
	err = s.az.storage.(*BlockBlob).SetFilter("name=^abcd.*")
	s.assert.NoError(err)

	blobList = make([]*internal.ObjAttr, 0)
	for {
		new_list, new_marker, err := s.az.StreamDir(internal.StreamDirOptions{Name: name + "/", Token: marker, Count: 50})
		s.assert.NoError(err)
		blobList = append(blobList, new_list...)
		marker = new_marker
		iteration++

		log.Debug("AzStorage::ReadDir : So far retrieved %d objects in %d iterations", len(blobList), iteration)
		if new_marker == "" {
			break
		}
	}
	// Only 4 files matches the pattern but there is a directory as well and directories are not filtered by blobfilter
	s.assert.Len(blobList, 5)
	err = s.az.storage.(*BlockBlob).SetFilter("name=^bla.*")
	s.assert.NoError(err)

	blobList = make([]*internal.ObjAttr, 0)
	for {
		new_list, new_marker, err := s.az.StreamDir(internal.StreamDirOptions{Name: name + "/", Token: marker, Count: 50})
		s.assert.NoError(err)
		blobList = append(blobList, new_list...)
		marker = new_marker
		iteration++

		log.Debug("AzStorage::ReadDir : So far retrieved %d objects in %d iterations", len(blobList), iteration)
		if new_marker == "" {
			break
		}
	}

	s.assert.Len(blobList, 1)
	err = s.az.storage.(*BlockBlob).SetFilter("")
	s.assert.NoError(err)
}

func (suite *blockBlobTestSuite) UtilityFunctionTestTruncateFileToSmaller(size int, truncatedLength int) {
	defer suite.cleanupTest()
	// Setup
	vdConfig := fmt.Sprintf("azstorage:\n  account-name: %s\n  endpoint: https://%s.blob.core.windows.net/\n  type: block\n  account-key: %s\n  mode: key\n  container: %s\n  fail-unsupported-op: true\n  virtual-directory: true",
		storageTestConfigurationParameters.BlockAccount, storageTestConfigurationParameters.BlockAccount, storageTestConfigurationParameters.BlockKey, suite.container)
	// // This is a little janky but required since testify suite does not support running setup or clean up for subtests.

	suite.tearDownTestHelper(false)
	suite.setupTestHelper(vdConfig, suite.container, true)

	name := generateFileName()
	h, err := suite.az.CreateFile(internal.CreateFileOptions{Name: name})
	suite.assert.NoError(err)

	data := make([]byte, size)
	suite.az.WriteFile(&internal.WriteFileOptions{Handle: h, Offset: 0, Data: data})

	err = suite.az.TruncateFile(internal.TruncateFileOptions{Name: name, OldSize: -1, NewSize: int64(truncatedLength)})
	suite.assert.NoError(err)

	// Blob should have updated data
	file := suite.containerClient.NewBlobClient(name)
	resp, err := file.DownloadStream(ctx, &blob.DownloadStreamOptions{
		Range: blob.HTTPRange{Offset: 0, Count: int64(truncatedLength)},
	})
	suite.assert.NoError(err)
	suite.assert.NotNil(resp.ContentLength)
	suite.assert.EqualValues(truncatedLength, *resp.ContentLength)
	output, _ := io.ReadAll(resp.Body)
	suite.assert.Equal(data[:truncatedLength], output[:])
}

func (suite *blockBlobTestSuite) UtilityFunctionTruncateFileToLarger(size int, truncatedLength int) {
	defer suite.cleanupTest()
	// Setup
	vdConfig := fmt.Sprintf("azstorage:\n  account-name: %s\n  endpoint: https://%s.blob.core.windows.net/\n  type: block\n  account-key: %s\n  mode: key\n  container: %s\n  fail-unsupported-op: true\n  virtual-directory: true",
		storageTestConfigurationParameters.BlockAccount, storageTestConfigurationParameters.BlockAccount, storageTestConfigurationParameters.BlockKey, suite.container)
	// // This is a little janky but required since testify suite does not support running setup or clean up for subtests.

	suite.tearDownTestHelper(false)
	suite.setupTestHelper(vdConfig, suite.container, true)

	name := generateFileName()
	h, err := suite.az.CreateFile(internal.CreateFileOptions{Name: name})
	suite.assert.NoError(err)

	data := make([]byte, size)
	suite.az.WriteFile(&internal.WriteFileOptions{Handle: h, Offset: 0, Data: data})

	err = suite.az.TruncateFile(internal.TruncateFileOptions{Name: name, OldSize: -1, NewSize: int64(truncatedLength)})
	suite.assert.NoError(err)

	// Blob should have updated data
	file := suite.containerClient.NewBlobClient(name)
	resp, err := file.DownloadStream(ctx, &blob.DownloadStreamOptions{
		Range: blob.HTTPRange{Offset: 0, Count: int64(truncatedLength)},
	})
	suite.assert.NoError(err)
	suite.assert.NotNil(resp.ContentLength)
	suite.assert.EqualValues(truncatedLength, *resp.ContentLength)
	output, _ := io.ReadAll(resp.Body)
	suite.assert.Equal(data, output[:size])

}

func (s *blockBlobTestSuite) TestList() {
	defer s.cleanupTest()
	// Setup
	s.tearDownTestHelper(false) // Don't delete the generated container.
	config := fmt.Sprintf("azstorage:\n  account-name: %s\n  endpoint: https://%s.dfs.core.windows.net/\n  type: block\n  account-key: %s\n  mode: key\n  container: %s\n  fail-unsupported-op: true",
		storageTestConfigurationParameters.BlockAccount, storageTestConfigurationParameters.BlockAccount, storageTestConfigurationParameters.BlockKey, s.container)
	s.setupTestHelper(config, s.container, true)

	base := generateDirectoryName()
	s.setupHierarchy(base)

	blobList, marker, err := s.az.storage.List("", nil, 0)
	s.assert.NoError(err)
	emptyString := ""
	s.assert.Equal(&emptyString, marker)
	s.assert.NotNil(blobList)
	s.assert.Len(blobList, 3)

	// Test listing with prefix
	blobList, marker, err = s.az.storage.List(base+"b/", nil, 0)
	s.assert.NoError(err)
	s.assert.Equal(&emptyString, marker)
	s.assert.NotNil(blobList)
	s.assert.Len(blobList, 1)
	s.assert.Equal("c1", blobList[0].Name)

	// Test listing with marker
	blobList, marker, err = s.az.storage.List(base, to.Ptr("invalid-marker"), 0)
	s.assert.Error(err)
	s.assert.Empty(blobList)
	s.assert.Nil(marker)

	// Test listing with count
	blobList, marker, err = s.az.storage.List("", nil, 1)
	s.assert.NoError(err)
	s.assert.NotNil(blobList)
	s.assert.NotEmpty(marker)
	s.assert.Len(blobList, 1)
	s.assert.Equal(base, blobList[0].Path)
}

// In order for 'go test' to run this suite, we need to create
// a normal test function and pass our suite to suite.Run
func TestBlockBlob(t *testing.T) {
	suite.Run(t, new(blockBlobTestSuite))
}<|MERGE_RESOLUTION|>--- conflicted
+++ resolved
@@ -2221,13 +2221,9 @@
 	s.az.CreateFile(internal.CreateFileOptions{Name: name})
 
 	err := s.az.Chmod(internal.ChmodOptions{Name: name, Mode: 0666})
-<<<<<<< HEAD
-	s.assert.Nil(err)
-=======
 	s.assert.Error(err)
 	s.assert.EqualValues(syscall.ENOTSUP, err)
 }
->>>>>>> 4b679ae9
 
 	props, err := s.containerClient.NewBlobClient(name).GetProperties(ctx, nil)
 	s.assert.Nil(err)
@@ -2239,7 +2235,6 @@
 		s.assert.Equal(*val, "rw-rw-rw-")
 	}
 
-<<<<<<< HEAD
 	err = s.az.Chmod(internal.ChmodOptions{Name: name, Mode: 0444})
 	s.assert.Nil(err)
 	props, err = s.containerClient.NewBlobClient(name).GetProperties(ctx, nil)
@@ -2263,10 +2258,6 @@
 		val := props.Metadata[strings.ToUpper(string(common.POSIXModeMeta[0]))+common.POSIXModeMeta[1:]]
 		s.assert.Equal(*val, "--x--x--x")
 	}
-=======
-	err := s.az.Chmod(internal.ChmodOptions{Name: name, Mode: 0666})
-	s.assert.NoError(err)
->>>>>>> 4b679ae9
 }
 
 func (s *blockBlobTestSuite) TestChown() {
@@ -2275,7 +2266,6 @@
 	// name := generateFileName()
 	// s.az.CreateFile(internal.CreateFileOptions{Name: name})
 
-<<<<<<< HEAD
 	// err := s.az.Chown(internal.ChownOptions{Name: name, Owner: 6, Group: 5})
 	// s.assert.Nil(err)
 
@@ -2290,11 +2280,6 @@
 	// s.assert.Nil(err)
 	// // s.assert.Equal("6", *common.ReadMetadata(resp.Metadata, common.POSIXOwnerMeta))
 	// // s.assert.Equal("5", *common.ReadMetadata(resp.Metadata, common.POSIXGroupMeta))
-=======
-	err := s.az.Chown(internal.ChownOptions{Name: name, Owner: 6, Group: 5})
-	s.assert.Error(err)
-	s.assert.EqualValues(syscall.ENOTSUP, err)
->>>>>>> 4b679ae9
 }
 
 func (s *blockBlobTestSuite) TestChangeOwnerFileNotFound() {
@@ -2326,7 +2311,6 @@
 	s.assert.Equal(attr.Owner, uid)
 	s.assert.Equal(attr.Group, gid)
 
-<<<<<<< HEAD
 	uid = 1002
 	err = s.az.storage.ChangeOwner(name, uid, int(0xffffffff))
 	s.assert.Nil(err)
@@ -2335,10 +2319,6 @@
 	s.assert.Nil(err)
 	s.assert.Equal(attr.Owner, uid)
 	s.assert.Equal(attr.Group, gid)
-=======
-	err := s.az.Chown(internal.ChownOptions{Name: name, Owner: 6, Group: 5})
-	s.assert.NoError(err)
->>>>>>> 4b679ae9
 }
 
 func (s *blockBlobTestSuite) TestBlockSize() {

--- conflicted
+++ resolved
@@ -3409,15 +3409,10 @@
 	s.assert.NotNil(resp.RequestID)
 
 	name2 := generateFileName()
-<<<<<<< HEAD
 	eTag, err := s.az.storage.WriteFromBuffer(internal.WriteFromBufferOptions{Name: name2,
 		Data: data})
-	s.assert.Nil(err)
+	s.assert.NoError(err)
 	s.assert.NotEqual(eTag, "")
-=======
-	err = s.az.storage.WriteFromBuffer(name2, nil, data)
-	s.assert.NoError(err)
->>>>>>> 4b679ae9
 
 	file = s.containerClient.NewBlobClient(name2)
 	resp, err = file.DownloadStream(ctx, &blob.DownloadStreamOptions{

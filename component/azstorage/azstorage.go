/*
    _____           _____   _____   ____          ______  _____  ------
   |     |  |      |     | |     | |     |     | |       |            |
   |     |  |      |     | |     | |     |     | |       |            |
   | --- |  |      |     | |-----| |---- |     | |-----| |-----  ------
   |     |  |      |     | |     | |     |     |       | |       |
   | ____|  |_____ | ____| | ____| |     |_____|  _____| |_____  |_____


   Licensed under the MIT License <http://opensource.org/licenses/MIT>.

   Copyright © 2020-2025 Microsoft Corporation. All rights reserved.
   Author : <blobfusedev@microsoft.com>

   Permission is hereby granted, free of charge, to any person obtaining a copy
   of this software and associated documentation files (the "Software"), to deal
   in the Software without restriction, including without limitation the rights
   to use, copy, modify, merge, publish, distribute, sublicense, and/or sell
   copies of the Software, and to permit persons to whom the Software is
   furnished to do so, subject to the following conditions:

   The above copyright notice and this permission notice shall be included in all
   copies or substantial portions of the Software.

   THE SOFTWARE IS PROVIDED "AS IS", WITHOUT WARRANTY OF ANY KIND, EXPRESS OR
   IMPLIED, INCLUDING BUT NOT LIMITED TO THE WARRANTIES OF MERCHANTABILITY,
   FITNESS FOR A PARTICULAR PURPOSE AND NONINFRINGEMENT. IN NO EVENT SHALL THE
   AUTHORS OR COPYRIGHT HOLDERS BE LIABLE FOR ANY CLAIM, DAMAGES OR OTHER
   LIABILITY, WHETHER IN AN ACTION OF CONTRACT, TORT OR OTHERWISE, ARISING FROM,
   OUT OF OR IN CONNECTION WITH THE SOFTWARE OR THE USE OR OTHER DEALINGS IN THE
   SOFTWARE
*/

package azstorage

import (
	"context"
	"fmt"
	"strings"
	"sync/atomic"
	"syscall"
	"time"

	"github.com/Azure/azure-sdk-for-go/sdk/azcore/to"
	"github.com/Azure/azure-storage-fuse/v2/common"
	"github.com/Azure/azure-storage-fuse/v2/common/config"
	"github.com/Azure/azure-storage-fuse/v2/common/log"
	"github.com/Azure/azure-storage-fuse/v2/internal"
	"github.com/Azure/azure-storage-fuse/v2/internal/handlemap"
	"github.com/Azure/azure-storage-fuse/v2/internal/stats_manager"

	"github.com/spf13/cobra"
)

// AzStorage Wrapper type around azure go-sdk (track-1)
type AzStorage struct {
	internal.BaseComponent
	storage     AzConnection
	stConfig    AzStorageConfig
	startTime   time.Time
	listBlocked bool
}

const compName = "azstorage"

// Verification to check satisfaction criteria with Component Interface
var _ internal.Component = &AzStorage{}

var azStatsCollector *stats_manager.StatsCollector

func (az *AzStorage) Name() string {
	return az.BaseComponent.Name()
}

func (az *AzStorage) SetName(name string) {
	az.BaseComponent.SetName(name)
}

func (az *AzStorage) SetNextComponent(c internal.Component) {
	az.BaseComponent.SetNextComponent(c)
}

// Configure : Pipeline will call this method after constructor so that you can read config and initialize yourself
func (az *AzStorage) Configure(isParent bool) error {
	log.Trace("AzStorage::Configure : %s", az.Name())

	conf := AzStorageOptions{}
	err := config.UnmarshalKey(az.Name(), &conf)
	if err != nil {
		log.Err("AzStorage::Configure : config error [invalid config attributes]")
		return fmt.Errorf("config error in %s [%s]", az.Name(), err.Error())
	}

	err = ParseAndValidateConfig(az, conf)
	if err != nil {
		log.Err("AzStorage::Configure : Config validation failed [%s]", err.Error())
		return fmt.Errorf("config error in %s [%s]", az.Name(), err.Error())
	}

	err = az.configureAndTest(isParent)
	if err != nil {
		log.Err("AzStorage::Configure : Failed to validate storage account [%s]", err.Error())
		return err
	}

	return nil
}

func (az *AzStorage) Priority() internal.ComponentPriority {
	return internal.EComponentPriority.Consumer()
}

// OnConfigChange : When config file is changed, this will be called by pipeline. Refresh required config here
func (az *AzStorage) OnConfigChange() {
	log.Trace("AzStorage::OnConfigChange : %s", az.Name())

	conf := AzStorageOptions{}
	err := config.UnmarshalKey(az.Name(), &conf)
	if err != nil {
		log.Err("AzStorage::OnConfigChange : Config error [invalid config attributes]")
		return
	}

	err = ParseAndReadDynamicConfig(az, conf, true)
	if err != nil {
		log.Err("AzStorage::OnConfigChange : failed to reparse config", err.Error())
		return
	}

	err = az.storage.UpdateConfig(az.stConfig)
	if err != nil {
		log.Err("AzStorage::OnConfigChange : failed to UpdateConfig", err.Error())
		return
	}

	// dynamic update of the sdk log listener
	setSDKLogListener()
}

func (az *AzStorage) configureAndTest(isParent bool) error {
	az.storage = NewAzStorageConnection(az.stConfig)

	err := az.storage.SetupPipeline()
	if err != nil {
		log.Err("AzStorage::configureAndTest : Failed to create container URL [%s]", err.Error())
		return err
	}

	// set SDK log listener to log the requests and responses
	setSDKLogListener()

	err = az.storage.SetPrefixPath(az.stConfig.prefixPath)
	if err != nil {
		log.Err("AzStorage::configureAndTest : Failed to set prefix path [%s]", err.Error())
		return err
	}

	// The daemon runs all pipeline Configure code twice. isParent allows us to only validate credentials in parent mode, preventing a second unnecessary REST call.
	if isParent {
		err = az.storage.TestPipeline()
		if err != nil {
			log.Err("AzStorage::configureAndTest : Failed to validate credentials [%s]", err.Error())
			return fmt.Errorf("failed to authenticate credentials for %s", az.Name())
		}
	}

	return nil
}

// Start : Initialize the go-sdk pipeline here and test auth is working fine
func (az *AzStorage) Start(ctx context.Context) error {
	log.Trace("AzStorage::Start : Starting component %s", az.Name())
	// On mount block the ListBlob call for certain amount of time
	az.startTime = time.Now()
	az.listBlocked = true

	// create stats collector for azstorage
	azStatsCollector = stats_manager.NewStatsCollector(az.Name())

	return nil
}

// Stop : Disconnect all running operations here
func (az *AzStorage) Stop() error {
	log.Trace("AzStorage::Stop : Stopping component %s", az.Name())
	azStatsCollector.Destroy()
	return nil
}

// ------------------------- Container listing -------------------------------------------
func (az *AzStorage) ListContainers() ([]string, error) {
	return az.storage.ListContainers()
}

// ------------------------- Core Operations -------------------------------------------

// Directory operations
func (az *AzStorage) CreateDir(options internal.CreateDirOptions) error {
	log.Trace("AzStorage::CreateDir : %s", options.Name)

	err := az.storage.CreateDirectory(internal.TruncateDirName(options.Name))

	if err == nil {
		azStatsCollector.PushEvents(createDir, options.Name, map[string]interface{}{mode: options.Mode.String()})
		azStatsCollector.UpdateStats(stats_manager.Increment, createDir, (int64)(1))
	}

	return err
}

func (az *AzStorage) DeleteDir(options internal.DeleteDirOptions) error {
	log.Trace("AzStorage::DeleteDir : %s", options.Name)

	err := az.storage.DeleteDirectory(internal.TruncateDirName(options.Name))

	if err == nil {
		azStatsCollector.PushEvents(deleteDir, options.Name, nil)
		azStatsCollector.UpdateStats(stats_manager.Increment, deleteDir, (int64)(1))
	}

	return err
}

func formatListDirName(path string) string {
	// If we check the root directory, make sure we pass "" instead of "/"
	// If we aren't checking the root directory, then we want to extend the directory name so List returns all children and does not include the path itself.
	if path == "/" {
		path = ""
	} else if path != "" {
		path = internal.ExtendDirName(path)
	}
	return path
}

func (az *AzStorage) IsDirEmpty(options internal.IsDirEmptyOptions) bool {
	log.Trace("AzStorage::IsDirEmpty : %s", options.Name)
	list, _, err := az.storage.List(formatListDirName(options.Name), nil, 1)
	if err != nil {
		log.Err("AzStorage::IsDirEmpty : error listing [%s]", err)
		return false
	}
	if len(list) == 0 {
		return true
	}
	return false
}

func (az *AzStorage) ReadDir(options internal.ReadDirOptions) ([]*internal.ObjAttr, error) {
	log.Trace("AzStorage::ReadDir : %s", options.Name)
	blobList := make([]*internal.ObjAttr, 0)

	if az.listBlocked {
		diff := time.Since(az.startTime)
		if diff.Seconds() > float64(az.stConfig.cancelListForSeconds) {
			az.listBlocked = false
			log.Info("AzStorage::ReadDir : Unblocked List API")
		} else {
			log.Info("AzStorage::ReadDir : Blocked List API for %d more seconds", int(az.stConfig.cancelListForSeconds)-int(diff.Seconds()))
			return blobList, nil
		}
	}

	path := formatListDirName(options.Name)
	var iteration int = 0
	var marker *string = nil
	for {
		new_list, new_marker, err := az.storage.List(path, marker, common.MaxDirListCount)
		if err != nil {
			log.Err("AzStorage::ReadDir : Failed to read dir [%s]", err)
			return blobList, err
		}
		blobList = append(blobList, new_list...)
		marker = new_marker
		iteration++

		log.Debug("AzStorage::ReadDir : So far retrieved %d objects in %d iterations", len(blobList), iteration)
		if new_marker == nil || *new_marker == "" {
			break
		}
	}

	return blobList, nil
}

func (az *AzStorage) StreamDir(options internal.StreamDirOptions) ([]*internal.ObjAttr, string, error) {
	log.Trace("AzStorage::StreamDir : Path %s, offset %d, count %d", options.Name, options.Offset, options.Count)

	if az.listBlocked {
		diff := time.Since(az.startTime)
		if diff.Seconds() > float64(az.stConfig.cancelListForSeconds) {
			az.listBlocked = false
			log.Info("AzStorage::StreamDir : Unblocked List API")
		} else {
			log.Info("AzStorage::StreamDir : Blocked List API for %d more seconds", int(az.stConfig.cancelListForSeconds)-int(diff.Seconds()))
			return make([]*internal.ObjAttr, 0), "", nil
		}
	}

	path := formatListDirName(options.Name)

	new_list, new_marker, err := az.storage.List(path, &options.Token, options.Count)
	if err != nil {
		log.Err("AzStorage::StreamDir : Failed to read dir [%s]", err)
		return new_list, "", err
	}

	log.Debug("AzStorage::StreamDir : Retrieved %d objects with %s marker for Path %s", len(new_list), options.Token, path)

	if new_marker == nil {
		new_marker = to.Ptr("")
	} else if *new_marker != "" {
		log.Debug("AzStorage::StreamDir : next-marker %s for Path %s", *new_marker, path)
		if len(new_list) == 0 {
			/* In some customer scenario we have seen that new_list is empty but marker is not empty
			   which means backend has not returned any items this time but there are more left.
			   If we return back this empty list to libfuse layer it will assume listing has completed
			   and will terminate the readdir call. As there are more items left on the server side we
			   need to retry getting a list here.
			*/
			log.Warn("AzStorage::StreamDir : next-marker %s but current list is empty. Need to retry listing", *new_marker)
			options.Token = *new_marker
			return az.StreamDir(options)
		}
	}

	// if path is empty, it means it is the root, relative to the mounted directory
	if len(path) == 0 {
		path = "/"
	}
	azStatsCollector.PushEvents(streamDir, path, map[string]interface{}{count: len(new_list)})

	// increment streamdir call count
	azStatsCollector.UpdateStats(stats_manager.Increment, streamDir, (int64)(1))

	return new_list, *new_marker, nil
}

func (az *AzStorage) RenameDir(options internal.RenameDirOptions) error {
	log.Trace("AzStorage::RenameDir : %s to %s", options.Src, options.Dst)
	options.Src = internal.TruncateDirName(options.Src)
	options.Dst = internal.TruncateDirName(options.Dst)

	err := az.storage.RenameDirectory(options.Src, options.Dst)

	if err == nil {
		azStatsCollector.PushEvents(renameDir, options.Src, map[string]interface{}{src: options.Src, dest: options.Dst})
		azStatsCollector.UpdateStats(stats_manager.Increment, renameDir, (int64)(1))
	}
	return err
}

// File operations
func (az *AzStorage) CreateFile(options internal.CreateFileOptions) (*handlemap.Handle, error) {
	log.Trace("AzStorage::CreateFile : %s", options.Name)

	// Create a handle object for the file being created
	// This handle will be added to handlemap by the first component in pipeline
	handle := handlemap.NewHandle(options.Name)
	if handle == nil {
		log.Err("AzStorage::CreateFile : Failed to create handle for %s", options.Name)
		return nil, syscall.EFAULT
	}

	err := az.storage.CreateFile(options.Name, options.Mode)
	if err != nil {
		return nil, err
	}
	handle.Mtime = time.Now()

	azStatsCollector.PushEvents(createFile, options.Name, map[string]interface{}{mode: options.Mode.String()})

	// increment open file handles count
	azStatsCollector.UpdateStats(stats_manager.Increment, openHandles, (int64)(1))

	return handle, nil
}

func (az *AzStorage) OpenFile(options internal.OpenFileOptions) (*handlemap.Handle, error) {
	log.Trace("AzStorage::OpenFile : %s", options.Name)

	attr, err := az.storage.GetAttr(options.Name)
	if err != nil {
		return nil, err
	}

	// Create a handle object for the file being opened
	// This handle will be added to handlemap by the first component in pipeline
	handle := handlemap.NewHandle(options.Name)
	if handle == nil {
		log.Err("AzStorage::OpenFile : Failed to create handle for %s", options.Name)
		return nil, syscall.EFAULT
	}
	handle.Size = int64(attr.Size)
	handle.Mtime = attr.Mtime

	// increment open file handles count
	azStatsCollector.UpdateStats(stats_manager.Increment, openHandles, (int64)(1))

	return handle, nil
}

func (az *AzStorage) CloseFile(options internal.CloseFileOptions) error {
	log.Trace("AzStorage::CloseFile : %s", options.Handle.Path)

	// decrement open file handles count
	azStatsCollector.UpdateStats(stats_manager.Decrement, openHandles, (int64)(1))

	return nil
}

func (az *AzStorage) DeleteFile(options internal.DeleteFileOptions) error {
	log.Trace("AzStorage::DeleteFile : %s", options.Name)

	err := az.storage.DeleteFile(options.Name)

	if err == nil {
		azStatsCollector.PushEvents(deleteFile, options.Name, nil)
		azStatsCollector.UpdateStats(stats_manager.Increment, deleteFile, (int64)(1))
	}

	return err
}

func (az *AzStorage) RenameFile(options internal.RenameFileOptions) error {
	log.Trace("AzStorage::RenameFile : %s to %s", options.Src, options.Dst)

	err := az.storage.RenameFile(options.Src, options.Dst)

	if err == nil {
		azStatsCollector.PushEvents(renameFile, options.Src, map[string]interface{}{src: options.Src, dest: options.Dst})
		azStatsCollector.UpdateStats(stats_manager.Increment, renameFile, (int64)(1))
	}
	return err
}

func (az *AzStorage) ReadFile(options internal.ReadFileOptions) (data []byte, err error) {
	//log.Trace("AzStorage::ReadFile : Read %s", h.Path)
	return az.storage.ReadBuffer(options.Handle.Path, 0, 0)
}

func (az *AzStorage) ReadInBuffer(options internal.ReadInBufferOptions) (length int, err error) {
	//log.Trace("AzStorage::ReadInBuffer : Read %s from %d offset", h.Path, offset)

	var size int64
	var path string
	if options.Handle != nil {
		size = atomic.LoadInt64(&options.Handle.Size)
		path = options.Handle.Path
	} else {
		size = options.Size
		path = strings.TrimSpace(options.Path)
		if len(path) == 0 {
			log.Err("AzStorage::ReadInBuffer : Path not given for download")
			return 0, fmt.Errorf("path not given for download")
		}
	}

	if options.Offset > size {
		return 0, syscall.ERANGE
	}

	var dataLen int64 = int64(len(options.Data))
	if size < (options.Offset + int64(len(options.Data))) {
		dataLen = size - options.Offset
	}

	if dataLen == 0 {
		return 0, nil
	}

<<<<<<< HEAD
	length = int(dataLen)
	err = az.storage.ReadInBuffer(options.Handle.Path, options.Offset, dataLen, options.Data)
	if err != nil {
		log.Err("AzStorage::ReadInBuffer : Failed to read %s [%s]", options.Handle.Path, err.Error())
		length = 0
=======
	err = az.storage.ReadInBuffer(path, options.Offset, dataLen, options.Data)
	if err != nil {
		log.Err("AzStorage::ReadInBuffer : Failed to read %s [%s]", path, err.Error())
>>>>>>> 1e139aa1
	}

	return
}

func (az *AzStorage) WriteFile(options internal.WriteFileOptions) (int, error) {
	err := az.storage.Write(options)
	return len(options.Data), err
}

func (az *AzStorage) GetFileBlockOffsets(options internal.GetFileBlockOffsetsOptions) (*common.BlockOffsetList, error) {
	return az.storage.GetFileBlockOffsets(options.Name)

}

func (az *AzStorage) TruncateFile(options internal.TruncateFileOptions) error {
	log.Trace("AzStorage::TruncateFile : %s to %d bytes", options.Name, options.Size)
	err := az.storage.TruncateFile(options.Name, options.Size)

	if err == nil {
		azStatsCollector.PushEvents(truncateFile, options.Name, map[string]interface{}{size: options.Size})
		azStatsCollector.UpdateStats(stats_manager.Increment, truncateFile, (int64)(1))
	}
	return err
}

func (az *AzStorage) CopyToFile(options internal.CopyToFileOptions) error {
	log.Trace("AzStorage::CopyToFile : Read file %s", options.Name)
	return az.storage.ReadToFile(options.Name, options.Offset, options.Count, options.File)
}

func (az *AzStorage) CopyFromFile(options internal.CopyFromFileOptions) error {
	log.Trace("AzStorage::CopyFromFile : Upload file %s", options.Name)
	return az.storage.WriteFromFile(options.Name, options.Metadata, options.File)
}

// Symlink operations
func (az *AzStorage) CreateLink(options internal.CreateLinkOptions) error {
	log.Trace("AzStorage::CreateLink : Create symlink %s -> %s", options.Name, options.Target)
	err := az.storage.CreateLink(options.Name, options.Target)

	if err == nil {
		azStatsCollector.PushEvents(createLink, options.Name, map[string]interface{}{target: options.Target})
		azStatsCollector.UpdateStats(stats_manager.Increment, createLink, (int64)(1))
	}

	return err
}

func (az *AzStorage) ReadLink(options internal.ReadLinkOptions) (string, error) {
	log.Trace("AzStorage::ReadLink : Read symlink %s", options.Name)
	data, err := az.storage.ReadBuffer(options.Name, 0, options.Size)

	if err != nil {
		azStatsCollector.PushEvents(readLink, options.Name, nil)
		azStatsCollector.UpdateStats(stats_manager.Increment, readLink, (int64)(1))
	}

	return string(data), err
}

// Attribute operations
func (az *AzStorage) GetAttr(options internal.GetAttrOptions) (attr *internal.ObjAttr, err error) {
	//log.Trace("AzStorage::GetAttr : Get attributes of file %s", name)
	return az.storage.GetAttr(options.Name)
}

func (az *AzStorage) Chmod(options internal.ChmodOptions) error {
	log.Trace("AzStorage::Chmod : Change mod of file %s", options.Name)
	err := az.storage.ChangeMod(options.Name, options.Mode)

	if err == nil {
		azStatsCollector.PushEvents(chmod, options.Name, map[string]interface{}{mode: options.Mode.String()})
		azStatsCollector.UpdateStats(stats_manager.Increment, chmod, (int64)(1))
	}

	return err
}

func (az *AzStorage) Chown(options internal.ChownOptions) error {
	log.Trace("AzStorage::Chown : Change ownership of file %s to %d-%d", options.Name, options.Owner, options.Group)
	return az.storage.ChangeOwner(options.Name, options.Owner, options.Group)
}

func (az *AzStorage) FlushFile(options internal.FlushFileOptions) error {
	log.Trace("AzStorage::FlushFile : Flush file %s", options.Handle.Path)
	return az.storage.StageAndCommit(options.Handle.Path, options.Handle.CacheObj.BlockOffsetList)
}

func (az *AzStorage) GetCommittedBlockList(name string) (*internal.CommittedBlockList, error) {
	return az.storage.GetCommittedBlockList(name)
}

func (az *AzStorage) StageData(opt internal.StageDataOptions) error {
	return az.storage.StageBlock(opt.Name, opt.Data, opt.Id)
}

func (az *AzStorage) CommitData(opt internal.CommitDataOptions) error {
	return az.storage.CommitBlocks(opt.Name, opt.List)
}

// TODO : Below methods are pending to be implemented
// SetAttr(string, internal.ObjAttr) error
// UnlinkFile(string) error
// ReleaseFile(*handlemap.Handle) error
// FlushFile(*handlemap.Handle) error

// ------------------------- Factory methods to create objects -------------------------------------------

// Constructor to create object of this component
func NewazstorageComponent() internal.Component {
	// Init the component with default config
	az := &AzStorage{
		stConfig: AzStorageConfig{
			blockSize:      0,
			maxConcurrency: 32,
			defaultTier:    getAccessTierType(""),
			authConfig: azAuthConfig{
				AuthMode: EAuthType.KEY(),
				UseHTTP:  false,
			},
		},
	}

	az.SetName(compName)
	config.AddConfigChangeEventListener(az)
	return az
}

// On init register this component to pipeline and supply your constructor
func init() {
	internal.AddComponent(compName, NewazstorageComponent)
	RegisterEnvVariables()

	useHttps := config.AddBoolFlag("use-https", true, "Enables HTTPS communication with Blob storage.")
	config.BindPFlag(compName+".use-https", useHttps)
	useHttps.Hidden = true

	blockListSecFlag := config.AddInt32Flag("cancel-list-on-mount-seconds", 0, "Number of seconds list call is blocked post mount")
	config.BindPFlag(compName+".block-list-on-mount-sec", blockListSecFlag)
	blockListSecFlag.Hidden = true

	containerNameFlag := config.AddStringFlag("container-name", "", "Configures the name of the container to be mounted")
	config.BindPFlag(compName+".container", containerNameFlag)

	useAdls := config.AddBoolFlag("use-adls", false, "Enables blobfuse to access Azure DataLake storage account.")
	config.BindPFlag(compName+".use-adls", useAdls)
	useAdls.Hidden = true

	maxConcurrency := config.AddUint16Flag("max-concurrency", 32, "Option to override default number of concurrent storage connections")
	config.BindPFlag(compName+".max-concurrency", maxConcurrency)
	maxConcurrency.Hidden = true

	httpProxy := config.AddStringFlag("http-proxy", "", "HTTP Proxy address.")
	config.BindPFlag(compName+".http-proxy", httpProxy)
	httpProxy.Hidden = true

	httpsProxy := config.AddStringFlag("https-proxy", "", "HTTPS Proxy address.")
	config.BindPFlag(compName+".https-proxy", httpsProxy)
	httpsProxy.Hidden = true

	maxRetry := config.AddUint16Flag("max-retry", 3, "Maximum retry count if the failure codes are retryable.")
	config.BindPFlag(compName+".max-retries", maxRetry)
	maxRetry.Hidden = true

	maxRetryInterval := config.AddUint16Flag("max-retry-interval-in-seconds", 3, "Maximum number of seconds between 2 retries.")
	config.BindPFlag(compName+".max-retry-timeout-sec", maxRetryInterval)
	maxRetryInterval.Hidden = true

	retryDelayFactor := config.AddUint16Flag("retry-delay-factor", 1, "Retry delay between two tries")
	config.BindPFlag(compName+".retry-backoff-sec", retryDelayFactor)
	retryDelayFactor.Hidden = true

	setContentType := config.AddBoolFlag("set-content-type", true, "Turns on automatic 'content-type' property based on the file extension.")
	config.BindPFlag(compName+".set-content-type", setContentType)
	setContentType.Hidden = true

	caCertFile := config.AddStringFlag("ca-cert-file", "", "Specifies the proxy pem certificate path if its not in the default path.")
	config.BindPFlag(compName+".ca-cert-file", caCertFile)
	caCertFile.Hidden = true

	debugLibcurl := config.AddStringFlag("debug-libcurl", "", "Flag to allow users to debug libcurl calls.")
	config.BindPFlag(compName+".debug-libcurl", debugLibcurl)
	debugLibcurl.Hidden = true

	virtualDir := config.AddBoolFlag("virtual-directory", false, "Support virtual directories without existence of a special marker blob.")
	config.BindPFlag(compName+".virtual-directory", virtualDir)

	subDirectory := config.AddStringFlag("subdirectory", "", "Mount only this sub-directory from given container.")
	config.BindPFlag(compName+".subdirectory", subDirectory)

	disableCompression := config.AddBoolFlag("disable-compression", false, "Disable transport layer compression.")
	config.BindPFlag(compName+".disable-compression", disableCompression)

	telemetry := config.AddStringFlag("telemetry", "", "Additional telemetry information.")
	config.BindPFlag(compName+".telemetry", telemetry)
	telemetry.Hidden = true

	honourACL := config.AddBoolFlag("honour-acl", false, "Match ObjectID in ACL against the one used for authentication.")
	config.BindPFlag(compName+".honour-acl", honourACL)
	honourACL.Hidden = true

	cpkEnabled := config.AddBoolFlag("cpk-enabled", false, "Enable client provided key.")
	config.BindPFlag(compName+".cpk-enabled", cpkEnabled)

	preserveACL := config.AddBoolFlag("preserve-acl", false, "Preserve ACL and Permissions set on file during updates")
	config.BindPFlag(compName+".preserve-acl", preserveACL)

	config.RegisterFlagCompletionFunc("container-name", func(cmd *cobra.Command, args []string, toComplete string) ([]string, cobra.ShellCompDirective) {
		return nil, cobra.ShellCompDirectiveNoFileComp
	})
}<|MERGE_RESOLUTION|>--- conflicted
+++ resolved
@@ -468,19 +468,12 @@
 		return 0, nil
 	}
 
-<<<<<<< HEAD
+	err = az.storage.ReadInBuffer(path, options.Offset, dataLen, options.Data)
+	if err != nil {
+		log.Err("AzStorage::ReadInBuffer : Failed to read %s [%s]", path, err.Error())
+	}
+
 	length = int(dataLen)
-	err = az.storage.ReadInBuffer(options.Handle.Path, options.Offset, dataLen, options.Data)
-	if err != nil {
-		log.Err("AzStorage::ReadInBuffer : Failed to read %s [%s]", options.Handle.Path, err.Error())
-		length = 0
-=======
-	err = az.storage.ReadInBuffer(path, options.Offset, dataLen, options.Data)
-	if err != nil {
-		log.Err("AzStorage::ReadInBuffer : Failed to read %s [%s]", path, err.Error())
->>>>>>> 1e139aa1
-	}
-
 	return
 }
 

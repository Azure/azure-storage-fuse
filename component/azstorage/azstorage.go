--- conflicted
+++ resolved
@@ -447,15 +447,11 @@
 	return az.storage.ReadBuffer(options.Handle.Path, 0, 0)
 }
 
-<<<<<<< HEAD
 func (az *AzStorage) ReadFileWithName(options internal.ReadFileWithNameOptions) (data []byte, err error) {
 	return az.storage.ReadBuffer(options.Path, 0, options.Size)
 }
 
-func (az *AzStorage) ReadInBuffer(options internal.ReadInBufferOptions) (length int, err error) {
-=======
 func (az *AzStorage) ReadInBuffer(options *internal.ReadInBufferOptions) (length int, err error) {
->>>>>>> 171080b6
 	//log.Trace("AzStorage::ReadInBuffer : Read %s from %d offset", h.Path, offset)
 
 	var size int64

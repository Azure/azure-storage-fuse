--- conflicted
+++ resolved
@@ -76,12 +76,9 @@
 	virtualDirectory   bool
 	maxResultsForList  int32
 	disableCompression bool
-<<<<<<< HEAD
 
 	telemetry string
-=======
-	HonourACL          bool
->>>>>>> f82a77dd
+	HonourACL bool
 }
 
 type AzStorageConnection struct {

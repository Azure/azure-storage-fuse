/*
    _____           _____   _____   ____          ______  _____  ------
   |     |  |      |     | |     | |     |     | |       |            |
   |     |  |      |     | |     | |     |     | |       |            |
   | --- |  |      |     | |-----| |---- |     | |-----| |-----  ------
   |     |  |      |     | |     | |     |     |       | |       |
   | ____|  |_____ | ____| | ____| |     |_____|  _____| |_____  |_____


   Licensed under the MIT License <http://opensource.org/licenses/MIT>.

   Copyright © 2020-2025 Microsoft Corporation. All rights reserved.
   Author : <blobfusedev@microsoft.com>

   Permission is hereby granted, free of charge, to any person obtaining a copy
   of this software and associated documentation files (the "Software"), to deal
   in the Software without restriction, including without limitation the rights
   to use, copy, modify, merge, publish, distribute, sublicense, and/or sell
   copies of the Software, and to permit persons to whom the Software is
   furnished to do so, subject to the following conditions:

   The above copyright notice and this permission notice shall be included in all
   copies or substantial portions of the Software.

   THE SOFTWARE IS PROVIDED "AS IS", WITHOUT WARRANTY OF ANY KIND, EXPRESS OR
   IMPLIED, INCLUDING BUT NOT LIMITED TO THE WARRANTIES OF MERCHANTABILITY,
   FITNESS FOR A PARTICULAR PURPOSE AND NONINFRINGEMENT. IN NO EVENT SHALL THE
   AUTHORS OR COPYRIGHT HOLDERS BE LIABLE FOR ANY CLAIM, DAMAGES OR OTHER
   LIABILITY, WHETHER IN AN ACTION OF CONTRACT, TORT OR OTHERWISE, ARISING FROM,
   OUT OF OR IN CONNECTION WITH THE SOFTWARE OR THE USE OR OTHER DEALINGS IN THE
   SOFTWARE
*/

package azstorage

import (
	"os"

	"github.com/Azure/azure-sdk-for-go/sdk/azcore"
	"github.com/Azure/azure-sdk-for-go/sdk/storage/azblob/blob"
	"github.com/Azure/azure-storage-fuse/v2/common"
	"github.com/Azure/azure-storage-fuse/v2/common/log"
	"github.com/Azure/azure-storage-fuse/v2/internal"
	"github.com/vibhansa-msft/blobfilter"
)

// Example for azblob usage : https://pkg.go.dev/github.com/Azure/azure-sdk-for-go/sdk/storage/azblob#pkg-examples
// For methods help refer : https://pkg.go.dev/github.com/Azure/azure-sdk-for-go/sdk/storage/azblob#Client
type AzStorageConfig struct {
	authConfig azAuthConfig

	container      string
	prefixPath     string
	blockSize      int64
	maxConcurrency uint16

	// tier to be set on every upload
	defaultTier *blob.AccessTier

	// Return back readDir on mount for given amount of time
	cancelListForSeconds uint16

	// Retry policy config
	maxRetries            int32
	maxTimeout            int32
	backoffTime           int32
	maxRetryDelay         int32
	proxyAddress          string
	ignoreAccessModifiers bool
	mountAllContainers    bool

	updateMD5          bool
	validateMD5        bool
	virtualDirectory   bool
	maxResultsForList  int32
	disableCompression bool

	telemetry   string
	honourACL   bool
	preserveACL bool

	// CPK related config
	cpkEnabled             bool
	cpkEncryptionKey       string
	cpkEncryptionKeySha256 string

	// Blob filters
	filter *blobfilter.BlobFilter
}

type AzStorageConnection struct {
	Config AzStorageConfig
}

type AzConnection interface {
	Configure(cfg AzStorageConfig) error
	UpdateConfig(cfg AzStorageConfig) error

	SetupPipeline() error
	TestPipeline() error
	IsAccountADLS() bool

	ListContainers() ([]string, error)

	// This is just for test, shall not be used otherwise
	SetPrefixPath(string) error

	CreateFile(name string, mode os.FileMode) error
	CreateDirectory(name string, forceDirCreationDisabled bool) error
	CreateLink(source string, target string) error

	DeleteFile(name string) error
	DeleteDirectory(name string) error

	RenameFile(options internal.RenameFileOptions) error
	RenameDirectory(string, string) error

	GetAttr(name string) (attr *internal.ObjAttr, err error)

	// Standard operations to be supported by any account type
	List(prefix string, marker *string, count int32) ([]*internal.ObjAttr, *string, error)

	ReadToFile(name string, offset int64, count int64, fi *os.File) error
	ReadBuffer(name string, offset int64, len int64) ([]byte, error)
	ReadInBuffer(name string, offset int64, len int64, data []byte, etag *string) error

	WriteFromFile(name string, metadata map[string]*string, fi *os.File) error
<<<<<<< HEAD
	WriteFromBuffer(options internal.WriteFromBufferOptions) (string, error)
	Write(options internal.WriteFileOptions) error
=======
	WriteFromBuffer(name string, metadata map[string]*string, data []byte) error
	Write(options *internal.WriteFileOptions) error
>>>>>>> 1a7d91ce
	GetFileBlockOffsets(name string) (*common.BlockOffsetList, error)

	ChangeMod(string, os.FileMode) error
	ChangeOwner(string, int, int) error
	TruncateFile(string, int64) error
	StageAndCommit(name string, bol *common.BlockOffsetList) error

	GetCommittedBlockList(string) (*internal.CommittedBlockList, error)
	StageBlock(string, []byte, string) error
	CommitBlocks(string, []string, *string) error

	UpdateServiceClient(_, _ string) error

	SetFilter(string) error

	SetMetadata(string, map[string]*string, *azcore.ETag, bool) error
}

// NewAzStorageConnection : Based on account type create respective AzConnection Object
func NewAzStorageConnection(cfg AzStorageConfig) AzConnection {
	if cfg.authConfig.AccountType == EAccountType.INVALID_ACC() {
		log.Err("NewAzStorageConnection : Invalid account type")
	} else if cfg.authConfig.AccountType == EAccountType.BLOCK() {
		stg := &BlockBlob{}
		_ = stg.Configure(cfg)
		return stg
	} else if cfg.authConfig.AccountType == EAccountType.ADLS() {
		stg := &Datalake{}
		_ = stg.Configure(cfg)
		return stg
	}

	return nil
}<|MERGE_RESOLUTION|>--- conflicted
+++ resolved
@@ -125,13 +125,8 @@
 	ReadInBuffer(name string, offset int64, len int64, data []byte, etag *string) error
 
 	WriteFromFile(name string, metadata map[string]*string, fi *os.File) error
-<<<<<<< HEAD
 	WriteFromBuffer(options internal.WriteFromBufferOptions) (string, error)
-	Write(options internal.WriteFileOptions) error
-=======
-	WriteFromBuffer(name string, metadata map[string]*string, data []byte) error
 	Write(options *internal.WriteFileOptions) error
->>>>>>> 1a7d91ce
 	GetFileBlockOffsets(name string) (*common.BlockOffsetList, error)
 
 	ChangeMod(string, os.FileMode) error

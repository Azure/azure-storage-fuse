--- conflicted
+++ resolved
@@ -58,10 +58,7 @@
 	if azspn.config.OAuthTokenFilePath != "" {
 		log.Trace("AzAuthSPN::getTokenCredential : Going for fedrated token flow")
 
-<<<<<<< HEAD
-=======
 		// TODO:: track2 : test this in AKS setup
->>>>>>> 66cb9817
 		cred, err = azidentity.NewWorkloadIdentityCredential(&azidentity.WorkloadIdentityCredentialOptions{
 			ClientOptions: clOpts,
 			ClientID:      azspn.config.ClientID,

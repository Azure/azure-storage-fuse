/*
    _____           _____   _____   ____          ______  _____  ------
   |     |  |      |     | |     | |     |     | |       |            |
   |     |  |      |     | |     | |     |     | |       |            |
   | --- |  |      |     | |-----| |---- |     | |-----| |-----  ------
   |     |  |      |     | |     | |     |     |       | |       |
   | ____|  |_____ | ____| | ____| |     |_____|  _____| |_____  |_____


   Licensed under the MIT License <http://opensource.org/licenses/MIT>.

   Copyright © 2020-2023 Microsoft Corporation. All rights reserved.
   Author : <blobfusedev@microsoft.com>

   Permission is hereby granted, free of charge, to any person obtaining a copy
   of this software and associated documentation files (the "Software"), to deal
   in the Software without restriction, including without limitation the rights
   to use, copy, modify, merge, publish, distribute, sublicense, and/or sell
   copies of the Software, and to permit persons to whom the Software is
   furnished to do so, subject to the following conditions:

   The above copyright notice and this permission notice shall be included in all
   copies or substantial portions of the Software.

   THE SOFTWARE IS PROVIDED "AS IS", WITHOUT WARRANTY OF ANY KIND, EXPRESS OR
   IMPLIED, INCLUDING BUT NOT LIMITED TO THE WARRANTIES OF MERCHANTABILITY,
   FITNESS FOR A PARTICULAR PURPOSE AND NONINFRINGEMENT. IN NO EVENT SHALL THE
   AUTHORS OR COPYRIGHT HOLDERS BE LIABLE FOR ANY CLAIM, DAMAGES OR OTHER
   LIABILITY, WHETHER IN AN ACTION OF CONTRACT, TORT OR OTHERWISE, ARISING FROM,
   OUT OF OR IN CONNECTION WITH THE SOFTWARE OR THE USE OR OTHER DEALINGS IN THE
   SOFTWARE
*/

package azstorage

import (
	"fmt"
	"os"
	"time"

	"github.com/Azure/azure-storage-fuse/v2/common/log"

	"github.com/Azure/azure-storage-azcopy/v10/azbfs"
	"github.com/Azure/azure-storage-blob-go/azblob"
	"github.com/Azure/go-autorest/autorest/adal"
	"github.com/Azure/go-autorest/autorest/azure"
)

// Verify that the Auth implement the correct AzAuth interfaces
var _ azAuth = &azAuthBlobSPN{}
var _ azAuth = &azAuthBfsSPN{}

type azAuthSPN struct {
	azAuthBase
}

func (azspn *azAuthSPN) getAADEndpoint() string {
	if azspn.config.ActiveDirectoryEndpoint != "" {
		return azspn.config.ActiveDirectoryEndpoint
	}
	return azure.PublicCloud.ActiveDirectoryEndpoint
}

// fetchToken : Generates a token based on the config
func (azspn *azAuthSPN) fetchToken() (*adal.ServicePrincipalToken, error) {
	//  Use the configured AAD endpoint for token generation
	config, err := adal.NewOAuthConfig(azspn.getAADEndpoint(), azspn.config.TenantID)
	if err != nil {
		log.Err("AzAuthSPN::fetchToken : Failed to generate OAuth Config for SPN [%s]", err.Error())
		return nil, err
	}

	//  Generate the SPN token
<<<<<<< HEAD
	var spt *adal.ServicePrincipalToken
	resourceURL := azspn.getEndpoint()
	if azspn.config.FedTokenPath != "" {
		log.Trace("AzAuthSPN::fetchToken : Going for fedrated token flow.")

		jwtCallback := func() (string, error) {
			jwt, err := os.ReadFile(azspn.config.FedTokenPath)
			if err != nil {
				return "", fmt.Errorf("failed to read a file with a federated token: %w", err)
			}
			return string(jwt), nil
		}

		spt, err = adal.NewServicePrincipalTokenFromFederatedTokenCallback(*config, azspn.config.ClientID, jwtCallback, resourceURL)
		if err != nil {
			log.Err("AzAuthSPN::fetchToken : Failed to generate token for SPN [%s]", err.Error())
			return nil, err
		}
	} else {
		spt, err = adal.NewServicePrincipalToken(*config, azspn.config.ClientID, azspn.config.ClientSecret, resourceURL)
		if err != nil {
			log.Err("AzAuthSPN::fetchToken : Failed to generate token for SPN [%s]", err.Error())
			return nil, err
		}
=======
	resourceURL := azspn.config.AuthResource
	if resourceURL == "" {
		resourceURL = azspn.getEndpoint()
	}

	spt, err := adal.NewServicePrincipalToken(*config, azspn.config.ClientID, azspn.config.ClientSecret, resourceURL)
	if err != nil {
		log.Err("AzAuthSPN::fetchToken : Failed to generate token for SPN [%s]", err.Error())
		return nil, err
>>>>>>> bb844eb7
	}

	return spt, nil
}

type azAuthBlobSPN struct {
	azAuthSPN
}

// GetCredential : Get SPN based credentials for blob
func (azspn *azAuthBlobSPN) getCredential() interface{} {

	spt, err := azspn.fetchToken()
	if err != nil {
		log.Err("azAuthBlobSPN::getCredential : Failed to fetch token for SPN [%s]", err.Error())
		return nil
	}

	// Using token create the credential object, here also register a call back which refreshes the token
	tc := azblob.NewTokenCredential(spt.Token().AccessToken, func(tc azblob.TokenCredential) time.Duration {
		err := spt.Refresh()
		if err != nil {
			log.Err("azAuthBlobSPN::getCredential : Failed to refresh SPN token [%s]", err.Error())
			return 0
		}

		// set the new token value
		tc.SetToken(spt.Token().AccessToken)
		log.Debug("azAuthBlobSPN::getCredential : SPN Token retrieved %s (%d)", spt.Token().AccessToken, spt.Token().Expires())

		// Get the next token slightly before the current one expires
		return time.Until(spt.Token().Expires()) - 10*time.Second
	})

	return tc
}

type azAuthBfsSPN struct {
	azAuthSPN
}

// GetCredential : Get SPN based credentials for datalake
func (azspn *azAuthBfsSPN) getCredential() interface{} {

	spt, err := azspn.fetchToken()
	if err != nil {
		log.Err("azAuthBfsSPN::getCredential : Failed to fetch token for SPN [%s]", err.Error())
		return nil
	}

	// Using token create the credential object, here also register a call back which refreshes the token
	tc := azbfs.NewTokenCredential(spt.Token().AccessToken, func(tc azbfs.TokenCredential) time.Duration {
		err := spt.Refresh()
		if err != nil {
			log.Err("azAuthBfsSPN::getCredential : Failed to refresh SPN token [%s]", err.Error())
			return 0
		}

		// set the new token value
		tc.SetToken(spt.Token().AccessToken)
		log.Debug("azAuthBfsSPN::getCredential : SPN Token retrieved %s (%d)", spt.Token().AccessToken, spt.Token().Expires())

		// Get the next token slightly before the current one expires
		return time.Until(spt.Token().Expires()) - 10*time.Second
	})

	return tc
}<|MERGE_RESOLUTION|>--- conflicted
+++ resolved
@@ -70,22 +70,26 @@
 		return nil, err
 	}
 
+	//  Create the resource URL
+	resourceURL := azspn.config.AuthResource
+	if resourceURL == "" {
+		resourceURL = azspn.getEndpoint()
+	}
+
 	//  Generate the SPN token
-<<<<<<< HEAD
 	var spt *adal.ServicePrincipalToken
-	resourceURL := azspn.getEndpoint()
-	if azspn.config.FedTokenPath != "" {
+	if azspn.config.OAuthTokenFilePath != "" {
 		log.Trace("AzAuthSPN::fetchToken : Going for fedrated token flow.")
 
-		jwtCallback := func() (string, error) {
-			jwt, err := os.ReadFile(azspn.config.FedTokenPath)
+		tokenReader := func() (string, error) {
+			token, err := os.ReadFile(azspn.config.OAuthTokenFilePath)
 			if err != nil {
-				return "", fmt.Errorf("failed to read a file with a federated token: %w", err)
+				return "", fmt.Errorf("failed to read OAuth token file %s [%v]", azspn.config.OAuthTokenFilePath, err.Error())
 			}
-			return string(jwt), nil
+			return string(token), nil
 		}
 
-		spt, err = adal.NewServicePrincipalTokenFromFederatedTokenCallback(*config, azspn.config.ClientID, jwtCallback, resourceURL)
+		spt, err = adal.NewServicePrincipalTokenFromFederatedTokenCallback(*config, azspn.config.ClientID, tokenReader, resourceURL)
 		if err != nil {
 			log.Err("AzAuthSPN::fetchToken : Failed to generate token for SPN [%s]", err.Error())
 			return nil, err
@@ -96,17 +100,6 @@
 			log.Err("AzAuthSPN::fetchToken : Failed to generate token for SPN [%s]", err.Error())
 			return nil, err
 		}
-=======
-	resourceURL := azspn.config.AuthResource
-	if resourceURL == "" {
-		resourceURL = azspn.getEndpoint()
-	}
-
-	spt, err := adal.NewServicePrincipalToken(*config, azspn.config.ClientID, azspn.config.ClientSecret, resourceURL)
-	if err != nil {
-		log.Err("AzAuthSPN::fetchToken : Failed to generate token for SPN [%s]", err.Error())
-		return nil, err
->>>>>>> bb844eb7
 	}
 
 	return spt, nil

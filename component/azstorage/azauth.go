/*
    _____           _____   _____   ____          ______  _____  ------
   |     |  |      |     | |     | |     |     | |       |            |
   |     |  |      |     | |     | |     |     | |       |            |
   | --- |  |      |     | |-----| |---- |     | |-----| |-----  ------
   |     |  |      |     | |     | |     |     |       | |       |
   | ____|  |_____ | ____| | ____| |     |_____|  _____| |_____  |_____


   Licensed under the MIT License <http://opensource.org/licenses/MIT>.

   Copyright © 2020-2024 Microsoft Corporation. All rights reserved.
   Author : <blobfusedev@microsoft.com>

   Permission is hereby granted, free of charge, to any person obtaining a copy
   of this software and associated documentation files (the "Software"), to deal
   in the Software without restriction, including without limitation the rights
   to use, copy, modify, merge, publish, distribute, sublicense, and/or sell
   copies of the Software, and to permit persons to whom the Software is
   furnished to do so, subject to the following conditions:

   The above copyright notice and this permission notice shall be included in all
   copies or substantial portions of the Software.

   THE SOFTWARE IS PROVIDED "AS IS", WITHOUT WARRANTY OF ANY KIND, EXPRESS OR
   IMPLIED, INCLUDING BUT NOT LIMITED TO THE WARRANTIES OF MERCHANTABILITY,
   FITNESS FOR A PARTICULAR PURPOSE AND NONINFRINGEMENT. IN NO EVENT SHALL THE
   AUTHORS OR COPYRIGHT HOLDERS BE LIABLE FOR ANY CLAIM, DAMAGES OR OTHER
   LIABILITY, WHETHER IN AN ACTION OF CONTRACT, TORT OR OTHERWISE, ARISING FROM,
   OUT OF OR IN CONNECTION WITH THE SOFTWARE OR THE USE OR OTHER DEALINGS IN THE
   SOFTWARE
*/

package azstorage

import (
	"github.com/Azure/azure-sdk-for-go/sdk/azcore"
	"github.com/Azure/azure-sdk-for-go/sdk/azcore/cloud"
	"github.com/Azure/azure-storage-fuse/v2/common/log"
)

// AzAuthConfig : Config to authenticate to storage
type azAuthConfig struct {
	// Account
	AccountName string
	UseHTTP     bool
	AccountType AccountType
	AuthMode    AuthType

	// Key config
	AccountKey string

	// SAS config
	SASKey string

	// MSI config
	ApplicationID string
	ResourceID    string
	ObjectID      string

	// SPN config
	TenantID                string
	ClientID                string
	ClientSecret            string
	OAuthTokenFilePath      string
	ActiveDirectoryEndpoint string

	Endpoint     string
	AuthResource string
}

// azAuth : Interface to define a generic authentication type
type azAuth interface {
	getEndpoint() string
	setOption(key, value string)
	getServiceClient(stConfig *AzStorageConfig) (interface{}, error)
}

// getAzAuth returns a new AzAuth
// config: Defines the AzAuthConfig
func getAzAuth(config azAuthConfig) azAuth {
	log.Debug("azAuth::getAzAuth : Account: %s, AccountType: %s, Protocol: %s, Endpoint: %s",
		config.AccountName,
		config.AccountType,
		func(useHttp bool) string {
			if useHttp {
				return "http"
			}
			return "https"
		}(config.UseHTTP),
		config.Endpoint)

	if EAccountType.BLOCK() == config.AccountType {
		return getAzBlobAuth(config)
	} else if EAccountType.ADLS() == config.AccountType {
		return getAzDatalakeAuth(config)
	}
	return nil
}

func getAzBlobAuth(config azAuthConfig) azAuth {
	base := azAuthBase{config: config}
	if config.AuthMode == EAuthType.KEY() {
		return &azAuthBlobKey{
			azAuthKey{
				azAuthBase: base,
			},
		}
	} else if config.AuthMode == EAuthType.SAS() {
		return &azAuthBlobSAS{
			azAuthSAS{
				azAuthBase: base,
			},
		}
	} else if config.AuthMode == EAuthType.MSI() {
		return &azAuthBlobMSI{
			azAuthMSI{
				azAuthBase: base,
			},
		}
	} else if config.AuthMode == EAuthType.SPN() {
		return &azAuthBlobSPN{
			azAuthSPN{
				azAuthBase: base,
			},
		}
	} else {
		log.Crit("azAuth::getAzBlobAuth : Auth type %s not supported. Failed to create Auth object", config.AuthMode)
	}
	return nil
}

func getAzDatalakeAuth(config azAuthConfig) azAuth {
	base := azAuthBase{config: config}
	if config.AuthMode == EAuthType.KEY() {
		return &azAuthDatalakeKey{
			azAuthKey{
				azAuthBase: base,
			},
		}
	} else if config.AuthMode == EAuthType.SAS() {
		return &azAuthDatalakeSAS{
			azAuthSAS{
				azAuthBase: base,
			},
		}
	} else if config.AuthMode == EAuthType.MSI() {
		return &azAuthDatalakeMSI{
			azAuthMSI{
				azAuthBase: base,
			},
		}
	} else if config.AuthMode == EAuthType.SPN() {
		return &azAuthDatalakeSPN{
			azAuthSPN{
				azAuthBase: base,
			},
		}
	} else {
		log.Crit("azAuth::getAzDatalakeAuth : Auth type %s not supported. Failed to create Auth object", config.AuthMode)
	}
	return nil
}

type azAuthBase struct {
	config azAuthConfig
}

// SetOption : Sets any optional information for the auth.
func (base *azAuthBase) setOption(_, _ string) {}

// GetEndpoint : Gets the endpoint
func (base *azAuthBase) getEndpoint() string {
	return base.config.Endpoint
}

// this type is included in OAuth modes - spn and msi
type azOAuthBase struct{}

// TODO:: track2 : check ActiveDirectoryEndpoint and AuthResource part
func (base *azOAuthBase) getAzIdentityClientOptions(config *azAuthConfig) azcore.ClientOptions {
	if config == nil {
		log.Err("azAuth::getAzIdentityClientOptions : azAuthConfig is nil")
		return azcore.ClientOptions{}
	}
	opts := azcore.ClientOptions{
<<<<<<< HEAD
		Cloud: getCloudConfiguration(config.Endpoint),
=======
		Cloud:   getCloudConfiguration(config.Endpoint),
		Logging: getSDKLogOptions(),
>>>>>>> 66cb9817
	}

	if config.ActiveDirectoryEndpoint != "" {
		log.Debug("azAuthBase::getAzIdentityClientOptions : ActiveDirectoryAuthorityHost = %s", config.ActiveDirectoryEndpoint)
		opts.Cloud.ActiveDirectoryAuthorityHost = config.ActiveDirectoryEndpoint
	}
	if config.AuthResource != "" {
		if val, ok := opts.Cloud.Services[cloud.ResourceManager]; ok {
			log.Debug("azAuthBase::getAzIdentityClientOptions : AuthResource = %s", config.AuthResource)
			val.Endpoint = config.AuthResource
			opts.Cloud.Services[cloud.ResourceManager] = val
		}
	}

	return opts
}<|MERGE_RESOLUTION|>--- conflicted
+++ resolved
@@ -184,12 +184,8 @@
 		return azcore.ClientOptions{}
 	}
 	opts := azcore.ClientOptions{
-<<<<<<< HEAD
-		Cloud: getCloudConfiguration(config.Endpoint),
-=======
 		Cloud:   getCloudConfiguration(config.Endpoint),
 		Logging: getSDKLogOptions(),
->>>>>>> 66cb9817
 	}
 
 	if config.ActiveDirectoryEndpoint != "" {

/*
    _____           _____   _____   ____          ______  _____  ------
   |     |  |      |     | |     | |     |     | |       |            |
   |     |  |      |     | |     | |     |     | |       |            |
   | --- |  |      |     | |-----| |---- |     | |-----| |-----  ------
   |     |  |      |     | |     | |     |     |       | |       |
   | ____|  |_____ | ____| | ____| |     |_____|  _____| |_____  |_____


   Licensed under the MIT License <http://opensource.org/licenses/MIT>.

   Copyright © 2020-2024 Microsoft Corporation. All rights reserved.
   Author : <blobfusedev@microsoft.com>

   Permission is hereby granted, free of charge, to any person obtaining a copy
   of this software and associated documentation files (the "Software"), to deal
   in the Software without restriction, including without limitation the rights
   to use, copy, modify, merge, publish, distribute, sublicense, and/or sell
   copies of the Software, and to permit persons to whom the Software is
   furnished to do so, subject to the following conditions:

   The above copyright notice and this permission notice shall be included in all
   copies or substantial portions of the Software.

   THE SOFTWARE IS PROVIDED "AS IS", WITHOUT WARRANTY OF ANY KIND, EXPRESS OR
   IMPLIED, INCLUDING BUT NOT LIMITED TO THE WARRANTIES OF MERCHANTABILITY,
   FITNESS FOR A PARTICULAR PURPOSE AND NONINFRINGEMENT. IN NO EVENT SHALL THE
   AUTHORS OR COPYRIGHT HOLDERS BE LIABLE FOR ANY CLAIM, DAMAGES OR OTHER
   LIABILITY, WHETHER IN AN ACTION OF CONTRACT, TORT OR OTHERWISE, ARISING FROM,
   OUT OF OR IN CONNECTION WITH THE SOFTWARE OR THE USE OR OTHER DEALINGS IN THE
   SOFTWARE
*/

package loopback

import (
	"context"
	"fmt"
	"io"
	"os"
	"path/filepath"
	"strings"
	"syscall"

	"github.com/Azure/azure-storage-fuse/v2/common/config"
	"github.com/Azure/azure-storage-fuse/v2/common/log"
	"github.com/Azure/azure-storage-fuse/v2/internal"
	"github.com/Azure/azure-storage-fuse/v2/internal/handlemap"
)

//LoopbackFS component Config specifications:
//
//	loopbackfs:
//		path: <valid-path>
//

const compName = "loopbackfs"

type LoopbackFS struct {
	internal.BaseComponent

	path string
}

var _ internal.Component = &LoopbackFS{}

type LoopbackFSOptions struct {
	Path string `config:"path"`
}

func (lfs *LoopbackFS) Configure(_ bool) error {
	conf := LoopbackFSOptions{}
	err := config.UnmarshalKey(compName, &conf)
	if err != nil {
		log.Err("LoopbackFS: config error [invalid config attributes]")
		return fmt.Errorf("config error in %s [%s]", lfs.Name(), err)
	}
	if _, err := os.Stat(conf.Path); os.IsNotExist(err) {
		err = os.MkdirAll(conf.Path, os.FileMode(0777))
		if err != nil {
			log.Err("LoopbackFS: config error [%s]", err)
			return fmt.Errorf("config error in %s [%s]", lfs.Name(), err)
		}
		lfs.path = conf.Path
	} else {
		lfs.path = conf.Path
	}
	return nil
}

func (lfs *LoopbackFS) Name() string {
	return compName
}

func (lfs *LoopbackFS) Start(ctx context.Context) error {
	log.Info("Started Loopback FS")
	return nil
}

func (lfs *LoopbackFS) Priority() internal.ComponentPriority {
	return internal.EComponentPriority.Consumer()
}

func (lfs *LoopbackFS) CreateDir(options internal.CreateDirOptions) error {
	log.Trace("LoopbackFS::CreateDir : name=%s", options.Name)
	dirPath := filepath.Join(lfs.path, options.Name)
	return os.Mkdir(dirPath, options.Mode)
}

func (lfs *LoopbackFS) DeleteDir(options internal.DeleteDirOptions) error {
	log.Trace("LoopbackFS::DeleteDir : name=%s", options.Name)
	dirPath := filepath.Join(lfs.path, options.Name)
	return os.Remove(dirPath)
}

func (lfs *LoopbackFS) IsDirEmpty(options internal.IsDirEmptyOptions) bool {
	log.Trace("LoopbackFS::IsDirEmpty : name=%s", options.Name)
	path := filepath.Join(lfs.path, options.Name)
	f, err := os.Open(path)
	if err != nil {
		log.Err("LoopbackFS::IsDirEmpty : error opening path [%s]", err)
		return false
	}
	_, err = f.Readdirnames(1)
	return err == io.EOF
}

func (lfs *LoopbackFS) ReadDir(options internal.ReadDirOptions) ([]*internal.ObjAttr, error) {
	log.Trace("LoopbackFS::ReadDir : name=%s", options.Name)
	attrList := make([]*internal.ObjAttr, 0)
	path := filepath.Join(lfs.path, options.Name)

	log.Debug("LoopbackFS::ReadDir : requested for %s", path)
	files, err := os.ReadDir(path)
	if err != nil {
		log.Err("LoopbackFS::ReadDir : error[%s]", err)
		return nil, err
	}
	log.Debug("LoopbackFS::ReadDir : on %s returned %d items", path, len(files))

	for _, file := range files {
		info, _ := file.Info()

		attr := &internal.ObjAttr{
			Path:  filepath.Join(options.Name, file.Name()),
			Name:  file.Name(),
			Size:  info.Size(),
			Mode:  info.Mode(),
			Mtime: info.ModTime(),
		}
		attr.Flags.Set(internal.PropFlagMetadataRetrieved)
		attr.Flags.Set(internal.PropFlagModeDefault)

		if file.IsDir() {
			attr.Flags.Set(internal.PropFlagIsDir)
		}

		attrList = append(attrList, attr)
	}
	return attrList, nil
}

// TODO: we can make it more intricate by generating a token and splitting streamed dir mimicking storage
func (lfs *LoopbackFS) StreamDir(options internal.StreamDirOptions) ([]*internal.ObjAttr, string, error) {
	if options.Token == "na" {
		return nil, "", nil
	}
	log.Trace("LoopbackFS::StreamDir : name=%s", options.Name)
	attrList := make([]*internal.ObjAttr, 0)
	path := filepath.Join(lfs.path, options.Name)

	log.Debug("LoopbackFS::StreamDir : requested for %s", path)
	files, err := os.ReadDir(path)
	if err != nil {
		log.Err("LoopbackFS::StreamDir : error[%s]", err)
		return nil, "", err
	}
	log.Debug("LoopbackFS::StreamDir : on %s returned %d items", path, len(files))

	for _, file := range files {
		info, _ := file.Info()
		attr := &internal.ObjAttr{
			Path:  filepath.Join(options.Name, file.Name()),
			Name:  file.Name(),
			Size:  info.Size(),
			Mode:  info.Mode(),
			Mtime: info.ModTime(),
		}
		attr.Flags.Set(internal.PropFlagMetadataRetrieved)
		attr.Flags.Set(internal.PropFlagModeDefault)

		if file.IsDir() {
			attr.Flags.Set(internal.PropFlagIsDir)
		}

		attrList = append(attrList, attr)
	}
	return attrList, "", nil
}

func (lfs *LoopbackFS) RenameDir(options internal.RenameDirOptions) error {
	log.Trace("LoopbackFS::RenameDir : %s -> %s", options.Src, options.Dst)
	oldPath := filepath.Join(lfs.path, options.Src)
	newPath := filepath.Join(lfs.path, options.Dst)

	return os.Rename(oldPath, newPath)
}

func (lfs *LoopbackFS) CreateFile(options internal.CreateFileOptions) (*handlemap.Handle, error) {
	log.Trace("LoopbackFS::CreateFile : name=%s", options.Name)

	if options.Name == "FailThis" {
		return nil, fmt.Errorf("LoopbackFS::CreateFile : Failed to create file %s", options.Name)
	}

	path := filepath.Join(lfs.path, options.Name)

	f, err := os.OpenFile(path, os.O_RDWR|os.O_CREATE|os.O_TRUNC, options.Mode)
	if err != nil {
		log.Err("LoopbackFS::CreateFile : error %s", err)
		return nil, err
	}
	handle := handlemap.NewHandle(options.Name)
	handle.SetFileObject(f)

	return handle, nil
}

func (lfs *LoopbackFS) CreateLink(options internal.CreateLinkOptions) error {
	log.Trace("LoopbackFS::CreateLink : name=%s", options.Name)
	path := filepath.Join(lfs.path, options.Name)

	err := os.Symlink(options.Target, path)

	return err
}

func (lfs *LoopbackFS) DeleteFile(options internal.DeleteFileOptions) error {
	log.Trace("LoopbackFS::DeleteFile : name=%s", options.Name)
	path := filepath.Join(lfs.path, options.Name)
	return os.Remove(path)
}

func (lfs *LoopbackFS) OpenFile(options internal.OpenFileOptions) (*handlemap.Handle, error) {
	log.Trace("LoopbackFS::OpenFile : name=%s", options.Name)
	path := filepath.Join(lfs.path, options.Name)
	log.Debug("LoopbackFS::OpenFile : requested for %s", options.Name)
	f, err := os.OpenFile(path, options.Flags, options.Mode)
	if err != nil {
		log.Err("LoopbackFS::OpenFile : error [%s]", err)
		return nil, err
	}
	handle := handlemap.NewHandle(options.Name)
	handle.SetFileObject(f)
	return handle, nil
}

func (lfs *LoopbackFS) CloseFile(options internal.CloseFileOptions) error {
	log.Trace("LoopbackFS::CloseFile : name=%s", options.Handle.Path)

	f := options.Handle.GetFileObject()
	if f == nil {
		log.Err("LoopbackFS::CloseFile : error [file not available]")
		return syscall.EBADF
	}

	return f.Close()
}

func (lfs *LoopbackFS) RenameFile(options internal.RenameFileOptions) error {
	log.Trace("LoopbackFS::RenameFile : %s -> %s", options.Src, options.Dst)
	oldPath := filepath.Join(lfs.path, options.Src)
	newPath := filepath.Join(lfs.path, options.Dst)
	return os.Rename(oldPath, newPath)
}

func (lfs *LoopbackFS) ReadFile(options internal.ReadFileOptions) ([]byte, error) {
	log.Trace("LoopbackFS::ReadFile : name=%s", options.Handle.Path)
	f := options.Handle.GetFileObject()

	options.Handle.RLock()
	defer options.Handle.RUnlock()

	if f == nil {
		log.Err("LoopbackFS::ReadFile : error [invalid file object]")
		return nil, os.ErrInvalid
	}

	info, err := f.Stat()
	if err != nil {
		log.Err("LoopbackFS::ReadFile : error [%s]", err)
		return nil, err
	}
	data := make([]byte, info.Size())
	n, err := f.Read(data)
	if int64(n) != info.Size() {
		log.Err("LoopbackFS::ReadFile : error [could not read entire file]")
		return nil, err
	}
	return data, nil
}

func (lfs *LoopbackFS) ReadLink(options internal.ReadLinkOptions) (string, error) {
	log.Trace("LoopbackFS::ReadLink : name=%s", options.Name)
	path := filepath.Join(lfs.path, options.Name)
	targetPath, err := os.Readlink(path)
	if err != nil {
		log.Err("LoopbackFS::ReadLink : error [%s]", err)
		return "", err
	}
	return strings.TrimPrefix(targetPath, lfs.path), nil
}

func (lfs *LoopbackFS) ReadInBuffer(options internal.ReadInBufferOptions) (int, error) {
	log.Trace("LoopbackFS::ReadInBuffer : name=%s", options.Handle.Path)
	f := options.Handle.GetFileObject()

	if f == nil {
		f1, err := os.OpenFile(filepath.Join(lfs.path, options.Handle.Path), os.O_RDONLY, 0777)
		if err != nil {
			return 0, nil
		}

		n, err := f1.ReadAt(options.Data, options.Offset)
		f1.Close()
		return n, err
	}

	options.Handle.RLock()
	defer options.Handle.RUnlock()

	if f == nil {
		log.Err("LoopbackFS::ReadInBuffer : error [invalid file object]")
		return 0, os.ErrInvalid
	}
	return f.ReadAt(options.Data, options.Offset)
}

func (lfs *LoopbackFS) WriteFile(options internal.WriteFileOptions) (int, error) {
	log.Trace("LoopbackFS::WriteFile : name=%s", options.Handle.Path)
	f := options.Handle.GetFileObject()

	options.Handle.Lock()
	defer options.Handle.Unlock()

	if f == nil {
		log.Err("LoopbackFS::WriteFile : error [invalid file object]")
		return 0, os.ErrInvalid
	}
	options.Handle.Flags.Set(handlemap.HandleFlagDirty)
	return f.WriteAt(options.Data, options.Offset)
}

func (lfs *LoopbackFS) TruncateFile(options internal.TruncateFileOptions) error {
	log.Trace("LoopbackFS::TruncateFile : name=%s", options.Name)
	fsPath := filepath.Join(lfs.path, options.Name)
	return os.Truncate(fsPath, options.Size)
}

func (lfs *LoopbackFS) FlushFile(options internal.FlushFileOptions) error {
	log.Trace("LoopbackFS::FlushFile : name=%s", options.Handle.Path)
	f := options.Handle.GetFileObject()
	if f == nil {
		log.Err("LoopbackFS::FlushFile : error [file not open]")
		return os.ErrClosed
	}

	return nil
}

func (lfs *LoopbackFS) ReleaseFile(options internal.ReleaseFileOptions) error {
	log.Trace("LoopbackFS::ReleaseFile : name=%s", options.Handle.Path)
	f := options.Handle.GetFileObject()
	if f == nil {
		log.Err("LoopbackFS::ReleaseFile : error [file not open]")
		return fmt.Errorf("LoopbackFS::ReleaseFile : %s file not open", options.Handle.Path)
	}
	return nil
}

func (lfs *LoopbackFS) UnlinkFile(options internal.UnlinkFileOptions) error {
	log.Trace("LoopbackFS::UnlinkFile : name=%s", options.Name)
	path := filepath.Join(lfs.path, options.Name)
	_, err := os.Lstat(path)
	if err != nil {
		log.Err("LoopbackFS::UnlinkFile : error [%s]", err)
		return err
	}
	return err
}

func (lfs *LoopbackFS) CopyToFile(options internal.CopyToFileOptions) error {
	log.Trace("LoopbackFS::CopyToFile : name=%s", options.Name)
	path := filepath.Join(lfs.path, options.Name)
	fsrc, err := os.Open(path)
	if err != nil {
		log.Err("LoopbackFS::CopyToFile : error opening [%s]", err)
		return err
	}
	_, err = io.Copy(options.File, fsrc)
	if err != nil {
		log.Err("LoopbackFS::CopyToFile : error copying [%s]", err)
		return err
	}
	return nil
}

func (lfs *LoopbackFS) CopyFromFile(options internal.CopyFromFileOptions) error {
	log.Trace("LoopbackFS::CopyFromFile : name=%s", options.Name)
	path := filepath.Join(lfs.path, options.Name)
	fdst, err := os.OpenFile(path, os.O_RDWR|os.O_CREATE|os.O_TRUNC, os.FileMode(0666))
	if err != nil {
		log.Err("LoopbackFS::CopyFromFile : error opening [%s]", err)
		return err
	}
	_, err = io.Copy(fdst, options.File)
	if err != nil {
		log.Err("LoopbackFS::CopyFromFile : error copying [%s]", err)
		return err
	}
	return nil
}

func (lfs *LoopbackFS) GetAttr(options internal.GetAttrOptions) (*internal.ObjAttr, error) {
	log.Trace("LoopbackFS::GetAttr : name=%s", options.Name)
	path := filepath.Join(lfs.path, options.Name)
	info, err := os.Lstat(path)
	if err != nil {
		log.Err("LoopbackFS::GetAttr : error [%s]", err)
		return &internal.ObjAttr{}, err
	}
	attr := &internal.ObjAttr{
		Path:  options.Name,
		Name:  info.Name(),
		Size:  info.Size(),
		Mode:  info.Mode(),
		Mtime: info.ModTime(),
	}
	attr.Flags.Set(internal.PropFlagMetadataRetrieved)
	attr.Flags.Set(internal.PropFlagModeDefault)

	if info.Mode()&os.ModeSymlink != 0 {
		_, err := os.Readlink(path)
		if err != nil {
			log.Err("LoopbackFS::GetAttr : could not find target of symlink %s", options.Name)
			return attr, err
		}
		attr.Flags.Set(internal.PropFlagSymlink)
	} else if info.IsDir() {
		attr.Flags.Set(internal.PropFlagIsDir)
	}
	return attr, nil
}

func (lfs *LoopbackFS) Chmod(options internal.ChmodOptions) error {
	log.Trace("LoopbackFS::Chmod : name=%s", options.Name)
	path := filepath.Join(lfs.path, options.Name)
	return os.Chmod(path, options.Mode)
}

func (lfs *LoopbackFS) Chown(options internal.ChownOptions) error {
	log.Trace("LoopbackFS::Chown : name=%s", options.Name)
	path := filepath.Join(lfs.path, options.Name)
	return os.Chown(path, options.Owner, options.Group)
}

func (lfs *LoopbackFS) StageData(options internal.StageDataOptions) error {
	log.Trace("LoopbackFS::StageData : name=%s, id=%s", options.Name, options.Id)
<<<<<<< HEAD
	path := fmt.Sprintf("%s_%d_%s", filepath.Join(lfs.path, options.Name), options.Offset, strings.ReplaceAll(options.Id, "/", "_"))
=======
	path := fmt.Sprintf("%s_%s", filepath.Join(lfs.path, options.Name), strings.ReplaceAll(options.Id, "/", "_"))
>>>>>>> de2f9fdc
	return os.WriteFile(path, options.Data, 0777)
}

func (lfs *LoopbackFS) CommitData(options internal.CommitDataOptions) error {
	log.Trace("LoopbackFS::StageData : name=%s", options.Name)

	mainFilepath := filepath.Join(lfs.path, options.Name)

	blob, err := os.OpenFile(mainFilepath, os.O_RDWR|os.O_CREATE, os.FileMode(0777))
	if err != nil {
		log.Err("LoopbackFS::CommitData : error opening [%s]", err)
		return err
	}

	for idx, id := range options.List {
<<<<<<< HEAD
		path := fmt.Sprintf("%s_%d_%s", filepath.Join(lfs.path, options.Name), idx, strings.ReplaceAll(id, "/", "_"))
=======
		path := fmt.Sprintf("%s_%s", filepath.Join(lfs.path, options.Name), strings.ReplaceAll(id, "/", "_"))
>>>>>>> de2f9fdc
		info, err := os.Lstat(path)
		if err == nil {
			block, err := os.OpenFile(path, os.O_RDONLY, os.FileMode(0666))
			if err != nil {
				return err
			}

			data := make([]byte, info.Size())
			n, err := block.Read(data)
			if int64(n) != info.Size() {
				log.Err("LoopbackFS::CommitData : error [could not read entire file]")
				return err
			}

			n, err = blob.WriteAt(data, int64(idx*(int)(options.BlockSize)))
			if err != nil {
				return err
			}
			if int64(n) != info.Size() {
				log.Err("LoopbackFS::CommitData : error [could not write file]")
				return err
			}

			err = block.Close()
			if err != nil {
				return err
			}
<<<<<<< HEAD

			_ = os.Remove(path)
=======
>>>>>>> de2f9fdc
		} else if !os.IsNotExist(err) {
			return err
		}
	}

<<<<<<< HEAD
=======
	// delete the staged files
	for _, id := range options.List {
		path := fmt.Sprintf("%s_%s", filepath.Join(lfs.path, options.Name), strings.ReplaceAll(id, "/", "_"))
		_ = os.Remove(path)
	}

>>>>>>> de2f9fdc
	err = blob.Close()
	return err
}

<<<<<<< HEAD
=======
func (lfs *LoopbackFS) GetCommittedBlockList(name string) (*internal.CommittedBlockList, error) {
	mainFilepath := filepath.Join(lfs.path, name)

	info, err := os.Lstat(mainFilepath)
	if err != nil {
		return nil, err
	}

	blockSize := uint64(1 * 1024 * 1024)
	blocks := info.Size() / (int64)(blockSize)
	list := make(internal.CommittedBlockList, 0)

	for i := int64(0); i < blocks; i++ {
		list = append(list, internal.CommittedBlock{
			Id:     fmt.Sprintf("%d", i),
			Offset: i * (int64)(blockSize),
			Size:   blockSize,
		})
	}

	return &list, nil
}

>>>>>>> de2f9fdc
func NewLoopbackFSComponent() internal.Component {
	lfs := &LoopbackFS{}
	lfs.SetName(compName)
	return lfs
}

func init() {
	internal.AddComponent(compName, NewLoopbackFSComponent)
}<|MERGE_RESOLUTION|>--- conflicted
+++ resolved
@@ -466,11 +466,7 @@
 
 func (lfs *LoopbackFS) StageData(options internal.StageDataOptions) error {
 	log.Trace("LoopbackFS::StageData : name=%s, id=%s", options.Name, options.Id)
-<<<<<<< HEAD
-	path := fmt.Sprintf("%s_%d_%s", filepath.Join(lfs.path, options.Name), options.Offset, strings.ReplaceAll(options.Id, "/", "_"))
-=======
 	path := fmt.Sprintf("%s_%s", filepath.Join(lfs.path, options.Name), strings.ReplaceAll(options.Id, "/", "_"))
->>>>>>> de2f9fdc
 	return os.WriteFile(path, options.Data, 0777)
 }
 
@@ -486,11 +482,7 @@
 	}
 
 	for idx, id := range options.List {
-<<<<<<< HEAD
-		path := fmt.Sprintf("%s_%d_%s", filepath.Join(lfs.path, options.Name), idx, strings.ReplaceAll(id, "/", "_"))
-=======
 		path := fmt.Sprintf("%s_%s", filepath.Join(lfs.path, options.Name), strings.ReplaceAll(id, "/", "_"))
->>>>>>> de2f9fdc
 		info, err := os.Lstat(path)
 		if err == nil {
 			block, err := os.OpenFile(path, os.O_RDONLY, os.FileMode(0666))
@@ -518,31 +510,21 @@
 			if err != nil {
 				return err
 			}
-<<<<<<< HEAD
-
-			_ = os.Remove(path)
-=======
->>>>>>> de2f9fdc
 		} else if !os.IsNotExist(err) {
 			return err
 		}
 	}
 
-<<<<<<< HEAD
-=======
 	// delete the staged files
 	for _, id := range options.List {
 		path := fmt.Sprintf("%s_%s", filepath.Join(lfs.path, options.Name), strings.ReplaceAll(id, "/", "_"))
 		_ = os.Remove(path)
 	}
 
->>>>>>> de2f9fdc
 	err = blob.Close()
 	return err
 }
 
-<<<<<<< HEAD
-=======
 func (lfs *LoopbackFS) GetCommittedBlockList(name string) (*internal.CommittedBlockList, error) {
 	mainFilepath := filepath.Join(lfs.path, name)
 
@@ -566,7 +548,6 @@
 	return &list, nil
 }
 
->>>>>>> de2f9fdc
 func NewLoopbackFSComponent() internal.Component {
 	lfs := &LoopbackFS{}
 	lfs.SetName(compName)

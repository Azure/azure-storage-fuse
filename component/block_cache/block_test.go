--- conflicted
+++ resolved
@@ -143,11 +143,7 @@
 	b.ReUse()
 	suite.assert.NotNil(b.state)
 
-<<<<<<< HEAD
-	b.Ready()
-=======
 	b.Ready(BlockStatusDownloaded)
->>>>>>> de2f9fdc
 	suite.assert.Equal(len(b.state), 1)
 
 	<-b.state
@@ -171,9 +167,6 @@
 	suite.assert.NotNil(b.state)
 	suite.assert.Nil(b.node)
 
-<<<<<<< HEAD
-	b.Ready()
-=======
 	b.Ready(BlockStatusDownloaded)
 	suite.assert.Equal(len(b.state), 1)
 
@@ -231,7 +224,6 @@
 	suite.assert.False(b.IsDirty())
 
 	b.Ready(BlockStatusUploaded)
->>>>>>> de2f9fdc
 	suite.assert.Equal(len(b.state), 1)
 
 	<-b.state

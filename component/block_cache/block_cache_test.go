/*
    _____           _____   _____   ____          ______  _____  ------
   |     |  |      |     | |     | |     |     | |       |            |
   |     |  |      |     | |     | |     |     | |       |            |
   | --- |  |      |     | |-----| |---- |     | |-----| |-----  ------
   |     |  |      |     | |     | |     |     |       | |       |
   | ____|  |_____ | ____| | ____| |     |_____|  _____| |_____  |_____


   Licensed under the MIT License <http://opensource.org/licenses/MIT>.

   Copyright © 2020-2024 Microsoft Corporation. All rights reserved.
   Author : <blobfusedev@microsoft.com>

   Permission is hereby granted, free of charge, to any person obtaining a copy
   of this software and associated documentation files (the "Software"), to deal
   in the Software without restriction, including without limitation the rights
   to use, copy, modify, merge, publish, distribute, sublicense, and/or sell
   copies of the Software, and to permit persons to whom the Software is
   furnished to do so, subject to the following conditions:

   The above copyright notice and this permission notice shall be included in all
   copies or substantial portions of the Software.

   THE SOFTWARE IS PROVIDED "AS IS", WITHOUT WARRANTY OF ANY KIND, EXPRESS OR
   IMPLIED, INCLUDING BUT NOT LIMITED TO THE WARRANTIES OF MERCHANTABILITY,
   FITNESS FOR A PARTICULAR PURPOSE AND NONINFRINGEMENT. IN NO EVENT SHALL THE
   AUTHORS OR COPYRIGHT HOLDERS BE LIABLE FOR ANY CLAIM, DAMAGES OR OTHER
   LIABILITY, WHETHER IN AN ACTION OF CONTRACT, TORT OR OTHERWISE, ARISING FROM,
   OUT OF OR IN CONNECTION WITH THE SOFTWARE OR THE USE OR OTHER DEALINGS IN THE
   SOFTWARE
*/

package block_cache

import (
	"bytes"
	"context"
	"encoding/base64"
	"fmt"
	"io/ioutil"
	"math"
	"math/rand"
	"os"
	"os/exec"
	"path/filepath"
	"strconv"
	"strings"
	"testing"
	"time"

	"github.com/Azure/azure-storage-fuse/v2/common"
	"github.com/Azure/azure-storage-fuse/v2/common/config"
	"github.com/Azure/azure-storage-fuse/v2/common/log"
	"github.com/Azure/azure-storage-fuse/v2/component/loopback"
	"github.com/Azure/azure-storage-fuse/v2/internal"

	"github.com/stretchr/testify/assert"
	"github.com/stretchr/testify/suite"
)

var home_dir, _ = os.UserHomeDir()

type blockCacheTestSuite struct {
	suite.Suite
	assert *assert.Assertions
}

func (suite *blockCacheTestSuite) SetupTest() {
	suite.assert = assert.New(suite.T())
}

type testObj struct {
	fake_storage_path string
	disk_cache_path   string
	loopback          internal.Component
	blockCache        *BlockCache
}

func randomString(length int) string {
	rand.Seed(time.Now().UnixNano())
	b := make([]byte, length)
	rand.Read(b)
	return fmt.Sprintf("%x", b)[:length]
}

func getFakeStoragePath(base string) string {
	tmp_path := filepath.Join(home_dir, base+randomString(8))
	_ = os.Mkdir(tmp_path, 0777)
	return tmp_path
}

func setupPipeline(cfg string) (*testObj, error) {
	tobj := &testObj{
		fake_storage_path: getFakeStoragePath("block_cache"),
		disk_cache_path:   getFakeStoragePath("fake_storage"),
	}

	if cfg == "" {
		cfg = fmt.Sprintf("read-only: true\n\nloopbackfs:\n  path: %s\n\nblock_cache:\n  block-size-mb: 1\n  mem-size-mb: 20\n  prefetch: 12\n  parallelism: 10\n  path: %s\n  disk-size-mb: 50\n  disk-timeout-sec: 20", tobj.fake_storage_path, tobj.disk_cache_path)
	} else {
		cfg = fmt.Sprintf("%s\n\nloopbackfs:\n  path: %s\n", cfg, tobj.fake_storage_path)
	}

	config.ReadConfigFromReader(strings.NewReader(cfg))

	tobj.loopback = loopback.NewLoopbackFSComponent()
	err := tobj.loopback.Configure(true)
	if err != nil {
		return nil, fmt.Errorf("Unable to configure loopback [%s]", err.Error())
	}

	tobj.blockCache = NewBlockCacheComponent().(*BlockCache)
	tobj.blockCache.SetNextComponent(tobj.loopback)
	err = tobj.blockCache.Configure(true)
	if err != nil {
		return nil, fmt.Errorf("Unable to configure blockcache [%s]", err.Error())
	}

	err = tobj.loopback.Start(context.Background())
	if err != nil {
		return nil, fmt.Errorf("Unable to start loopback [%s]", err.Error())
	}

	err = tobj.blockCache.Start(context.Background())
	if err != nil {
		return nil, fmt.Errorf("Unable to start blockcache [%s]", err.Error())
	}

	return tobj, nil
}

func (tobj *testObj) cleanupPipeline() error {
	if tobj == nil {
		return nil
	}

	if tobj.loopback != nil {
		err := tobj.loopback.Stop()
		if err != nil {
			return fmt.Errorf("Unable to stop loopback [%s]", err.Error())
		}
	}

	if tobj.blockCache != nil {
		err := tobj.blockCache.Stop()
		if err != nil {
			return fmt.Errorf("Unable to stop block cache [%s]", err.Error())
		}
	}

	os.RemoveAll(tobj.fake_storage_path)
	os.RemoveAll(tobj.disk_cache_path)

	return nil
}

// Tests the default configuration of block cache
func (suite *blockCacheTestSuite) TestEmpty() {
	emptyConfig := "read-only: true"
	tobj, err := setupPipeline(emptyConfig)
	defer tobj.cleanupPipeline()

	suite.assert.Nil(err)
	suite.assert.Equal(tobj.blockCache.Name(), "block_cache")
	suite.assert.EqualValues(tobj.blockCache.blockSize, 16*_1MB)
	suite.assert.EqualValues(tobj.blockCache.diskSize, 0)
	suite.assert.EqualValues(tobj.blockCache.diskTimeout, defaultTimeout)

	cmd := exec.Command("nproc")
	output, err := cmd.Output()
	suite.assert.Nil(err)
	coresStr := strings.TrimSpace(string(output))
	cores, err := strconv.Atoi(coresStr)
	suite.assert.Nil(err)
	suite.assert.EqualValues(tobj.blockCache.workers, uint32(3*cores))
	suite.assert.EqualValues(tobj.blockCache.prefetch, math.Max((MIN_PREFETCH*2)+1, float64(2*cores)))
	suite.assert.EqualValues(tobj.blockCache.noPrefetch, false)
	suite.assert.NotNil(tobj.blockCache.blockPool)
	suite.assert.NotNil(tobj.blockCache.threadPool)
}

func (suite *blockCacheTestSuite) TestMemory() {
	emptyConfig := "read-only: true\n\nblock_cache:\n  block-size-mb: 16\n"
	tobj, err := setupPipeline(emptyConfig)
	defer tobj.cleanupPipeline()

	suite.assert.Nil(err)
	suite.assert.Equal(tobj.blockCache.Name(), "block_cache")
	cmd := exec.Command("bash", "-c", "free -b | grep Mem | awk '{print $4}'")
	var out bytes.Buffer
	cmd.Stdout = &out
	err = cmd.Run()
	suite.assert.Nil(err)
	free, err := strconv.Atoi(strings.TrimSpace(out.String()))
	suite.assert.Nil(err)
	expected := uint64(0.8 * float64(free))
	actual := tobj.blockCache.memSize
	difference := math.Abs(float64(actual) - float64(expected))
	tolerance := 0.10 * float64(math.Max(float64(actual), float64(expected)))
	suite.assert.LessOrEqual(difference, tolerance)
}

func (suite *blockCacheTestSuite) TestFreeDiskSpace() {
	disk_cache_path := getFakeStoragePath("fake_storage")
	config := fmt.Sprintf("read-only: true\n\nblock_cache:\n  block-size-mb: 1\n  path: %s", disk_cache_path)
	tobj, err := setupPipeline(config)
	defer tobj.cleanupPipeline()

	suite.assert.Nil(err)
	suite.assert.Equal(tobj.blockCache.Name(), "block_cache")

	cmd := exec.Command("bash", "-c", fmt.Sprintf("df -B1 %s | awk 'NR==2{print $4}'", disk_cache_path))
	var out bytes.Buffer
	cmd.Stdout = &out
	err = cmd.Run()
	suite.assert.Nil(err)
	freeDisk, err := strconv.Atoi(strings.TrimSpace(out.String()))
	suite.assert.Nil(err)
	expected := uint64(0.8 * float64(freeDisk))
	actual := tobj.blockCache.diskSize
	difference := math.Abs(float64(actual) - float64(expected))
	tolerance := 0.10 * float64(math.Max(float64(actual), float64(expected)))
	suite.assert.LessOrEqual(difference, tolerance)
}

func (suite *blockCacheTestSuite) TestInvalidPrefetchCount() {
	cfg := "read-only: true\n\nblock_cache:\n  block-size-mb: 16\n  mem-size-mb: 500\n  prefetch: 8\n  parallelism: 10\n  path: abcd\n  disk-size-mb: 100\n  disk-timeout-sec: 5"
	tobj, err := setupPipeline(cfg)
	defer tobj.cleanupPipeline()

	suite.assert.NotNil(err)
	suite.assert.Contains(err.Error(), "invalid prefetch count")
}

func (suite *blockCacheTestSuite) TestInvalidMemoryLimitPrefetchCount() {
	cfg := "read-only: true\n\nblock_cache:\n  block-size-mb: 16\n  mem-size-mb: 320\n  prefetch: 50\n  parallelism: 10\n  path: abcd\n  disk-size-mb: 100\n  disk-timeout-sec: 5"
	tobj, err := setupPipeline(cfg)
	defer tobj.cleanupPipeline()

	suite.assert.NotNil(err)
	suite.assert.Contains(err.Error(), "[memory limit too low for configured prefetch")
}

func (suite *blockCacheTestSuite) TestNoPrefetchConfig() {
	cfg := "read-only: true\n\nblock_cache:\n  block-size-mb: 1\n  mem-size-mb: 500\n  prefetch: 0\n  parallelism: 10\n  path: abcd\n  disk-size-mb: 100\n  disk-timeout-sec: 5"
	tobj, err := setupPipeline(cfg)
	defer tobj.cleanupPipeline()

	suite.assert.Nil(err)
	suite.assert.NotNil(tobj.blockCache)
	suite.assert.Equal(tobj.blockCache.noPrefetch, true)
}

func (suite *blockCacheTestSuite) TestInvalidDiskPath() {
	cfg := "read-only: true\n\nblock_cache:\n  block-size-mb: 16\n  mem-size-mb: 500\n  prefetch: 12\n  parallelism: 10\n  path: /abcd\n  disk-size-mb: 100\n  disk-timeout-sec: 5"
	tobj, err := setupPipeline(cfg)
	defer tobj.cleanupPipeline()

	suite.assert.NotNil(err)
	suite.assert.Contains(err.Error(), "permission denied")
}

func (suite *blockCacheTestSuite) TestSomeInvalidConfigs() {
	cfg := "read-only: true\n\nblock_cache:\n  block-size-mb: 8\n  mem-size-mb: 800\n  prefetch: 12\n  parallelism: 0\n"
	_, err := setupPipeline(cfg)
	suite.assert.NotNil(err)
	suite.assert.Contains(err.Error(), "fail to init thread pool")

	cfg = "read-only: true\n\nblock_cache:\n  block-size-mb: 1024000\n  mem-size-mb: 20240000\n  prefetch: 12\n  parallelism: 1\n"
	_, err = setupPipeline(cfg)
	suite.assert.NotNil(err)
	suite.assert.Contains(err.Error(), "fail to init block pool")

	cfg = "read-only: true\n\nblock_cache:\n  block-size-mb: 8\n  mem-size-mb: 800\n  prefetch: 12\n  parallelism: 5\n  path: ./\n  disk-size-mb: 100\n  disk-timeout-sec: 0"
	_, err = setupPipeline(cfg)
	suite.assert.NotNil(err)
	suite.assert.Contains(err.Error(), "timeout can not be zero")
}

func (suite *blockCacheTestSuite) TestManualConfig() {
	cfg := "read-only: true\n\nblock_cache:\n  block-size-mb: 16\n  mem-size-mb: 500\n  prefetch: 12\n  parallelism: 10\n  path: abcd\n  disk-size-mb: 100\n  disk-timeout-sec: 5"
	tobj, err := setupPipeline(cfg)
	defer tobj.cleanupPipeline()

	suite.assert.Nil(err)
	suite.assert.Equal(tobj.blockCache.Name(), "block_cache")
	suite.assert.EqualValues(tobj.blockCache.blockSize, 16*_1MB)
	suite.assert.EqualValues(tobj.blockCache.memSize, 500*_1MB)
	suite.assert.EqualValues(tobj.blockCache.workers, 10)
	suite.assert.EqualValues(tobj.blockCache.diskSize, 100*_1MB)
	suite.assert.EqualValues(tobj.blockCache.diskTimeout, 5)
	suite.assert.EqualValues(tobj.blockCache.prefetch, 12)
	suite.assert.EqualValues(tobj.blockCache.workers, 10)

	suite.assert.NotNil(tobj.blockCache.blockPool)
}

func (suite *blockCacheTestSuite) TestOpenFileFail() {
	tobj, err := setupPipeline("")
	defer tobj.cleanupPipeline()

	suite.assert.Nil(err)
	suite.assert.NotNil(tobj.blockCache)

	path := "a"
	options := internal.OpenFileOptions{Name: path}
	h, err := tobj.blockCache.OpenFile(options)
	suite.assert.NotNil(err)
	suite.assert.Nil(h)
	suite.assert.Contains(err.Error(), "no such file or directory")
}

func (suite *blockCacheTestSuite) TestFileOpenClose() {
	tobj, err := setupPipeline("")
	defer tobj.cleanupPipeline()

	suite.assert.Nil(err)
	suite.assert.NotNil(tobj.blockCache)

	fileName := "bc.tst"
	stroagePath := filepath.Join(tobj.fake_storage_path, fileName)
	data := make([]byte, 5*_1MB)
	_, _ = rand.Read(data)
	ioutil.WriteFile(stroagePath, data, 0777)

	options := internal.OpenFileOptions{Name: fileName}
	h, err := tobj.blockCache.OpenFile(options)
	suite.assert.Nil(err)
	suite.assert.NotNil(h)
	suite.assert.Equal(h.Size, int64(5*_1MB))
	suite.assert.NotNil(h.Buffers.Cooked)
	suite.assert.NotNil(h.Buffers.Cooking)

	tobj.blockCache.CloseFile(internal.CloseFileOptions{Handle: h})
	suite.assert.Nil(h.Buffers.Cooked)
	suite.assert.Nil(h.Buffers.Cooking)
}

<<<<<<< HEAD
func (suite *blockCacheTestSuite) TestFileReadTotalBytes() {
	tobj, err := setupPipeline("")
	defer tobj.cleanupPipeline()

	suite.assert.Nil(err)
	suite.assert.NotNil(tobj.blockCache)

	path := "testWriteSimple"
	options := internal.CreateFileOptions{Name: path, Mode: 0777}
	h, err := tobj.blockCache.CreateFile(options)
	suite.assert.Nil(err)
	suite.assert.NotNil(h)
	suite.assert.Equal(h.Size, int64(0))
	suite.assert.False(h.Dirty())

	stroagePath := filepath.Join(tobj.fake_storage_path, path)
	fs, err := os.Stat(stroagePath)
	suite.assert.Nil(err)
	suite.assert.Equal(fs.Size(), int64(0))
	//Generate random size of file in bytes less than 2MB
	size := rand.Intn(2097152)
	data := make([]byte, size)

	n, err := tobj.blockCache.WriteFile(internal.WriteFileOptions{Handle: h, Offset: 0, Data: data}) // Write data to file
	suite.assert.Nil(err)
	suite.assert.Equal(n, size)
	suite.assert.Equal(h.Size, int64(size))

	data = make([]byte, 1000)

	totaldata := uint64(0)
	for {
		n, err := tobj.blockCache.ReadInBuffer(internal.ReadInBufferOptions{Handle: h, Offset: int64(totaldata), Data: data})
		totaldata += uint64(n)
		if err != nil {
			suite.assert.Contains(err.Error(), "EOF")
			break
		}
		suite.assert.LessOrEqual(n, 1000)
	}
	suite.assert.Equal(totaldata, uint64(size))

	err = tobj.blockCache.CloseFile(internal.CloseFileOptions{Handle: h})
	suite.assert.Nil(err)
	suite.assert.Nil(h.Buffers.Cooked)
	suite.assert.Nil(h.Buffers.Cooking)
=======
func (suite *blockCacheTestSuite) TestValidateBlockList() {
	config := "read-only: true\n\nblock_cache:\n  block-size-mb: 20"
	tobj, err := setupPipeline(config)
	defer tobj.cleanupPipeline()
	suite.assert.Nil(err)
	suite.assert.NotNil(tobj.blockCache)
	suite.assert.Equal(tobj.blockCache.blockSize, 20*_1MB)

	fileName := "testFile"
	stroagePath := filepath.Join(tobj.fake_storage_path, fileName)
	os.WriteFile(stroagePath, []byte("Hello, World!"), 0777)
	options := internal.OpenFileOptions{Name: fileName}
	h, err := tobj.blockCache.OpenFile(options)
	suite.assert.Nil(err)
	suite.assert.NotNil(h)

	//Test for Valid BlockList
	var blockLst internal.CommittedBlockList
	noOfBlocks := 20
	var startOffset int64

	//Generate blocklist, blocks with size equal to configured block size
	blockLst = nil
	startOffset = 0
	for i := 0; i < noOfBlocks; i++ {
		blockSize := tobj.blockCache.blockSize
		blk := internal.CommittedBlock{
			Id:     base64.StdEncoding.EncodeToString(common.NewUUIDWithLength(32)),
			Offset: startOffset,
			Size:   uint64(blockSize),
		}
		startOffset += int64(blockSize)
		blockLst = append(blockLst, blk)
	}
	valid := tobj.blockCache.validateBlockList(h, options, &blockLst)
	suite.assert.True(valid)

	//Generate blocklist, blocks with size equal to configured block size and last block size <= config's block size
	blockLst = nil
	startOffset = 0
	for i := 0; i < noOfBlocks; i++ {
		blockSize := tobj.blockCache.blockSize
		if i == noOfBlocks-1 {
			blockSize = uint64(rand.Intn(int(tobj.blockCache.blockSize)))
		}
		blk := internal.CommittedBlock{
			Id:     base64.StdEncoding.EncodeToString(common.NewUUIDWithLength(32)),
			Offset: startOffset,
			Size:   uint64(blockSize),
		}
		startOffset += int64(blockSize)
		blockLst = append(blockLst, blk)
	}
	valid = tobj.blockCache.validateBlockList(h, options, &blockLst)
	suite.assert.True(valid)

	//Generate Blocklist, blocks with size equal to configured block size and last block size > config's block size
	blockLst = nil
	startOffset = 0
	for i := 0; i < noOfBlocks; i++ {
		blockSize := tobj.blockCache.blockSize
		if i == noOfBlocks-1 {
			blockSize = tobj.blockCache.blockSize + uint64(rand.Intn(100)) + 1
		}
		blk := internal.CommittedBlock{
			Id:     base64.StdEncoding.EncodeToString(common.NewUUIDWithLength(32)),
			Offset: startOffset,
			Size:   uint64(blockSize),
		}
		startOffset += int64(blockSize)
		blockLst = append(blockLst, blk)
	}
	valid = tobj.blockCache.validateBlockList(h, options, &blockLst)
	suite.assert.False(valid)

	//Generate Blocklist, blocks with random size
	blockLst = nil
	startOffset = 0
	for i := 0; i < noOfBlocks; i++ {
		blockSize := uint64(rand.Intn(int(tobj.blockCache.blockSize + 1)))
		blk := internal.CommittedBlock{
			Id:     base64.StdEncoding.EncodeToString(common.NewUUIDWithLength(32)),
			Offset: startOffset,
			Size:   uint64(blockSize),
		}
		startOffset += int64(blockSize)
		blockLst = append(blockLst, blk)
	}
	valid = tobj.blockCache.validateBlockList(h, options, &blockLst)
	suite.assert.False(valid)

>>>>>>> c0afb602
}

func (suite *blockCacheTestSuite) TestFileRead() {
	tobj, err := setupPipeline("")
	defer tobj.cleanupPipeline()

	suite.assert.Nil(err)
	suite.assert.NotNil(tobj.blockCache)

	fileName := "bc.tst"
	stroagePath := filepath.Join(tobj.fake_storage_path, fileName)
	data := make([]byte, 50*_1MB)
	_, _ = rand.Read(data)
	ioutil.WriteFile(stroagePath, data, 0777)

	options := internal.OpenFileOptions{Name: fileName}
	h, err := tobj.blockCache.OpenFile(options)
	suite.assert.Nil(err)
	suite.assert.NotNil(h)
	suite.assert.Equal(h.Size, int64(50*_1MB))
	suite.assert.NotNil(h.Buffers.Cooked)
	suite.assert.NotNil(h.Buffers.Cooking)

	data = make([]byte, 1000)

	// Read beyond end of file
	n, err := tobj.blockCache.ReadInBuffer(internal.ReadInBufferOptions{Handle: h, Offset: int64((50 * _1MB) + 1), Data: data})
	suite.assert.NotNil(err)
	suite.assert.Equal(n, 0)
	suite.assert.Contains(err.Error(), "EOF")

	// Read exactly at last offset
	n, err = tobj.blockCache.ReadInBuffer(internal.ReadInBufferOptions{Handle: h, Offset: int64(50 * _1MB), Data: data})
	suite.assert.NotNil(err)
	suite.assert.Equal(n, 0)
	suite.assert.Contains(err.Error(), "EOF")

	n, err = tobj.blockCache.ReadInBuffer(internal.ReadInBufferOptions{Handle: h, Offset: 0, Data: data})
	suite.assert.Nil(err)
	suite.assert.Equal(n, 1000)

	cnt := h.Buffers.Cooked.Len() + h.Buffers.Cooking.Len()
	suite.assert.Equal(cnt, MIN_PREFETCH*2)

	tobj.blockCache.CloseFile(internal.CloseFileOptions{Handle: h})
	suite.assert.Nil(h.Buffers.Cooked)
	suite.assert.Nil(h.Buffers.Cooking)
}

func (suite *blockCacheTestSuite) TestFileReadSerial() {
	tobj, err := setupPipeline("")
	defer tobj.cleanupPipeline()

	suite.assert.Nil(err)
	suite.assert.NotNil(tobj.blockCache)

	fileName := "bc.tst"
	stroagePath := filepath.Join(tobj.fake_storage_path, fileName)
	data := make([]byte, 50*_1MB)
	_, _ = rand.Read(data)
	ioutil.WriteFile(stroagePath, data, 0777)

	options := internal.OpenFileOptions{Name: fileName}
	h, err := tobj.blockCache.OpenFile(options)
	suite.assert.Nil(err)
	suite.assert.NotNil(h)
	suite.assert.Equal(h.Size, int64(50*_1MB))
	suite.assert.NotNil(h.Buffers.Cooked)
	suite.assert.NotNil(h.Buffers.Cooking)

	data = make([]byte, 1000)

	totaldata := uint64(0)
	for {
		n, err := tobj.blockCache.ReadInBuffer(internal.ReadInBufferOptions{Handle: h, Offset: int64(totaldata), Data: data})
		totaldata += uint64(n)
		if err != nil {
			break
		}
		suite.assert.LessOrEqual(n, 1000)
	}

	suite.assert.Equal(totaldata, uint64(50*_1MB))
	cnt := h.Buffers.Cooked.Len() + h.Buffers.Cooking.Len()
	suite.assert.Equal(cnt, 12)

	tobj.blockCache.CloseFile(internal.CloseFileOptions{Handle: h})
	suite.assert.Nil(h.Buffers.Cooked)
	suite.assert.Nil(h.Buffers.Cooking)
}

func (suite *blockCacheTestSuite) TestFileReadRandom() {
	tobj, err := setupPipeline("")
	defer tobj.cleanupPipeline()

	suite.assert.Nil(err)
	suite.assert.NotNil(tobj.blockCache)

	fileName := "bc.tst"
	stroagePath := filepath.Join(tobj.fake_storage_path, fileName)
	data := make([]byte, 100*_1MB)
	_, _ = rand.Read(data)
	ioutil.WriteFile(stroagePath, data, 0777)

	options := internal.OpenFileOptions{Name: fileName}
	h, err := tobj.blockCache.OpenFile(options)
	suite.assert.Nil(err)
	suite.assert.NotNil(h)
	suite.assert.Equal(h.Size, int64(100*_1MB))
	suite.assert.NotNil(h.Buffers.Cooked)
	suite.assert.NotNil(h.Buffers.Cooking)

	data = make([]byte, 100)
	max := int64(100 * _1MB)
	for i := 0; i < 50; i++ {
		offset := rand.Int63n(max)
		n, _ := tobj.blockCache.ReadInBuffer(internal.ReadInBufferOptions{Handle: h, Offset: offset, Data: data})
		suite.assert.LessOrEqual(n, 100)
	}

	cnt := h.Buffers.Cooked.Len() + h.Buffers.Cooking.Len()
	suite.assert.LessOrEqual(cnt, 8)

	tobj.blockCache.CloseFile(internal.CloseFileOptions{Handle: h})
	suite.assert.Nil(h.Buffers.Cooked)
	suite.assert.Nil(h.Buffers.Cooking)
}

func (suite *blockCacheTestSuite) TestFileReadRandomNoPrefetch() {
	tobj, err := setupPipeline("")
	defer tobj.cleanupPipeline()

	suite.assert.Nil(err)
	suite.assert.NotNil(tobj.blockCache)

	// Set the no prefetch mode here
	tobj.blockCache.noPrefetch = true
	tobj.blockCache.prefetch = 0

	fileName := "bc.tst"
	stroagePath := filepath.Join(tobj.fake_storage_path, fileName)
	data := make([]byte, 100*_1MB)
	_, _ = rand.Read(data)
	ioutil.WriteFile(stroagePath, data, 0777)

	options := internal.OpenFileOptions{Name: fileName}
	h, err := tobj.blockCache.OpenFile(options)
	suite.assert.Nil(err)
	suite.assert.NotNil(h)
	suite.assert.Equal(h.Size, int64(100*_1MB))
	suite.assert.NotNil(h.Buffers.Cooked)
	suite.assert.NotNil(h.Buffers.Cooking)

	data = make([]byte, 100)
	max := int64(100 * _1MB)
	for i := 0; i < 50; i++ {
		offset := rand.Int63n(max)
		n, _ := tobj.blockCache.ReadInBuffer(internal.ReadInBufferOptions{Handle: h, Offset: offset, Data: data})
		suite.assert.Equal(h.Buffers.Cooked.Len(), 1)
		suite.assert.Equal(h.Buffers.Cooking.Len(), 0)
		suite.assert.LessOrEqual(n, 100)
	}

	cnt := h.Buffers.Cooked.Len() + h.Buffers.Cooking.Len()
	suite.assert.Equal(cnt, 1)

	tobj.blockCache.CloseFile(internal.CloseFileOptions{Handle: h})
	suite.assert.Nil(h.Buffers.Cooked)
	suite.assert.Nil(h.Buffers.Cooking)
}

func (suite *blockCacheTestSuite) TestDiskUsageCheck() {
	tobj, err := setupPipeline("")
	defer tobj.cleanupPipeline()

	suite.assert.Nil(err)
	suite.assert.NotNil(tobj.blockCache)

	usage, err := common.GetUsage(tobj.disk_cache_path)
	suite.assert.Nil(err)
	suite.assert.Less(usage, float64(1.0))
	suite.assert.Equal(tobj.blockCache.checkDiskUsage(), false)

	// Default disk size is 50MB
	data := make([]byte, 5*_1MB)
	_, _ = rand.Read(data)

	type diskusagedata struct {
		name     string
		diskflag bool
	}

	localfiles := make([]diskusagedata, 0)
	for i := 0; i < 13; i++ {
		fname := randomString(5)
		diskFile := filepath.Join(tobj.disk_cache_path, fname)
		localfiles = append(localfiles, diskusagedata{name: diskFile, diskflag: i >= 7})
	}

	for i := 0; i < 13; i++ {
		ioutil.WriteFile(localfiles[i].name, data, 0777)
		usage, err := common.GetUsage(tobj.disk_cache_path)
		suite.assert.Nil(err)
		fmt.Printf("%d : %v (%v : %v) Usage %v\n", i, localfiles[i].name, localfiles[i].diskflag, tobj.blockCache.checkDiskUsage(), usage)
		suite.assert.Equal(tobj.blockCache.checkDiskUsage(), localfiles[i].diskflag)
	}

	for i := 0; i < 13; i++ {
		localfiles[i].diskflag = i < 8
	}

	for i := 0; i < 13; i++ {
		os.Remove(localfiles[i].name)
		usage, err := common.GetUsage(tobj.disk_cache_path)
		suite.assert.Nil(err)
		fmt.Printf("%d : %v (%v : %v) Usage %v\n", i, localfiles[i].name, localfiles[i].diskflag, tobj.blockCache.checkDiskUsage(), usage)
		suite.assert.Equal(tobj.blockCache.checkDiskUsage(), localfiles[i].diskflag)
	}
}

// Block-cache Writer related test cases
func (suite *blockCacheTestSuite) TestCreateFile() {
	tobj, err := setupPipeline("")
	defer tobj.cleanupPipeline()

	suite.assert.Nil(err)
	suite.assert.NotNil(tobj.blockCache)

	path := "testCreate"
	options := internal.CreateFileOptions{Name: path}
	h, err := tobj.blockCache.CreateFile(options)
	suite.assert.Nil(err)
	suite.assert.NotNil(h)
	suite.assert.Equal(h.Size, int64(0))
	suite.assert.False(h.Dirty())

	stroagePath := filepath.Join(tobj.fake_storage_path, path)
	fs, err := os.Stat(stroagePath)
	suite.assert.Nil(err)
	suite.assert.Equal(fs.Size(), int64(0))

	path = "FailThis"
	options = internal.CreateFileOptions{Name: path}
	h, err = tobj.blockCache.CreateFile(options)
	suite.assert.NotNil(err)
	suite.assert.Nil(h)
	suite.assert.Contains(err.Error(), "Failed to create file")
}

func (suite *blockCacheTestSuite) TestOpenWithTruncate() {
	tobj, err := setupPipeline("")
	defer tobj.cleanupPipeline()

	suite.assert.Nil(err)
	suite.assert.NotNil(tobj.blockCache)

	fileName := "testTruncate.tst"
	stroagePath := filepath.Join(tobj.fake_storage_path, fileName)
	data := make([]byte, 5*_1MB)
	_, _ = rand.Read(data)
	ioutil.WriteFile(stroagePath, data, 0777)

	options := internal.OpenFileOptions{Name: fileName}
	h, err := tobj.blockCache.OpenFile(options)
	suite.assert.Nil(err)
	suite.assert.NotNil(h)
	suite.assert.Equal(h.Size, int64(5*_1MB))

	err = tobj.blockCache.CloseFile(internal.CloseFileOptions{Handle: h})
	suite.assert.Nil(err)

	options = internal.OpenFileOptions{Name: fileName, Flags: os.O_TRUNC}
	h, err = tobj.blockCache.OpenFile(options)
	suite.assert.Nil(err)
	suite.assert.NotNil(h)
	suite.assert.Equal(h.Size, int64(0))
	suite.assert.True(h.Dirty())

	err = tobj.blockCache.CloseFile(internal.CloseFileOptions{Handle: h})
	suite.assert.Nil(err)
}

func (suite *blockCacheTestSuite) TestWriteFileSimple() {
	tobj, err := setupPipeline("")
	defer tobj.cleanupPipeline()

	suite.assert.Nil(err)
	suite.assert.NotNil(tobj.blockCache)

	path := "testWriteSimple"
	options := internal.CreateFileOptions{Name: path, Mode: 0777}
	h, err := tobj.blockCache.CreateFile(options)
	suite.assert.Nil(err)
	suite.assert.NotNil(h)
	suite.assert.Equal(h.Size, int64(0))
	suite.assert.False(h.Dirty())

	stroagePath := filepath.Join(tobj.fake_storage_path, path)
	fs, err := os.Stat(stroagePath)
	suite.assert.Nil(err)
	suite.assert.Equal(fs.Size(), int64(0))

	n, err := tobj.blockCache.WriteFile(internal.WriteFileOptions{Handle: h, Offset: 0, Data: []byte("Hello")}) // 5 bytes
	suite.assert.Nil(err)
	suite.assert.Equal(n, 5)
	suite.assert.Equal(h.Size, int64(5))
	suite.assert.True(h.Dirty())
	suite.assert.Equal(h.Buffers.Cooked.Len(), 0)
	suite.assert.Equal(h.Buffers.Cooking.Len(), 1)

	node, found := h.GetValue("0")
	suite.assert.True(found)
	block := node.(*Block)
	suite.assert.NotNil(block)
	suite.assert.Equal(block.id, int64(0))
	suite.assert.Equal(block.offset, uint64(0))

	err = tobj.blockCache.FlushFile(internal.FlushFileOptions{Handle: h})
	suite.assert.Nil(err)
	suite.assert.False(h.Dirty())

	stroagePath = filepath.Join(tobj.fake_storage_path, path)
	fs, err = os.Stat(stroagePath)
	suite.assert.Nil(err)
	suite.assert.Equal(fs.Size(), int64(5))

	n, err = tobj.blockCache.WriteFile(internal.WriteFileOptions{Handle: h, Offset: 5, Data: []byte("Gello")}) // 5 bytes
	suite.assert.Nil(err)
	suite.assert.Equal(n, 5)
	suite.assert.Equal(h.Size, int64(10))
	suite.assert.True(h.Dirty())
	suite.assert.Equal(h.Buffers.Cooked.Len(), 0)
	suite.assert.Equal(h.Buffers.Cooking.Len(), 1)

	err = tobj.blockCache.CloseFile(internal.CloseFileOptions{Handle: h})
	suite.assert.Nil(err)

	stroagePath = filepath.Join(tobj.fake_storage_path, path)
	fs, err = os.Stat(stroagePath)
	suite.assert.Nil(err)
	suite.assert.Equal(fs.Size(), int64(10))

	suite.assert.Nil(err)
}

func (suite *blockCacheTestSuite) TestWriteFileMultiBlock() {
	tobj, err := setupPipeline("")
	defer tobj.cleanupPipeline()

	suite.assert.Nil(err)
	suite.assert.NotNil(tobj.blockCache)

	path := "testWriteBlock"
	stroagePath := filepath.Join(tobj.fake_storage_path, path)

	data := make([]byte, 5*_1MB)
	_, _ = rand.Read(data)

	options := internal.CreateFileOptions{Name: path, Mode: 0777}
	h, err := tobj.blockCache.CreateFile(options)
	suite.assert.Nil(err)
	suite.assert.NotNil(h)
	suite.assert.Equal(h.Size, int64(0))
	suite.assert.False(h.Dirty())

	n, err := tobj.blockCache.WriteFile(internal.WriteFileOptions{Handle: h, Offset: 0, Data: data}) // 5 bytes
	suite.assert.Nil(err)
	suite.assert.Equal(n, len(data))
	suite.assert.Equal(h.Size, int64(len(data)))
	suite.assert.True(h.Dirty())
	suite.assert.Equal(h.Buffers.Cooked.Len(), 2)
	suite.assert.Equal(h.Buffers.Cooking.Len(), 3)

	err = tobj.blockCache.CloseFile(internal.CloseFileOptions{Handle: h})
	suite.assert.Nil(err)

	stroagePath = filepath.Join(tobj.fake_storage_path, path)
	fs, err := os.Stat(stroagePath)
	suite.assert.Nil(err)
	suite.assert.Equal(fs.Size(), int64(len(data)))

	suite.assert.Nil(err)
}

func (suite *blockCacheTestSuite) TestWriteFileMultiBlockWithOverwrite() {
	tobj, err := setupPipeline("")
	defer tobj.cleanupPipeline()

	suite.assert.Nil(err)
	suite.assert.NotNil(tobj.blockCache)

	path := "testWriteBlock"
	stroagePath := filepath.Join(tobj.fake_storage_path, path)

	data := make([]byte, 5*_1MB)
	_, _ = rand.Read(data)

	options := internal.CreateFileOptions{Name: path, Mode: 0777}
	h, err := tobj.blockCache.CreateFile(options)
	suite.assert.Nil(err)
	suite.assert.NotNil(h)
	suite.assert.Equal(h.Size, int64(0))
	suite.assert.False(h.Dirty())

	n, err := tobj.blockCache.WriteFile(internal.WriteFileOptions{Handle: h, Offset: 0, Data: data}) // 5 bytes
	suite.assert.Nil(err)
	suite.assert.Equal(n, len(data))
	suite.assert.Equal(h.Size, int64(len(data)))
	suite.assert.True(h.Dirty())
	suite.assert.Equal(h.Buffers.Cooked.Len(), 2)
	suite.assert.Equal(h.Buffers.Cooking.Len(), 3)

	err = tobj.blockCache.FlushFile(internal.FlushFileOptions{Handle: h})
	suite.assert.Nil(err)
	suite.assert.False(h.Dirty())

	n, err = tobj.blockCache.WriteFile(internal.WriteFileOptions{Handle: h, Offset: 0, Data: data[:100]}) // 5 bytes
	suite.assert.Nil(err)
	suite.assert.Equal(n, 100)

	n, err = tobj.blockCache.WriteFile(internal.WriteFileOptions{Handle: h, Offset: 0, Data: data[:100]}) // 5 bytes
	suite.assert.Nil(err)
	suite.assert.Equal(n, 100)

	err = tobj.blockCache.CloseFile(internal.CloseFileOptions{Handle: h})
	suite.assert.Nil(err)

	stroagePath = filepath.Join(tobj.fake_storage_path, path)
	fs, err := os.Stat(stroagePath)
	suite.assert.Nil(err)
	suite.assert.Equal(fs.Size(), int64(len(data)))

	suite.assert.Nil(err)
}

func (suite *blockCacheTestSuite) TestWritefileWithAppend() {
	tobj, err := setupPipeline("")
	defer tobj.cleanupPipeline()

	suite.assert.Nil(err)
	suite.assert.NotNil(tobj.blockCache)

	tobj.blockCache.prefetchOnOpen = true

	path := "testWriteBlockAppend"
	data := make([]byte, 20*_1MB)
	_, _ = rand.Read(data)

	options := internal.CreateFileOptions{Name: path, Mode: 0777}
	h, err := tobj.blockCache.CreateFile(options)
	suite.assert.Nil(err)
	suite.assert.NotNil(h)
	suite.assert.Equal(h.Size, int64(0))
	suite.assert.False(h.Dirty())

	n, err := tobj.blockCache.WriteFile(internal.WriteFileOptions{Handle: h, Offset: 0, Data: data}) // 5 bytes
	suite.assert.Nil(err)
	suite.assert.Equal(n, len(data))
	suite.assert.Equal(h.Size, int64(len(data)))
	suite.assert.True(h.Dirty())

	err = tobj.blockCache.SyncFile(internal.SyncFileOptions{Handle: h})
	suite.assert.Nil(err)

	err = tobj.blockCache.FlushFile(internal.FlushFileOptions{Handle: h})
	suite.assert.Nil(err)
	suite.assert.False(h.Dirty())

	n, err = tobj.blockCache.WriteFile(internal.WriteFileOptions{Handle: h, Offset: 0, Data: data}) // 5 bytes
	suite.assert.Nil(err)
	suite.assert.Equal(n, len(data))
	suite.assert.Equal(h.Size, int64(len(data)))
	suite.assert.True(h.Dirty())

	err = tobj.blockCache.CloseFile(internal.CloseFileOptions{Handle: h})
	suite.assert.Nil(err)

	h, err = tobj.blockCache.OpenFile(internal.OpenFileOptions{Name: path, Flags: os.O_RDWR, Mode: 0777})
	suite.assert.Nil(err)
	dataNew := make([]byte, 10*_1MB)
	_, _ = rand.Read(data)

	n, err = tobj.blockCache.WriteFile(internal.WriteFileOptions{Handle: h, Offset: h.Size, Data: dataNew}) // 5 bytes
	suite.assert.Nil(err)
	suite.assert.Equal(n, len(dataNew))
	suite.assert.Equal(h.Size, int64(len(data)+len(dataNew)))
	suite.assert.True(h.Dirty())

	err = tobj.blockCache.CloseFile(internal.CloseFileOptions{Handle: h})
	suite.assert.Nil(err)

	h, err = tobj.blockCache.OpenFile(internal.OpenFileOptions{Name: path, Flags: os.O_RDWR, Mode: 0777})
	suite.assert.Nil(err)
	suite.assert.NotNil(h)
	suite.assert.Equal(h.Size, int64(len(data)+len(dataNew)))

	err = tobj.blockCache.CloseFile(internal.CloseFileOptions{Handle: h})
	suite.assert.Nil(err)
}

func (suite *blockCacheTestSuite) TestWriteBlockOutOfRange() {
	tobj, err := setupPipeline("")
	defer tobj.cleanupPipeline()

	suite.assert.Nil(err)
	suite.assert.NotNil(tobj.blockCache)

	tobj.blockCache.prefetchOnOpen = true
	tobj.blockCache.blockSize = 10

	path := "testInvalidWriteBlock"
	data := make([]byte, 20*_1MB)
	_, _ = rand.Read(data)

	options := internal.CreateFileOptions{Name: path, Mode: 0777}
	h, err := tobj.blockCache.CreateFile(options)
	suite.assert.Nil(err)

	dataNew := make([]byte, 1*_1MB)
	_, _ = rand.Read(data)

	n, err := tobj.blockCache.WriteFile(internal.WriteFileOptions{Handle: h, Offset: 10 * 50001, Data: dataNew}) // 5 bytes
	suite.assert.NotNil(err)
	suite.assert.Contains(err.Error(), "block index out of range")
	suite.assert.Equal(n, 0)

	tobj.blockCache.blockSize = 1048576
	n, err = tobj.blockCache.WriteFile(internal.WriteFileOptions{Handle: h, Offset: 10 * 50001, Data: dataNew}) // 5 bytes
	suite.assert.Nil(err)
	suite.assert.Equal(n, len(dataNew))

	err = tobj.blockCache.CloseFile(internal.CloseFileOptions{Handle: h})
	suite.assert.Nil(err)
}

func (suite *blockCacheTestSuite) TestDeleteAndRenameDirAndFile() {
	tobj, err := setupPipeline("")
	defer tobj.cleanupPipeline()

	suite.assert.Nil(err)
	suite.assert.NotNil(tobj.blockCache)

	err = tobj.blockCache.CreateDir(internal.CreateDirOptions{Name: "testCreateDir", Mode: 0777})
	suite.assert.Nil(err)

	options := internal.CreateFileOptions{Name: "testCreateDir/a.txt", Mode: 0777}
	h, err := tobj.blockCache.CreateFile(options)
	suite.assert.Nil(err)
	suite.assert.NotNil(h)
	suite.assert.Equal(h.Size, int64(0))
	suite.assert.False(h.Dirty())

	n, err := tobj.blockCache.WriteFile(internal.WriteFileOptions{Handle: h, Offset: 0, Data: []byte("Hello")}) // 5 bytes
	suite.assert.Nil(err)
	suite.assert.Equal(n, 5)
	suite.assert.Equal(h.Size, int64(5))
	suite.assert.True(h.Dirty())
	suite.assert.Equal(h.Buffers.Cooked.Len(), 0)
	suite.assert.Equal(h.Buffers.Cooking.Len(), 1)

	err = tobj.blockCache.CloseFile(internal.CloseFileOptions{Handle: h})
	suite.assert.Nil(err)

	err = tobj.blockCache.RenameDir(internal.RenameDirOptions{Src: "testCreateDir", Dst: "testCreateDirNew"})
	suite.assert.Nil(err)

	err = tobj.blockCache.DeleteDir(internal.DeleteDirOptions{Name: "testCreateDirNew"})
	suite.assert.NotNil(err)

	err = os.MkdirAll(filepath.Join(filepath.Join(tobj.blockCache.tmpPath, "testCreateDirNew")), 0777)
	suite.assert.Nil(err)
	err = os.WriteFile(filepath.Join(tobj.blockCache.tmpPath, "testCreateDirNew/a.txt::0"), []byte("Hello"), 0777)
	suite.assert.Nil(err)
	err = os.WriteFile(filepath.Join(tobj.blockCache.tmpPath, "testCreateDirNew/a.txt::1"), []byte("Hello"), 0777)
	suite.assert.Nil(err)
	err = os.WriteFile(filepath.Join(tobj.blockCache.tmpPath, "testCreateDirNew/a.txt::2"), []byte("Hello"), 0777)
	suite.assert.Nil(err)

	err = tobj.blockCache.RenameFile(internal.RenameFileOptions{Src: "testCreateDirNew/a.txt", Dst: "testCreateDirNew/b.txt"})
	suite.assert.Nil(err)

	err = tobj.blockCache.DeleteFile(internal.DeleteFileOptions{Name: "testCreateDirNew/b.txt"})
	suite.assert.Nil(err)

	err = tobj.blockCache.DeleteDir(internal.DeleteDirOptions{Name: "testCreateDirNew"})
	suite.assert.Nil(err)
}

func (suite *blockCacheTestSuite) TestTempCacheCleanup() {
	tobj, _ := setupPipeline("")
	defer tobj.cleanupPipeline()

	items, _ := os.ReadDir(tobj.disk_cache_path)
	suite.assert.Equal(len(items), 0)
	_ = common.TempCacheCleanup(tobj.blockCache.tmpPath)

	for i := 0; i < 5; i++ {
		_ = os.Mkdir(filepath.Join(tobj.disk_cache_path, fmt.Sprintf("temp_%d", i)), 0777)
		for j := 0; j < 5; j++ {
			_, _ = os.Create(filepath.Join(tobj.disk_cache_path, fmt.Sprintf("temp_%d", i), fmt.Sprintf("temp_%d", j)))
		}
	}

	items, _ = os.ReadDir(tobj.disk_cache_path)
	suite.assert.Equal(len(items), 5)

	_ = common.TempCacheCleanup(tobj.blockCache.tmpPath)
	items, _ = os.ReadDir(tobj.disk_cache_path)
	suite.assert.Equal(len(items), 0)

	tobj.blockCache.tmpPath = ""
	_ = common.TempCacheCleanup(tobj.blockCache.tmpPath)
}

func (suite *blockCacheTestSuite) TestZZZZLazyWrite() {
	tobj, _ := setupPipeline("")
	defer tobj.cleanupPipeline()

	tobj.blockCache.lazyWrite = true

	file := "file101"
	handle, _ := tobj.blockCache.CreateFile(internal.CreateFileOptions{Name: file, Mode: 0777})
	data := make([]byte, 10*1024*1024)
	_, _ = tobj.blockCache.WriteFile(internal.WriteFileOptions{Handle: handle, Offset: 0, Data: data})
	_ = tobj.blockCache.FlushFile(internal.FlushFileOptions{Handle: handle})

	// As lazy write is enabled flush shall not upload the file
	suite.assert.True(handle.Dirty())

	_ = tobj.blockCache.CloseFile(internal.CloseFileOptions{Handle: handle})
	time.Sleep(5 * time.Second)
	tobj.blockCache.lazyWrite = false

	// As lazy write is enabled flush shall not upload the file
	suite.assert.False(handle.Dirty())
}

// In order for 'go test' to run this suite, we need to create
// a normal test function and pass our suite to suite.Run
func TestBlockCacheTestSuite(t *testing.T) {
	bcsuite := new(blockCacheTestSuite)
	err := log.SetDefaultLogger("silent", common.LogConfig{Level: common.ELogLevel.LOG_DEBUG()})
	if err != nil {
		panic("Unable to set silent logger as default.")
	}

	suite.Run(t, bcsuite)
}<|MERGE_RESOLUTION|>--- conflicted
+++ resolved
@@ -337,7 +337,6 @@
 	suite.assert.Nil(h.Buffers.Cooking)
 }
 
-<<<<<<< HEAD
 func (suite *blockCacheTestSuite) TestFileReadTotalBytes() {
 	tobj, err := setupPipeline("")
 	defer tobj.cleanupPipeline()
@@ -384,7 +383,8 @@
 	suite.assert.Nil(err)
 	suite.assert.Nil(h.Buffers.Cooked)
 	suite.assert.Nil(h.Buffers.Cooking)
-=======
+}
+
 func (suite *blockCacheTestSuite) TestValidateBlockList() {
 	config := "read-only: true\n\nblock_cache:\n  block-size-mb: 20"
 	tobj, err := setupPipeline(config)
@@ -476,7 +476,6 @@
 	valid = tobj.blockCache.validateBlockList(h, options, &blockLst)
 	suite.assert.False(valid)
 
->>>>>>> c0afb602
 }
 
 func (suite *blockCacheTestSuite) TestFileRead() {

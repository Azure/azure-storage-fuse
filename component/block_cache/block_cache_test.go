/*
    _____           _____   _____   ____          ______  _____  ------
   |     |  |      |     | |     | |     |     | |       |            |
   |     |  |      |     | |     | |     |     | |       |            |
   | --- |  |      |     | |-----| |---- |     | |-----| |-----  ------
   |     |  |      |     | |     | |     |     |       | |       |
   | ____|  |_____ | ____| | ____| |     |_____|  _____| |_____  |_____


   Licensed under the MIT License <http://opensource.org/licenses/MIT>.

   Copyright © 2020-2024 Microsoft Corporation. All rights reserved.
   Author : <blobfusedev@microsoft.com>

   Permission is hereby granted, free of charge, to any person obtaining a copy
   of this software and associated documentation files (the "Software"), to deal
   in the Software without restriction, including without limitation the rights
   to use, copy, modify, merge, publish, distribute, sublicense, and/or sell
   copies of the Software, and to permit persons to whom the Software is
   furnished to do so, subject to the following conditions:

   The above copyright notice and this permission notice shall be included in all
   copies or substantial portions of the Software.

   THE SOFTWARE IS PROVIDED "AS IS", WITHOUT WARRANTY OF ANY KIND, EXPRESS OR
   IMPLIED, INCLUDING BUT NOT LIMITED TO THE WARRANTIES OF MERCHANTABILITY,
   FITNESS FOR A PARTICULAR PURPOSE AND NONINFRINGEMENT. IN NO EVENT SHALL THE
   AUTHORS OR COPYRIGHT HOLDERS BE LIABLE FOR ANY CLAIM, DAMAGES OR OTHER
   LIABILITY, WHETHER IN AN ACTION OF CONTRACT, TORT OR OTHERWISE, ARISING FROM,
   OUT OF OR IN CONNECTION WITH THE SOFTWARE OR THE USE OR OTHER DEALINGS IN THE
   SOFTWARE
*/

package block_cache

import (
	"bytes"
	"context"
<<<<<<< HEAD
	"crypto/md5"
=======
	"encoding/base64"
>>>>>>> c0afb602
	"fmt"
	"io"
	"io/ioutil"
	"math"
	"math/rand"
	"os"
	"os/exec"
	"path/filepath"
	"strconv"
	"strings"
	"testing"
	"time"

	"github.com/Azure/azure-storage-fuse/v2/common"
	"github.com/Azure/azure-storage-fuse/v2/common/config"
	"github.com/Azure/azure-storage-fuse/v2/common/log"
	"github.com/Azure/azure-storage-fuse/v2/component/loopback"
	"github.com/Azure/azure-storage-fuse/v2/internal"

	"github.com/stretchr/testify/assert"
	"github.com/stretchr/testify/suite"
)

var home_dir, _ = os.UserHomeDir()

type blockCacheTestSuite struct {
	suite.Suite
	assert *assert.Assertions
}

func (suite *blockCacheTestSuite) SetupTest() {
	suite.assert = assert.New(suite.T())

	err := log.SetDefaultLogger("silent", common.LogConfig{Level: common.ELogLevel.LOG_DEBUG()})
	suite.assert.Nil(err)
}

type testObj struct {
	fake_storage_path string
	disk_cache_path   string
	loopback          internal.Component
	blockCache        *BlockCache
}

func randomString(length int) string {
	rand.Seed(time.Now().UnixNano())
	b := make([]byte, length)
	rand.Read(b)
	return fmt.Sprintf("%x", b)[:length]
}

func getFakeStoragePath(base string) string {
	tmp_path := filepath.Join(home_dir, base+randomString(8))
	_ = os.Mkdir(tmp_path, 0777)
	return tmp_path
}

func setupPipeline(cfg string) (*testObj, error) {
	tobj := &testObj{
		fake_storage_path: getFakeStoragePath("block_cache"),
		disk_cache_path:   getFakeStoragePath("fake_storage"),
	}

	if cfg == "" {
		cfg = fmt.Sprintf("read-only: true\n\nloopbackfs:\n  path: %s\n\nblock_cache:\n  block-size-mb: 1\n  mem-size-mb: 20\n  prefetch: 12\n  parallelism: 10\n  path: %s\n  disk-size-mb: 50\n  disk-timeout-sec: 20", tobj.fake_storage_path, tobj.disk_cache_path)
	} else {
		cfg = fmt.Sprintf("%s\n\nloopbackfs:\n  path: %s\n", cfg, tobj.fake_storage_path)
	}

	config.ReadConfigFromReader(strings.NewReader(cfg))

	tobj.loopback = loopback.NewLoopbackFSComponent()
	err := tobj.loopback.Configure(true)
	if err != nil {
		return nil, fmt.Errorf("Unable to configure loopback [%s]", err.Error())
	}

	tobj.blockCache = NewBlockCacheComponent().(*BlockCache)
	tobj.blockCache.SetNextComponent(tobj.loopback)
	err = tobj.blockCache.Configure(true)
	if err != nil {
		return nil, fmt.Errorf("Unable to configure blockcache [%s]", err.Error())
	}

	err = tobj.loopback.Start(context.Background())
	if err != nil {
		return nil, fmt.Errorf("Unable to start loopback [%s]", err.Error())
	}

	err = tobj.blockCache.Start(context.Background())
	if err != nil {
		return nil, fmt.Errorf("Unable to start blockcache [%s]", err.Error())
	}

	return tobj, nil
}

func (tobj *testObj) cleanupPipeline() error {
	if tobj == nil {
		return nil
	}

	if tobj.loopback != nil {
		err := tobj.loopback.Stop()
		if err != nil {
			return fmt.Errorf("Unable to stop loopback [%s]", err.Error())
		}
	}

	if tobj.blockCache != nil {
		err := tobj.blockCache.Stop()
		if err != nil {
			return fmt.Errorf("Unable to stop block cache [%s]", err.Error())
		}
	}

	os.RemoveAll(tobj.fake_storage_path)
	os.RemoveAll(tobj.disk_cache_path)

	return nil
}

// Tests the default configuration of block cache
func (suite *blockCacheTestSuite) TestEmpty() {
	emptyConfig := "read-only: true"
	tobj, err := setupPipeline(emptyConfig)
	defer tobj.cleanupPipeline()

	suite.assert.Nil(err)
	suite.assert.Equal(tobj.blockCache.Name(), "block_cache")
	suite.assert.EqualValues(tobj.blockCache.blockSize, 16*_1MB)
	suite.assert.EqualValues(tobj.blockCache.diskSize, 0)
	suite.assert.EqualValues(tobj.blockCache.diskTimeout, defaultTimeout)

	cmd := exec.Command("nproc")
	output, err := cmd.Output()
	suite.assert.Nil(err)
	coresStr := strings.TrimSpace(string(output))
	cores, err := strconv.Atoi(coresStr)
	suite.assert.Nil(err)
	suite.assert.EqualValues(tobj.blockCache.workers, uint32(3*cores))
	suite.assert.EqualValues(tobj.blockCache.prefetch, math.Max((MIN_PREFETCH*2)+1, float64(2*cores)))
	suite.assert.EqualValues(tobj.blockCache.noPrefetch, false)
	suite.assert.NotNil(tobj.blockCache.blockPool)
	suite.assert.NotNil(tobj.blockCache.threadPool)
}

func (suite *blockCacheTestSuite) TestMemory() {
	emptyConfig := "read-only: true\n\nblock_cache:\n  block-size-mb: 16\n"
	tobj, err := setupPipeline(emptyConfig)
	defer tobj.cleanupPipeline()

	suite.assert.Nil(err)
	suite.assert.Equal(tobj.blockCache.Name(), "block_cache")
	cmd := exec.Command("bash", "-c", "free -b | grep Mem | awk '{print $4}'")
	var out bytes.Buffer
	cmd.Stdout = &out
	err = cmd.Run()
	suite.assert.Nil(err)
	free, err := strconv.Atoi(strings.TrimSpace(out.String()))
	suite.assert.Nil(err)
	expected := uint64(0.8 * float64(free))
	actual := tobj.blockCache.memSize
	difference := math.Abs(float64(actual) - float64(expected))
	tolerance := 0.10 * float64(math.Max(float64(actual), float64(expected)))
	suite.assert.LessOrEqual(difference, tolerance)
}

func (suite *blockCacheTestSuite) TestFreeDiskSpace() {
	disk_cache_path := getFakeStoragePath("fake_storage")
	config := fmt.Sprintf("read-only: true\n\nblock_cache:\n  block-size-mb: 1\n  path: %s", disk_cache_path)
	tobj, err := setupPipeline(config)
	defer tobj.cleanupPipeline()

	suite.assert.Nil(err)
	suite.assert.Equal(tobj.blockCache.Name(), "block_cache")

	cmd := exec.Command("bash", "-c", fmt.Sprintf("df -B1 %s | awk 'NR==2{print $4}'", disk_cache_path))
	var out bytes.Buffer
	cmd.Stdout = &out
	err = cmd.Run()
	suite.assert.Nil(err)
	freeDisk, err := strconv.Atoi(strings.TrimSpace(out.String()))
	suite.assert.Nil(err)
	expected := uint64(0.8 * float64(freeDisk))
	actual := tobj.blockCache.diskSize
	difference := math.Abs(float64(actual) - float64(expected))
	tolerance := 0.10 * float64(math.Max(float64(actual), float64(expected)))
	suite.assert.LessOrEqual(difference, tolerance)
}

func (suite *blockCacheTestSuite) TestInvalidPrefetchCount() {
	cfg := "read-only: true\n\nblock_cache:\n  block-size-mb: 16\n  mem-size-mb: 500\n  prefetch: 8\n  parallelism: 10\n  path: abcd\n  disk-size-mb: 100\n  disk-timeout-sec: 5"
	tobj, err := setupPipeline(cfg)
	defer tobj.cleanupPipeline()

	suite.assert.NotNil(err)
	suite.assert.Contains(err.Error(), "invalid prefetch count")
}

func (suite *blockCacheTestSuite) TestInvalidMemoryLimitPrefetchCount() {
	cfg := "read-only: true\n\nblock_cache:\n  block-size-mb: 16\n  mem-size-mb: 320\n  prefetch: 50\n  parallelism: 10\n  path: abcd\n  disk-size-mb: 100\n  disk-timeout-sec: 5"
	tobj, err := setupPipeline(cfg)
	defer tobj.cleanupPipeline()

	suite.assert.NotNil(err)
	suite.assert.Contains(err.Error(), "[memory limit too low for configured prefetch")
}

func (suite *blockCacheTestSuite) TestNoPrefetchConfig() {
	cfg := "read-only: true\n\nblock_cache:\n  block-size-mb: 1\n  mem-size-mb: 500\n  prefetch: 0\n  parallelism: 10\n  path: abcd\n  disk-size-mb: 100\n  disk-timeout-sec: 5"
	tobj, err := setupPipeline(cfg)
	defer tobj.cleanupPipeline()

	suite.assert.Nil(err)
	suite.assert.NotNil(tobj.blockCache)
	suite.assert.Equal(tobj.blockCache.noPrefetch, true)
}

func (suite *blockCacheTestSuite) TestInvalidDiskPath() {
	cfg := "read-only: true\n\nblock_cache:\n  block-size-mb: 16\n  mem-size-mb: 500\n  prefetch: 12\n  parallelism: 10\n  path: /abcd\n  disk-size-mb: 100\n  disk-timeout-sec: 5"
	tobj, err := setupPipeline(cfg)
	defer tobj.cleanupPipeline()

	suite.assert.NotNil(err)
	suite.assert.Contains(err.Error(), "permission denied")
}

func (suite *blockCacheTestSuite) TestSomeInvalidConfigs() {
	cfg := "read-only: true\n\nblock_cache:\n  block-size-mb: 8\n  mem-size-mb: 800\n  prefetch: 12\n  parallelism: 0\n"
	_, err := setupPipeline(cfg)
	suite.assert.NotNil(err)
	suite.assert.Contains(err.Error(), "fail to init thread pool")

	cfg = "read-only: true\n\nblock_cache:\n  block-size-mb: 1024000\n  mem-size-mb: 20240000\n  prefetch: 12\n  parallelism: 1\n"
	_, err = setupPipeline(cfg)
	suite.assert.NotNil(err)
	suite.assert.Contains(err.Error(), "fail to init block pool")

	cfg = "read-only: true\n\nblock_cache:\n  block-size-mb: 8\n  mem-size-mb: 800\n  prefetch: 12\n  parallelism: 5\n  path: ./\n  disk-size-mb: 100\n  disk-timeout-sec: 0"
	_, err = setupPipeline(cfg)
	suite.assert.NotNil(err)
	suite.assert.Contains(err.Error(), "timeout can not be zero")
}

func (suite *blockCacheTestSuite) TestManualConfig() {
	cfg := "read-only: true\n\nblock_cache:\n  block-size-mb: 16\n  mem-size-mb: 500\n  prefetch: 12\n  parallelism: 10\n  path: abcd\n  disk-size-mb: 100\n  disk-timeout-sec: 5"
	tobj, err := setupPipeline(cfg)
	defer tobj.cleanupPipeline()

	suite.assert.Nil(err)
	suite.assert.Equal(tobj.blockCache.Name(), "block_cache")
	suite.assert.EqualValues(tobj.blockCache.blockSize, 16*_1MB)
	suite.assert.EqualValues(tobj.blockCache.memSize, 500*_1MB)
	suite.assert.EqualValues(tobj.blockCache.workers, 10)
	suite.assert.EqualValues(tobj.blockCache.diskSize, 100*_1MB)
	suite.assert.EqualValues(tobj.blockCache.diskTimeout, 5)
	suite.assert.EqualValues(tobj.blockCache.prefetch, 12)
	suite.assert.EqualValues(tobj.blockCache.workers, 10)

	suite.assert.NotNil(tobj.blockCache.blockPool)
}

func (suite *blockCacheTestSuite) TestOpenFileFail() {
	tobj, err := setupPipeline("")
	defer tobj.cleanupPipeline()

	suite.assert.Nil(err)
	suite.assert.NotNil(tobj.blockCache)

	path := "a"
	options := internal.OpenFileOptions{Name: path}
	h, err := tobj.blockCache.OpenFile(options)
	suite.assert.NotNil(err)
	suite.assert.Nil(h)
	suite.assert.Contains(err.Error(), "no such file or directory")
}

func (suite *blockCacheTestSuite) TestFileOpenClose() {
	tobj, err := setupPipeline("")
	defer tobj.cleanupPipeline()

	suite.assert.Nil(err)
	suite.assert.NotNil(tobj.blockCache)

	fileName := "bc.tst"
	stroagePath := filepath.Join(tobj.fake_storage_path, fileName)
	data := make([]byte, 5*_1MB)
	_, _ = rand.Read(data)
	ioutil.WriteFile(stroagePath, data, 0777)

	options := internal.OpenFileOptions{Name: fileName}
	h, err := tobj.blockCache.OpenFile(options)
	suite.assert.Nil(err)
	suite.assert.NotNil(h)
	suite.assert.Equal(h.Size, int64(5*_1MB))
	suite.assert.NotNil(h.Buffers.Cooked)
	suite.assert.NotNil(h.Buffers.Cooking)

	tobj.blockCache.CloseFile(internal.CloseFileOptions{Handle: h})
	suite.assert.Nil(h.Buffers.Cooked)
	suite.assert.Nil(h.Buffers.Cooking)
}

func (suite *blockCacheTestSuite) TestValidateBlockList() {
	config := "read-only: true\n\nblock_cache:\n  block-size-mb: 20"
	tobj, err := setupPipeline(config)
	defer tobj.cleanupPipeline()
	suite.assert.Nil(err)
	suite.assert.NotNil(tobj.blockCache)
	suite.assert.Equal(tobj.blockCache.blockSize, 20*_1MB)

	fileName := "testFile"
	stroagePath := filepath.Join(tobj.fake_storage_path, fileName)
	os.WriteFile(stroagePath, []byte("Hello, World!"), 0777)
	options := internal.OpenFileOptions{Name: fileName}
	h, err := tobj.blockCache.OpenFile(options)
	suite.assert.Nil(err)
	suite.assert.NotNil(h)

	//Test for Valid BlockList
	var blockLst internal.CommittedBlockList
	noOfBlocks := 20
	var startOffset int64

	//Generate blocklist, blocks with size equal to configured block size
	blockLst = nil
	startOffset = 0
	for i := 0; i < noOfBlocks; i++ {
		blockSize := tobj.blockCache.blockSize
		blk := internal.CommittedBlock{
			Id:     base64.StdEncoding.EncodeToString(common.NewUUIDWithLength(32)),
			Offset: startOffset,
			Size:   uint64(blockSize),
		}
		startOffset += int64(blockSize)
		blockLst = append(blockLst, blk)
	}
	valid := tobj.blockCache.validateBlockList(h, options, &blockLst)
	suite.assert.True(valid)

	//Generate blocklist, blocks with size equal to configured block size and last block size <= config's block size
	blockLst = nil
	startOffset = 0
	for i := 0; i < noOfBlocks; i++ {
		blockSize := tobj.blockCache.blockSize
		if i == noOfBlocks-1 {
			blockSize = uint64(rand.Intn(int(tobj.blockCache.blockSize)))
		}
		blk := internal.CommittedBlock{
			Id:     base64.StdEncoding.EncodeToString(common.NewUUIDWithLength(32)),
			Offset: startOffset,
			Size:   uint64(blockSize),
		}
		startOffset += int64(blockSize)
		blockLst = append(blockLst, blk)
	}
	valid = tobj.blockCache.validateBlockList(h, options, &blockLst)
	suite.assert.True(valid)

	//Generate Blocklist, blocks with size equal to configured block size and last block size > config's block size
	blockLst = nil
	startOffset = 0
	for i := 0; i < noOfBlocks; i++ {
		blockSize := tobj.blockCache.blockSize
		if i == noOfBlocks-1 {
			blockSize = tobj.blockCache.blockSize + uint64(rand.Intn(100)) + 1
		}
		blk := internal.CommittedBlock{
			Id:     base64.StdEncoding.EncodeToString(common.NewUUIDWithLength(32)),
			Offset: startOffset,
			Size:   uint64(blockSize),
		}
		startOffset += int64(blockSize)
		blockLst = append(blockLst, blk)
	}
	valid = tobj.blockCache.validateBlockList(h, options, &blockLst)
	suite.assert.False(valid)

	//Generate Blocklist, blocks with random size
	blockLst = nil
	startOffset = 0
	for i := 0; i < noOfBlocks; i++ {
		blockSize := uint64(rand.Intn(int(tobj.blockCache.blockSize + 1)))
		blk := internal.CommittedBlock{
			Id:     base64.StdEncoding.EncodeToString(common.NewUUIDWithLength(32)),
			Offset: startOffset,
			Size:   uint64(blockSize),
		}
		startOffset += int64(blockSize)
		blockLst = append(blockLst, blk)
	}
	valid = tobj.blockCache.validateBlockList(h, options, &blockLst)
	suite.assert.False(valid)

}

func (suite *blockCacheTestSuite) TestFileRead() {
	tobj, err := setupPipeline("")
	defer tobj.cleanupPipeline()

	suite.assert.Nil(err)
	suite.assert.NotNil(tobj.blockCache)

	fileName := "bc.tst"
	stroagePath := filepath.Join(tobj.fake_storage_path, fileName)
	data := make([]byte, 50*_1MB)
	_, _ = rand.Read(data)
	ioutil.WriteFile(stroagePath, data, 0777)

	options := internal.OpenFileOptions{Name: fileName}
	h, err := tobj.blockCache.OpenFile(options)
	suite.assert.Nil(err)
	suite.assert.NotNil(h)
	suite.assert.Equal(h.Size, int64(50*_1MB))
	suite.assert.NotNil(h.Buffers.Cooked)
	suite.assert.NotNil(h.Buffers.Cooking)

	data = make([]byte, 1000)

	// Read beyond end of file
	n, err := tobj.blockCache.ReadInBuffer(internal.ReadInBufferOptions{Handle: h, Offset: int64((50 * _1MB) + 1), Data: data})
	suite.assert.NotNil(err)
	suite.assert.Equal(n, 0)
	suite.assert.Contains(err.Error(), "EOF")

	// Read exactly at last offset
	n, err = tobj.blockCache.ReadInBuffer(internal.ReadInBufferOptions{Handle: h, Offset: int64(50 * _1MB), Data: data})
	suite.assert.NotNil(err)
	suite.assert.Equal(n, 0)
	suite.assert.Contains(err.Error(), "EOF")

	n, err = tobj.blockCache.ReadInBuffer(internal.ReadInBufferOptions{Handle: h, Offset: 0, Data: data})
	suite.assert.Nil(err)
	suite.assert.Equal(n, 1000)

	cnt := h.Buffers.Cooked.Len() + h.Buffers.Cooking.Len()
	suite.assert.Equal(cnt, MIN_PREFETCH*2)

	tobj.blockCache.CloseFile(internal.CloseFileOptions{Handle: h})
	suite.assert.Nil(h.Buffers.Cooked)
	suite.assert.Nil(h.Buffers.Cooking)
}

func (suite *blockCacheTestSuite) TestFileReadSerial() {
	tobj, err := setupPipeline("")
	defer tobj.cleanupPipeline()

	suite.assert.Nil(err)
	suite.assert.NotNil(tobj.blockCache)

	fileName := "bc.tst"
	stroagePath := filepath.Join(tobj.fake_storage_path, fileName)
	data := make([]byte, 50*_1MB)
	_, _ = rand.Read(data)
	ioutil.WriteFile(stroagePath, data, 0777)

	options := internal.OpenFileOptions{Name: fileName}
	h, err := tobj.blockCache.OpenFile(options)
	suite.assert.Nil(err)
	suite.assert.NotNil(h)
	suite.assert.Equal(h.Size, int64(50*_1MB))
	suite.assert.NotNil(h.Buffers.Cooked)
	suite.assert.NotNil(h.Buffers.Cooking)

	data = make([]byte, 1000)

	totaldata := uint64(0)
	for {
		n, err := tobj.blockCache.ReadInBuffer(internal.ReadInBufferOptions{Handle: h, Offset: int64(totaldata), Data: data})
		totaldata += uint64(n)
		if err != nil {
			break
		}
		suite.assert.LessOrEqual(n, 1000)
	}

	suite.assert.Equal(totaldata, uint64(50*_1MB))
	cnt := h.Buffers.Cooked.Len() + h.Buffers.Cooking.Len()
	suite.assert.Equal(cnt, 12)

	tobj.blockCache.CloseFile(internal.CloseFileOptions{Handle: h})
	suite.assert.Nil(h.Buffers.Cooked)
	suite.assert.Nil(h.Buffers.Cooking)
}

func (suite *blockCacheTestSuite) TestFileReadRandom() {
	tobj, err := setupPipeline("")
	defer tobj.cleanupPipeline()

	suite.assert.Nil(err)
	suite.assert.NotNil(tobj.blockCache)

	fileName := "bc.tst"
	stroagePath := filepath.Join(tobj.fake_storage_path, fileName)
	data := make([]byte, 100*_1MB)
	_, _ = rand.Read(data)
	ioutil.WriteFile(stroagePath, data, 0777)

	options := internal.OpenFileOptions{Name: fileName}
	h, err := tobj.blockCache.OpenFile(options)
	suite.assert.Nil(err)
	suite.assert.NotNil(h)
	suite.assert.Equal(h.Size, int64(100*_1MB))
	suite.assert.NotNil(h.Buffers.Cooked)
	suite.assert.NotNil(h.Buffers.Cooking)

	data = make([]byte, 100)
	max := int64(100 * _1MB)
	for i := 0; i < 50; i++ {
		offset := rand.Int63n(max)
		n, _ := tobj.blockCache.ReadInBuffer(internal.ReadInBufferOptions{Handle: h, Offset: offset, Data: data})
		suite.assert.LessOrEqual(n, 100)
	}

	cnt := h.Buffers.Cooked.Len() + h.Buffers.Cooking.Len()
	suite.assert.LessOrEqual(cnt, 8)

	tobj.blockCache.CloseFile(internal.CloseFileOptions{Handle: h})
	suite.assert.Nil(h.Buffers.Cooked)
	suite.assert.Nil(h.Buffers.Cooking)
}

func (suite *blockCacheTestSuite) TestFileReadRandomNoPrefetch() {
	tobj, err := setupPipeline("")
	defer tobj.cleanupPipeline()

	suite.assert.Nil(err)
	suite.assert.NotNil(tobj.blockCache)

	// Set the no prefetch mode here
	tobj.blockCache.noPrefetch = true
	tobj.blockCache.prefetch = 0

	fileName := "bc.tst"
	stroagePath := filepath.Join(tobj.fake_storage_path, fileName)
	data := make([]byte, 100*_1MB)
	_, _ = rand.Read(data)
	ioutil.WriteFile(stroagePath, data, 0777)

	options := internal.OpenFileOptions{Name: fileName}
	h, err := tobj.blockCache.OpenFile(options)
	suite.assert.Nil(err)
	suite.assert.NotNil(h)
	suite.assert.Equal(h.Size, int64(100*_1MB))
	suite.assert.NotNil(h.Buffers.Cooked)
	suite.assert.NotNil(h.Buffers.Cooking)

	data = make([]byte, 100)
	max := int64(100 * _1MB)
	for i := 0; i < 50; i++ {
		offset := rand.Int63n(max)
		n, _ := tobj.blockCache.ReadInBuffer(internal.ReadInBufferOptions{Handle: h, Offset: offset, Data: data})
		suite.assert.Equal(h.Buffers.Cooked.Len(), 1)
		suite.assert.Equal(h.Buffers.Cooking.Len(), 0)
		suite.assert.LessOrEqual(n, 100)
	}

	cnt := h.Buffers.Cooked.Len() + h.Buffers.Cooking.Len()
	suite.assert.Equal(cnt, 1)

	tobj.blockCache.CloseFile(internal.CloseFileOptions{Handle: h})
	suite.assert.Nil(h.Buffers.Cooked)
	suite.assert.Nil(h.Buffers.Cooking)
}

func (suite *blockCacheTestSuite) TestDiskUsageCheck() {
	tobj, err := setupPipeline("")
	defer tobj.cleanupPipeline()

	suite.assert.Nil(err)
	suite.assert.NotNil(tobj.blockCache)

	usage, err := common.GetUsage(tobj.disk_cache_path)
	suite.assert.Nil(err)
	suite.assert.Less(usage, float64(1.0))
	suite.assert.Equal(tobj.blockCache.checkDiskUsage(), false)

	// Default disk size is 50MB
	data := make([]byte, 5*_1MB)
	_, _ = rand.Read(data)

	type diskusagedata struct {
		name     string
		diskflag bool
	}

	localfiles := make([]diskusagedata, 0)
	for i := 0; i < 13; i++ {
		fname := randomString(5)
		diskFile := filepath.Join(tobj.disk_cache_path, fname)
		localfiles = append(localfiles, diskusagedata{name: diskFile, diskflag: i >= 7})
	}

	for i := 0; i < 13; i++ {
		ioutil.WriteFile(localfiles[i].name, data, 0777)
		usage, err := common.GetUsage(tobj.disk_cache_path)
		suite.assert.Nil(err)
		fmt.Printf("%d : %v (%v : %v) Usage %v\n", i, localfiles[i].name, localfiles[i].diskflag, tobj.blockCache.checkDiskUsage(), usage)
		suite.assert.Equal(tobj.blockCache.checkDiskUsage(), localfiles[i].diskflag)
	}

	for i := 0; i < 13; i++ {
		localfiles[i].diskflag = i < 8
	}

	for i := 0; i < 13; i++ {
		os.Remove(localfiles[i].name)
		usage, err := common.GetUsage(tobj.disk_cache_path)
		suite.assert.Nil(err)
		fmt.Printf("%d : %v (%v : %v) Usage %v\n", i, localfiles[i].name, localfiles[i].diskflag, tobj.blockCache.checkDiskUsage(), usage)
		suite.assert.Equal(tobj.blockCache.checkDiskUsage(), localfiles[i].diskflag)
	}
}

// Block-cache Writer related test cases
func (suite *blockCacheTestSuite) TestCreateFile() {
	tobj, err := setupPipeline("")
	defer tobj.cleanupPipeline()

	suite.assert.Nil(err)
	suite.assert.NotNil(tobj.blockCache)

	path := "testCreate"
	options := internal.CreateFileOptions{Name: path}
	h, err := tobj.blockCache.CreateFile(options)
	suite.assert.Nil(err)
	suite.assert.NotNil(h)
	suite.assert.Equal(h.Size, int64(0))
	suite.assert.False(h.Dirty())

	stroagePath := filepath.Join(tobj.fake_storage_path, path)
	fs, err := os.Stat(stroagePath)
	suite.assert.Nil(err)
	suite.assert.Equal(fs.Size(), int64(0))

	path = "FailThis"
	options = internal.CreateFileOptions{Name: path}
	h, err = tobj.blockCache.CreateFile(options)
	suite.assert.NotNil(err)
	suite.assert.Nil(h)
	suite.assert.Contains(err.Error(), "Failed to create file")
}

func (suite *blockCacheTestSuite) TestOpenWithTruncate() {
	tobj, err := setupPipeline("")
	defer tobj.cleanupPipeline()

	suite.assert.Nil(err)
	suite.assert.NotNil(tobj.blockCache)

	fileName := "testTruncate.tst"
	stroagePath := filepath.Join(tobj.fake_storage_path, fileName)
	data := make([]byte, 5*_1MB)
	_, _ = rand.Read(data)
	ioutil.WriteFile(stroagePath, data, 0777)

	options := internal.OpenFileOptions{Name: fileName}
	h, err := tobj.blockCache.OpenFile(options)
	suite.assert.Nil(err)
	suite.assert.NotNil(h)
	suite.assert.Equal(h.Size, int64(5*_1MB))

	err = tobj.blockCache.CloseFile(internal.CloseFileOptions{Handle: h})
	suite.assert.Nil(err)

	options = internal.OpenFileOptions{Name: fileName, Flags: os.O_TRUNC}
	h, err = tobj.blockCache.OpenFile(options)
	suite.assert.Nil(err)
	suite.assert.NotNil(h)
	suite.assert.Equal(h.Size, int64(0))
	suite.assert.True(h.Dirty())

	err = tobj.blockCache.CloseFile(internal.CloseFileOptions{Handle: h})
	suite.assert.Nil(err)
}

func (suite *blockCacheTestSuite) TestWriteFileSimple() {
	tobj, err := setupPipeline("")
	defer tobj.cleanupPipeline()

	suite.assert.Nil(err)
	suite.assert.NotNil(tobj.blockCache)

	path := "testWriteSimple"
	options := internal.CreateFileOptions{Name: path, Mode: 0777}
	h, err := tobj.blockCache.CreateFile(options)
	suite.assert.Nil(err)
	suite.assert.NotNil(h)
	suite.assert.Equal(h.Size, int64(0))
	suite.assert.False(h.Dirty())

	stroagePath := filepath.Join(tobj.fake_storage_path, path)
	fs, err := os.Stat(stroagePath)
	suite.assert.Nil(err)
	suite.assert.Equal(fs.Size(), int64(0))

	n, err := tobj.blockCache.WriteFile(internal.WriteFileOptions{Handle: h, Offset: 0, Data: []byte("Hello")}) // 5 bytes
	suite.assert.Nil(err)
	suite.assert.Equal(n, 5)
	suite.assert.Equal(h.Size, int64(5))
	suite.assert.True(h.Dirty())
	suite.assert.Equal(h.Buffers.Cooked.Len(), 0)
	suite.assert.Equal(h.Buffers.Cooking.Len(), 1)

	node, found := h.GetValue("0")
	suite.assert.True(found)
	block := node.(*Block)
	suite.assert.NotNil(block)
	suite.assert.Equal(block.id, int64(0))
	suite.assert.Equal(block.offset, uint64(0))

	err = tobj.blockCache.FlushFile(internal.FlushFileOptions{Handle: h})
	suite.assert.Nil(err)
	suite.assert.False(h.Dirty())

	stroagePath = filepath.Join(tobj.fake_storage_path, path)
	fs, err = os.Stat(stroagePath)
	suite.assert.Nil(err)
	suite.assert.Equal(fs.Size(), int64(5))

	n, err = tobj.blockCache.WriteFile(internal.WriteFileOptions{Handle: h, Offset: 5, Data: []byte("Gello")}) // 5 bytes
	suite.assert.Nil(err)
	suite.assert.Equal(n, 5)
	suite.assert.Equal(h.Size, int64(10))
	suite.assert.True(h.Dirty())
	suite.assert.Equal(h.Buffers.Cooked.Len(), 0)
	suite.assert.Equal(h.Buffers.Cooking.Len(), 1)

	err = tobj.blockCache.CloseFile(internal.CloseFileOptions{Handle: h})
	suite.assert.Nil(err)

	stroagePath = filepath.Join(tobj.fake_storage_path, path)
	fs, err = os.Stat(stroagePath)
	suite.assert.Nil(err)
	suite.assert.Equal(fs.Size(), int64(10))

	suite.assert.Nil(err)
}

func (suite *blockCacheTestSuite) TestWriteFileMultiBlock() {
	tobj, err := setupPipeline("")
	defer tobj.cleanupPipeline()

	suite.assert.Nil(err)
	suite.assert.NotNil(tobj.blockCache)

	path := "testWriteBlock"
	stroagePath := filepath.Join(tobj.fake_storage_path, path)

	data := make([]byte, 5*_1MB)
	_, _ = rand.Read(data)

	options := internal.CreateFileOptions{Name: path, Mode: 0777}
	h, err := tobj.blockCache.CreateFile(options)
	suite.assert.Nil(err)
	suite.assert.NotNil(h)
	suite.assert.Equal(h.Size, int64(0))
	suite.assert.False(h.Dirty())

	n, err := tobj.blockCache.WriteFile(internal.WriteFileOptions{Handle: h, Offset: 0, Data: data}) // 5 bytes
	suite.assert.Nil(err)
	suite.assert.Equal(n, len(data))
	suite.assert.Equal(h.Size, int64(len(data)))
	suite.assert.True(h.Dirty())
	suite.assert.Equal(h.Buffers.Cooked.Len(), 2)
	suite.assert.Equal(h.Buffers.Cooking.Len(), 3)

	err = tobj.blockCache.CloseFile(internal.CloseFileOptions{Handle: h})
	suite.assert.Nil(err)

	stroagePath = filepath.Join(tobj.fake_storage_path, path)
	fs, err := os.Stat(stroagePath)
	suite.assert.Nil(err)
	suite.assert.Equal(fs.Size(), int64(len(data)))

	suite.assert.Nil(err)
}

func (suite *blockCacheTestSuite) TestWriteFileMultiBlockWithOverwrite() {
	tobj, err := setupPipeline("")
	defer tobj.cleanupPipeline()

	suite.assert.Nil(err)
	suite.assert.NotNil(tobj.blockCache)

	path := "testWriteBlock"
	stroagePath := filepath.Join(tobj.fake_storage_path, path)

	data := make([]byte, 5*_1MB)
	_, _ = rand.Read(data)

	options := internal.CreateFileOptions{Name: path, Mode: 0777}
	h, err := tobj.blockCache.CreateFile(options)
	suite.assert.Nil(err)
	suite.assert.NotNil(h)
	suite.assert.Equal(h.Size, int64(0))
	suite.assert.False(h.Dirty())

	n, err := tobj.blockCache.WriteFile(internal.WriteFileOptions{Handle: h, Offset: 0, Data: data}) // 5 bytes
	suite.assert.Nil(err)
	suite.assert.Equal(n, len(data))
	suite.assert.Equal(h.Size, int64(len(data)))
	suite.assert.True(h.Dirty())
	suite.assert.Equal(h.Buffers.Cooked.Len(), 2)
	suite.assert.Equal(h.Buffers.Cooking.Len(), 3)

	err = tobj.blockCache.FlushFile(internal.FlushFileOptions{Handle: h})
	suite.assert.Nil(err)
	suite.assert.False(h.Dirty())

	n, err = tobj.blockCache.WriteFile(internal.WriteFileOptions{Handle: h, Offset: 0, Data: data[:100]}) // 5 bytes
	suite.assert.Nil(err)
	suite.assert.Equal(n, 100)

	n, err = tobj.blockCache.WriteFile(internal.WriteFileOptions{Handle: h, Offset: 0, Data: data[:100]}) // 5 bytes
	suite.assert.Nil(err)
	suite.assert.Equal(n, 100)

	err = tobj.blockCache.CloseFile(internal.CloseFileOptions{Handle: h})
	suite.assert.Nil(err)

	stroagePath = filepath.Join(tobj.fake_storage_path, path)
	fs, err := os.Stat(stroagePath)
	suite.assert.Nil(err)
	suite.assert.Equal(fs.Size(), int64(len(data)))

	suite.assert.Nil(err)
}

func (suite *blockCacheTestSuite) TestWritefileWithAppend() {
	tobj, err := setupPipeline("")
	defer tobj.cleanupPipeline()

	suite.assert.Nil(err)
	suite.assert.NotNil(tobj.blockCache)

	tobj.blockCache.prefetchOnOpen = true

	path := "testWriteBlockAppend"
	data := make([]byte, 20*_1MB)
	_, _ = rand.Read(data)

	options := internal.CreateFileOptions{Name: path, Mode: 0777}
	h, err := tobj.blockCache.CreateFile(options)
	suite.assert.Nil(err)
	suite.assert.NotNil(h)
	suite.assert.Equal(h.Size, int64(0))
	suite.assert.False(h.Dirty())

	n, err := tobj.blockCache.WriteFile(internal.WriteFileOptions{Handle: h, Offset: 0, Data: data}) // 5 bytes
	suite.assert.Nil(err)
	suite.assert.Equal(n, len(data))
	suite.assert.Equal(h.Size, int64(len(data)))
	suite.assert.True(h.Dirty())

	err = tobj.blockCache.SyncFile(internal.SyncFileOptions{Handle: h})
	suite.assert.Nil(err)

	err = tobj.blockCache.FlushFile(internal.FlushFileOptions{Handle: h})
	suite.assert.Nil(err)
	suite.assert.False(h.Dirty())

	n, err = tobj.blockCache.WriteFile(internal.WriteFileOptions{Handle: h, Offset: 0, Data: data}) // 5 bytes
	suite.assert.Nil(err)
	suite.assert.Equal(n, len(data))
	suite.assert.Equal(h.Size, int64(len(data)))
	suite.assert.True(h.Dirty())

	err = tobj.blockCache.CloseFile(internal.CloseFileOptions{Handle: h})
	suite.assert.Nil(err)

	h, err = tobj.blockCache.OpenFile(internal.OpenFileOptions{Name: path, Flags: os.O_RDWR, Mode: 0777})
	suite.assert.Nil(err)
	dataNew := make([]byte, 10*_1MB)
	_, _ = rand.Read(data)

	n, err = tobj.blockCache.WriteFile(internal.WriteFileOptions{Handle: h, Offset: h.Size, Data: dataNew}) // 5 bytes
	suite.assert.Nil(err)
	suite.assert.Equal(n, len(dataNew))
	suite.assert.Equal(h.Size, int64(len(data)+len(dataNew)))
	suite.assert.True(h.Dirty())

	err = tobj.blockCache.CloseFile(internal.CloseFileOptions{Handle: h})
	suite.assert.Nil(err)

	h, err = tobj.blockCache.OpenFile(internal.OpenFileOptions{Name: path, Flags: os.O_RDWR, Mode: 0777})
	suite.assert.Nil(err)
	suite.assert.NotNil(h)
	suite.assert.Equal(h.Size, int64(len(data)+len(dataNew)))

	err = tobj.blockCache.CloseFile(internal.CloseFileOptions{Handle: h})
	suite.assert.Nil(err)
}

func (suite *blockCacheTestSuite) TestWriteBlockOutOfRange() {
	tobj, err := setupPipeline("")
	defer tobj.cleanupPipeline()

	suite.assert.Nil(err)
	suite.assert.NotNil(tobj.blockCache)

	tobj.blockCache.prefetchOnOpen = true
	tobj.blockCache.blockSize = 10

	path := "testInvalidWriteBlock"
	data := make([]byte, 20*_1MB)
	_, _ = rand.Read(data)

	options := internal.CreateFileOptions{Name: path, Mode: 0777}
	h, err := tobj.blockCache.CreateFile(options)
	suite.assert.Nil(err)

	dataNew := make([]byte, 1*_1MB)
	_, _ = rand.Read(data)

	n, err := tobj.blockCache.WriteFile(internal.WriteFileOptions{Handle: h, Offset: 10 * 50001, Data: dataNew}) // 5 bytes
	suite.assert.NotNil(err)
	suite.assert.Contains(err.Error(), "block index out of range")
	suite.assert.Equal(n, 0)

	tobj.blockCache.blockSize = 1048576
	n, err = tobj.blockCache.WriteFile(internal.WriteFileOptions{Handle: h, Offset: 10 * 50001, Data: dataNew}) // 5 bytes
	suite.assert.Nil(err)
	suite.assert.Equal(n, len(dataNew))

	err = tobj.blockCache.CloseFile(internal.CloseFileOptions{Handle: h})
	suite.assert.Nil(err)
}

func (suite *blockCacheTestSuite) TestDeleteAndRenameDirAndFile() {
	tobj, err := setupPipeline("")
	defer tobj.cleanupPipeline()

	suite.assert.Nil(err)
	suite.assert.NotNil(tobj.blockCache)

	err = tobj.blockCache.CreateDir(internal.CreateDirOptions{Name: "testCreateDir", Mode: 0777})
	suite.assert.Nil(err)

	options := internal.CreateFileOptions{Name: "testCreateDir/a.txt", Mode: 0777}
	h, err := tobj.blockCache.CreateFile(options)
	suite.assert.Nil(err)
	suite.assert.NotNil(h)
	suite.assert.Equal(h.Size, int64(0))
	suite.assert.False(h.Dirty())

	n, err := tobj.blockCache.WriteFile(internal.WriteFileOptions{Handle: h, Offset: 0, Data: []byte("Hello")}) // 5 bytes
	suite.assert.Nil(err)
	suite.assert.Equal(n, 5)
	suite.assert.Equal(h.Size, int64(5))
	suite.assert.True(h.Dirty())
	suite.assert.Equal(h.Buffers.Cooked.Len(), 0)
	suite.assert.Equal(h.Buffers.Cooking.Len(), 1)

	err = tobj.blockCache.CloseFile(internal.CloseFileOptions{Handle: h})
	suite.assert.Nil(err)

	err = tobj.blockCache.RenameDir(internal.RenameDirOptions{Src: "testCreateDir", Dst: "testCreateDirNew"})
	suite.assert.Nil(err)

	err = tobj.blockCache.DeleteDir(internal.DeleteDirOptions{Name: "testCreateDirNew"})
	suite.assert.NotNil(err)

	err = os.MkdirAll(filepath.Join(filepath.Join(tobj.blockCache.tmpPath, "testCreateDirNew")), 0777)
	suite.assert.Nil(err)
	err = os.WriteFile(filepath.Join(tobj.blockCache.tmpPath, "testCreateDirNew/a.txt::0"), []byte("Hello"), 0777)
	suite.assert.Nil(err)
	err = os.WriteFile(filepath.Join(tobj.blockCache.tmpPath, "testCreateDirNew/a.txt::1"), []byte("Hello"), 0777)
	suite.assert.Nil(err)
	err = os.WriteFile(filepath.Join(tobj.blockCache.tmpPath, "testCreateDirNew/a.txt::2"), []byte("Hello"), 0777)
	suite.assert.Nil(err)

	err = tobj.blockCache.RenameFile(internal.RenameFileOptions{Src: "testCreateDirNew/a.txt", Dst: "testCreateDirNew/b.txt"})
	suite.assert.Nil(err)

	err = tobj.blockCache.DeleteFile(internal.DeleteFileOptions{Name: "testCreateDirNew/b.txt"})
	suite.assert.Nil(err)

	err = tobj.blockCache.DeleteDir(internal.DeleteDirOptions{Name: "testCreateDirNew"})
	suite.assert.Nil(err)
}

func (suite *blockCacheTestSuite) TestTempCacheCleanup() {
	tobj, _ := setupPipeline("")
	defer tobj.cleanupPipeline()

	items, _ := os.ReadDir(tobj.disk_cache_path)
	suite.assert.Equal(len(items), 0)
	_ = common.TempCacheCleanup(tobj.blockCache.tmpPath)

	for i := 0; i < 5; i++ {
		_ = os.Mkdir(filepath.Join(tobj.disk_cache_path, fmt.Sprintf("temp_%d", i)), 0777)
		for j := 0; j < 5; j++ {
			_, _ = os.Create(filepath.Join(tobj.disk_cache_path, fmt.Sprintf("temp_%d", i), fmt.Sprintf("temp_%d", j)))
		}
	}

	items, _ = os.ReadDir(tobj.disk_cache_path)
	suite.assert.Equal(len(items), 5)

	_ = common.TempCacheCleanup(tobj.blockCache.tmpPath)
	items, _ = os.ReadDir(tobj.disk_cache_path)
	suite.assert.Equal(len(items), 0)

	tobj.blockCache.tmpPath = ""
	_ = common.TempCacheCleanup(tobj.blockCache.tmpPath)
}

func (suite *blockCacheTestSuite) TestZZZZLazyWrite() {
	tobj, _ := setupPipeline("")
	defer tobj.cleanupPipeline()

	tobj.blockCache.lazyWrite = true

	file := "file101"
	handle, _ := tobj.blockCache.CreateFile(internal.CreateFileOptions{Name: file, Mode: 0777})
	data := make([]byte, 10*1024*1024)
	_, _ = tobj.blockCache.WriteFile(internal.WriteFileOptions{Handle: handle, Offset: 0, Data: data})
	_ = tobj.blockCache.FlushFile(internal.FlushFileOptions{Handle: handle})

	// As lazy write is enabled flush shall not upload the file
	suite.assert.True(handle.Dirty())

	_ = tobj.blockCache.CloseFile(internal.CloseFileOptions{Handle: handle})
	time.Sleep(5 * time.Second)
	tobj.blockCache.lazyWrite = false

	// As lazy write is enabled flush shall not upload the file
	suite.assert.False(handle.Dirty())
}

func computeMD5(fh *os.File) ([]byte, error) {
	hash := md5.New()
	if _, err := io.Copy(hash, fh); err != nil {
		return nil, err
	}

	return hash.Sum(nil), nil
}

func (suite *blockCacheTestSuite) TestRandomWriteSparseFile() {
	cfg := "block_cache:\n  block-size-mb: 1\n  mem-size-mb: 20\n  prefetch: 12\n  parallelism: 10"
	tobj, err := setupPipeline(cfg)
	defer tobj.cleanupPipeline()

	suite.assert.Nil(err)
	suite.assert.NotNil(tobj.blockCache)

	path := "testSparseWrite"
	storagePath := filepath.Join(tobj.fake_storage_path, path)
	localPath := filepath.Join(tobj.disk_cache_path, path)

	data := make([]byte, 5*_1MB)
	_, _ = rand.Read(data)

	// ------------------------------------------------------------------
	// write to local file
	fh, err := os.Create(localPath)
	suite.assert.Nil(err)

	defer func(fh *os.File) {
		err := fh.Close()
		suite.assert.Nil(err)
	}(fh)

	// write 1MB data at offset 0
	n, err := fh.WriteAt(data[0:_1MB], 0)
	suite.assert.Nil(err)
	suite.assert.Equal(n, int(_1MB))

	// write 1MB data at offset 9*_1MB
	n, err = fh.WriteAt(data[4*_1MB:], int64(9*_1MB))
	suite.assert.Nil(err)
	suite.assert.Equal(n, int(_1MB))

	// write 1MB data at offset 5*_1MB
	n, err = fh.WriteAt(data[2*_1MB:3*_1MB], int64(5*_1MB))
	suite.assert.Nil(err)
	suite.assert.Equal(n, int(_1MB))

	l, err := computeMD5(fh)
	suite.assert.Nil(err)

	// ------------------------------------------------------------------
	// write using block cache
	options := internal.CreateFileOptions{Name: path, Mode: 0777}
	h, err := tobj.blockCache.CreateFile(options)
	suite.assert.Nil(err)
	suite.assert.NotNil(h)
	suite.assert.Equal(h.Size, int64(0))
	suite.assert.False(h.Dirty())

	// write 1MB data at offset 0
	n, err = tobj.blockCache.WriteFile(internal.WriteFileOptions{Handle: h, Offset: 0, Data: data[0:_1MB]})
	suite.assert.Nil(err)
	suite.assert.Equal(n, int(_1MB))
	suite.assert.True(h.Dirty())

	// write 1MB data at offset 9*_1MB
	n, err = tobj.blockCache.WriteFile(internal.WriteFileOptions{Handle: h, Offset: int64(9 * _1MB), Data: data[4*_1MB:]})
	suite.assert.Nil(err)
	suite.assert.Equal(n, int(_1MB))

	// write 1MB data at offset 5*_1MB
	n, err = tobj.blockCache.WriteFile(internal.WriteFileOptions{Handle: h, Offset: int64(5 * _1MB), Data: data[2*_1MB : 3*_1MB]})
	suite.assert.Nil(err)
	suite.assert.Equal(n, int(_1MB))

	err = tobj.blockCache.CloseFile(internal.CloseFileOptions{Handle: h})
	suite.assert.Nil(err)

	fs, err := os.Stat(storagePath)
	suite.assert.Nil(err)
	suite.assert.Equal(fs.Size(), int64(10*_1MB))

	rfh, err := os.Open(storagePath)
	suite.assert.Nil(err)

	defer func(fh *os.File) {
		err := fh.Close()
		suite.assert.Nil(err)
	}(rfh)

	r, err := computeMD5(rfh)
	suite.assert.Nil(err)

	// validate md5sum
	suite.assert.Equal(l, r)
}

func (suite *blockCacheTestSuite) TestRandomWriteSparseFileWithPartialBlock() {
	cfg := "block_cache:\n  block-size-mb: 4\n  mem-size-mb: 100\n  prefetch: 12\n  parallelism: 10"
	tobj, err := setupPipeline(cfg)
	defer tobj.cleanupPipeline()

	suite.assert.Nil(err)
	suite.assert.NotNil(tobj.blockCache)

	path := "testSparseWrite"
	storagePath := filepath.Join(tobj.fake_storage_path, path)
	localPath := filepath.Join(tobj.disk_cache_path, path)

	data := make([]byte, 5*_1MB)
	_, _ = rand.Read(data)

	// ------------------------------------------------------------------
	// write to local file
	fh, err := os.Create(localPath)
	suite.assert.Nil(err)

	defer func(fh *os.File) {
		err := fh.Close()
		suite.assert.Nil(err)
	}(fh)

	// write 1MB data at offset 0
	n, err := fh.WriteAt(data[0:_1MB], 0)
	suite.assert.Nil(err)
	suite.assert.Equal(n, int(_1MB))

	// write 1MB data at offset 18*_1MB
	n, err = fh.WriteAt(data[4*_1MB:], int64(18*_1MB))
	suite.assert.Nil(err)
	suite.assert.Equal(n, int(_1MB))

	// write 1MB data at offset 9*_1MB
	n, err = fh.WriteAt(data[2*_1MB:3*_1MB], int64(9*_1MB))
	suite.assert.Nil(err)
	suite.assert.Equal(n, int(_1MB))

	l, err := computeMD5(fh)
	suite.assert.Nil(err)

	// ------------------------------------------------------------------
	// write using block cache
	options := internal.CreateFileOptions{Name: path, Mode: 0777}
	h, err := tobj.blockCache.CreateFile(options)
	suite.assert.Nil(err)
	suite.assert.NotNil(h)
	suite.assert.Equal(h.Size, int64(0))
	suite.assert.False(h.Dirty())

	// write 1MB data at offset 0
	// partial block where it has data only from 0 to 1MB
	n, err = tobj.blockCache.WriteFile(internal.WriteFileOptions{Handle: h, Offset: 0, Data: data[0:_1MB]})
	suite.assert.Nil(err)
	suite.assert.Equal(n, int(_1MB))
	suite.assert.True(h.Dirty())

	// write 1MB data at offset 9*_1MB
	n, err = tobj.blockCache.WriteFile(internal.WriteFileOptions{Handle: h, Offset: int64(9 * _1MB), Data: data[2*_1MB : 3*_1MB]})
	suite.assert.Nil(err)
	suite.assert.Equal(n, int(_1MB))

	// write 1MB data at offset 18*_1MB
	n, err = tobj.blockCache.WriteFile(internal.WriteFileOptions{Handle: h, Offset: int64(18 * _1MB), Data: data[4*_1MB:]})
	suite.assert.Nil(err)
	suite.assert.Equal(n, int(_1MB))

	err = tobj.blockCache.CloseFile(internal.CloseFileOptions{Handle: h})
	suite.assert.Nil(err)

	fs, err := os.Stat(storagePath)
	suite.assert.Nil(err)
	suite.assert.Equal(fs.Size(), int64(19*_1MB))

	rfh, err := os.Open(storagePath)
	suite.assert.Nil(err)

	defer func(fh *os.File) {
		err := fh.Close()
		suite.assert.Nil(err)
	}(rfh)

	r, err := computeMD5(rfh)
	suite.assert.Nil(err)

	// validate md5sum
	suite.assert.Equal(l, r)
}

func (suite *blockCacheTestSuite) TestRandomWriteSparseFileWithBlockOverlap() {
	cfg := "block_cache:\n  block-size-mb: 1\n  mem-size-mb: 20\n  prefetch: 12\n  parallelism: 10"
	tobj, err := setupPipeline(cfg)
	defer tobj.cleanupPipeline()

	suite.assert.Nil(err)
	suite.assert.NotNil(tobj.blockCache)

	path := "testSparseWrite"
	storagePath := filepath.Join(tobj.fake_storage_path, path)
	localPath := filepath.Join(tobj.disk_cache_path, path)

	data := make([]byte, 5*_1MB)
	_, _ = rand.Read(data)

	// ------------------------------------------------------------------
	// write to local file
	fh, err := os.Create(localPath)
	suite.assert.Nil(err)

	defer func(fh *os.File) {
		err := fh.Close()
		suite.assert.Nil(err)
	}(fh)

	// write 1MB data at offset 0
	n, err := fh.WriteAt(data[0:_1MB], 0)
	suite.assert.Nil(err)
	suite.assert.Equal(n, int(_1MB))

	// write 1MB data at offset 9*_1MB
	n, err = fh.WriteAt(data[4*_1MB:], int64(9*_1MB))
	suite.assert.Nil(err)
	suite.assert.Equal(n, int(_1MB))

	// write 1MB data at offset 5.5*_1MB
	n, err = fh.WriteAt(data[2*_1MB:3*_1MB], int64(5*_1MB+1024*512))
	suite.assert.Nil(err)
	suite.assert.Equal(n, int(_1MB))

	l, err := computeMD5(fh)
	suite.assert.Nil(err)

	// ------------------------------------------------------------------
	// write using block cache
	options := internal.CreateFileOptions{Name: path, Mode: 0777}
	h, err := tobj.blockCache.CreateFile(options)
	suite.assert.Nil(err)
	suite.assert.NotNil(h)
	suite.assert.Equal(h.Size, int64(0))
	suite.assert.False(h.Dirty())

	// write 1MB data at offset 0
	n, err = tobj.blockCache.WriteFile(internal.WriteFileOptions{Handle: h, Offset: 0, Data: data[0:_1MB]})
	suite.assert.Nil(err)
	suite.assert.Equal(n, int(_1MB))
	suite.assert.True(h.Dirty())

	// write 1MB data at offset 9*_1MB
	n, err = tobj.blockCache.WriteFile(internal.WriteFileOptions{Handle: h, Offset: int64(9 * _1MB), Data: data[4*_1MB:]})
	suite.assert.Nil(err)
	suite.assert.Equal(n, int(_1MB))

	// write 1MB data at offset 5*_1MB
	// data is written to last 0.5MB of block 5 and first 0.5MB of block 6
	n, err = tobj.blockCache.WriteFile(internal.WriteFileOptions{Handle: h, Offset: int64(5*_1MB + 1024*512), Data: data[2*_1MB : 3*_1MB]})
	suite.assert.Nil(err)
	suite.assert.Equal(n, int(_1MB))

	err = tobj.blockCache.CloseFile(internal.CloseFileOptions{Handle: h})
	suite.assert.Nil(err)

	fs, err := os.Stat(storagePath)
	suite.assert.Nil(err)
	suite.assert.Equal(fs.Size(), int64(10*_1MB))

	rfh, err := os.Open(storagePath)
	suite.assert.Nil(err)

	defer func(fh *os.File) {
		err := fh.Close()
		suite.assert.Nil(err)
	}(rfh)

	r, err := computeMD5(rfh)
	suite.assert.Nil(err)

	// validate md5sum
	suite.assert.Equal(l, r)
}

func (suite *blockCacheTestSuite) TestRandomWriteFileOneBlock() {
	cfg := "block_cache:\n  block-size-mb: 8\n  mem-size-mb: 100\n  prefetch: 12\n  parallelism: 10"
	tobj, err := setupPipeline(cfg)
	defer tobj.cleanupPipeline()

	suite.assert.Nil(err)
	suite.assert.NotNil(tobj.blockCache)

	path := "testWriteOneBlock"
	storagePath := filepath.Join(tobj.fake_storage_path, path)
	localPath := filepath.Join(tobj.disk_cache_path, path)

	data := make([]byte, 5*_1MB)
	_, _ = rand.Read(data)

	// ------------------------------------------------------------------
	// write to local file
	fh, err := os.Create(localPath)
	suite.assert.Nil(err)

	defer func(fh *os.File) {
		err := fh.Close()
		suite.assert.Nil(err)
	}(fh)

	// write 2MB data at offset 4*1_MB
	n, err := fh.WriteAt(data[3*_1MB:], int64(4*_1MB))
	suite.assert.Nil(err)
	suite.assert.Equal(n, int(2*_1MB))

	// write 1MB data at offset 2*_1MB
	n, err = fh.WriteAt(data[2*_1MB:3*_1MB], int64(2*_1MB))
	suite.assert.Nil(err)
	suite.assert.Equal(n, int(_1MB))

	l, err := computeMD5(fh)
	suite.assert.Nil(err)

	// ------------------------------------------------------------------
	// write using block cache
	options := internal.CreateFileOptions{Name: path, Mode: 0777}
	h, err := tobj.blockCache.CreateFile(options)
	suite.assert.Nil(err)
	suite.assert.NotNil(h)
	suite.assert.Equal(h.Size, int64(0))
	suite.assert.False(h.Dirty())

	// write 2MB data at offset 4*1_MB
	n, err = tobj.blockCache.WriteFile(internal.WriteFileOptions{Handle: h, Offset: int64(4 * _1MB), Data: data[3*_1MB:]})
	suite.assert.Nil(err)
	suite.assert.Equal(n, int(2*_1MB))
	suite.assert.True(h.Dirty())

	// write 1MB data at offset 2*_1MB
	n, err = tobj.blockCache.WriteFile(internal.WriteFileOptions{Handle: h, Offset: int64(2 * _1MB), Data: data[2*_1MB : 3*_1MB]})
	suite.assert.Nil(err)
	suite.assert.Equal(n, int(_1MB))

	err = tobj.blockCache.CloseFile(internal.CloseFileOptions{Handle: h})
	suite.assert.Nil(err)

	fs, err := os.Stat(storagePath)
	suite.assert.Nil(err)
	suite.assert.Equal(fs.Size(), int64(6*_1MB))

	rfh, err := os.Open(storagePath)
	suite.assert.Nil(err)

	defer func(fh *os.File) {
		err := fh.Close()
		suite.assert.Nil(err)
	}(rfh)

	r, err := computeMD5(rfh)
	suite.assert.Nil(err)

	// validate md5sum
	suite.assert.Equal(l, r)
}

func (suite *blockCacheTestSuite) TestRandomWriteFlushAndOverwrite() {
	cfg := "block_cache:\n  block-size-mb: 1\n  mem-size-mb: 20\n  prefetch: 12\n  parallelism: 10"
	tobj, err := setupPipeline(cfg)
	defer tobj.cleanupPipeline()

	suite.assert.Nil(err)
	suite.assert.NotNil(tobj.blockCache)

	path := "testSparseWrite"
	storagePath := filepath.Join(tobj.fake_storage_path, path)
	localPath := filepath.Join(tobj.disk_cache_path, path)

	data := make([]byte, 5*_1MB)
	_, _ = rand.Read(data)

	// ------------------------------------------------------------------
	// write to local file
	fh, err := os.Create(localPath)
	suite.assert.Nil(err)

	defer func(fh *os.File) {
		err := fh.Close()
		suite.assert.Nil(err)
	}(fh)

	// write 1MB data at offset 0
	n, err := fh.WriteAt(data[0:_1MB], 0)
	suite.assert.Nil(err)
	suite.assert.Equal(n, int(_1MB))

	// write 1MB data at offset 9*_1MB
	n, err = fh.WriteAt(data[4*_1MB:], int64(9*_1MB))
	suite.assert.Nil(err)
	suite.assert.Equal(n, int(_1MB))

	// write 1MB data at offset 5.5*_1MB
	n, err = fh.WriteAt(data[2*_1MB:3*_1MB], int64(5*_1MB+1024*512))
	suite.assert.Nil(err)
	suite.assert.Equal(n, int(_1MB))

	// write 1MB data at offset 18*_1MB
	n, err = fh.WriteAt(data[4*_1MB:], int64(18*_1MB))
	suite.assert.Nil(err)
	suite.assert.Equal(n, int(_1MB))

	l, err := computeMD5(fh)
	suite.assert.Nil(err)

	// ------------------------------------------------------------------
	// write using block cache
	options := internal.CreateFileOptions{Name: path, Mode: 0777}
	h, err := tobj.blockCache.CreateFile(options)
	suite.assert.Nil(err)
	suite.assert.NotNil(h)
	suite.assert.Equal(h.Size, int64(0))
	suite.assert.False(h.Dirty())

	// write 1MB data at offset 0
	n, err = tobj.blockCache.WriteFile(internal.WriteFileOptions{Handle: h, Offset: 0, Data: data[0:_1MB]})
	suite.assert.Nil(err)
	suite.assert.Equal(n, int(_1MB))
	suite.assert.True(h.Dirty())

	// write 1MB data at offset 9*_1MB
	n, err = tobj.blockCache.WriteFile(internal.WriteFileOptions{Handle: h, Offset: int64(9 * _1MB), Data: data[4*_1MB:]})
	suite.assert.Nil(err)
	suite.assert.Equal(n, int(_1MB))

	// flush the file
	err = tobj.blockCache.FlushFile(internal.FlushFileOptions{Handle: h})
	suite.assert.Nil(err)

	// write 1MB data at offset 5.5*_1MB
	// overwriting last 0.5MB of block 5 and first 0.5MB of block 6 after flush
	n, err = tobj.blockCache.WriteFile(internal.WriteFileOptions{Handle: h, Offset: int64(5*_1MB + 1024*512), Data: data[2*_1MB : 3*_1MB]})
	suite.assert.Nil(err)
	suite.assert.Equal(n, int(_1MB))

	// write 1MB data at offset 18*_1MB
	n, err = tobj.blockCache.WriteFile(internal.WriteFileOptions{Handle: h, Offset: int64(18 * _1MB), Data: data[4*_1MB:]})
	suite.assert.Nil(err)
	suite.assert.Equal(n, int(_1MB))

	err = tobj.blockCache.CloseFile(internal.CloseFileOptions{Handle: h})
	suite.assert.Nil(err)

	fs, err := os.Stat(storagePath)
	suite.assert.Nil(err)
	suite.assert.Equal(fs.Size(), int64(19*_1MB))

	rfh, err := os.Open(storagePath)
	suite.assert.Nil(err)

	defer func(fh *os.File) {
		err := fh.Close()
		suite.assert.Nil(err)
	}(rfh)

	r, err := computeMD5(rfh)
	suite.assert.Nil(err)

	// validate md5sum
	suite.assert.Equal(l, r)
}

// In order for 'go test' to run this suite, we need to create
// a normal test function and pass our suite to suite.Run
func TestBlockCacheTestSuite(t *testing.T) {
	suite.Run(t, new(blockCacheTestSuite))
}<|MERGE_RESOLUTION|>--- conflicted
+++ resolved
@@ -36,11 +36,8 @@
 import (
 	"bytes"
 	"context"
-<<<<<<< HEAD
 	"crypto/md5"
-=======
 	"encoding/base64"
->>>>>>> c0afb602
 	"fmt"
 	"io"
 	"io/ioutil"

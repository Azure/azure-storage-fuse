--- conflicted
+++ resolved
@@ -974,11 +974,7 @@
 
 	tobj.blockCache.prefetchOnOpen = true
 
-<<<<<<< HEAD
-	path := "testWriteBlockAppend"
-=======
 	path := getTestFileName(suite.T().Name())
->>>>>>> 117411a5
 	data := make([]byte, 13*_1MB)
 	_, _ = rand.Read(data)
 
@@ -1725,11 +1721,7 @@
 	suite.assert.Nil(err)
 	suite.assert.NotNil(tobj.blockCache)
 
-<<<<<<< HEAD
-	path := "testRandomWriteExistingFile"
-=======
 	path := getTestFileName(suite.T().Name())
->>>>>>> 117411a5
 	storagePath := filepath.Join(tobj.fake_storage_path, path)
 
 	// write using block cache
@@ -1761,11 +1753,7 @@
 	suite.assert.False(h.Dirty())
 
 	// write randomly in new handle at offset 2MB
-<<<<<<< HEAD
-	n, err = tobj.blockCache.WriteFile(internal.WriteFileOptions{Handle: nh, Offset: int64(2 * _1MB), Data: dataBuff[0:10]})
-=======
 	n, err = tobj.blockCache.WriteFile(internal.WriteFileOptions{Handle: nh, Offset: int64(2 * _1MB), Data: dataBuff[:10]})
->>>>>>> 117411a5
 	suite.assert.Nil(err)
 	suite.assert.Equal(n, 10)
 	suite.assert.True(nh.Dirty())
@@ -2143,11 +2131,7 @@
 	suite.assert.Nil(err)
 	suite.assert.NotNil(tobj.blockCache)
 
-<<<<<<< HEAD
-	path := "testBlockUploadValidation"
-=======
 	path := getTestFileName(suite.T().Name())
->>>>>>> 117411a5
 	storagePath := filepath.Join(tobj.fake_storage_path, path)
 	localPath := filepath.Join(tobj.disk_cache_path, path)
 
@@ -2244,11 +2228,7 @@
 	suite.assert.Nil(err)
 	suite.assert.NotNil(tobj.blockCache)
 
-<<<<<<< HEAD
-	path := "testBlockUploadValidation"
-=======
 	path := getTestFileName(suite.T().Name())
->>>>>>> 117411a5
 	storagePath := filepath.Join(tobj.fake_storage_path, path)
 
 	// write using block cache
@@ -2275,19 +2255,13 @@
 		size:      _1MB,
 	}
 
-<<<<<<< HEAD
-	// write offset 0 where block 0 download will fail
-=======
 	// write at offset 0 where block 0 download will fail
->>>>>>> 117411a5
 	n, err := tobj.blockCache.WriteFile(internal.WriteFileOptions{Handle: h, Offset: 0, Data: dataBuff[:1*_1MB]})
 	suite.assert.NotNil(err)
 	suite.assert.Contains(err.Error(), "failed to download block")
 	suite.assert.Equal(n, 0)
 	suite.assert.False(h.Dirty())
 
-<<<<<<< HEAD
-=======
 	err = tobj.blockCache.CloseFile(internal.CloseFileOptions{Handle: h})
 	suite.assert.Nil(err)
 
@@ -2343,14 +2317,11 @@
 	err = tobj.blockCache.CloseFile(internal.CloseFileOptions{Handle: h})
 	suite.assert.Nil(err)
 
->>>>>>> 117411a5
 	fs, err := os.Stat(storagePath)
 	suite.assert.Nil(err)
 	suite.assert.Equal(fs.Size(), int64(0))
 }
 
-<<<<<<< HEAD
-=======
 func (suite *blockCacheTestSuite) TestReadStagedBlock() {
 	cfg := "block_cache:\n  block-size-mb: 1\n  mem-size-mb: 20\n  prefetch: 12\n  parallelism: 10"
 	tobj, err := setupPipeline(cfg)
@@ -2626,7 +2597,6 @@
 	suite.assert.Equal(fs.Size(), int64(62*_1MB))
 }
 
->>>>>>> 117411a5
 // In order for 'go test' to run this suite, we need to create
 // a normal test function and pass our suite to suite.Run
 func TestBlockCacheTestSuite(t *testing.T) {

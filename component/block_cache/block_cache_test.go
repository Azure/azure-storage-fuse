--- conflicted
+++ resolved
@@ -37,10 +37,7 @@
 	"bytes"
 	"context"
 	"crypto/md5"
-<<<<<<< HEAD
-=======
 	"encoding/base64"
->>>>>>> bd0f411b
 	"fmt"
 	"io"
 	"io/ioutil"
@@ -1167,9 +1164,6 @@
 	suite.assert.False(handle.Dirty())
 }
 
-<<<<<<< HEAD
-func (suite *blockCacheTestSuite) TestBlockParallelUploadAndWrite() {
-=======
 func computeMD5(fh *os.File) ([]byte, error) {
 	hash := md5.New()
 	if _, err := io.Copy(hash, fh); err != nil {
@@ -1180,7 +1174,6 @@
 }
 
 func (suite *blockCacheTestSuite) TestRandomWriteSparseFile() {
->>>>>>> bd0f411b
 	cfg := "block_cache:\n  block-size-mb: 1\n  mem-size-mb: 20\n  prefetch: 12\n  parallelism: 10"
 	tobj, err := setupPipeline(cfg)
 	defer tobj.cleanupPipeline()
@@ -1188,14 +1181,6 @@
 	suite.assert.Nil(err)
 	suite.assert.NotNil(tobj.blockCache)
 
-<<<<<<< HEAD
-	path := "testBlockUpload"
-	storagePath := filepath.Join(tobj.fake_storage_path, path)
-
-	data := make([]byte, _1MB)
-	_, _ = rand.Read(data)
-
-=======
 	path := "testSparseWrite"
 	storagePath := filepath.Join(tobj.fake_storage_path, path)
 	localPath := filepath.Join(tobj.disk_cache_path, path)
@@ -1230,7 +1215,6 @@
 
 	// ------------------------------------------------------------------
 	// write using block cache
->>>>>>> bd0f411b
 	options := internal.CreateFileOptions{Name: path, Mode: 0777}
 	h, err := tobj.blockCache.CreateFile(options)
 	suite.assert.Nil(err)
@@ -1238,58 +1222,6 @@
 	suite.assert.Equal(h.Size, int64(0))
 	suite.assert.False(h.Dirty())
 
-<<<<<<< HEAD
-	// writing at offset 0 in block 0
-	n, err := tobj.blockCache.WriteFile(internal.WriteFileOptions{Handle: h, Offset: 0, Data: data[0:10]})
-	suite.assert.Nil(err)
-	suite.assert.Equal(n, 10)
-	suite.assert.True(h.Dirty())
-	suite.assert.Equal(1, h.Buffers.Cooking.Len())
-	suite.assert.Equal(0, h.Buffers.Cooked.Len())
-
-	// writing at offset 1MB in block 1
-	n, err = tobj.blockCache.WriteFile(internal.WriteFileOptions{Handle: h, Offset: int64(_1MB), Data: data[0:100]})
-	suite.assert.Nil(err)
-	suite.assert.Equal(n, 100)
-	suite.assert.True(h.Dirty())
-	suite.assert.Equal(2, h.Buffers.Cooking.Len())
-	suite.assert.Equal(0, h.Buffers.Cooked.Len())
-
-	// staging block 0
-	err = tobj.blockCache.stageBlocks(h, 1)
-	suite.assert.Nil(err)
-	suite.assert.Equal(1, h.Buffers.Cooking.Len())
-	suite.assert.Equal(1, h.Buffers.Cooked.Len())
-
-	// writing at offset 10 in block 0
-	n, err = tobj.blockCache.WriteFile(internal.WriteFileOptions{Handle: h, Offset: 10, Data: data[10:]})
-	suite.assert.Nil(err)
-	suite.assert.Equal(n, int(_1MB-10))
-	suite.assert.True(h.Dirty())
-	suite.assert.Equal(2, h.Buffers.Cooking.Len())
-	suite.assert.Equal(0, h.Buffers.Cooked.Len())
-
-	err = tobj.blockCache.CloseFile(internal.CloseFileOptions{Handle: h})
-	suite.assert.Nil(err)
-	suite.assert.Nil(h.Buffers.Cooking)
-	suite.assert.Nil(h.Buffers.Cooked)
-
-	fs, err := os.Stat(storagePath)
-	suite.assert.Nil(err)
-	suite.assert.Equal(fs.Size(), int64(_1MB+100))
-}
-
-func computeMD5(fh *os.File) ([]byte, error) {
-	hash := md5.New()
-	if _, err := io.Copy(hash, fh); err != nil {
-		return nil, err
-	}
-
-	return hash.Sum(nil), nil
-}
-
-func (suite *blockCacheTestSuite) TestBlockParallelUploadAndWriteValidation() {
-=======
 	// write 1MB data at offset 0
 	n, err = tobj.blockCache.WriteFile(internal.WriteFileOptions{Handle: h, Offset: 0, Data: dataBuff[0:_1MB]})
 	suite.assert.Nil(err)
@@ -1417,7 +1349,6 @@
 }
 
 func (suite *blockCacheTestSuite) TestRandomWriteSparseFileWithBlockOverlap() {
->>>>>>> bd0f411b
 	cfg := "block_cache:\n  block-size-mb: 1\n  mem-size-mb: 20\n  prefetch: 12\n  parallelism: 10"
 	tobj, err := setupPipeline(cfg)
 	defer tobj.cleanupPipeline()
@@ -1425,14 +1356,6 @@
 	suite.assert.Nil(err)
 	suite.assert.NotNil(tobj.blockCache)
 
-<<<<<<< HEAD
-	path := "testBlockUploadValidation"
-	storagePath := filepath.Join(tobj.fake_storage_path, path)
-	localPath := filepath.Join(tobj.disk_cache_path, path)
-
-	data := make([]byte, _1MB)
-	_, _ = rand.Read(data)
-=======
 	path := "testSparseWrite"
 	storagePath := filepath.Join(tobj.fake_storage_path, path)
 	localPath := filepath.Join(tobj.disk_cache_path, path)
@@ -1524,7 +1447,6 @@
 	path := "testWriteOneBlock"
 	storagePath := filepath.Join(tobj.fake_storage_path, path)
 	localPath := filepath.Join(tobj.disk_cache_path, path)
->>>>>>> bd0f411b
 
 	// ------------------------------------------------------------------
 	// write to local file
@@ -1536,32 +1458,6 @@
 		suite.assert.Nil(err)
 	}(fh)
 
-<<<<<<< HEAD
-	// write at offset 0 in block 0
-	n, err := fh.WriteAt(data[0:10], 0)
-	suite.assert.Nil(err)
-	suite.assert.Equal(n, 10)
-
-	// write at offset 1MB in block 1
-	n, err = fh.WriteAt(data[:], int64(_1MB))
-	suite.assert.Nil(err)
-	suite.assert.Equal(n, int(_1MB))
-
-	// write at offset 2MB in block 2
-	n, err = fh.WriteAt(data[:], int64(2*_1MB))
-	suite.assert.Nil(err)
-	suite.assert.Equal(n, int(_1MB))
-
-	// write at offset 3MB in block 3
-	n, err = fh.WriteAt(data[0:100], int64(3*_1MB))
-	suite.assert.Nil(err)
-	suite.assert.Equal(n, 100)
-
-	// write at offset 1MB in block 1
-	n, err = fh.WriteAt(data[10:], 10)
-	suite.assert.Nil(err)
-	suite.assert.Equal(n, int(_1MB-10))
-=======
 	// write 2MB data at offset 4*1_MB
 	n, err := fh.WriteAt(dataBuff[3*_1MB:], int64(4*_1MB))
 	suite.assert.Nil(err)
@@ -1658,7 +1554,6 @@
 	n, err = fh.WriteAt(dataBuff[4*_1MB:], int64(18*_1MB))
 	suite.assert.Nil(err)
 	suite.assert.Equal(n, int(_1MB))
->>>>>>> bd0f411b
 
 	l, err := computeMD5(fh)
 	suite.assert.Nil(err)
@@ -1672,10 +1567,6 @@
 	suite.assert.Equal(h.Size, int64(0))
 	suite.assert.False(h.Dirty())
 
-<<<<<<< HEAD
-	// writing at offset 0 in block 0
-	n, err = tobj.blockCache.WriteFile(internal.WriteFileOptions{Handle: h, Offset: 0, Data: data[0:10]})
-=======
 	// write 1MB data at offset 0
 	n, err = tobj.blockCache.WriteFile(internal.WriteFileOptions{Handle: h, Offset: 0, Data: dataBuff[0:_1MB]})
 	suite.assert.Nil(err)
@@ -1830,7 +1721,6 @@
 
 	// writing at offset 0 in block 0
 	n, err := tobj.blockCache.WriteFile(internal.WriteFileOptions{Handle: h, Offset: 0, Data: data[0:10]})
->>>>>>> bd0f411b
 	suite.assert.Nil(err)
 	suite.assert.Equal(n, 10)
 	suite.assert.True(h.Dirty())
@@ -1854,22 +1744,188 @@
 	suite.assert.Equal(0, h.Buffers.Cooked.Len())
 
 	// writing at offset 3MB in block 3
-<<<<<<< HEAD
-	n, err = tobj.blockCache.WriteFile(internal.WriteFileOptions{Handle: h, Offset: int64(3 * _1MB), Data: data[0:100]})
-	suite.assert.Nil(err)
-	suite.assert.Equal(n, 100)
-=======
 	n, err = tobj.blockCache.WriteFile(internal.WriteFileOptions{Handle: h, Offset: int64(3 * _1MB), Data: data[0:1]})
 	suite.assert.Nil(err)
 	suite.assert.Equal(n, 1)
->>>>>>> bd0f411b
 	suite.assert.True(h.Dirty())
 	suite.assert.Equal(3, h.Buffers.Cooking.Len())
 	suite.assert.Equal(1, h.Buffers.Cooked.Len())
 
 	// writing at offset 10 in block 0
 	n, err = tobj.blockCache.WriteFile(internal.WriteFileOptions{Handle: h, Offset: 10, Data: data[10:]})
-<<<<<<< HEAD
+	suite.assert.Nil(err)
+	suite.assert.Equal(n, int(_1MB-10))
+	suite.assert.True(h.Dirty())
+	suite.assert.Equal(4, h.Buffers.Cooking.Len())
+	suite.assert.Equal(0, h.Buffers.Cooked.Len())
+
+	err = tobj.blockCache.CloseFile(internal.CloseFileOptions{Handle: h})
+	suite.assert.Nil(err)
+	suite.assert.Nil(h.Buffers.Cooking)
+	suite.assert.Nil(h.Buffers.Cooked)
+
+	fs, err := os.Stat(storagePath)
+	suite.assert.Nil(err)
+	suite.assert.Equal(fs.Size(), int64(3*_1MB+1))
+}
+
+func (suite *blockCacheTestSuite) TestBlockParallelUploadAndWrite() {
+	cfg := "block_cache:\n  block-size-mb: 1\n  mem-size-mb: 20\n  prefetch: 12\n  parallelism: 10"
+	tobj, err := setupPipeline(cfg)
+	defer tobj.cleanupPipeline()
+
+	suite.assert.Nil(err)
+	suite.assert.NotNil(tobj.blockCache)
+
+	path := "testBlockUpload"
+	storagePath := filepath.Join(tobj.fake_storage_path, path)
+
+	data := make([]byte, _1MB)
+	_, _ = rand.Read(data)
+
+	options := internal.CreateFileOptions{Name: path, Mode: 0777}
+	h, err := tobj.blockCache.CreateFile(options)
+	suite.assert.Nil(err)
+	suite.assert.NotNil(h)
+	suite.assert.Equal(h.Size, int64(0))
+	suite.assert.False(h.Dirty())
+
+	// writing at offset 0 in block 0
+	n, err := tobj.blockCache.WriteFile(internal.WriteFileOptions{Handle: h, Offset: 0, Data: data[0:10]})
+	suite.assert.Nil(err)
+	suite.assert.Equal(n, 10)
+	suite.assert.True(h.Dirty())
+	suite.assert.Equal(1, h.Buffers.Cooking.Len())
+	suite.assert.Equal(0, h.Buffers.Cooked.Len())
+
+	// writing at offset 1MB in block 1
+	n, err = tobj.blockCache.WriteFile(internal.WriteFileOptions{Handle: h, Offset: int64(_1MB), Data: data[0:100]})
+	suite.assert.Nil(err)
+	suite.assert.Equal(n, 100)
+	suite.assert.True(h.Dirty())
+	suite.assert.Equal(2, h.Buffers.Cooking.Len())
+	suite.assert.Equal(0, h.Buffers.Cooked.Len())
+
+	// staging block 0
+	err = tobj.blockCache.stageBlocks(h, 1)
+	suite.assert.Nil(err)
+	suite.assert.Equal(1, h.Buffers.Cooking.Len())
+	suite.assert.Equal(1, h.Buffers.Cooked.Len())
+
+	// writing at offset 10 in block 0
+	n, err = tobj.blockCache.WriteFile(internal.WriteFileOptions{Handle: h, Offset: 10, Data: data[10:]})
+	suite.assert.Nil(err)
+	suite.assert.Equal(n, int(_1MB-10))
+	suite.assert.True(h.Dirty())
+	suite.assert.Equal(2, h.Buffers.Cooking.Len())
+	suite.assert.Equal(0, h.Buffers.Cooked.Len())
+
+	err = tobj.blockCache.CloseFile(internal.CloseFileOptions{Handle: h})
+	suite.assert.Nil(err)
+	suite.assert.Nil(h.Buffers.Cooking)
+	suite.assert.Nil(h.Buffers.Cooked)
+
+	fs, err := os.Stat(storagePath)
+	suite.assert.Nil(err)
+	suite.assert.Equal(fs.Size(), int64(_1MB+100))
+}
+
+func (suite *blockCacheTestSuite) TestBlockParallelUploadAndWriteValidation() {
+	cfg := "block_cache:\n  block-size-mb: 1\n  mem-size-mb: 20\n  prefetch: 12\n  parallelism: 10"
+	tobj, err := setupPipeline(cfg)
+	defer tobj.cleanupPipeline()
+
+	suite.assert.Nil(err)
+	suite.assert.NotNil(tobj.blockCache)
+
+	path := "testBlockUploadValidation"
+	storagePath := filepath.Join(tobj.fake_storage_path, path)
+	localPath := filepath.Join(tobj.disk_cache_path, path)
+
+	data := make([]byte, _1MB)
+	_, _ = rand.Read(data)
+
+	// ------------------------------------------------------------------
+	// write to local file
+	fh, err := os.Create(localPath)
+	suite.assert.Nil(err)
+
+	defer func(fh *os.File) {
+		err := fh.Close()
+		suite.assert.Nil(err)
+	}(fh)
+
+	// write at offset 0 in block 0
+	n, err := fh.WriteAt(data[0:10], 0)
+	suite.assert.Nil(err)
+	suite.assert.Equal(n, 10)
+
+	// write at offset 1MB in block 1
+	n, err = fh.WriteAt(data[:], int64(_1MB))
+	suite.assert.Nil(err)
+	suite.assert.Equal(n, int(_1MB))
+
+	// write at offset 2MB in block 2
+	n, err = fh.WriteAt(data[:], int64(2*_1MB))
+	suite.assert.Nil(err)
+	suite.assert.Equal(n, int(_1MB))
+
+	// write at offset 3MB in block 3
+	n, err = fh.WriteAt(data[0:100], int64(3*_1MB))
+	suite.assert.Nil(err)
+	suite.assert.Equal(n, 100)
+
+	// write at offset 1MB in block 1
+	n, err = fh.WriteAt(data[10:], 10)
+	suite.assert.Nil(err)
+	suite.assert.Equal(n, int(_1MB-10))
+
+	l, err := computeMD5(fh)
+	suite.assert.Nil(err)
+
+	// ------------------------------------------------------------------
+	// write using block cache
+	options := internal.CreateFileOptions{Name: path, Mode: 0777}
+	h, err := tobj.blockCache.CreateFile(options)
+	suite.assert.Nil(err)
+	suite.assert.NotNil(h)
+	suite.assert.Equal(h.Size, int64(0))
+	suite.assert.False(h.Dirty())
+
+	// writing at offset 0 in block 0
+	n, err = tobj.blockCache.WriteFile(internal.WriteFileOptions{Handle: h, Offset: 0, Data: data[0:10]})
+	suite.assert.Nil(err)
+	suite.assert.Equal(n, 10)
+	suite.assert.True(h.Dirty())
+	suite.assert.Equal(1, h.Buffers.Cooking.Len())
+	suite.assert.Equal(0, h.Buffers.Cooked.Len())
+
+	// writing at offset 1MB in block 1
+	n, err = tobj.blockCache.WriteFile(internal.WriteFileOptions{Handle: h, Offset: int64(_1MB), Data: data[:]})
+	suite.assert.Nil(err)
+	suite.assert.Equal(n, int(_1MB))
+	suite.assert.True(h.Dirty())
+	suite.assert.Equal(2, h.Buffers.Cooking.Len())
+	suite.assert.Equal(0, h.Buffers.Cooked.Len())
+
+	// writing at offset 2MB in block 2
+	n, err = tobj.blockCache.WriteFile(internal.WriteFileOptions{Handle: h, Offset: int64(2 * _1MB), Data: data[:]})
+	suite.assert.Nil(err)
+	suite.assert.Equal(n, int(_1MB))
+	suite.assert.True(h.Dirty())
+	suite.assert.Equal(3, h.Buffers.Cooking.Len())
+	suite.assert.Equal(0, h.Buffers.Cooked.Len())
+
+	// writing at offset 3MB in block 3
+	n, err = tobj.blockCache.WriteFile(internal.WriteFileOptions{Handle: h, Offset: int64(3 * _1MB), Data: data[0:100]})
+	suite.assert.Nil(err)
+	suite.assert.Equal(n, 100)
+	suite.assert.True(h.Dirty())
+	suite.assert.Equal(3, h.Buffers.Cooking.Len())
+	suite.assert.Equal(1, h.Buffers.Cooked.Len())
+
+	// writing at offset 10 in block 0
+	n, err = tobj.blockCache.WriteFile(internal.WriteFileOptions{Handle: h, Offset: 10, Data: data[10:]})
 	suite.assert.Nil(err)
 	suite.assert.Equal(n, int(_1MB-10))
 	suite.assert.True(h.Dirty())
@@ -1898,17 +1954,6 @@
 
 	// validate md5sum
 	suite.assert.Equal(l, r)
-=======
-	suite.assert.NotNil(err)
-	suite.assert.Equal(n, 0)
-	suite.assert.True(h.Dirty())
-	suite.assert.Equal(3, h.Buffers.Cooking.Len())
-	suite.assert.Equal(1, h.Buffers.Cooked.Len())
-
-	fs, err := os.Stat(storagePath)
-	suite.assert.Nil(err)
-	suite.assert.Equal(fs.Size(), int64(0))
->>>>>>> bd0f411b
 }
 
 // In order for 'go test' to run this suite, we need to create

/*
    _____           _____   _____   ____          ______  _____  ------
   |     |  |      |     | |     | |     |     | |       |            |
   |     |  |      |     | |     | |     |     | |       |            |
   | --- |  |      |     | |-----| |---- |     | |-----| |-----  ------
   |     |  |      |     | |     | |     |     |       | |       |
   | ____|  |_____ | ____| | ____| |     |_____|  _____| |_____  |_____


   Licensed under the MIT License <http://opensource.org/licenses/MIT>.

   Copyright © 2020-2024 Microsoft Corporation. All rights reserved.
   Author : <blobfusedev@microsoft.com>

   Permission is hereby granted, free of charge, to any person obtaining a copy
   of this software and associated documentation files (the "Software"), to deal
   in the Software without restriction, including without limitation the rights
   to use, copy, modify, merge, publish, distribute, sublicense, and/or sell
   copies of the Software, and to permit persons to whom the Software is
   furnished to do so, subject to the following conditions:

   The above copyright notice and this permission notice shall be included in all
   copies or substantial portions of the Software.

   THE SOFTWARE IS PROVIDED "AS IS", WITHOUT WARRANTY OF ANY KIND, EXPRESS OR
   IMPLIED, INCLUDING BUT NOT LIMITED TO THE WARRANTIES OF MERCHANTABILITY,
   FITNESS FOR A PARTICULAR PURPOSE AND NONINFRINGEMENT. IN NO EVENT SHALL THE
   AUTHORS OR COPYRIGHT HOLDERS BE LIABLE FOR ANY CLAIM, DAMAGES OR OTHER
   LIABILITY, WHETHER IN AN ACTION OF CONTRACT, TORT OR OTHERWISE, ARISING FROM,
   OUT OF OR IN CONNECTION WITH THE SOFTWARE OR THE USE OR OTHER DEALINGS IN THE
   SOFTWARE
*/

package block_cache

import (
	"bytes"
	"context"
	"crypto/md5"
	"encoding/base64"
	"fmt"
	"io"
	"io/ioutil"
	"math"
	"math/rand"
	"os"
	"os/exec"
	"path/filepath"
	"strconv"
	"strings"
	"testing"
	"time"

	"github.com/Azure/azure-storage-fuse/v2/common"
	"github.com/Azure/azure-storage-fuse/v2/common/config"
	"github.com/Azure/azure-storage-fuse/v2/common/log"
	"github.com/Azure/azure-storage-fuse/v2/component/loopback"
	"github.com/Azure/azure-storage-fuse/v2/internal"

	"github.com/stretchr/testify/assert"
	"github.com/stretchr/testify/suite"
)

var home_dir, _ = os.UserHomeDir()
var dataBuff []byte

type blockCacheTestSuite struct {
	suite.Suite
	assert *assert.Assertions
}

func (suite *blockCacheTestSuite) SetupTest() {
	suite.assert = assert.New(suite.T())

	err := log.SetDefaultLogger("silent", common.LogConfig{Level: common.ELogLevel.LOG_DEBUG()})
	suite.assert.Nil(err)
}

type testObj struct {
	fake_storage_path string
	disk_cache_path   string
	loopback          internal.Component
	blockCache        *BlockCache
}

func randomString(length int) string {
	rand.Seed(time.Now().UnixNano())
	b := make([]byte, length)
	rand.Read(b)
	return fmt.Sprintf("%x", b)[:length]
}

func getFakeStoragePath(base string) string {
	tmp_path := filepath.Join(home_dir, base+randomString(8))
	_ = os.Mkdir(tmp_path, 0777)
	return tmp_path
}

func getTestFileName(name string) string {
	n := strings.Split(name, "/")
	return n[len(n)-1]
}

func setupPipeline(cfg string) (*testObj, error) {
	tobj := &testObj{
		fake_storage_path: getFakeStoragePath("block_cache"),
		disk_cache_path:   getFakeStoragePath("fake_storage"),
	}

	if cfg == "" {
		cfg = fmt.Sprintf("read-only: true\n\nloopbackfs:\n  path: %s\n\nblock_cache:\n  block-size-mb: 1\n  mem-size-mb: 20\n  prefetch: 12\n  parallelism: 10\n  path: %s\n  disk-size-mb: 50\n  disk-timeout-sec: 20", tobj.fake_storage_path, tobj.disk_cache_path)
	} else {
		cfg = fmt.Sprintf("%s\n\nloopbackfs:\n  path: %s\n", cfg, tobj.fake_storage_path)
	}

	config.ReadConfigFromReader(strings.NewReader(cfg))

	tobj.loopback = loopback.NewLoopbackFSComponent()
	err := tobj.loopback.Configure(true)
	if err != nil {
		return nil, fmt.Errorf("Unable to configure loopback [%s]", err.Error())
	}

	tobj.blockCache = NewBlockCacheComponent().(*BlockCache)
	tobj.blockCache.SetNextComponent(tobj.loopback)
	err = tobj.blockCache.Configure(true)
	if err != nil {
		return nil, fmt.Errorf("Unable to configure blockcache [%s]", err.Error())
	}

	err = tobj.loopback.Start(context.Background())
	if err != nil {
		return nil, fmt.Errorf("Unable to start loopback [%s]", err.Error())
	}

	err = tobj.blockCache.Start(context.Background())
	if err != nil {
		return nil, fmt.Errorf("Unable to start blockcache [%s]", err.Error())
	}

	return tobj, nil
}

func (tobj *testObj) cleanupPipeline() error {
	if tobj == nil {
		return nil
	}

	if tobj.loopback != nil {
		err := tobj.loopback.Stop()
		if err != nil {
			return fmt.Errorf("Unable to stop loopback [%s]", err.Error())
		}
	}

	if tobj.blockCache != nil {
		err := tobj.blockCache.Stop()
		if err != nil {
			return fmt.Errorf("Unable to stop block cache [%s]", err.Error())
		}
	}

	os.RemoveAll(tobj.fake_storage_path)
	os.RemoveAll(tobj.disk_cache_path)

	return nil
}

// Tests the default configuration of block cache
func (suite *blockCacheTestSuite) TestEmpty() {
	emptyConfig := "read-only: true"
	tobj, err := setupPipeline(emptyConfig)
	defer tobj.cleanupPipeline()

	suite.assert.Nil(err)
	suite.assert.Equal(tobj.blockCache.Name(), "block_cache")
	suite.assert.EqualValues(tobj.blockCache.blockSize, 16*_1MB)
	suite.assert.EqualValues(tobj.blockCache.diskSize, 0)
	suite.assert.EqualValues(tobj.blockCache.diskTimeout, defaultTimeout)

	cmd := exec.Command("nproc")
	output, err := cmd.Output()
	suite.assert.Nil(err)
	coresStr := strings.TrimSpace(string(output))
	cores, err := strconv.Atoi(coresStr)
	suite.assert.Nil(err)
	suite.assert.EqualValues(tobj.blockCache.workers, uint32(3*cores))
	suite.assert.EqualValues(tobj.blockCache.prefetch, math.Max((MIN_PREFETCH*2)+1, float64(2*cores)))
	suite.assert.EqualValues(tobj.blockCache.noPrefetch, false)
	suite.assert.NotNil(tobj.blockCache.blockPool)
	suite.assert.NotNil(tobj.blockCache.threadPool)
}

<<<<<<< HEAD
=======
func (suite *blockCacheTestSuite) TestMemory() {
	emptyConfig := "read-only: true\n\nblock_cache:\n  block-size-mb: 16\n"
	tobj, err := setupPipeline(emptyConfig)
	defer tobj.cleanupPipeline()

	suite.assert.Nil(err)
	suite.assert.Equal(tobj.blockCache.Name(), "block_cache")
	cmd := exec.Command("bash", "-c", "free -b | grep Mem | awk '{print $4}'")
	var out bytes.Buffer
	cmd.Stdout = &out
	err = cmd.Run()
	suite.assert.Nil(err)
	free, err := strconv.Atoi(strings.TrimSpace(out.String()))
	suite.assert.Nil(err)
	expected := uint64(0.8 * float64(free))
	actual := tobj.blockCache.memSize
	difference := math.Abs(float64(actual) - float64(expected))
	tolerance := 0.10 * float64(math.Max(float64(actual), float64(expected)))
	suite.assert.LessOrEqual(difference, tolerance)
}

func (suite *blockCacheTestSuite) TestFreeDiskSpace() {
	disk_cache_path := getFakeStoragePath("fake_storage")
	config := fmt.Sprintf("read-only: true\n\nblock_cache:\n  block-size-mb: 1\n  path: %s", disk_cache_path)
	tobj, err := setupPipeline(config)
	defer tobj.cleanupPipeline()

	suite.assert.Nil(err)
	suite.assert.Equal(tobj.blockCache.Name(), "block_cache")

	cmd := exec.Command("bash", "-c", fmt.Sprintf("df -B1 %s | awk 'NR==2{print $4}'", disk_cache_path))
	var out bytes.Buffer
	cmd.Stdout = &out
	err = cmd.Run()
	suite.assert.Nil(err)
	freeDisk, err := strconv.Atoi(strings.TrimSpace(out.String()))
	suite.assert.Nil(err)
	expected := uint64(0.8 * float64(freeDisk))
	actual := tobj.blockCache.diskSize
	difference := math.Abs(float64(actual) - float64(expected))
	tolerance := 0.10 * float64(math.Max(float64(actual), float64(expected)))
	suite.assert.LessOrEqual(difference, tolerance)
}

>>>>>>> de2f9fdc
func (suite *blockCacheTestSuite) TestInvalidPrefetchCount() {
	cfg := "read-only: true\n\nblock_cache:\n  block-size-mb: 16\n  mem-size-mb: 500\n  prefetch: 8\n  parallelism: 10\n  path: abcd\n  disk-size-mb: 100\n  disk-timeout-sec: 5"
	tobj, err := setupPipeline(cfg)
	defer tobj.cleanupPipeline()

	suite.assert.NotNil(err)
	suite.assert.Contains(err.Error(), "invalid prefetch count")
}

func (suite *blockCacheTestSuite) TestInvalidMemoryLimitPrefetchCount() {
	cfg := "read-only: true\n\nblock_cache:\n  block-size-mb: 16\n  mem-size-mb: 320\n  prefetch: 50\n  parallelism: 10\n  path: abcd\n  disk-size-mb: 100\n  disk-timeout-sec: 5"
	tobj, err := setupPipeline(cfg)
	defer tobj.cleanupPipeline()

	suite.assert.NotNil(err)
	suite.assert.Contains(err.Error(), "[memory limit too low for configured prefetch")
}

func (suite *blockCacheTestSuite) TestNoPrefetchConfig() {
	cfg := "read-only: true\n\nblock_cache:\n  block-size-mb: 1\n  mem-size-mb: 500\n  prefetch: 0\n  parallelism: 10\n  path: abcd\n  disk-size-mb: 100\n  disk-timeout-sec: 5"
	tobj, err := setupPipeline(cfg)
	defer tobj.cleanupPipeline()

	suite.assert.Nil(err)
	suite.assert.NotNil(tobj.blockCache)
	suite.assert.Equal(tobj.blockCache.noPrefetch, true)
}

func (suite *blockCacheTestSuite) TestInvalidDiskPath() {
	cfg := "read-only: true\n\nblock_cache:\n  block-size-mb: 16\n  mem-size-mb: 500\n  prefetch: 12\n  parallelism: 10\n  path: /abcd\n  disk-size-mb: 100\n  disk-timeout-sec: 5"
	tobj, err := setupPipeline(cfg)
	defer tobj.cleanupPipeline()

	suite.assert.NotNil(err)
	suite.assert.Contains(err.Error(), "permission denied")
}

func (suite *blockCacheTestSuite) TestSomeInvalidConfigs() {
	cfg := "read-only: true\n\nblock_cache:\n  block-size-mb: 8\n  mem-size-mb: 800\n  prefetch: 12\n  parallelism: 0\n"
	_, err := setupPipeline(cfg)
	suite.assert.NotNil(err)
	suite.assert.Contains(err.Error(), "fail to init thread pool")

	cfg = "read-only: true\n\nblock_cache:\n  block-size-mb: 1024000\n  mem-size-mb: 20240000\n  prefetch: 12\n  parallelism: 1\n"
	_, err = setupPipeline(cfg)
	suite.assert.NotNil(err)
	suite.assert.Contains(err.Error(), "fail to init block pool")

	cfg = "read-only: true\n\nblock_cache:\n  block-size-mb: 8\n  mem-size-mb: 800\n  prefetch: 12\n  parallelism: 5\n  path: ./\n  disk-size-mb: 100\n  disk-timeout-sec: 0"
	_, err = setupPipeline(cfg)
	suite.assert.NotNil(err)
	suite.assert.Contains(err.Error(), "timeout can not be zero")
}

func (suite *blockCacheTestSuite) TestManualConfig() {
	cfg := "read-only: true\n\nblock_cache:\n  block-size-mb: 16\n  mem-size-mb: 500\n  prefetch: 12\n  parallelism: 10\n  path: abcd\n  disk-size-mb: 100\n  disk-timeout-sec: 5"
	tobj, err := setupPipeline(cfg)
	defer tobj.cleanupPipeline()

	suite.assert.Nil(err)
	suite.assert.Equal(tobj.blockCache.Name(), "block_cache")
	suite.assert.EqualValues(tobj.blockCache.blockSize, 16*_1MB)
	suite.assert.EqualValues(tobj.blockCache.memSize, 500*_1MB)
	suite.assert.EqualValues(tobj.blockCache.workers, 10)
	suite.assert.EqualValues(tobj.blockCache.diskSize, 100*_1MB)
	suite.assert.EqualValues(tobj.blockCache.diskTimeout, 5)
	suite.assert.EqualValues(tobj.blockCache.prefetch, 12)
	suite.assert.EqualValues(tobj.blockCache.workers, 10)

	suite.assert.NotNil(tobj.blockCache.blockPool)
}

func (suite *blockCacheTestSuite) TestOpenFileFail() {
	tobj, err := setupPipeline("")
	defer tobj.cleanupPipeline()

	suite.assert.Nil(err)
	suite.assert.NotNil(tobj.blockCache)

	path := getTestFileName(suite.T().Name())
	options := internal.OpenFileOptions{Name: path}
	h, err := tobj.blockCache.OpenFile(options)
	suite.assert.NotNil(err)
	suite.assert.Nil(h)
	suite.assert.Contains(err.Error(), "no such file or directory")
}

func (suite *blockCacheTestSuite) TestFileOpenClose() {
	tobj, err := setupPipeline("")
	defer tobj.cleanupPipeline()

	suite.assert.Nil(err)
	suite.assert.NotNil(tobj.blockCache)

	fileName := getTestFileName(suite.T().Name())
	storagePath := filepath.Join(tobj.fake_storage_path, fileName)
	data := make([]byte, 5*_1MB)
	_, _ = rand.Read(data)
	ioutil.WriteFile(storagePath, data, 0777)

	options := internal.OpenFileOptions{Name: fileName}
	h, err := tobj.blockCache.OpenFile(options)
	suite.assert.Nil(err)
	suite.assert.NotNil(h)
	suite.assert.Equal(h.Size, int64(5*_1MB))
	suite.assert.NotNil(h.Buffers.Cooked)
	suite.assert.NotNil(h.Buffers.Cooking)

	tobj.blockCache.CloseFile(internal.CloseFileOptions{Handle: h})
	suite.assert.Nil(h.Buffers.Cooked)
	suite.assert.Nil(h.Buffers.Cooking)
}

func (suite *blockCacheTestSuite) TestValidateBlockList() {
	config := "read-only: true\n\nblock_cache:\n  block-size-mb: 20"
	tobj, err := setupPipeline(config)
	defer tobj.cleanupPipeline()
	suite.assert.Nil(err)
	suite.assert.NotNil(tobj.blockCache)
	suite.assert.Equal(tobj.blockCache.blockSize, 20*_1MB)

	fileName := getTestFileName(suite.T().Name())
	storagePath := filepath.Join(tobj.fake_storage_path, fileName)
	os.WriteFile(storagePath, []byte("Hello, World!"), 0777)
	options := internal.OpenFileOptions{Name: fileName}
	h, err := tobj.blockCache.OpenFile(options)
	suite.assert.Nil(err)
	suite.assert.NotNil(h)

	//Test for Valid BlockList
	var blockLst internal.CommittedBlockList
	noOfBlocks := 20
	var startOffset int64

	//Generate blocklist, blocks with size equal to configured block size
	blockLst = nil
	startOffset = 0
	for i := 0; i < noOfBlocks; i++ {
		blockSize := tobj.blockCache.blockSize
		blk := internal.CommittedBlock{
			Id:     base64.StdEncoding.EncodeToString(common.NewUUIDWithLength(32)),
			Offset: startOffset,
			Size:   uint64(blockSize),
		}
		startOffset += int64(blockSize)
		blockLst = append(blockLst, blk)
	}
	valid := tobj.blockCache.validateBlockList(h, options, &blockLst)
	suite.assert.True(valid)

	//Generate blocklist, blocks with size equal to configured block size and last block size <= config's block size
	blockLst = nil
	startOffset = 0
	for i := 0; i < noOfBlocks; i++ {
		blockSize := tobj.blockCache.blockSize
		if i == noOfBlocks-1 {
			blockSize = uint64(rand.Intn(int(tobj.blockCache.blockSize)))
		}
		blk := internal.CommittedBlock{
			Id:     base64.StdEncoding.EncodeToString(common.NewUUIDWithLength(32)),
			Offset: startOffset,
			Size:   uint64(blockSize),
		}
		startOffset += int64(blockSize)
		blockLst = append(blockLst, blk)
	}
	valid = tobj.blockCache.validateBlockList(h, options, &blockLst)
	suite.assert.True(valid)

	//Generate Blocklist, blocks with size equal to configured block size and last block size > config's block size
	blockLst = nil
	startOffset = 0
	for i := 0; i < noOfBlocks; i++ {
		blockSize := tobj.blockCache.blockSize
		if i == noOfBlocks-1 {
			blockSize = tobj.blockCache.blockSize + uint64(rand.Intn(100)) + 1
		}
		blk := internal.CommittedBlock{
			Id:     base64.StdEncoding.EncodeToString(common.NewUUIDWithLength(32)),
			Offset: startOffset,
			Size:   uint64(blockSize),
		}
		startOffset += int64(blockSize)
		blockLst = append(blockLst, blk)
	}
	valid = tobj.blockCache.validateBlockList(h, options, &blockLst)
	suite.assert.False(valid)

	//Generate Blocklist, blocks with random size
	blockLst = nil
	startOffset = 0
	for i := 0; i < noOfBlocks; i++ {
		blockSize := uint64(rand.Intn(int(tobj.blockCache.blockSize + 1)))
		blk := internal.CommittedBlock{
			Id:     base64.StdEncoding.EncodeToString(common.NewUUIDWithLength(32)),
			Offset: startOffset,
			Size:   uint64(blockSize),
		}
		startOffset += int64(blockSize)
		blockLst = append(blockLst, blk)
	}
	valid = tobj.blockCache.validateBlockList(h, options, &blockLst)
	suite.assert.False(valid)

}

func (suite *blockCacheTestSuite) TestFileReadTotalBytes() {
	tobj, err := setupPipeline("")
	defer tobj.cleanupPipeline()

	suite.assert.Nil(err)
	suite.assert.NotNil(tobj.blockCache)

	path := getTestFileName(suite.T().Name())
	options := internal.CreateFileOptions{Name: path, Mode: 0777}
	h, err := tobj.blockCache.CreateFile(options)
	suite.assert.Nil(err)
	suite.assert.NotNil(h)
	suite.assert.Equal(h.Size, int64(0))
	suite.assert.False(h.Dirty())

	storagePath := filepath.Join(tobj.fake_storage_path, path)
	fs, err := os.Stat(storagePath)
	suite.assert.Nil(err)
	suite.assert.Equal(fs.Size(), int64(0))
	//Generate random size of file in bytes less than 2MB
	size := rand.Intn(2097152)
	data := make([]byte, size)

	n, err := tobj.blockCache.WriteFile(internal.WriteFileOptions{Handle: h, Offset: 0, Data: data}) // Write data to file
	suite.assert.Nil(err)
	suite.assert.Equal(n, size)
	suite.assert.Equal(h.Size, int64(size))

	data = make([]byte, 1000)

	totaldata := uint64(0)
	for {
		n, err := tobj.blockCache.ReadInBuffer(internal.ReadInBufferOptions{Handle: h, Offset: int64(totaldata), Data: data})
		totaldata += uint64(n)
		if err != nil {
			suite.assert.Contains(err.Error(), "EOF")
			break
		}
		suite.assert.LessOrEqual(n, 1000)
	}
	suite.assert.Equal(totaldata, uint64(size))

	err = tobj.blockCache.CloseFile(internal.CloseFileOptions{Handle: h})
	suite.assert.Nil(err)
	suite.assert.Nil(h.Buffers.Cooked)
	suite.assert.Nil(h.Buffers.Cooking)
}

func (suite *blockCacheTestSuite) TestFileReadBlockCacheTmpPath() {
	tobj, err := setupPipeline("")
	defer tobj.cleanupPipeline()

	suite.assert.Nil(err)
	suite.assert.NotNil(tobj.blockCache)

	path := getTestFileName(suite.T().Name())
	options := internal.CreateFileOptions{Name: path, Mode: 0777}
	h, err := tobj.blockCache.CreateFile(options)
	suite.assert.Nil(err)
	suite.assert.NotNil(h)
	suite.assert.Equal(h.Size, int64(0))
	suite.assert.False(h.Dirty())

	storagePath := filepath.Join(tobj.fake_storage_path, path)
	fs, err := os.Stat(storagePath)
	suite.assert.Nil(err)
	suite.assert.Equal(fs.Size(), int64(0))
	//Size is 1MB + 7 bytes
	size := 1048583
	data := make([]byte, size)

	n, err := tobj.blockCache.WriteFile(internal.WriteFileOptions{Handle: h, Offset: 0, Data: data}) // Write data to file
	suite.assert.Nil(err)
	suite.assert.Equal(n, size)
	suite.assert.Equal(h.Size, int64(size))

	err = tobj.blockCache.CloseFile(internal.CloseFileOptions{Handle: h})
	suite.assert.Nil(err)

	options2 := internal.OpenFileOptions{Name: path}
	h, err = tobj.blockCache.OpenFile(options2)
	suite.assert.Nil(err)
	suite.assert.NotNil(h)
	suite.assert.Equal(h.Size, int64(size))
	suite.assert.NotNil(h.Buffers.Cooked)
	suite.assert.NotNil(h.Buffers.Cooking)

	data = make([]byte, 1000)

	totaldata := uint64(0)
	for {
		n, err := tobj.blockCache.ReadInBuffer(internal.ReadInBufferOptions{Handle: h, Offset: int64(totaldata), Data: data})
		totaldata += uint64(n)
		if err != nil {
			suite.assert.Contains(err.Error(), "EOF")
			break
		}
		suite.assert.LessOrEqual(n, 1000)
	}
	suite.assert.Equal(totaldata, uint64(size))

	data = make([]byte, 1000)

	totaldata = uint64(0)
	for {
		n, err := tobj.blockCache.ReadInBuffer(internal.ReadInBufferOptions{Handle: h, Offset: int64(totaldata), Data: data})
		totaldata += uint64(n)
		if err != nil {
			suite.assert.Contains(err.Error(), "EOF")
			break
		}
		suite.assert.LessOrEqual(n, 1000)
	}
	suite.assert.Equal(totaldata, uint64(size))

	tmpPath := tobj.blockCache.tmpPath

	files, err := ioutil.ReadDir(tmpPath)
	suite.assert.Nil(err)

	var size1048576, size7 bool
	for _, file := range files {
		if file.Size() == 1048576 {
			size1048576 = true
		}
		if file.Size() == 7 {
			size7 = true
		}
	}

	suite.assert.True(size1048576)
	suite.assert.True(size7)
	suite.assert.Equal(len(files), 2)

	err = tobj.blockCache.CloseFile(internal.CloseFileOptions{Handle: h})
	suite.assert.Nil(err)
}

func (suite *blockCacheTestSuite) TestFileReadSerial() {
	tobj, err := setupPipeline("")
	defer tobj.cleanupPipeline()

	suite.assert.Nil(err)
	suite.assert.NotNil(tobj.blockCache)

	fileName := getTestFileName(suite.T().Name())
	storagePath := filepath.Join(tobj.fake_storage_path, fileName)
	data := make([]byte, 50*_1MB)
	_, _ = rand.Read(data)
	ioutil.WriteFile(storagePath, data, 0777)

	options := internal.OpenFileOptions{Name: fileName}
	h, err := tobj.blockCache.OpenFile(options)
	suite.assert.Nil(err)
	suite.assert.NotNil(h)
	suite.assert.Equal(h.Size, int64(50*_1MB))
	suite.assert.NotNil(h.Buffers.Cooked)
	suite.assert.NotNil(h.Buffers.Cooking)

	data = make([]byte, 1000)

	totaldata := uint64(0)
	for {
		n, err := tobj.blockCache.ReadInBuffer(internal.ReadInBufferOptions{Handle: h, Offset: int64(totaldata), Data: data})
		totaldata += uint64(n)
		if err != nil {
			break
		}
		suite.assert.LessOrEqual(n, 1000)
	}

	suite.assert.Equal(totaldata, uint64(50*_1MB))
	cnt := h.Buffers.Cooked.Len() + h.Buffers.Cooking.Len()
	suite.assert.Equal(cnt, 12)

	tobj.blockCache.CloseFile(internal.CloseFileOptions{Handle: h})
	suite.assert.Nil(h.Buffers.Cooked)
	suite.assert.Nil(h.Buffers.Cooking)
}

func (suite *blockCacheTestSuite) TestFileReadRandom() {
	tobj, err := setupPipeline("")
	defer tobj.cleanupPipeline()

	suite.assert.Nil(err)
	suite.assert.NotNil(tobj.blockCache)

	fileName := getTestFileName(suite.T().Name())
	storagePath := filepath.Join(tobj.fake_storage_path, fileName)
	data := make([]byte, 100*_1MB)
	_, _ = rand.Read(data)
	ioutil.WriteFile(storagePath, data, 0777)

	options := internal.OpenFileOptions{Name: fileName}
	h, err := tobj.blockCache.OpenFile(options)
	suite.assert.Nil(err)
	suite.assert.NotNil(h)
	suite.assert.Equal(h.Size, int64(100*_1MB))
	suite.assert.NotNil(h.Buffers.Cooked)
	suite.assert.NotNil(h.Buffers.Cooking)

	data = make([]byte, 100)
	max := int64(100 * _1MB)
	for i := 0; i < 50; i++ {
		offset := rand.Int63n(max)
		n, _ := tobj.blockCache.ReadInBuffer(internal.ReadInBufferOptions{Handle: h, Offset: offset, Data: data})
		suite.assert.LessOrEqual(n, 100)
	}

	cnt := h.Buffers.Cooked.Len() + h.Buffers.Cooking.Len()
	suite.assert.LessOrEqual(cnt, 8)

	tobj.blockCache.CloseFile(internal.CloseFileOptions{Handle: h})
	suite.assert.Nil(h.Buffers.Cooked)
	suite.assert.Nil(h.Buffers.Cooking)
}

func (suite *blockCacheTestSuite) TestFileReadRandomNoPrefetch() {
	tobj, err := setupPipeline("")
	defer tobj.cleanupPipeline()

	suite.assert.Nil(err)
	suite.assert.NotNil(tobj.blockCache)

	// Set the no prefetch mode here
	tobj.blockCache.noPrefetch = true
	tobj.blockCache.prefetch = 0

	fileName := getTestFileName(suite.T().Name())
	storagePath := filepath.Join(tobj.fake_storage_path, fileName)
	data := make([]byte, 100*_1MB)
	_, _ = rand.Read(data)
	ioutil.WriteFile(storagePath, data, 0777)

	options := internal.OpenFileOptions{Name: fileName}
	h, err := tobj.blockCache.OpenFile(options)
	suite.assert.Nil(err)
	suite.assert.NotNil(h)
	suite.assert.Equal(h.Size, int64(100*_1MB))
	suite.assert.NotNil(h.Buffers.Cooked)
	suite.assert.NotNil(h.Buffers.Cooking)

	data = make([]byte, 100)
	max := int64(100 * _1MB)
	for i := 0; i < 50; i++ {
		offset := rand.Int63n(max)
		n, _ := tobj.blockCache.ReadInBuffer(internal.ReadInBufferOptions{Handle: h, Offset: offset, Data: data})
		suite.assert.Equal(h.Buffers.Cooked.Len(), 1)
		suite.assert.Equal(h.Buffers.Cooking.Len(), 0)
		suite.assert.LessOrEqual(n, 100)
	}

	cnt := h.Buffers.Cooked.Len() + h.Buffers.Cooking.Len()
	suite.assert.Equal(cnt, 1)

	tobj.blockCache.CloseFile(internal.CloseFileOptions{Handle: h})
	suite.assert.Nil(h.Buffers.Cooked)
	suite.assert.Nil(h.Buffers.Cooking)
}

func (suite *blockCacheTestSuite) TestDiskUsageCheck() {
	tobj, err := setupPipeline("")
	defer tobj.cleanupPipeline()

	suite.assert.Nil(err)
	suite.assert.NotNil(tobj.blockCache)

	usage, err := common.GetUsage(tobj.disk_cache_path)
	suite.assert.Nil(err)
	suite.assert.Less(usage, float64(1.0))
	suite.assert.Equal(tobj.blockCache.checkDiskUsage(), false)

	// Default disk size is 50MB
	data := make([]byte, 5*_1MB)
	_, _ = rand.Read(data)

	type diskusagedata struct {
		name     string
		diskflag bool
	}

	localfiles := make([]diskusagedata, 0)
	for i := 0; i < 13; i++ {
		fname := randomString(5)
		diskFile := filepath.Join(tobj.disk_cache_path, fname)
		localfiles = append(localfiles, diskusagedata{name: diskFile, diskflag: i >= 7})
	}

	for i := 0; i < 13; i++ {
		ioutil.WriteFile(localfiles[i].name, data, 0777)
		usage, err := common.GetUsage(tobj.disk_cache_path)
		suite.assert.Nil(err)
		fmt.Printf("%d : %v (%v : %v) Usage %v\n", i, localfiles[i].name, localfiles[i].diskflag, tobj.blockCache.checkDiskUsage(), usage)
		suite.assert.Equal(tobj.blockCache.checkDiskUsage(), localfiles[i].diskflag)
	}

	for i := 0; i < 13; i++ {
		localfiles[i].diskflag = i < 8
	}

	for i := 0; i < 13; i++ {
		os.Remove(localfiles[i].name)
		usage, err := common.GetUsage(tobj.disk_cache_path)
		suite.assert.Nil(err)
		fmt.Printf("%d : %v (%v : %v) Usage %v\n", i, localfiles[i].name, localfiles[i].diskflag, tobj.blockCache.checkDiskUsage(), usage)
		suite.assert.Equal(tobj.blockCache.checkDiskUsage(), localfiles[i].diskflag)
	}
}

// Block-cache Writer related test cases
func (suite *blockCacheTestSuite) TestCreateFile() {
	tobj, err := setupPipeline("")
	defer tobj.cleanupPipeline()

	suite.assert.Nil(err)
	suite.assert.NotNil(tobj.blockCache)

<<<<<<< HEAD
	path := "testCreate"
=======
	path := getTestFileName(suite.T().Name())
>>>>>>> de2f9fdc
	options := internal.CreateFileOptions{Name: path}
	h, err := tobj.blockCache.CreateFile(options)
	suite.assert.Nil(err)
	suite.assert.NotNil(h)
	suite.assert.Equal(h.Size, int64(0))
<<<<<<< HEAD
	suite.assert.True(h.Dirty())

	stroagePath := filepath.Join(tobj.fake_storage_path, path)
	fs, err := os.Stat(stroagePath)
=======
	suite.assert.False(h.Dirty())

	storagePath := filepath.Join(tobj.fake_storage_path, path)
	fs, err := os.Stat(storagePath)
>>>>>>> de2f9fdc
	suite.assert.Nil(err)
	suite.assert.Equal(fs.Size(), int64(0))

	path = "FailThis"
	options = internal.CreateFileOptions{Name: path}
	h, err = tobj.blockCache.CreateFile(options)
	suite.assert.NotNil(err)
	suite.assert.Nil(h)
	suite.assert.Contains(err.Error(), "Failed to create file")
}

func (suite *blockCacheTestSuite) TestOpenWithTruncate() {
	tobj, err := setupPipeline("")
	defer tobj.cleanupPipeline()

	suite.assert.Nil(err)
	suite.assert.NotNil(tobj.blockCache)

<<<<<<< HEAD
	fileName := "testTruncate.tst"
	stroagePath := filepath.Join(tobj.fake_storage_path, fileName)
	data := make([]byte, 5*_1MB)
	_, _ = rand.Read(data)
	ioutil.WriteFile(stroagePath, data, 0777)
=======
	fileName := getTestFileName(suite.T().Name())
	storagePath := filepath.Join(tobj.fake_storage_path, fileName)
	data := make([]byte, 5*_1MB)
	_, _ = rand.Read(data)
	ioutil.WriteFile(storagePath, data, 0777)
>>>>>>> de2f9fdc

	options := internal.OpenFileOptions{Name: fileName}
	h, err := tobj.blockCache.OpenFile(options)
	suite.assert.Nil(err)
	suite.assert.NotNil(h)
	suite.assert.Equal(h.Size, int64(5*_1MB))

	err = tobj.blockCache.CloseFile(internal.CloseFileOptions{Handle: h})
	suite.assert.Nil(err)

	options = internal.OpenFileOptions{Name: fileName, Flags: os.O_TRUNC}
	h, err = tobj.blockCache.OpenFile(options)
	suite.assert.Nil(err)
	suite.assert.NotNil(h)
	suite.assert.Equal(h.Size, int64(0))
	suite.assert.True(h.Dirty())

	err = tobj.blockCache.CloseFile(internal.CloseFileOptions{Handle: h})
	suite.assert.Nil(err)
}

func (suite *blockCacheTestSuite) TestWriteFileSimple() {
	tobj, err := setupPipeline("")
	defer tobj.cleanupPipeline()

	suite.assert.Nil(err)
	suite.assert.NotNil(tobj.blockCache)

<<<<<<< HEAD
	path := "testWriteSimple"
=======
	path := getTestFileName(suite.T().Name())
>>>>>>> de2f9fdc
	options := internal.CreateFileOptions{Name: path, Mode: 0777}
	h, err := tobj.blockCache.CreateFile(options)
	suite.assert.Nil(err)
	suite.assert.NotNil(h)
	suite.assert.Equal(h.Size, int64(0))
<<<<<<< HEAD
	suite.assert.True(h.Dirty())

	stroagePath := filepath.Join(tobj.fake_storage_path, path)
	fs, err := os.Stat(stroagePath)
=======
	suite.assert.False(h.Dirty())

	storagePath := filepath.Join(tobj.fake_storage_path, path)
	fs, err := os.Stat(storagePath)
>>>>>>> de2f9fdc
	suite.assert.Nil(err)
	suite.assert.Equal(fs.Size(), int64(0))

	n, err := tobj.blockCache.WriteFile(internal.WriteFileOptions{Handle: h, Offset: 0, Data: []byte("Hello")}) // 5 bytes
	suite.assert.Nil(err)
	suite.assert.Equal(n, 5)
	suite.assert.Equal(h.Size, int64(5))
	suite.assert.True(h.Dirty())
	suite.assert.Equal(h.Buffers.Cooked.Len(), 0)
	suite.assert.Equal(h.Buffers.Cooking.Len(), 1)

	node, found := h.GetValue("0")
	suite.assert.True(found)
	block := node.(*Block)
	suite.assert.NotNil(block)
	suite.assert.Equal(block.id, int64(0))
	suite.assert.Equal(block.offset, uint64(0))

	err = tobj.blockCache.FlushFile(internal.FlushFileOptions{Handle: h})
	suite.assert.Nil(err)
	suite.assert.False(h.Dirty())

<<<<<<< HEAD
	stroagePath = filepath.Join(tobj.fake_storage_path, path)
	fs, err = os.Stat(stroagePath)
=======
	storagePath = filepath.Join(tobj.fake_storage_path, path)
	fs, err = os.Stat(storagePath)
>>>>>>> de2f9fdc
	suite.assert.Nil(err)
	suite.assert.Equal(fs.Size(), int64(5))

	n, err = tobj.blockCache.WriteFile(internal.WriteFileOptions{Handle: h, Offset: 5, Data: []byte("Gello")}) // 5 bytes
	suite.assert.Nil(err)
	suite.assert.Equal(n, 5)
	suite.assert.Equal(h.Size, int64(10))
	suite.assert.True(h.Dirty())
	suite.assert.Equal(h.Buffers.Cooked.Len(), 0)
	suite.assert.Equal(h.Buffers.Cooking.Len(), 1)

	err = tobj.blockCache.CloseFile(internal.CloseFileOptions{Handle: h})
	suite.assert.Nil(err)

<<<<<<< HEAD
	stroagePath = filepath.Join(tobj.fake_storage_path, path)
	fs, err = os.Stat(stroagePath)
=======
	storagePath = filepath.Join(tobj.fake_storage_path, path)
	fs, err = os.Stat(storagePath)
>>>>>>> de2f9fdc
	suite.assert.Nil(err)
	suite.assert.Equal(fs.Size(), int64(10))

	suite.assert.Nil(err)
}

func (suite *blockCacheTestSuite) TestWriteFileMultiBlock() {
	tobj, err := setupPipeline("")
	defer tobj.cleanupPipeline()

	suite.assert.Nil(err)
	suite.assert.NotNil(tobj.blockCache)

<<<<<<< HEAD
	path := "testWriteBlock"
	stroagePath := filepath.Join(tobj.fake_storage_path, path)
=======
	path := getTestFileName(suite.T().Name())
	storagePath := filepath.Join(tobj.fake_storage_path, path)
>>>>>>> de2f9fdc

	data := make([]byte, 5*_1MB)
	_, _ = rand.Read(data)

	options := internal.CreateFileOptions{Name: path, Mode: 0777}
	h, err := tobj.blockCache.CreateFile(options)
	suite.assert.Nil(err)
	suite.assert.NotNil(h)
	suite.assert.Equal(h.Size, int64(0))
<<<<<<< HEAD
	suite.assert.True(h.Dirty())
=======
	suite.assert.False(h.Dirty())
>>>>>>> de2f9fdc

	n, err := tobj.blockCache.WriteFile(internal.WriteFileOptions{Handle: h, Offset: 0, Data: data}) // 5 bytes
	suite.assert.Nil(err)
	suite.assert.Equal(n, len(data))
	suite.assert.Equal(h.Size, int64(len(data)))
	suite.assert.True(h.Dirty())
	suite.assert.Equal(h.Buffers.Cooked.Len(), 2)
	suite.assert.Equal(h.Buffers.Cooking.Len(), 3)

	err = tobj.blockCache.CloseFile(internal.CloseFileOptions{Handle: h})
	suite.assert.Nil(err)

<<<<<<< HEAD
	stroagePath = filepath.Join(tobj.fake_storage_path, path)
	fs, err := os.Stat(stroagePath)
=======
	storagePath = filepath.Join(tobj.fake_storage_path, path)
	fs, err := os.Stat(storagePath)
>>>>>>> de2f9fdc
	suite.assert.Nil(err)
	suite.assert.Equal(fs.Size(), int64(len(data)))

	suite.assert.Nil(err)
}

func (suite *blockCacheTestSuite) TestWriteFileMultiBlockWithOverwrite() {
	tobj, err := setupPipeline("")
	defer tobj.cleanupPipeline()

	suite.assert.Nil(err)
	suite.assert.NotNil(tobj.blockCache)

<<<<<<< HEAD
	path := "testWriteBlock"
	stroagePath := filepath.Join(tobj.fake_storage_path, path)
=======
	path := getTestFileName(suite.T().Name())
	storagePath := filepath.Join(tobj.fake_storage_path, path)
>>>>>>> de2f9fdc

	data := make([]byte, 5*_1MB)
	_, _ = rand.Read(data)

	options := internal.CreateFileOptions{Name: path, Mode: 0777}
	h, err := tobj.blockCache.CreateFile(options)
	suite.assert.Nil(err)
	suite.assert.NotNil(h)
	suite.assert.Equal(h.Size, int64(0))
<<<<<<< HEAD
	suite.assert.True(h.Dirty())
=======
	suite.assert.False(h.Dirty())
>>>>>>> de2f9fdc

	n, err := tobj.blockCache.WriteFile(internal.WriteFileOptions{Handle: h, Offset: 0, Data: data}) // 5 bytes
	suite.assert.Nil(err)
	suite.assert.Equal(n, len(data))
	suite.assert.Equal(h.Size, int64(len(data)))
	suite.assert.True(h.Dirty())
	suite.assert.Equal(h.Buffers.Cooked.Len(), 2)
	suite.assert.Equal(h.Buffers.Cooking.Len(), 3)

	err = tobj.blockCache.FlushFile(internal.FlushFileOptions{Handle: h})
	suite.assert.Nil(err)
	suite.assert.False(h.Dirty())

	n, err = tobj.blockCache.WriteFile(internal.WriteFileOptions{Handle: h, Offset: 0, Data: data[:100]}) // 5 bytes
	suite.assert.Nil(err)
	suite.assert.Equal(n, 100)

	n, err = tobj.blockCache.WriteFile(internal.WriteFileOptions{Handle: h, Offset: 0, Data: data[:100]}) // 5 bytes
	suite.assert.Nil(err)
	suite.assert.Equal(n, 100)

	err = tobj.blockCache.CloseFile(internal.CloseFileOptions{Handle: h})
	suite.assert.Nil(err)

<<<<<<< HEAD
	stroagePath = filepath.Join(tobj.fake_storage_path, path)
	fs, err := os.Stat(stroagePath)
=======
	storagePath = filepath.Join(tobj.fake_storage_path, path)
	fs, err := os.Stat(storagePath)
>>>>>>> de2f9fdc
	suite.assert.Nil(err)
	suite.assert.Equal(fs.Size(), int64(len(data)))

	suite.assert.Nil(err)
}

<<<<<<< HEAD
=======
func (suite *blockCacheTestSuite) TestWritefileWithAppend() {
	tobj, err := setupPipeline("")
	defer tobj.cleanupPipeline()

	suite.assert.Nil(err)
	suite.assert.NotNil(tobj.blockCache)

	tobj.blockCache.prefetchOnOpen = true

	path := getTestFileName(suite.T().Name())
	data := make([]byte, 13*_1MB)
	_, _ = rand.Read(data)

	options := internal.CreateFileOptions{Name: path, Mode: 0777}
	h, err := tobj.blockCache.CreateFile(options)
	suite.assert.Nil(err)
	suite.assert.NotNil(h)
	suite.assert.Equal(h.Size, int64(0))
	suite.assert.False(h.Dirty())

	n, err := tobj.blockCache.WriteFile(internal.WriteFileOptions{Handle: h, Offset: 0, Data: data}) // 5 bytes
	suite.assert.Nil(err)
	suite.assert.Equal(n, len(data))
	suite.assert.Equal(h.Size, int64(len(data)))
	suite.assert.True(h.Dirty())

	err = tobj.blockCache.SyncFile(internal.SyncFileOptions{Handle: h})
	suite.assert.Nil(err)

	err = tobj.blockCache.FlushFile(internal.FlushFileOptions{Handle: h})
	suite.assert.Nil(err)
	suite.assert.False(h.Dirty())

	n, err = tobj.blockCache.WriteFile(internal.WriteFileOptions{Handle: h, Offset: 0, Data: data}) // 5 bytes
	suite.assert.Nil(err)
	suite.assert.Equal(n, len(data))
	suite.assert.Equal(h.Size, int64(len(data)))
	suite.assert.True(h.Dirty())

	err = tobj.blockCache.CloseFile(internal.CloseFileOptions{Handle: h})
	suite.assert.Nil(err)

	h, err = tobj.blockCache.OpenFile(internal.OpenFileOptions{Name: path, Flags: os.O_RDWR, Mode: 0777})
	suite.assert.Nil(err)
	dataNew := make([]byte, 10*_1MB)
	_, _ = rand.Read(data)

	n, err = tobj.blockCache.WriteFile(internal.WriteFileOptions{Handle: h, Offset: h.Size, Data: dataNew}) // 5 bytes
	suite.assert.Nil(err)
	suite.assert.Equal(n, len(dataNew))
	suite.assert.Equal(h.Size, int64(len(data)+len(dataNew)))
	suite.assert.True(h.Dirty())

	err = tobj.blockCache.CloseFile(internal.CloseFileOptions{Handle: h})
	suite.assert.Nil(err)

	h, err = tobj.blockCache.OpenFile(internal.OpenFileOptions{Name: path, Flags: os.O_RDWR, Mode: 0777})
	suite.assert.Nil(err)
	suite.assert.NotNil(h)
	suite.assert.Equal(h.Size, int64(len(data)+len(dataNew)))

	err = tobj.blockCache.CloseFile(internal.CloseFileOptions{Handle: h})
	suite.assert.Nil(err)
}

func (suite *blockCacheTestSuite) TestWriteBlockOutOfRange() {
	tobj, err := setupPipeline("")
	defer tobj.cleanupPipeline()

	suite.assert.Nil(err)
	suite.assert.NotNil(tobj.blockCache)

	tobj.blockCache.prefetchOnOpen = true
	tobj.blockCache.blockSize = 10

	path := getTestFileName(suite.T().Name())
	data := make([]byte, 20*_1MB)
	_, _ = rand.Read(data)

	options := internal.CreateFileOptions{Name: path, Mode: 0777}
	h, err := tobj.blockCache.CreateFile(options)
	suite.assert.Nil(err)

	dataNew := make([]byte, 1*_1MB)
	_, _ = rand.Read(data)

	n, err := tobj.blockCache.WriteFile(internal.WriteFileOptions{Handle: h, Offset: 10 * 50001, Data: dataNew}) // 5 bytes
	suite.assert.NotNil(err)
	suite.assert.Contains(err.Error(), "block index out of range")
	suite.assert.Equal(n, 0)

	tobj.blockCache.blockSize = 1048576
	n, err = tobj.blockCache.WriteFile(internal.WriteFileOptions{Handle: h, Offset: 10 * 50001, Data: dataNew}) // 5 bytes
	suite.assert.Nil(err)
	suite.assert.Equal(n, len(dataNew))

	err = tobj.blockCache.CloseFile(internal.CloseFileOptions{Handle: h})
	suite.assert.Nil(err)
}

>>>>>>> de2f9fdc
func (suite *blockCacheTestSuite) TestDeleteAndRenameDirAndFile() {
	tobj, err := setupPipeline("")
	defer tobj.cleanupPipeline()

	suite.assert.Nil(err)
	suite.assert.NotNil(tobj.blockCache)

	err = tobj.blockCache.CreateDir(internal.CreateDirOptions{Name: "testCreateDir", Mode: 0777})
	suite.assert.Nil(err)

	options := internal.CreateFileOptions{Name: "testCreateDir/a.txt", Mode: 0777}
	h, err := tobj.blockCache.CreateFile(options)
	suite.assert.Nil(err)
	suite.assert.NotNil(h)
	suite.assert.Equal(h.Size, int64(0))
<<<<<<< HEAD
	suite.assert.True(h.Dirty())
=======
	suite.assert.False(h.Dirty())
>>>>>>> de2f9fdc

	n, err := tobj.blockCache.WriteFile(internal.WriteFileOptions{Handle: h, Offset: 0, Data: []byte("Hello")}) // 5 bytes
	suite.assert.Nil(err)
	suite.assert.Equal(n, 5)
	suite.assert.Equal(h.Size, int64(5))
	suite.assert.True(h.Dirty())
	suite.assert.Equal(h.Buffers.Cooked.Len(), 0)
	suite.assert.Equal(h.Buffers.Cooking.Len(), 1)

	err = tobj.blockCache.CloseFile(internal.CloseFileOptions{Handle: h})
	suite.assert.Nil(err)

	err = tobj.blockCache.RenameDir(internal.RenameDirOptions{Src: "testCreateDir", Dst: "testCreateDirNew"})
	suite.assert.Nil(err)

	err = tobj.blockCache.DeleteDir(internal.DeleteDirOptions{Name: "testCreateDirNew"})
	suite.assert.NotNil(err)

	err = os.MkdirAll(filepath.Join(filepath.Join(tobj.blockCache.tmpPath, "testCreateDirNew")), 0777)
	suite.assert.Nil(err)
	err = os.WriteFile(filepath.Join(tobj.blockCache.tmpPath, "testCreateDirNew/a.txt::0"), []byte("Hello"), 0777)
	suite.assert.Nil(err)
	err = os.WriteFile(filepath.Join(tobj.blockCache.tmpPath, "testCreateDirNew/a.txt::1"), []byte("Hello"), 0777)
	suite.assert.Nil(err)
	err = os.WriteFile(filepath.Join(tobj.blockCache.tmpPath, "testCreateDirNew/a.txt::2"), []byte("Hello"), 0777)
	suite.assert.Nil(err)

	err = tobj.blockCache.RenameFile(internal.RenameFileOptions{Src: "testCreateDirNew/a.txt", Dst: "testCreateDirNew/b.txt"})
	suite.assert.Nil(err)

	err = tobj.blockCache.DeleteFile(internal.DeleteFileOptions{Name: "testCreateDirNew/b.txt"})
	suite.assert.Nil(err)

	err = tobj.blockCache.DeleteDir(internal.DeleteDirOptions{Name: "testCreateDirNew"})
	suite.assert.Nil(err)
}

<<<<<<< HEAD
// In order for 'go test' to run this suite, we need to create
// a normal test function and pass our suite to suite.Run
func TestBlockCacheTestSuite(t *testing.T) {
	bcsuite := new(blockCacheTestSuite)
	err := log.SetDefaultLogger("silent", common.LogConfig{Level: common.ELogLevel.LOG_DEBUG()})
	if err != nil {
		panic("Unable to set silent logger as default.")
	}
=======
func (suite *blockCacheTestSuite) TestTempCacheCleanup() {
	tobj, _ := setupPipeline("")
	defer tobj.cleanupPipeline()

	items, _ := os.ReadDir(tobj.disk_cache_path)
	suite.assert.Equal(len(items), 0)
	_ = common.TempCacheCleanup(tobj.blockCache.tmpPath)

	for i := 0; i < 5; i++ {
		_ = os.Mkdir(filepath.Join(tobj.disk_cache_path, fmt.Sprintf("temp_%d", i)), 0777)
		for j := 0; j < 5; j++ {
			_, _ = os.Create(filepath.Join(tobj.disk_cache_path, fmt.Sprintf("temp_%d", i), fmt.Sprintf("temp_%d", j)))
		}
	}

	items, _ = os.ReadDir(tobj.disk_cache_path)
	suite.assert.Equal(len(items), 5)

	_ = common.TempCacheCleanup(tobj.blockCache.tmpPath)
	items, _ = os.ReadDir(tobj.disk_cache_path)
	suite.assert.Equal(len(items), 0)

	tobj.blockCache.tmpPath = ""
	_ = common.TempCacheCleanup(tobj.blockCache.tmpPath)
}

func (suite *blockCacheTestSuite) TestZZZZLazyWrite() {
	tobj, _ := setupPipeline("")
	defer tobj.cleanupPipeline()

	tobj.blockCache.lazyWrite = true

	file := getTestFileName(suite.T().Name())
	handle, _ := tobj.blockCache.CreateFile(internal.CreateFileOptions{Name: file, Mode: 0777})
	data := make([]byte, 10*1024*1024)
	_, _ = tobj.blockCache.WriteFile(internal.WriteFileOptions{Handle: handle, Offset: 0, Data: data})
	_ = tobj.blockCache.FlushFile(internal.FlushFileOptions{Handle: handle})

	// As lazy write is enabled flush shall not upload the file
	suite.assert.True(handle.Dirty())

	_ = tobj.blockCache.CloseFile(internal.CloseFileOptions{Handle: handle})
	time.Sleep(5 * time.Second)
	tobj.blockCache.lazyWrite = false

	// As lazy write is enabled flush shall not upload the file
	suite.assert.False(handle.Dirty())
}

func computeMD5(fh *os.File) ([]byte, error) {
	hash := md5.New()
	if _, err := io.Copy(hash, fh); err != nil {
		return nil, err
	}

	return hash.Sum(nil), nil
}

func (suite *blockCacheTestSuite) TestRandomWriteSparseFile() {
	cfg := "block_cache:\n  block-size-mb: 1\n  mem-size-mb: 20\n  prefetch: 12\n  parallelism: 10"
	tobj, err := setupPipeline(cfg)
	defer tobj.cleanupPipeline()

	suite.assert.Nil(err)
	suite.assert.NotNil(tobj.blockCache)

	path := getTestFileName(suite.T().Name())
	storagePath := filepath.Join(tobj.fake_storage_path, path)
	localPath := filepath.Join(tobj.disk_cache_path, path)

	// ------------------------------------------------------------------
	// write to local file
	fh, err := os.Create(localPath)
	suite.assert.Nil(err)

	defer func(fh *os.File) {
		err := fh.Close()
		suite.assert.Nil(err)
	}(fh)

	// write 1MB data at offset 0
	n, err := fh.WriteAt(dataBuff[:_1MB], 0)
	suite.assert.Nil(err)
	suite.assert.Equal(n, int(_1MB))

	// write 1MB data at offset 9*_1MB
	n, err = fh.WriteAt(dataBuff[4*_1MB:], int64(9*_1MB))
	suite.assert.Nil(err)
	suite.assert.Equal(n, int(_1MB))

	// write 1MB data at offset 5*_1MB
	n, err = fh.WriteAt(dataBuff[2*_1MB:3*_1MB], int64(5*_1MB))
	suite.assert.Nil(err)
	suite.assert.Equal(n, int(_1MB))

	l, err := computeMD5(fh)
	suite.assert.Nil(err)

	// ------------------------------------------------------------------
	// write using block cache
	options := internal.CreateFileOptions{Name: path, Mode: 0777}
	h, err := tobj.blockCache.CreateFile(options)
	suite.assert.Nil(err)
	suite.assert.NotNil(h)
	suite.assert.Equal(h.Size, int64(0))
	suite.assert.False(h.Dirty())

	// write 1MB data at offset 0
	n, err = tobj.blockCache.WriteFile(internal.WriteFileOptions{Handle: h, Offset: 0, Data: dataBuff[:_1MB]})
	suite.assert.Nil(err)
	suite.assert.Equal(n, int(_1MB))
	suite.assert.True(h.Dirty())

	// write 1MB data at offset 9*_1MB
	n, err = tobj.blockCache.WriteFile(internal.WriteFileOptions{Handle: h, Offset: int64(9 * _1MB), Data: dataBuff[4*_1MB:]})
	suite.assert.Nil(err)
	suite.assert.Equal(n, int(_1MB))

	// write 1MB data at offset 5*_1MB
	n, err = tobj.blockCache.WriteFile(internal.WriteFileOptions{Handle: h, Offset: int64(5 * _1MB), Data: dataBuff[2*_1MB : 3*_1MB]})
	suite.assert.Nil(err)
	suite.assert.Equal(n, int(_1MB))

	err = tobj.blockCache.CloseFile(internal.CloseFileOptions{Handle: h})
	suite.assert.Nil(err)

	fs, err := os.Stat(storagePath)
	suite.assert.Nil(err)
	suite.assert.Equal(fs.Size(), int64(10*_1MB))

	rfh, err := os.Open(storagePath)
	suite.assert.Nil(err)

	defer func(fh *os.File) {
		err := fh.Close()
		suite.assert.Nil(err)
	}(rfh)

	r, err := computeMD5(rfh)
	suite.assert.Nil(err)

	// validate md5sum
	suite.assert.Equal(l, r)
}

func (suite *blockCacheTestSuite) TestRandomWriteSparseFileWithPartialBlock() {
	cfg := "block_cache:\n  block-size-mb: 4\n  mem-size-mb: 100\n  prefetch: 12\n  parallelism: 10"
	tobj, err := setupPipeline(cfg)
	defer tobj.cleanupPipeline()

	suite.assert.Nil(err)
	suite.assert.NotNil(tobj.blockCache)

	path := getTestFileName(suite.T().Name())
	storagePath := filepath.Join(tobj.fake_storage_path, path)
	localPath := filepath.Join(tobj.disk_cache_path, path)

	// ------------------------------------------------------------------
	// write to local file
	fh, err := os.Create(localPath)
	suite.assert.Nil(err)

	defer func(fh *os.File) {
		err := fh.Close()
		suite.assert.Nil(err)
	}(fh)

	// write 1MB data at offset 0
	n, err := fh.WriteAt(dataBuff[:_1MB], 0)
	suite.assert.Nil(err)
	suite.assert.Equal(n, int(_1MB))

	// write 1MB data at offset 18*_1MB
	n, err = fh.WriteAt(dataBuff[4*_1MB:], int64(18*_1MB))
	suite.assert.Nil(err)
	suite.assert.Equal(n, int(_1MB))

	// write 1MB data at offset 9*_1MB
	n, err = fh.WriteAt(dataBuff[2*_1MB:3*_1MB], int64(9*_1MB))
	suite.assert.Nil(err)
	suite.assert.Equal(n, int(_1MB))

	l, err := computeMD5(fh)
	suite.assert.Nil(err)

	// ------------------------------------------------------------------
	// write using block cache
	options := internal.CreateFileOptions{Name: path, Mode: 0777}
	h, err := tobj.blockCache.CreateFile(options)
	suite.assert.Nil(err)
	suite.assert.NotNil(h)
	suite.assert.Equal(h.Size, int64(0))
	suite.assert.False(h.Dirty())

	// write 1MB data at offset 0
	// partial block where it has data only from 0 to 1MB
	n, err = tobj.blockCache.WriteFile(internal.WriteFileOptions{Handle: h, Offset: 0, Data: dataBuff[:_1MB]})
	suite.assert.Nil(err)
	suite.assert.Equal(n, int(_1MB))
	suite.assert.True(h.Dirty())

	// write 1MB data at offset 9*_1MB
	n, err = tobj.blockCache.WriteFile(internal.WriteFileOptions{Handle: h, Offset: int64(9 * _1MB), Data: dataBuff[2*_1MB : 3*_1MB]})
	suite.assert.Nil(err)
	suite.assert.Equal(n, int(_1MB))

	// write 1MB data at offset 18*_1MB
	n, err = tobj.blockCache.WriteFile(internal.WriteFileOptions{Handle: h, Offset: int64(18 * _1MB), Data: dataBuff[4*_1MB:]})
	suite.assert.Nil(err)
	suite.assert.Equal(n, int(_1MB))

	err = tobj.blockCache.CloseFile(internal.CloseFileOptions{Handle: h})
	suite.assert.Nil(err)

	fs, err := os.Stat(storagePath)
	suite.assert.Nil(err)
	suite.assert.Equal(fs.Size(), int64(19*_1MB))

	rfh, err := os.Open(storagePath)
	suite.assert.Nil(err)

	defer func(fh *os.File) {
		err := fh.Close()
		suite.assert.Nil(err)
	}(rfh)

	r, err := computeMD5(rfh)
	suite.assert.Nil(err)

	// validate md5sum
	suite.assert.Equal(l, r)
}

func (suite *blockCacheTestSuite) TestRandomWriteSparseFileWithBlockOverlap() {
	cfg := "block_cache:\n  block-size-mb: 1\n  mem-size-mb: 20\n  prefetch: 12\n  parallelism: 10"
	tobj, err := setupPipeline(cfg)
	defer tobj.cleanupPipeline()

	suite.assert.Nil(err)
	suite.assert.NotNil(tobj.blockCache)

	path := getTestFileName(suite.T().Name())
	storagePath := filepath.Join(tobj.fake_storage_path, path)
	localPath := filepath.Join(tobj.disk_cache_path, path)

	// ------------------------------------------------------------------
	// write to local file
	fh, err := os.Create(localPath)
	suite.assert.Nil(err)

	defer func(fh *os.File) {
		err := fh.Close()
		suite.assert.Nil(err)
	}(fh)

	// write 1MB data at offset 0
	n, err := fh.WriteAt(dataBuff[:_1MB], 0)
	suite.assert.Nil(err)
	suite.assert.Equal(n, int(_1MB))

	// write 1MB data at offset 9*_1MB
	n, err = fh.WriteAt(dataBuff[4*_1MB:], int64(9*_1MB))
	suite.assert.Nil(err)
	suite.assert.Equal(n, int(_1MB))

	// write 1MB data at offset 5.5*_1MB
	n, err = fh.WriteAt(dataBuff[2*_1MB:3*_1MB], int64(5*_1MB+1024*512))
	suite.assert.Nil(err)
	suite.assert.Equal(n, int(_1MB))

	l, err := computeMD5(fh)
	suite.assert.Nil(err)

	// ------------------------------------------------------------------
	// write using block cache
	options := internal.CreateFileOptions{Name: path, Mode: 0777}
	h, err := tobj.blockCache.CreateFile(options)
	suite.assert.Nil(err)
	suite.assert.NotNil(h)
	suite.assert.Equal(h.Size, int64(0))
	suite.assert.False(h.Dirty())

	// write 1MB data at offset 0
	n, err = tobj.blockCache.WriteFile(internal.WriteFileOptions{Handle: h, Offset: 0, Data: dataBuff[:_1MB]})
	suite.assert.Nil(err)
	suite.assert.Equal(n, int(_1MB))
	suite.assert.True(h.Dirty())

	// write 1MB data at offset 9*_1MB
	n, err = tobj.blockCache.WriteFile(internal.WriteFileOptions{Handle: h, Offset: int64(9 * _1MB), Data: dataBuff[4*_1MB:]})
	suite.assert.Nil(err)
	suite.assert.Equal(n, int(_1MB))

	// write 1MB data at offset 5*_1MB
	// data is written to last 0.5MB of block 5 and first 0.5MB of block 6
	n, err = tobj.blockCache.WriteFile(internal.WriteFileOptions{Handle: h, Offset: int64(5*_1MB + 1024*512), Data: dataBuff[2*_1MB : 3*_1MB]})
	suite.assert.Nil(err)
	suite.assert.Equal(n, int(_1MB))

	err = tobj.blockCache.CloseFile(internal.CloseFileOptions{Handle: h})
	suite.assert.Nil(err)

	fs, err := os.Stat(storagePath)
	suite.assert.Nil(err)
	suite.assert.Equal(fs.Size(), int64(10*_1MB))

	rfh, err := os.Open(storagePath)
	suite.assert.Nil(err)

	defer func(fh *os.File) {
		err := fh.Close()
		suite.assert.Nil(err)
	}(rfh)

	r, err := computeMD5(rfh)
	suite.assert.Nil(err)

	// validate md5sum
	suite.assert.Equal(l, r)
}

func (suite *blockCacheTestSuite) TestRandomWriteFileOneBlock() {
	cfg := "block_cache:\n  block-size-mb: 8\n  mem-size-mb: 100\n  prefetch: 12\n  parallelism: 10"
	tobj, err := setupPipeline(cfg)
	defer tobj.cleanupPipeline()

	suite.assert.Nil(err)
	suite.assert.NotNil(tobj.blockCache)

	path := getTestFileName(suite.T().Name())
	storagePath := filepath.Join(tobj.fake_storage_path, path)
	localPath := filepath.Join(tobj.disk_cache_path, path)

	// ------------------------------------------------------------------
	// write to local file
	fh, err := os.Create(localPath)
	suite.assert.Nil(err)

	defer func(fh *os.File) {
		err := fh.Close()
		suite.assert.Nil(err)
	}(fh)

	// write 2MB data at offset 4*1_MB
	n, err := fh.WriteAt(dataBuff[3*_1MB:], int64(4*_1MB))
	suite.assert.Nil(err)
	suite.assert.Equal(n, int(2*_1MB))

	// write 1MB data at offset 2*_1MB
	n, err = fh.WriteAt(dataBuff[2*_1MB:3*_1MB], int64(2*_1MB))
	suite.assert.Nil(err)
	suite.assert.Equal(n, int(_1MB))

	l, err := computeMD5(fh)
	suite.assert.Nil(err)

	// ------------------------------------------------------------------
	// write using block cache
	options := internal.CreateFileOptions{Name: path, Mode: 0777}
	h, err := tobj.blockCache.CreateFile(options)
	suite.assert.Nil(err)
	suite.assert.NotNil(h)
	suite.assert.Equal(h.Size, int64(0))
	suite.assert.False(h.Dirty())

	// write 2MB data at offset 4*1_MB
	n, err = tobj.blockCache.WriteFile(internal.WriteFileOptions{Handle: h, Offset: int64(4 * _1MB), Data: dataBuff[3*_1MB:]})
	suite.assert.Nil(err)
	suite.assert.Equal(n, int(2*_1MB))
	suite.assert.True(h.Dirty())

	// write 1MB data at offset 2*_1MB
	n, err = tobj.blockCache.WriteFile(internal.WriteFileOptions{Handle: h, Offset: int64(2 * _1MB), Data: dataBuff[2*_1MB : 3*_1MB]})
	suite.assert.Nil(err)
	suite.assert.Equal(n, int(_1MB))

	err = tobj.blockCache.CloseFile(internal.CloseFileOptions{Handle: h})
	suite.assert.Nil(err)

	fs, err := os.Stat(storagePath)
	suite.assert.Nil(err)
	suite.assert.Equal(fs.Size(), int64(6*_1MB))

	rfh, err := os.Open(storagePath)
	suite.assert.Nil(err)

	defer func(fh *os.File) {
		err := fh.Close()
		suite.assert.Nil(err)
	}(rfh)

	r, err := computeMD5(rfh)
	suite.assert.Nil(err)

	// validate md5sum
	suite.assert.Equal(l, r)
}

func (suite *blockCacheTestSuite) TestRandomWriteFlushAndOverwrite() {
	cfg := "block_cache:\n  block-size-mb: 1\n  mem-size-mb: 20\n  prefetch: 12\n  parallelism: 10"
	tobj, err := setupPipeline(cfg)
	defer tobj.cleanupPipeline()

	suite.assert.Nil(err)
	suite.assert.NotNil(tobj.blockCache)

	path := getTestFileName(suite.T().Name())
	storagePath := filepath.Join(tobj.fake_storage_path, path)
	localPath := filepath.Join(tobj.disk_cache_path, path)

	// ------------------------------------------------------------------
	// write to local file
	fh, err := os.Create(localPath)
	suite.assert.Nil(err)

	defer func(fh *os.File) {
		err := fh.Close()
		suite.assert.Nil(err)
	}(fh)

	// write 1MB data at offset 0
	n, err := fh.WriteAt(dataBuff[:_1MB], 0)
	suite.assert.Nil(err)
	suite.assert.Equal(n, int(_1MB))

	// write 1MB data at offset 9*_1MB
	n, err = fh.WriteAt(dataBuff[4*_1MB:], int64(9*_1MB))
	suite.assert.Nil(err)
	suite.assert.Equal(n, int(_1MB))

	// write 1MB data at offset 5.5*_1MB
	n, err = fh.WriteAt(dataBuff[2*_1MB:3*_1MB], int64(5*_1MB+1024*512))
	suite.assert.Nil(err)
	suite.assert.Equal(n, int(_1MB))

	// write 1MB data at offset 18*_1MB
	n, err = fh.WriteAt(dataBuff[4*_1MB:], int64(18*_1MB))
	suite.assert.Nil(err)
	suite.assert.Equal(n, int(_1MB))

	l, err := computeMD5(fh)
	suite.assert.Nil(err)

	// ------------------------------------------------------------------
	// write using block cache
	options := internal.CreateFileOptions{Name: path, Mode: 0777}
	h, err := tobj.blockCache.CreateFile(options)
	suite.assert.Nil(err)
	suite.assert.NotNil(h)
	suite.assert.Equal(h.Size, int64(0))
	suite.assert.False(h.Dirty())

	// write 1MB data at offset 0
	n, err = tobj.blockCache.WriteFile(internal.WriteFileOptions{Handle: h, Offset: 0, Data: dataBuff[:_1MB]})
	suite.assert.Nil(err)
	suite.assert.Equal(n, int(_1MB))
	suite.assert.True(h.Dirty())

	// write 1MB data at offset 9*_1MB
	n, err = tobj.blockCache.WriteFile(internal.WriteFileOptions{Handle: h, Offset: int64(9 * _1MB), Data: dataBuff[4*_1MB:]})
	suite.assert.Nil(err)
	suite.assert.Equal(n, int(_1MB))

	// flush the file
	err = tobj.blockCache.FlushFile(internal.FlushFileOptions{Handle: h})
	suite.assert.Nil(err)

	// write 1MB data at offset 5.5*_1MB
	// overwriting last 0.5MB of block 5 and first 0.5MB of block 6 after flush
	n, err = tobj.blockCache.WriteFile(internal.WriteFileOptions{Handle: h, Offset: int64(5*_1MB + 1024*512), Data: dataBuff[2*_1MB : 3*_1MB]})
	suite.assert.Nil(err)
	suite.assert.Equal(n, int(_1MB))

	// write 1MB data at offset 18*_1MB
	n, err = tobj.blockCache.WriteFile(internal.WriteFileOptions{Handle: h, Offset: int64(18 * _1MB), Data: dataBuff[4*_1MB:]})
	suite.assert.Nil(err)
	suite.assert.Equal(n, int(_1MB))

	err = tobj.blockCache.CloseFile(internal.CloseFileOptions{Handle: h})
	suite.assert.Nil(err)

	fs, err := os.Stat(storagePath)
	suite.assert.Nil(err)
	suite.assert.Equal(fs.Size(), int64(19*_1MB))

	rfh, err := os.Open(storagePath)
	suite.assert.Nil(err)

	defer func(fh *os.File) {
		err := fh.Close()
		suite.assert.Nil(err)
	}(rfh)

	r, err := computeMD5(rfh)
	suite.assert.Nil(err)

	// validate md5sum
	suite.assert.Equal(l, r)
}

func (suite *blockCacheTestSuite) TestRandomWriteUncommittedBlockValidation() {
	prefetch := 12
	cfg := fmt.Sprintf("block_cache:\n  block-size-mb: 1\n  mem-size-mb: 20\n  prefetch: %v\n  parallelism: 10", prefetch)
	tobj, err := setupPipeline(cfg)
	defer tobj.cleanupPipeline()

	suite.assert.Nil(err)
	suite.assert.NotNil(tobj.blockCache)

	path := getTestFileName(suite.T().Name())
	storagePath := filepath.Join(tobj.fake_storage_path, path)
	localPath := filepath.Join(tobj.disk_cache_path, path)

	// ------------------------------------------------------------------
	// write to local file
	fh, err := os.Create(localPath)
	suite.assert.Nil(err)

	defer func(fh *os.File) {
		err := fh.Close()
		suite.assert.Nil(err)
	}(fh)

	// write 62MB data
	for i := 0; i < prefetch+50; i++ {
		n, err := fh.WriteAt(dataBuff[:_1MB], int64(i*int(_1MB)))
		suite.assert.Nil(err)
		suite.assert.Equal(n, int(_1MB))
	}

	// update 10 bytes at 0 offset
	n, err := fh.WriteAt(dataBuff[_1MB:_1MB+10], 0)
	suite.assert.Nil(err)
	suite.assert.Equal(n, 10)

	// update 10 bytes at 5MB offset
	n, err = fh.WriteAt(dataBuff[2*_1MB:2*_1MB+10], int64(5*_1MB))
	suite.assert.Nil(err)
	suite.assert.Equal(n, 10)

	l, err := computeMD5(fh)
	suite.assert.Nil(err)

	// ------------------------------------------------------------------
	// write using block cache
	options := internal.CreateFileOptions{Name: path, Mode: 0777}
	h, err := tobj.blockCache.CreateFile(options)
	suite.assert.Nil(err)
	suite.assert.NotNil(h)
	suite.assert.Equal(h.Size, int64(0))
	suite.assert.False(h.Dirty())

	for i := 0; i < prefetch+50; i++ {
		n, err := tobj.blockCache.WriteFile(internal.WriteFileOptions{Handle: h, Offset: int64(i * int(_1MB)), Data: dataBuff[:_1MB]})
		suite.assert.Nil(err)
		suite.assert.Equal(n, int(_1MB))
		suite.assert.True(h.Dirty())
	}

	suite.assert.Equal(h.Buffers.Cooking.Len()+h.Buffers.Cooked.Len(), prefetch)

	// update 10 bytes at 0 offset
	n, err = tobj.blockCache.WriteFile(internal.WriteFileOptions{Handle: h, Offset: 0, Data: dataBuff[_1MB : _1MB+10]})
	suite.assert.Nil(err)
	suite.assert.Equal(n, 10)
	suite.assert.True(h.Dirty())

	// update 10 bytes at 5MB offset
	n, err = tobj.blockCache.WriteFile(internal.WriteFileOptions{Handle: h, Offset: int64(5 * _1MB), Data: dataBuff[2*_1MB : 2*_1MB+10]})
	suite.assert.Nil(err)
	suite.assert.Equal(n, 10)
	suite.assert.True(h.Dirty())

	err = tobj.blockCache.CloseFile(internal.CloseFileOptions{Handle: h})
	suite.assert.Nil(err)

	fs, err := os.Stat(storagePath)
	suite.assert.Nil(err)
	suite.assert.Equal(fs.Size(), int64(62*_1MB))

	rfh, err := os.Open(storagePath)
	suite.assert.Nil(err)

	defer func(fh *os.File) {
		err := fh.Close()
		suite.assert.Nil(err)
	}(rfh)

	r, err := computeMD5(rfh)
	suite.assert.Nil(err)

	// validate md5sum
	suite.assert.Equal(l, r)
}

func (suite *blockCacheTestSuite) TestRandomWriteExistingFile() {
	cfg := "block_cache:\n  block-size-mb: 1\n  mem-size-mb: 20\n  prefetch: 12\n  parallelism: 10"
	tobj, err := setupPipeline(cfg)
	defer tobj.cleanupPipeline()

	suite.assert.Nil(err)
	suite.assert.NotNil(tobj.blockCache)

	path := getTestFileName(suite.T().Name())
	storagePath := filepath.Join(tobj.fake_storage_path, path)

	// write using block cache
	options := internal.CreateFileOptions{Name: path, Mode: 0777}
	h, err := tobj.blockCache.CreateFile(options)
	suite.assert.Nil(err)
	suite.assert.NotNil(h)
	suite.assert.Equal(h.Size, int64(0))
	suite.assert.False(h.Dirty())

	// write 5MB data
	n, err := tobj.blockCache.WriteFile(internal.WriteFileOptions{Handle: h, Offset: 0, Data: dataBuff[:]})
	suite.assert.Nil(err)
	suite.assert.Equal(n, int(5*_1MB))
	suite.assert.True(h.Dirty())

	err = tobj.blockCache.CloseFile(internal.CloseFileOptions{Handle: h})
	suite.assert.Nil(err)

	fs, err := os.Stat(storagePath)
	suite.assert.Nil(err)
	suite.assert.Equal(fs.Size(), int64(5*_1MB))

	// open new handle in read-write mode
	nh, err := tobj.blockCache.OpenFile(internal.OpenFileOptions{Name: path, Flags: os.O_RDWR})
	suite.assert.Nil(err)
	suite.assert.NotNil(nh)
	suite.assert.Equal(nh.Size, int64(5*_1MB))
	suite.assert.False(h.Dirty())

	// write randomly in new handle at offset 2MB
	n, err = tobj.blockCache.WriteFile(internal.WriteFileOptions{Handle: nh, Offset: int64(2 * _1MB), Data: dataBuff[:10]})
	suite.assert.Nil(err)
	suite.assert.Equal(n, 10)
	suite.assert.True(nh.Dirty())

	err = tobj.blockCache.CloseFile(internal.CloseFileOptions{Handle: nh})
	suite.assert.Nil(err)

	fs, err = os.Stat(storagePath)
	suite.assert.Nil(err)
	suite.assert.Equal(fs.Size(), int64(5*_1MB))
}

func (suite *blockCacheTestSuite) TestPreventRaceCondition() {
	cfg := "block_cache:\n  block-size-mb: 1\n  mem-size-mb: 20\n  prefetch: 12\n  parallelism: 10"
	tobj, err := setupPipeline(cfg)
	defer tobj.cleanupPipeline()

	suite.assert.Nil(err)
	suite.assert.NotNil(tobj.blockCache)

	path := getTestFileName(suite.T().Name())
	storagePath := filepath.Join(tobj.fake_storage_path, path)

	data := make([]byte, _1MB)
	_, _ = rand.Read(data)

	// write using block cache
	options := internal.CreateFileOptions{Name: path, Mode: 0777}
	h, err := tobj.blockCache.CreateFile(options)
	suite.assert.Nil(err)
	suite.assert.NotNil(h)
	suite.assert.Equal(h.Size, int64(0))
	suite.assert.False(h.Dirty())

	// writing at offset 0 in block 0
	n, err := tobj.blockCache.WriteFile(internal.WriteFileOptions{Handle: h, Offset: 0, Data: data[:10]})
	suite.assert.Nil(err)
	suite.assert.Equal(n, 10)
	suite.assert.True(h.Dirty())
	suite.assert.Equal(1, h.Buffers.Cooking.Len())
	suite.assert.Equal(0, h.Buffers.Cooked.Len())

	// writing at offset 1MB in block 1
	n, err = tobj.blockCache.WriteFile(internal.WriteFileOptions{Handle: h, Offset: int64(_1MB), Data: data[:]})
	suite.assert.Nil(err)
	suite.assert.Equal(n, int(_1MB))
	suite.assert.True(h.Dirty())
	suite.assert.Equal(2, h.Buffers.Cooking.Len())
	suite.assert.Equal(0, h.Buffers.Cooked.Len())

	// writing at offset 2MB in block 2
	n, err = tobj.blockCache.WriteFile(internal.WriteFileOptions{Handle: h, Offset: int64(2 * _1MB), Data: data[:]})
	suite.assert.Nil(err)
	suite.assert.Equal(n, int(_1MB))
	suite.assert.True(h.Dirty())
	suite.assert.Equal(3, h.Buffers.Cooking.Len())
	suite.assert.Equal(0, h.Buffers.Cooked.Len())

	// writing at offset 3MB in block 3
	n, err = tobj.blockCache.WriteFile(internal.WriteFileOptions{Handle: h, Offset: int64(3 * _1MB), Data: data[:1]})
	suite.assert.Nil(err)
	suite.assert.Equal(n, 1)
	suite.assert.True(h.Dirty())
	suite.assert.Equal(3, h.Buffers.Cooking.Len())
	suite.assert.Equal(1, h.Buffers.Cooked.Len())

	// writing at offset 10 in block 0
	n, err = tobj.blockCache.WriteFile(internal.WriteFileOptions{Handle: h, Offset: 10, Data: data[10:]})
	suite.assert.Nil(err)
	suite.assert.Equal(n, int(_1MB-10))
	suite.assert.True(h.Dirty())
	suite.assert.Equal(4, h.Buffers.Cooking.Len())
	suite.assert.Equal(0, h.Buffers.Cooked.Len())

	err = tobj.blockCache.CloseFile(internal.CloseFileOptions{Handle: h})
	suite.assert.Nil(err)
	suite.assert.Nil(h.Buffers.Cooking)
	suite.assert.Nil(h.Buffers.Cooked)

	fs, err := os.Stat(storagePath)
	suite.assert.Nil(err)
	suite.assert.Equal(fs.Size(), int64(3*_1MB+1))
}

func (suite *blockCacheTestSuite) TestBlockParallelUploadAndWrite() {
	cfg := "block_cache:\n  block-size-mb: 1\n  mem-size-mb: 20\n  prefetch: 12\n  parallelism: 10"
	tobj, err := setupPipeline(cfg)
	defer tobj.cleanupPipeline()

	suite.assert.Nil(err)
	suite.assert.NotNil(tobj.blockCache)

	path := getTestFileName(suite.T().Name())
	storagePath := filepath.Join(tobj.fake_storage_path, path)

	data := make([]byte, _1MB)
	_, _ = rand.Read(data)

	options := internal.CreateFileOptions{Name: path, Mode: 0777}
	h, err := tobj.blockCache.CreateFile(options)
	suite.assert.Nil(err)
	suite.assert.NotNil(h)
	suite.assert.Equal(h.Size, int64(0))
	suite.assert.False(h.Dirty())

	// writing at offset 0 in block 0
	n, err := tobj.blockCache.WriteFile(internal.WriteFileOptions{Handle: h, Offset: 0, Data: data[:10]})
	suite.assert.Nil(err)
	suite.assert.Equal(n, 10)
	suite.assert.True(h.Dirty())
	suite.assert.Equal(1, h.Buffers.Cooking.Len())
	suite.assert.Equal(0, h.Buffers.Cooked.Len())

	// writing at offset 1MB in block 1
	n, err = tobj.blockCache.WriteFile(internal.WriteFileOptions{Handle: h, Offset: int64(_1MB), Data: data[:100]})
	suite.assert.Nil(err)
	suite.assert.Equal(n, 100)
	suite.assert.True(h.Dirty())
	suite.assert.Equal(2, h.Buffers.Cooking.Len())
	suite.assert.Equal(0, h.Buffers.Cooked.Len())

	// staging block 0
	err = tobj.blockCache.stageBlocks(h, 1)
	suite.assert.Nil(err)
	suite.assert.Equal(1, h.Buffers.Cooking.Len())
	suite.assert.Equal(1, h.Buffers.Cooked.Len())

	// writing at offset 10 in block 0
	n, err = tobj.blockCache.WriteFile(internal.WriteFileOptions{Handle: h, Offset: 10, Data: data[10:]})
	suite.assert.Nil(err)
	suite.assert.Equal(n, int(_1MB-10))
	suite.assert.True(h.Dirty())
	suite.assert.Equal(2, h.Buffers.Cooking.Len())
	suite.assert.Equal(0, h.Buffers.Cooked.Len())

	err = tobj.blockCache.CloseFile(internal.CloseFileOptions{Handle: h})
	suite.assert.Nil(err)
	suite.assert.Nil(h.Buffers.Cooking)
	suite.assert.Nil(h.Buffers.Cooked)

	fs, err := os.Stat(storagePath)
	suite.assert.Nil(err)
	suite.assert.Equal(fs.Size(), int64(_1MB+100))
}

func (suite *blockCacheTestSuite) TestBlockParallelUploadAndWriteValidation() {
	cfg := "block_cache:\n  block-size-mb: 1\n  mem-size-mb: 20\n  prefetch: 12\n  parallelism: 10"
	tobj, err := setupPipeline(cfg)
	defer tobj.cleanupPipeline()

	suite.assert.Nil(err)
	suite.assert.NotNil(tobj.blockCache)

	path := getTestFileName(suite.T().Name())
	storagePath := filepath.Join(tobj.fake_storage_path, path)
	localPath := filepath.Join(tobj.disk_cache_path, path)

	data := make([]byte, _1MB)
	_, _ = rand.Read(data)

	// ------------------------------------------------------------------
	// write to local file
	fh, err := os.Create(localPath)
	suite.assert.Nil(err)

	defer func(fh *os.File) {
		err := fh.Close()
		suite.assert.Nil(err)
	}(fh)

	// write at offset 0 in block 0
	n, err := fh.WriteAt(data[:10], 0)
	suite.assert.Nil(err)
	suite.assert.Equal(n, 10)

	// write at offset 1MB in block 1
	n, err = fh.WriteAt(data[:], int64(_1MB))
	suite.assert.Nil(err)
	suite.assert.Equal(n, int(_1MB))

	// write at offset 2MB in block 2
	n, err = fh.WriteAt(data[:], int64(2*_1MB))
	suite.assert.Nil(err)
	suite.assert.Equal(n, int(_1MB))

	// write at offset 3MB in block 3
	n, err = fh.WriteAt(data[:100], int64(3*_1MB))
	suite.assert.Nil(err)
	suite.assert.Equal(n, 100)

	// write at offset 1MB in block 1
	n, err = fh.WriteAt(data[10:], 10)
	suite.assert.Nil(err)
	suite.assert.Equal(n, int(_1MB-10))

	l, err := computeMD5(fh)
	suite.assert.Nil(err)

	// ------------------------------------------------------------------
	// write using block cache
	options := internal.CreateFileOptions{Name: path, Mode: 0777}
	h, err := tobj.blockCache.CreateFile(options)
	suite.assert.Nil(err)
	suite.assert.NotNil(h)
	suite.assert.Equal(h.Size, int64(0))
	suite.assert.False(h.Dirty())

	// writing at offset 0 in block 0
	n, err = tobj.blockCache.WriteFile(internal.WriteFileOptions{Handle: h, Offset: 0, Data: data[:10]})
	suite.assert.Nil(err)
	suite.assert.Equal(n, 10)
	suite.assert.True(h.Dirty())
	suite.assert.Equal(1, h.Buffers.Cooking.Len())
	suite.assert.Equal(0, h.Buffers.Cooked.Len())

	// writing at offset 1MB in block 1
	n, err = tobj.blockCache.WriteFile(internal.WriteFileOptions{Handle: h, Offset: int64(_1MB), Data: data[:]})
	suite.assert.Nil(err)
	suite.assert.Equal(n, int(_1MB))
	suite.assert.True(h.Dirty())
	suite.assert.Equal(2, h.Buffers.Cooking.Len())
	suite.assert.Equal(0, h.Buffers.Cooked.Len())

	// writing at offset 2MB in block 2
	n, err = tobj.blockCache.WriteFile(internal.WriteFileOptions{Handle: h, Offset: int64(2 * _1MB), Data: data[:]})
	suite.assert.Nil(err)
	suite.assert.Equal(n, int(_1MB))
	suite.assert.True(h.Dirty())
	suite.assert.Equal(3, h.Buffers.Cooking.Len())
	suite.assert.Equal(0, h.Buffers.Cooked.Len())

	// writing at offset 3MB in block 3
	n, err = tobj.blockCache.WriteFile(internal.WriteFileOptions{Handle: h, Offset: int64(3 * _1MB), Data: data[:100]})
	suite.assert.Nil(err)
	suite.assert.Equal(n, 100)
	suite.assert.True(h.Dirty())
	suite.assert.Equal(3, h.Buffers.Cooking.Len())
	suite.assert.Equal(1, h.Buffers.Cooked.Len())

	// writing at offset 10 in block 0
	n, err = tobj.blockCache.WriteFile(internal.WriteFileOptions{Handle: h, Offset: 10, Data: data[10:]})
	suite.assert.Nil(err)
	suite.assert.Equal(n, int(_1MB-10))
	suite.assert.True(h.Dirty())
	suite.assert.Equal(4, h.Buffers.Cooking.Len())
	suite.assert.Equal(0, h.Buffers.Cooked.Len())

	err = tobj.blockCache.CloseFile(internal.CloseFileOptions{Handle: h})
	suite.assert.Nil(err)
	suite.assert.Nil(h.Buffers.Cooking)
	suite.assert.Nil(h.Buffers.Cooked)

	fs, err := os.Stat(storagePath)
	suite.assert.Nil(err)
	suite.assert.Equal(fs.Size(), int64(3*_1MB+100))

	rfh, err := os.Open(storagePath)
	suite.assert.Nil(err)

	defer func(fh *os.File) {
		err := fh.Close()
		suite.assert.Nil(err)
	}(rfh)

	r, err := computeMD5(rfh)
	suite.assert.Nil(err)

	// validate md5sum
	suite.assert.Equal(l, r)
}

func (suite *blockCacheTestSuite) TestBlockParallelReadAndWriteValidation() {
	cfg := "block_cache:\n  block-size-mb: 1\n  mem-size-mb: 20\n  prefetch: 12\n  parallelism: 10"
	tobj, err := setupPipeline(cfg)
	defer tobj.cleanupPipeline()

	suite.assert.Nil(err)
	suite.assert.NotNil(tobj.blockCache)

	path := getTestFileName(suite.T().Name())
	storagePath := filepath.Join(tobj.fake_storage_path, path)
	localPath := filepath.Join(tobj.disk_cache_path, path)

	// ------------------------------------------------------------------
	// write to local file
	fh, err := os.Create(localPath)
	suite.assert.Nil(err)

	defer func(fh *os.File) {
		err := fh.Close()
		suite.assert.Nil(err)
	}(fh)

	// write 3MB data at offset 0
	n, err := fh.WriteAt(dataBuff[:3*_1MB], 0)
	suite.assert.Nil(err)
	suite.assert.Equal(n, int(3*_1MB))

	// update 1MB data at offset 0
	n, err = fh.WriteAt(dataBuff[4*_1MB:5*_1MB], 0)
	suite.assert.Nil(err)
	suite.assert.Equal(n, int(_1MB))

	l, err := computeMD5(fh)
	suite.assert.Nil(err)

	// ------------------------------------------------------------------
	// write using block cache
	options := internal.CreateFileOptions{Name: path, Mode: 0777}
	h, err := tobj.blockCache.CreateFile(options)
	suite.assert.Nil(err)
	suite.assert.NotNil(h)
	suite.assert.Equal(h.Size, int64(0))
	suite.assert.False(h.Dirty())

	// write 3MB at offset 0
	n, err = tobj.blockCache.WriteFile(internal.WriteFileOptions{Handle: h, Offset: 0, Data: dataBuff[:3*_1MB]})
	suite.assert.Nil(err)
	suite.assert.Equal(n, int(3*_1MB))
	suite.assert.True(h.Dirty())
	suite.assert.Equal(3, h.Buffers.Cooking.Len())
	suite.assert.Equal(0, h.Buffers.Cooked.Len())

	err = tobj.blockCache.CloseFile(internal.CloseFileOptions{Handle: h})
	suite.assert.Nil(err)
	suite.assert.Nil(h.Buffers.Cooking)
	suite.assert.Nil(h.Buffers.Cooked)

	nh, err := tobj.blockCache.OpenFile(internal.OpenFileOptions{Name: path, Flags: os.O_RDWR})
	suite.assert.Nil(err)
	suite.assert.NotNil(nh)
	suite.assert.Equal(nh.Size, int64(3*_1MB))
	suite.assert.False(nh.Dirty())

	// read 1MB data at offset 0
	data := make([]byte, _1MB)
	n, err = tobj.blockCache.ReadInBuffer(internal.ReadInBufferOptions{Handle: nh, Offset: 0, Data: data})
	suite.assert.Nil(err)
	suite.assert.Equal(n, int(_1MB))

	// update 1MB data at offset 0
	n, err = tobj.blockCache.WriteFile(internal.WriteFileOptions{Handle: nh, Offset: 0, Data: dataBuff[4*_1MB : 5*_1MB]})
	suite.assert.Nil(err)
	suite.assert.Equal(n, int(_1MB))

	err = tobj.blockCache.CloseFile(internal.CloseFileOptions{Handle: nh})
	suite.assert.Nil(err)
	suite.assert.Nil(h.Buffers.Cooking)
	suite.assert.Nil(h.Buffers.Cooked)

	fs, err := os.Stat(storagePath)
	suite.assert.Nil(err)
	suite.assert.Equal(fs.Size(), int64(3*_1MB))

	rfh, err := os.Open(storagePath)
	suite.assert.Nil(err)

	defer func(fh *os.File) {
		err := fh.Close()
		suite.assert.Nil(err)
	}(rfh)

	r, err := computeMD5(rfh)
	suite.assert.Nil(err)

	// validate md5sum
	suite.assert.Equal(l, r)
}

func (suite *blockCacheTestSuite) TestBlockOverwriteValidation() {
	cfg := "block_cache:\n  block-size-mb: 1\n  mem-size-mb: 20\n  prefetch: 12\n  parallelism: 10"
	tobj, err := setupPipeline(cfg)
	defer tobj.cleanupPipeline()

	suite.assert.Nil(err)
	suite.assert.NotNil(tobj.blockCache)

	path := getTestFileName(suite.T().Name())
	storagePath := filepath.Join(tobj.fake_storage_path, path)
	localPath := filepath.Join(tobj.disk_cache_path, path)

	// ------------------------------------------------------------------
	// write to local file
	fh, err := os.Create(localPath)
	suite.assert.Nil(err)

	defer func(fh *os.File) {
		err := fh.Close()
		suite.assert.Nil(err)
	}(fh)

	// write 3MB data at offset 0
	n, err := fh.WriteAt(dataBuff[:3*_1MB], 0)
	suite.assert.Nil(err)
	suite.assert.Equal(n, int(3*_1MB))

	// update 10 bytes data at offset 0
	n, err = fh.WriteAt(dataBuff[4*_1MB:4*_1MB+10], 0)
	suite.assert.Nil(err)
	suite.assert.Equal(n, 10)

	l, err := computeMD5(fh)
	suite.assert.Nil(err)

	// ------------------------------------------------------------------
	// write using block cache
	options := internal.CreateFileOptions{Name: path, Mode: 0777}
	h, err := tobj.blockCache.CreateFile(options)
	suite.assert.Nil(err)
	suite.assert.NotNil(h)
	suite.assert.Equal(h.Size, int64(0))
	suite.assert.False(h.Dirty())

	// write 3MB at offset 0
	n, err = tobj.blockCache.WriteFile(internal.WriteFileOptions{Handle: h, Offset: 0, Data: dataBuff[:3*_1MB]})
	suite.assert.Nil(err)
	suite.assert.Equal(n, int(3*_1MB))
	suite.assert.True(h.Dirty())
	suite.assert.Equal(3, h.Buffers.Cooking.Len())
	suite.assert.Equal(0, h.Buffers.Cooked.Len())

	err = tobj.blockCache.CloseFile(internal.CloseFileOptions{Handle: h})
	suite.assert.Nil(err)
	suite.assert.Nil(h.Buffers.Cooking)
	suite.assert.Nil(h.Buffers.Cooked)

	nh, err := tobj.blockCache.OpenFile(internal.OpenFileOptions{Name: path, Flags: os.O_RDWR})
	suite.assert.Nil(err)
	suite.assert.NotNil(nh)
	suite.assert.Equal(nh.Size, int64(3*_1MB))
	suite.assert.False(nh.Dirty())

	// update 5 bytes data at offset 0
	n, err = tobj.blockCache.WriteFile(internal.WriteFileOptions{Handle: nh, Offset: 0, Data: dataBuff[4*_1MB : 4*_1MB+5]})
	suite.assert.Nil(err)
	suite.assert.Equal(n, 5)

	// update 5 bytes data at offset 5
	n, err = tobj.blockCache.WriteFile(internal.WriteFileOptions{Handle: nh, Offset: 5, Data: dataBuff[4*_1MB+5 : 4*_1MB+10]})
	suite.assert.Nil(err)
	suite.assert.Equal(n, 5)

	err = tobj.blockCache.CloseFile(internal.CloseFileOptions{Handle: nh})
	suite.assert.Nil(err)
	suite.assert.Nil(h.Buffers.Cooking)
	suite.assert.Nil(h.Buffers.Cooked)

	fs, err := os.Stat(storagePath)
	suite.assert.Nil(err)
	suite.assert.Equal(fs.Size(), int64(3*_1MB))

	rfh, err := os.Open(storagePath)
	suite.assert.Nil(err)

	defer func(fh *os.File) {
		err := fh.Close()
		suite.assert.Nil(err)
	}(rfh)

	r, err := computeMD5(rfh)
	suite.assert.Nil(err)

	// validate md5sum
	suite.assert.Equal(l, r)
}

func (suite *blockCacheTestSuite) TestBlockFailOverwrite() {
	cfg := "block_cache:\n  block-size-mb: 1\n  mem-size-mb: 20\n  prefetch: 12\n  parallelism: 10"
	tobj, err := setupPipeline(cfg)
	defer tobj.cleanupPipeline()

	suite.assert.Nil(err)
	suite.assert.NotNil(tobj.blockCache)

	path := getTestFileName(suite.T().Name())
	storagePath := filepath.Join(tobj.fake_storage_path, path)

	// write using block cache
	options := internal.CreateFileOptions{Name: path, Mode: 0777}
	h, err := tobj.blockCache.CreateFile(options)
	suite.assert.Nil(err)
	suite.assert.NotNil(h)
	suite.assert.Equal(h.Size, int64(0))
	suite.assert.False(h.Dirty())

	h, err = tobj.blockCache.OpenFile(internal.OpenFileOptions{Name: path, Flags: os.O_RDWR})
	suite.assert.Nil(err)
	suite.assert.NotNil(h)
	suite.assert.Equal(h.Size, int64(0))
	suite.assert.False(h.Dirty())

	// updating the size and adding entry in block list map to replicate the download failure of the first block
	h.Size = int64(_1MB)
	lst, _ := h.GetValue("blockList")
	listMap := lst.(map[int64]*blockInfo)
	listMap[0] = &blockInfo{
		id:        "AAAAAAAA",
		committed: true,
		size:      _1MB,
	}

	// write at offset 0 where block 0 download will fail
	n, err := tobj.blockCache.WriteFile(internal.WriteFileOptions{Handle: h, Offset: 0, Data: dataBuff[:1*_1MB]})
	suite.assert.NotNil(err)
	suite.assert.Contains(err.Error(), "failed to download block")
	suite.assert.Equal(n, 0)
	suite.assert.False(h.Dirty())

	err = tobj.blockCache.CloseFile(internal.CloseFileOptions{Handle: h})
	suite.assert.Nil(err)

	fs, err := os.Stat(storagePath)
	suite.assert.Nil(err)
	suite.assert.Equal(fs.Size(), int64(0))
}

func (suite *blockCacheTestSuite) TestBlockDownloadFailed() {
	cfg := "block_cache:\n  block-size-mb: 1\n  mem-size-mb: 20\n  prefetch: 12\n  parallelism: 10"
	tobj, err := setupPipeline(cfg)
	defer tobj.cleanupPipeline()

	suite.assert.Nil(err)
	suite.assert.NotNil(tobj.blockCache)

	path := getTestFileName(suite.T().Name())
	storagePath := filepath.Join(tobj.fake_storage_path, path)

	// write using block cache
	options := internal.CreateFileOptions{Name: path, Mode: 0777}
	h, err := tobj.blockCache.CreateFile(options)
	suite.assert.Nil(err)
	suite.assert.NotNil(h)
	suite.assert.Equal(h.Size, int64(0))
	suite.assert.False(h.Dirty())

	h, err = tobj.blockCache.OpenFile(internal.OpenFileOptions{Name: path, Flags: os.O_RDWR})
	suite.assert.Nil(err)
	suite.assert.NotNil(h)
	suite.assert.Equal(h.Size, int64(0))
	suite.assert.False(h.Dirty())

	// updating the size to replicate the download failure
	h.Size = int64(4 * _1MB)

	data := make([]byte, _1MB)
	n, err := tobj.blockCache.ReadInBuffer(internal.ReadInBufferOptions{Handle: h, Offset: 0, Data: data})
	suite.assert.NotNil(err)
	suite.assert.Contains(err.Error(), "failed to download block")
	suite.assert.Equal(n, 0)

	// 1-4MB data being prefetched in blocks 1-3
	suite.assert.Equal(h.Buffers.Cooking.Len(), 3)

	// write at offset 1MB where block 1 download will fail
	n, err = tobj.blockCache.WriteFile(internal.WriteFileOptions{Handle: h, Offset: int64(_1MB), Data: dataBuff[:1*_1MB]})
	suite.assert.NotNil(err)
	suite.assert.Contains(err.Error(), "failed to download block")
	suite.assert.Equal(n, 0)
	suite.assert.False(h.Dirty())

	err = tobj.blockCache.CloseFile(internal.CloseFileOptions{Handle: h})
	suite.assert.Nil(err)

	fs, err := os.Stat(storagePath)
	suite.assert.Nil(err)
	suite.assert.Equal(fs.Size(), int64(0))
}

func (suite *blockCacheTestSuite) TestReadStagedBlock() {
	cfg := "block_cache:\n  block-size-mb: 1\n  mem-size-mb: 20\n  prefetch: 12\n  parallelism: 10"
	tobj, err := setupPipeline(cfg)
	defer tobj.cleanupPipeline()

	suite.assert.Nil(err)
	suite.assert.NotNil(tobj.blockCache)

	path := getTestFileName(suite.T().Name())
	storagePath := filepath.Join(tobj.fake_storage_path, path)

	// write using block cache
	options := internal.CreateFileOptions{Name: path, Mode: 0777}
	h, err := tobj.blockCache.CreateFile(options)
	suite.assert.Nil(err)
	suite.assert.NotNil(h)
	suite.assert.Equal(h.Size, int64(0))
	suite.assert.False(h.Dirty())

	// write 4MB at offset 0
	n, err := tobj.blockCache.WriteFile(internal.WriteFileOptions{Handle: h, Offset: 0, Data: dataBuff[:4*_1MB]})
	suite.assert.Nil(err)
	suite.assert.Equal(n, int(4*_1MB))
	suite.assert.True(h.Dirty())
	suite.assert.Equal(3, h.Buffers.Cooking.Len())
	suite.assert.Equal(1, h.Buffers.Cooked.Len())

	data := make([]byte, _1MB)
	n, err = tobj.blockCache.ReadInBuffer(internal.ReadInBufferOptions{Handle: h, Offset: 0, Data: data})
	suite.assert.Nil(err)
	suite.assert.Equal(n, int(_1MB))

	err = tobj.blockCache.CloseFile(internal.CloseFileOptions{Handle: h})
	suite.assert.Nil(err)
	suite.assert.Nil(h.Buffers.Cooking)
	suite.assert.Nil(h.Buffers.Cooked)

	fs, err := os.Stat(storagePath)
	suite.assert.Nil(err)
	suite.assert.Equal(fs.Size(), int64(4*_1MB))
}

func (suite *blockCacheTestSuite) TestReadUncommittedBlockValidation() {
	prefetch := 12
	cfg := fmt.Sprintf("block_cache:\n  block-size-mb: 1\n  mem-size-mb: 20\n  prefetch: %v\n  parallelism: 10", prefetch)
	tobj, err := setupPipeline(cfg)
	defer tobj.cleanupPipeline()

	suite.assert.Nil(err)
	suite.assert.NotNil(tobj.blockCache)

	path := getTestFileName(suite.T().Name())
	storagePath := filepath.Join(tobj.fake_storage_path, path)
	localPath := filepath.Join(tobj.disk_cache_path, path)

	// ------------------------------------------------------------------
	// write to local file
	fh, err := os.Create(localPath)
	suite.assert.Nil(err)

	defer func(fh *os.File) {
		err := fh.Close()
		suite.assert.Nil(err)
	}(fh)

	// write 62MB data
	ind := uint64(0)
	for i := 0; i < prefetch+50; i++ {
		n, err := fh.WriteAt(dataBuff[ind*_1MB:(ind+1)*_1MB], int64(i*int(_1MB)))
		suite.assert.Nil(err)
		suite.assert.Equal(n, int(_1MB))
		ind = (ind + 1) % 5
	}

	l, err := computeMD5(fh)
	suite.assert.Nil(err)

	// ------------------------------------------------------------------
	// write using block cache
	options := internal.CreateFileOptions{Name: path, Mode: 0777}
	h, err := tobj.blockCache.CreateFile(options)
	suite.assert.Nil(err)
	suite.assert.NotNil(h)
	suite.assert.Equal(h.Size, int64(0))
	suite.assert.False(h.Dirty())

	ind = 0
	for i := 0; i < prefetch+50; i++ {
		n, err := tobj.blockCache.WriteFile(internal.WriteFileOptions{Handle: h, Offset: int64(i * int(_1MB)), Data: dataBuff[ind*_1MB : (ind+1)*_1MB]})
		suite.assert.Nil(err)
		suite.assert.Equal(n, int(_1MB))
		suite.assert.True(h.Dirty())
		ind = (ind + 1) % 5
	}

	suite.assert.Equal(h.Buffers.Cooking.Len()+h.Buffers.Cooked.Len(), prefetch)

	// read blocks 0, 1 and 2 which are uncommitted
	data := make([]byte, 2*_1MB)
	n, err := tobj.blockCache.ReadInBuffer(internal.ReadInBufferOptions{Handle: h, Offset: 512, Data: data})
	suite.assert.Nil(err)
	suite.assert.Equal(n, int(2*_1MB))
	suite.assert.Equal(data[:], dataBuff[512:2*_1MB+512])
	suite.assert.False(h.Dirty())

	// read block 4 which has been committed by the previous read
	data = make([]byte, _1MB)
	n, err = tobj.blockCache.ReadInBuffer(internal.ReadInBufferOptions{Handle: h, Offset: int64(4 * _1MB), Data: data})
	suite.assert.Nil(err)
	suite.assert.Equal(n, int(_1MB))
	suite.assert.Equal(data[:], dataBuff[4*_1MB:5*_1MB])
	suite.assert.False(h.Dirty())

	err = tobj.blockCache.CloseFile(internal.CloseFileOptions{Handle: h})
	suite.assert.Nil(err)

	fs, err := os.Stat(storagePath)
	suite.assert.Nil(err)
	suite.assert.Equal(fs.Size(), int64(62*_1MB))

	rfh, err := os.Open(storagePath)
	suite.assert.Nil(err)

	defer func(fh *os.File) {
		err := fh.Close()
		suite.assert.Nil(err)
	}(rfh)

	r, err := computeMD5(rfh)
	suite.assert.Nil(err)

	// validate md5sum
	suite.assert.Equal(l, r)
}

func (suite *blockCacheTestSuite) TestReadUncommittedPrefetchedBlock() {
	prefetch := 12
	cfg := fmt.Sprintf("block_cache:\n  block-size-mb: 1\n  mem-size-mb: 20\n  prefetch: %v\n  parallelism: 10", prefetch)
	tobj, err := setupPipeline(cfg)
	defer tobj.cleanupPipeline()

	suite.assert.Nil(err)
	suite.assert.NotNil(tobj.blockCache)

	path := getTestFileName(suite.T().Name())
	storagePath := filepath.Join(tobj.fake_storage_path, path)

	// write using block cache
	options := internal.CreateFileOptions{Name: path, Mode: 0777}
	h, err := tobj.blockCache.CreateFile(options)
	suite.assert.Nil(err)
	suite.assert.NotNil(h)
	suite.assert.Equal(h.Size, int64(0))
	suite.assert.False(h.Dirty())

	n, err := tobj.blockCache.WriteFile(internal.WriteFileOptions{Handle: h, Offset: 0, Data: dataBuff[:_1MB]})
	suite.assert.Nil(err)
	suite.assert.Equal(n, int(_1MB))
	suite.assert.True(h.Dirty())

	err = tobj.blockCache.CloseFile(internal.CloseFileOptions{Handle: h})
	suite.assert.Nil(err)
	suite.assert.False(h.Dirty())

	h, err = tobj.blockCache.OpenFile(internal.OpenFileOptions{Name: path, Flags: os.O_RDWR})
	suite.assert.Nil(err)
	suite.assert.NotNil(h)
	suite.assert.Equal(h.Size, int64(_1MB))
	suite.assert.False(h.Dirty())

	ind := uint64(1)
	for i := 1; i < prefetch+50; i++ {
		n, err = tobj.blockCache.WriteFile(internal.WriteFileOptions{Handle: h, Offset: int64(i * int(_1MB)), Data: dataBuff[ind*_1MB : (ind+1)*_1MB]})
		suite.assert.Nil(err)
		suite.assert.Equal(n, int(_1MB))
		suite.assert.True(h.Dirty())
		ind = (ind + 1) % 5
	}

	suite.assert.Equal(h.Buffers.Cooking.Len()+h.Buffers.Cooked.Len(), prefetch)

	// read blocks 0, 1 and 2 where prefetched blocks 1 and 2 are uncommitted
	data := make([]byte, 2*_1MB)
	n, err = tobj.blockCache.ReadInBuffer(internal.ReadInBufferOptions{Handle: h, Offset: 512, Data: data})
	suite.assert.Nil(err)
	suite.assert.Equal(n, int(2*_1MB))
	suite.assert.Equal(data[:], dataBuff[512:2*_1MB+512])
	suite.assert.False(h.Dirty())

	// read block 4 which has been committed by the previous read
	data = make([]byte, _1MB)
	n, err = tobj.blockCache.ReadInBuffer(internal.ReadInBufferOptions{Handle: h, Offset: int64(4 * _1MB), Data: data})
	suite.assert.Nil(err)
	suite.assert.Equal(n, int(_1MB))
	suite.assert.Equal(data[:], dataBuff[4*_1MB:5*_1MB])
	suite.assert.False(h.Dirty())

	err = tobj.blockCache.CloseFile(internal.CloseFileOptions{Handle: h})
	suite.assert.Nil(err)

	fs, err := os.Stat(storagePath)
	suite.assert.Nil(err)
	suite.assert.Equal(fs.Size(), int64(62*_1MB))
}

func (suite *blockCacheTestSuite) TestReadWriteBlockInParallel() {
	prefetch := 12
	cfg := fmt.Sprintf("block_cache:\n  block-size-mb: 1\n  mem-size-mb: 20\n  prefetch: %v\n  parallelism: 1", prefetch)
	tobj, err := setupPipeline(cfg)
	defer tobj.cleanupPipeline()

	suite.assert.Nil(err)
	suite.assert.NotNil(tobj.blockCache)

	path := getTestFileName(suite.T().Name())
	storagePath := filepath.Join(tobj.fake_storage_path, path)

	// write using block cache
	options := internal.CreateFileOptions{Name: path, Mode: 0777}
	h, err := tobj.blockCache.CreateFile(options)
	suite.assert.Nil(err)
	suite.assert.NotNil(h)
	suite.assert.Equal(h.Size, int64(0))
	suite.assert.False(h.Dirty())

	n, err := tobj.blockCache.WriteFile(internal.WriteFileOptions{Handle: h, Offset: 0, Data: dataBuff[:]})
	suite.assert.Nil(err)
	suite.assert.Equal(n, int(5*_1MB))
	suite.assert.True(h.Dirty())

	err = tobj.blockCache.CloseFile(internal.CloseFileOptions{Handle: h})
	suite.assert.Nil(err)
	suite.assert.False(h.Dirty())

	h, err = tobj.blockCache.OpenFile(internal.OpenFileOptions{Name: path, Flags: os.O_RDWR})
	suite.assert.Nil(err)
	suite.assert.NotNil(h)
	suite.assert.Equal(h.Size, int64(5*_1MB))
	suite.assert.False(h.Dirty())

	ind := uint64(0)
	for i := 5; i < prefetch+50; i++ {
		n, err = tobj.blockCache.WriteFile(internal.WriteFileOptions{Handle: h, Offset: int64(i * int(_1MB)), Data: dataBuff[ind*_1MB : (ind+1)*_1MB]})
		suite.assert.Nil(err)
		suite.assert.Equal(n, int(_1MB))
		suite.assert.True(h.Dirty())
		ind = (ind + 1) % 5
	}

	suite.assert.Equal(h.Buffers.Cooking.Len()+h.Buffers.Cooked.Len(), prefetch)

	// read blocks 0, 1 and 2
	data := make([]byte, 2*_1MB)
	n, err = tobj.blockCache.ReadInBuffer(internal.ReadInBufferOptions{Handle: h, Offset: 512, Data: data})
	suite.assert.Nil(err)
	suite.assert.Equal(n, int(2*_1MB))
	suite.assert.Equal(data[:], dataBuff[512:2*_1MB+512])
	suite.assert.True(h.Dirty())

	// read blocks 4 and 5
	n, err = tobj.blockCache.ReadInBuffer(internal.ReadInBufferOptions{Handle: h, Offset: int64(4 * _1MB), Data: data})
	suite.assert.Nil(err)
	suite.assert.Equal(n, int(2*_1MB))
	suite.assert.Equal(data[:_1MB], dataBuff[4*_1MB:])
	suite.assert.Equal(data[_1MB:], dataBuff[:_1MB])
	suite.assert.False(h.Dirty())

	err = tobj.blockCache.CloseFile(internal.CloseFileOptions{Handle: h})
	suite.assert.Nil(err)

	fs, err := os.Stat(storagePath)
	suite.assert.Nil(err)
	suite.assert.Equal(fs.Size(), int64(62*_1MB))
}

// In order for 'go test' to run this suite, we need to create
// a normal test function and pass our suite to suite.Run
func TestBlockCacheTestSuite(t *testing.T) {
	dataBuff = make([]byte, 5*_1MB)
	_, _ = rand.Read(dataBuff)
>>>>>>> de2f9fdc

	suite.Run(t, new(blockCacheTestSuite))
}<|MERGE_RESOLUTION|>--- conflicted
+++ resolved
@@ -191,8 +191,6 @@
 	suite.assert.NotNil(tobj.blockCache.threadPool)
 }
 
-<<<<<<< HEAD
-=======
 func (suite *blockCacheTestSuite) TestMemory() {
 	emptyConfig := "read-only: true\n\nblock_cache:\n  block-size-mb: 16\n"
 	tobj, err := setupPipeline(emptyConfig)
@@ -237,7 +235,6 @@
 	suite.assert.LessOrEqual(difference, tolerance)
 }
 
->>>>>>> de2f9fdc
 func (suite *blockCacheTestSuite) TestInvalidPrefetchCount() {
 	cfg := "read-only: true\n\nblock_cache:\n  block-size-mb: 16\n  mem-size-mb: 500\n  prefetch: 8\n  parallelism: 10\n  path: abcd\n  disk-size-mb: 100\n  disk-timeout-sec: 5"
 	tobj, err := setupPipeline(cfg)
@@ -761,27 +758,16 @@
 	suite.assert.Nil(err)
 	suite.assert.NotNil(tobj.blockCache)
 
-<<<<<<< HEAD
-	path := "testCreate"
-=======
 	path := getTestFileName(suite.T().Name())
->>>>>>> de2f9fdc
 	options := internal.CreateFileOptions{Name: path}
 	h, err := tobj.blockCache.CreateFile(options)
 	suite.assert.Nil(err)
 	suite.assert.NotNil(h)
 	suite.assert.Equal(h.Size, int64(0))
-<<<<<<< HEAD
-	suite.assert.True(h.Dirty())
-
-	stroagePath := filepath.Join(tobj.fake_storage_path, path)
-	fs, err := os.Stat(stroagePath)
-=======
 	suite.assert.False(h.Dirty())
 
 	storagePath := filepath.Join(tobj.fake_storage_path, path)
 	fs, err := os.Stat(storagePath)
->>>>>>> de2f9fdc
 	suite.assert.Nil(err)
 	suite.assert.Equal(fs.Size(), int64(0))
 
@@ -800,19 +786,11 @@
 	suite.assert.Nil(err)
 	suite.assert.NotNil(tobj.blockCache)
 
-<<<<<<< HEAD
-	fileName := "testTruncate.tst"
-	stroagePath := filepath.Join(tobj.fake_storage_path, fileName)
-	data := make([]byte, 5*_1MB)
-	_, _ = rand.Read(data)
-	ioutil.WriteFile(stroagePath, data, 0777)
-=======
 	fileName := getTestFileName(suite.T().Name())
 	storagePath := filepath.Join(tobj.fake_storage_path, fileName)
 	data := make([]byte, 5*_1MB)
 	_, _ = rand.Read(data)
 	ioutil.WriteFile(storagePath, data, 0777)
->>>>>>> de2f9fdc
 
 	options := internal.OpenFileOptions{Name: fileName}
 	h, err := tobj.blockCache.OpenFile(options)
@@ -841,27 +819,16 @@
 	suite.assert.Nil(err)
 	suite.assert.NotNil(tobj.blockCache)
 
-<<<<<<< HEAD
-	path := "testWriteSimple"
-=======
 	path := getTestFileName(suite.T().Name())
->>>>>>> de2f9fdc
 	options := internal.CreateFileOptions{Name: path, Mode: 0777}
 	h, err := tobj.blockCache.CreateFile(options)
 	suite.assert.Nil(err)
 	suite.assert.NotNil(h)
 	suite.assert.Equal(h.Size, int64(0))
-<<<<<<< HEAD
-	suite.assert.True(h.Dirty())
-
-	stroagePath := filepath.Join(tobj.fake_storage_path, path)
-	fs, err := os.Stat(stroagePath)
-=======
 	suite.assert.False(h.Dirty())
 
 	storagePath := filepath.Join(tobj.fake_storage_path, path)
 	fs, err := os.Stat(storagePath)
->>>>>>> de2f9fdc
 	suite.assert.Nil(err)
 	suite.assert.Equal(fs.Size(), int64(0))
 
@@ -884,13 +851,8 @@
 	suite.assert.Nil(err)
 	suite.assert.False(h.Dirty())
 
-<<<<<<< HEAD
-	stroagePath = filepath.Join(tobj.fake_storage_path, path)
-	fs, err = os.Stat(stroagePath)
-=======
 	storagePath = filepath.Join(tobj.fake_storage_path, path)
 	fs, err = os.Stat(storagePath)
->>>>>>> de2f9fdc
 	suite.assert.Nil(err)
 	suite.assert.Equal(fs.Size(), int64(5))
 
@@ -905,13 +867,8 @@
 	err = tobj.blockCache.CloseFile(internal.CloseFileOptions{Handle: h})
 	suite.assert.Nil(err)
 
-<<<<<<< HEAD
-	stroagePath = filepath.Join(tobj.fake_storage_path, path)
-	fs, err = os.Stat(stroagePath)
-=======
 	storagePath = filepath.Join(tobj.fake_storage_path, path)
 	fs, err = os.Stat(storagePath)
->>>>>>> de2f9fdc
 	suite.assert.Nil(err)
 	suite.assert.Equal(fs.Size(), int64(10))
 
@@ -925,13 +882,8 @@
 	suite.assert.Nil(err)
 	suite.assert.NotNil(tobj.blockCache)
 
-<<<<<<< HEAD
-	path := "testWriteBlock"
-	stroagePath := filepath.Join(tobj.fake_storage_path, path)
-=======
 	path := getTestFileName(suite.T().Name())
 	storagePath := filepath.Join(tobj.fake_storage_path, path)
->>>>>>> de2f9fdc
 
 	data := make([]byte, 5*_1MB)
 	_, _ = rand.Read(data)
@@ -941,11 +893,7 @@
 	suite.assert.Nil(err)
 	suite.assert.NotNil(h)
 	suite.assert.Equal(h.Size, int64(0))
-<<<<<<< HEAD
-	suite.assert.True(h.Dirty())
-=======
-	suite.assert.False(h.Dirty())
->>>>>>> de2f9fdc
+	suite.assert.False(h.Dirty())
 
 	n, err := tobj.blockCache.WriteFile(internal.WriteFileOptions{Handle: h, Offset: 0, Data: data}) // 5 bytes
 	suite.assert.Nil(err)
@@ -958,13 +906,8 @@
 	err = tobj.blockCache.CloseFile(internal.CloseFileOptions{Handle: h})
 	suite.assert.Nil(err)
 
-<<<<<<< HEAD
-	stroagePath = filepath.Join(tobj.fake_storage_path, path)
-	fs, err := os.Stat(stroagePath)
-=======
 	storagePath = filepath.Join(tobj.fake_storage_path, path)
 	fs, err := os.Stat(storagePath)
->>>>>>> de2f9fdc
 	suite.assert.Nil(err)
 	suite.assert.Equal(fs.Size(), int64(len(data)))
 
@@ -978,13 +921,8 @@
 	suite.assert.Nil(err)
 	suite.assert.NotNil(tobj.blockCache)
 
-<<<<<<< HEAD
-	path := "testWriteBlock"
-	stroagePath := filepath.Join(tobj.fake_storage_path, path)
-=======
 	path := getTestFileName(suite.T().Name())
 	storagePath := filepath.Join(tobj.fake_storage_path, path)
->>>>>>> de2f9fdc
 
 	data := make([]byte, 5*_1MB)
 	_, _ = rand.Read(data)
@@ -994,11 +932,7 @@
 	suite.assert.Nil(err)
 	suite.assert.NotNil(h)
 	suite.assert.Equal(h.Size, int64(0))
-<<<<<<< HEAD
-	suite.assert.True(h.Dirty())
-=======
-	suite.assert.False(h.Dirty())
->>>>>>> de2f9fdc
+	suite.assert.False(h.Dirty())
 
 	n, err := tobj.blockCache.WriteFile(internal.WriteFileOptions{Handle: h, Offset: 0, Data: data}) // 5 bytes
 	suite.assert.Nil(err)
@@ -1023,21 +957,14 @@
 	err = tobj.blockCache.CloseFile(internal.CloseFileOptions{Handle: h})
 	suite.assert.Nil(err)
 
-<<<<<<< HEAD
-	stroagePath = filepath.Join(tobj.fake_storage_path, path)
-	fs, err := os.Stat(stroagePath)
-=======
 	storagePath = filepath.Join(tobj.fake_storage_path, path)
 	fs, err := os.Stat(storagePath)
->>>>>>> de2f9fdc
 	suite.assert.Nil(err)
 	suite.assert.Equal(fs.Size(), int64(len(data)))
 
 	suite.assert.Nil(err)
 }
 
-<<<<<<< HEAD
-=======
 func (suite *blockCacheTestSuite) TestWritefileWithAppend() {
 	tobj, err := setupPipeline("")
 	defer tobj.cleanupPipeline()
@@ -1138,7 +1065,6 @@
 	suite.assert.Nil(err)
 }
 
->>>>>>> de2f9fdc
 func (suite *blockCacheTestSuite) TestDeleteAndRenameDirAndFile() {
 	tobj, err := setupPipeline("")
 	defer tobj.cleanupPipeline()
@@ -1154,11 +1080,7 @@
 	suite.assert.Nil(err)
 	suite.assert.NotNil(h)
 	suite.assert.Equal(h.Size, int64(0))
-<<<<<<< HEAD
-	suite.assert.True(h.Dirty())
-=======
-	suite.assert.False(h.Dirty())
->>>>>>> de2f9fdc
+	suite.assert.False(h.Dirty())
 
 	n, err := tobj.blockCache.WriteFile(internal.WriteFileOptions{Handle: h, Offset: 0, Data: []byte("Hello")}) // 5 bytes
 	suite.assert.Nil(err)
@@ -1196,16 +1118,6 @@
 	suite.assert.Nil(err)
 }
 
-<<<<<<< HEAD
-// In order for 'go test' to run this suite, we need to create
-// a normal test function and pass our suite to suite.Run
-func TestBlockCacheTestSuite(t *testing.T) {
-	bcsuite := new(blockCacheTestSuite)
-	err := log.SetDefaultLogger("silent", common.LogConfig{Level: common.ELogLevel.LOG_DEBUG()})
-	if err != nil {
-		panic("Unable to set silent logger as default.")
-	}
-=======
 func (suite *blockCacheTestSuite) TestTempCacheCleanup() {
 	tobj, _ := setupPipeline("")
 	defer tobj.cleanupPipeline()
@@ -2690,7 +2602,6 @@
 func TestBlockCacheTestSuite(t *testing.T) {
 	dataBuff = make([]byte, 5*_1MB)
 	_, _ = rand.Read(dataBuff)
->>>>>>> de2f9fdc
 
 	suite.Run(t, new(blockCacheTestSuite))
 }
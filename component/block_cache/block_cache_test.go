--- conflicted
+++ resolved
@@ -2678,9 +2678,6 @@
 	}
 }
 
-<<<<<<< HEAD
-// This test checks the size of the file when the file is opened in
-// O_TRUNC mode and O_WRONLY mode.
 func (suite *blockCacheTestSuite) TestSizeOfFileInOpen() {
 	// Write-back cache is turned on by default while mounting.
 	config := "block_cache:\n  block-size-mb: 1\n  mem-size-mb: 20\n  prefetch: 12\n  parallelism: 1"
@@ -2752,7 +2749,8 @@
 	suite.assert.Equal(size, int(_1MB))
 	size = check(os.O_TRUNC) // size of the file would be zero here.
 	suite.assert.Equal(size, int(0))
-=======
+}
+
 func (suite *blockCacheTestSuite) TestStrongConsistency() {
 	tobj, err := setupPipeline("")
 	defer tobj.cleanupPipeline()
@@ -2830,7 +2828,6 @@
 	suite.assert.Nil(err)
 
 	suite.assert.NotEqualValues(xattrMd5sum1, xattrMd5sum2)
->>>>>>> 37149a57
 }
 
 // In order for 'go test' to run this suite, we need to create

--- conflicted
+++ resolved
@@ -1242,17 +1242,10 @@
 		if block.id != -1 {
 			// Wait for upload of this block to complete
 			_, ok := <-block.state
-<<<<<<< HEAD
 			if ok {
 				block.Unblock()
 			}
 			block.flags.Clear(BlockFlagUploading)
-=======
-			block.flags.Clear(BlockFlagUploading)
-			if ok {
-				block.Unblock()
-			}
->>>>>>> b47e5fa3
 		} else {
 			block.Unblock()
 		}

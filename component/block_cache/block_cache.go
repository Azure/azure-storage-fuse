--- conflicted
+++ resolved
@@ -1094,14 +1094,7 @@
 					log.Err("BlockCache::getOrCreateBlock : Failed to download block %v for %v=>%s", block.id, handle.ID, handle.Path)
 
 					// Remove this node from handle so that next read retries to download the block again
-<<<<<<< HEAD
-					_ = handle.Buffers.Cooking.Remove(block.node)
-					handle.RemoveValue(fmt.Sprintf("%v", block.id))
-					block.ReUse()
-					bc.blockPool.Release(block)
-=======
 					bc.releaseDownloadFailedBlock(handle, block)
->>>>>>> 117411a5
 					return nil, fmt.Errorf("failed to download block")
 				}
 			} else {
@@ -1316,8 +1309,9 @@
 		if block.id != -1 {
 			// Wait for upload of this block to complete
 			_, ok := <-block.state
-<<<<<<< HEAD
+			block.flags.Clear(BlockFlagDownloading)
 			block.flags.Clear(BlockFlagUploading)
+
 			if ok {
 				block.Unblock()
 			}
@@ -1325,18 +1319,6 @@
 			block.Unblock()
 		}
 
-=======
-			block.flags.Clear(BlockFlagDownloading)
-			block.flags.Clear(BlockFlagUploading)
-
-			if ok {
-				block.Unblock()
-			}
-		} else {
-			block.Unblock()
-		}
-
->>>>>>> 117411a5
 		if block.IsFailed() {
 			log.Err("BlockCache::waitAndFreeUploadedBlocks : Failed to upload block, posting back to cooking list %v=>%s (index %v, offset %v)", handle.ID, handle.Path, block.id, block.offset)
 			bc.addToCooking(handle, block)

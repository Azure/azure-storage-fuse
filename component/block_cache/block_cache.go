/*
    _____           _____   _____   ____          ______  _____  ------
   |     |  |      |     | |     | |     |     | |       |            |
   |     |  |      |     | |     | |     |     | |       |            |
   | --- |  |      |     | |-----| |---- |     | |-----| |-----  ------
   |     |  |      |     | |     | |     |     |       | |       |
   | ____|  |_____ | ____| | ____| |     |_____|  _____| |_____  |_____


   Licensed under the MIT License <http://opensource.org/licenses/MIT>.

   Copyright © 2020-2024 Microsoft Corporation. All rights reserved.
   Author : <blobfusedev@microsoft.com>

   Permission is hereby granted, free of charge, to any person obtaining a copy
   of this software and associated documentation files (the "Software"), to deal
   in the Software without restriction, including without limitation the rights
   to use, copy, modify, merge, publish, distribute, sublicense, and/or sell
   copies of the Software, and to permit persons to whom the Software is
   furnished to do so, subject to the following conditions:

   The above copyright notice and this permission notice shall be included in all
   copies or substantial portions of the Software.

   THE SOFTWARE IS PROVIDED "AS IS", WITHOUT WARRANTY OF ANY KIND, EXPRESS OR
   IMPLIED, INCLUDING BUT NOT LIMITED TO THE WARRANTIES OF MERCHANTABILITY,
   FITNESS FOR A PARTICULAR PURPOSE AND NONINFRINGEMENT. IN NO EVENT SHALL THE
   AUTHORS OR COPYRIGHT HOLDERS BE LIABLE FOR ANY CLAIM, DAMAGES OR OTHER
   LIABILITY, WHETHER IN AN ACTION OF CONTRACT, TORT OR OTHERWISE, ARISING FROM,
   OUT OF OR IN CONNECTION WITH THE SOFTWARE OR THE USE OR OTHER DEALINGS IN THE
   SOFTWARE
*/

package block_cache

import (
	"container/list"
	"context"
	"encoding/base64"
	"fmt"
	"io"
	"math"
	"os"
	"path/filepath"
	"runtime"
	"sort"
	"strings"
	"sync"
	"syscall"
	"time"

	"github.com/Azure/azure-storage-fuse/v2/common"
	"github.com/Azure/azure-storage-fuse/v2/common/config"
	"github.com/Azure/azure-storage-fuse/v2/common/log"
	"github.com/Azure/azure-storage-fuse/v2/internal"
	"github.com/Azure/azure-storage-fuse/v2/internal/handlemap"
	"github.com/vibhansa-msft/tlru"
)

/* NOTES:
   - Component shall have a structure which inherits "internal.BaseComponent" to participate in pipeline
   - Component shall register a name and its constructor to participate in pipeline  (add by default by generator)
   - Order of calls : Constructor -> Configure -> Start ..... -> Stop
   - To read any new setting from config file follow the Configure method default comments
*/

// Common structure for Component
type BlockCache struct {
	internal.BaseComponent

	blockSize         uint64          // Size of each block to be cached
	memSize           uint64          // Mem size to be used for caching at the startup
	tmpPath           string          // Disk path where these blocks will be cached
	diskSize          uint64          // Size of disk space allocated for the caching
	diskTimeout       uint32          // Timeout for which disk blocks will be cached
	workers           uint32          // Number of threads working to fetch the blocks
	prefetch          uint32          // Number of blocks to be prefetched
	diskPolicy        *tlru.TLRU      // Disk cache eviction policy
	blockPool         *BlockPool      // Pool of blocks
	threadPool        *ThreadPool     // Pool of threads
	fileLocks         *common.LockMap // Locks for each file_blockid to avoid multiple threads to fetch same block
	fileNodeMap       sync.Map        // Map holding files that are there in our cache
	maxDiskUsageHit   bool            // Flag to indicate if we have hit max disk usage
	noPrefetch        bool            // Flag to indicate if prefetch is disabled
	prefetchOnOpen    bool            // Start prefetching on file open call instead of waiting for first read
	enableRandomWrite bool            // Enable random write in block cache

	lazyWrite    bool           // Flag to indicate if lazy write is enabled
	fileCloseOpt sync.WaitGroup // Wait group to wait for all async close operations to complete
}

// Structure defining your config parameters
type BlockCacheOptions struct {
	BlockSize         float64 `config:"block-size-mb" yaml:"block-size-mb,omitempty"`
	MemSize           uint64  `config:"mem-size-mb" yaml:"mem-size-mb,omitempty"`
	TmpPath           string  `config:"path" yaml:"path,omitempty"`
	DiskSize          uint64  `config:"disk-size-mb" yaml:"disk-size-mb,omitempty"`
	DiskTimeout       uint32  `config:"disk-timeout-sec" yaml:"timeout-sec,omitempty"`
	PrefetchCount     uint32  `config:"prefetch" yaml:"prefetch,omitempty"`
	Workers           uint32  `config:"parallelism" yaml:"parallelism,omitempty"`
	PrefetchOnOpen    bool    `config:"prefetch-on-open" yaml:"prefetch-on-open,omitempty"`
	EnableRandomWrite bool    `config:"enable-random-write" yaml:"enable-random-write,omitempty"`
}

const (
	compName               = "block_cache"
	defaultTimeout         = 120
	MAX_POOL_USAGE  uint32 = 80
	MIN_POOL_USAGE  uint32 = 50
	MIN_PREFETCH           = 5
	MIN_WRITE_BLOCK        = 3
	MIN_RANDREAD           = 10
	MAX_FAIL_CNT           = 3
	MAX_BLOCKS             = 50000
)

// Verification to check satisfaction criteria with Component Interface
var _ internal.Component = &BlockCache{}

func (bc *BlockCache) Name() string {
	return compName
}

func (bc *BlockCache) SetName(name string) {
	bc.BaseComponent.SetName(name)
}

func (bc *BlockCache) SetNextComponent(nc internal.Component) {
	bc.BaseComponent.SetNextComponent(nc)
}

// Start : Pipeline calls this method to start the component functionality
//
//	this shall not Block the call otherwise pipeline will not start
func (bc *BlockCache) Start(ctx context.Context) error {
	log.Trace("BlockCache::Start : Starting component %s", bc.Name())

	// Start the thread pool and keep it ready for download
	bc.threadPool.Start()

	// If disk caching is enabled then start the disk eviction policy
	if bc.tmpPath != "" {
		err := bc.diskPolicy.Start()
		if err != nil {
			log.Err("BlockCache::Start : failed to start diskpolicy [%s]", err.Error())
			return fmt.Errorf("failed to start  disk-policy for block-cache")
		}
	}

	return nil
}

// Stop : Stop the component functionality and kill all threads started
func (bc *BlockCache) Stop() error {
	log.Trace("BlockCache::Stop : Stopping component %s", bc.Name())

	if bc.lazyWrite {
		// Wait for all async upload to complete if any
		log.Info("BlockCache::Stop : Waiting for async close to complete")
		bc.fileCloseOpt.Wait()
	}

	// Wait for thread pool to stop
	bc.threadPool.Stop()

	// Clear the disk cache on exit
	if bc.tmpPath != "" {
		_ = bc.diskPolicy.Stop()
		_ = common.TempCacheCleanup(bc.tmpPath)
	}

	return nil
}

// Configure : Pipeline will call this method after constructor so that you can read config and initialize yourself
//
//	Return failure if any config is not valid to exit the process
func (bc *BlockCache) Configure(_ bool) error {
	log.Trace("BlockCache::Configure : %s", bc.Name())

	defaultMemSize := false
	conf := BlockCacheOptions{}
	err := config.UnmarshalKey(bc.Name(), &conf)
	if err != nil {
		log.Err("BlockCache::Configure : config error [invalid config attributes]")
		return fmt.Errorf("config error in %s [%s]", bc.Name(), err.Error())
	}

	bc.blockSize = uint64(16) * _1MB
	if config.IsSet(compName + ".block-size-mb") {
		bc.blockSize = uint64(conf.BlockSize * float64(_1MB))
	}

	if config.IsSet(compName + ".mem-size-mb") {
		bc.memSize = conf.MemSize * _1MB
	} else {
		var sysinfo syscall.Sysinfo_t
		err = syscall.Sysinfo(&sysinfo)
		if err != nil {
			log.Err("BlockCache::Configure : config error %s [%s]. Assigning a pre-defined value of 4GB.", bc.Name(), err.Error())
			bc.memSize = uint64(4192) * _1MB
		} else {
			bc.memSize = uint64(0.8 * (float64)(sysinfo.Freeram) * float64(sysinfo.Unit))
			defaultMemSize = true
		}
	}

	bc.diskTimeout = defaultTimeout
	if config.IsSet(compName + ".disk-timeout-sec") {
		bc.diskTimeout = conf.DiskTimeout
	}

	bc.prefetchOnOpen = conf.PrefetchOnOpen
	bc.prefetch = uint32(math.Max((MIN_PREFETCH*2)+1, (float64)(2*runtime.NumCPU())))
	bc.noPrefetch = false
	bc.enableRandomWrite = conf.EnableRandomWrite

	if defaultMemSize && (uint64(bc.prefetch)*uint64(bc.blockSize)) > bc.memSize {
		bc.prefetch = (MIN_PREFETCH * 2) + 1
	}

	err = config.UnmarshalKey("lazy-write", &bc.lazyWrite)
	if err != nil {
		log.Err("BlockCache: config error [unable to obtain lazy-write]")
		return fmt.Errorf("config error in %s [%s]", bc.Name(), err.Error())
	}

	if config.IsSet(compName + ".prefetch") {
		bc.prefetch = conf.PrefetchCount
		if bc.prefetch == 0 {
			bc.noPrefetch = true
		} else if conf.PrefetchCount <= (MIN_PREFETCH * 2) {
			log.Err("BlockCache::Configure : Prefetch count can not be less then %v", (MIN_PREFETCH*2)+1)
			return fmt.Errorf("config error in %s [invalid prefetch count]", bc.Name())
		}
	}

	bc.maxDiskUsageHit = false

	bc.workers = uint32(3 * runtime.NumCPU())
	if config.IsSet(compName + ".parallelism") {
		bc.workers = conf.Workers
	}

	bc.tmpPath = ""
	if conf.TmpPath != "" {
		bc.tmpPath = common.ExpandPath(conf.TmpPath)

		// Extract values from 'conf' and store them as you wish here
		_, err = os.Stat(bc.tmpPath)
		if os.IsNotExist(err) {
			log.Info("BlockCache: config error [tmp-path does not exist. attempting to create tmp-path.]")
			err := os.Mkdir(bc.tmpPath, os.FileMode(0755))
			if err != nil {
				log.Err("BlockCache: config error creating directory after clean [%s]", err.Error())
				return fmt.Errorf("config error in %s [%s]", bc.Name(), err.Error())
			}
		}
		var stat syscall.Statfs_t
		err = syscall.Statfs(bc.tmpPath, &stat)
		if err != nil {
			log.Err("BlockCache::Configure : config error %s [%s]. Assigning a default value of 4GB or if any value is assigned to .disk-size-mb in config.", bc.Name(), err.Error())
			bc.diskSize = uint64(4192) * _1MB
		} else {
			bc.diskSize = uint64(0.8 * float64(stat.Bavail) * float64(stat.Bsize))
		}
	}

	if config.IsSet(compName + ".disk-size-mb") {
		bc.diskSize = conf.DiskSize * _1MB
	}

	if (uint64(bc.prefetch) * uint64(bc.blockSize)) > bc.memSize {
		log.Err("BlockCache::Configure : config error [memory limit too low for configured prefetch]")
		return fmt.Errorf("config error in %s [memory limit too low for configured prefetch]", bc.Name())
	}

	log.Info("BlockCache::Configure : block size %v, mem size %v, worker %v, prefetch %v, disk path %v, max size %v, disk timeout %v, prefetch-on-open %t, maxDiskUsageHit %v, noPrefetch %v, enable-random-write %v",
		bc.blockSize, bc.memSize, bc.workers, bc.prefetch, bc.tmpPath, bc.diskSize, bc.diskTimeout, bc.prefetchOnOpen, bc.maxDiskUsageHit, bc.noPrefetch, bc.enableRandomWrite)

	bc.blockPool = NewBlockPool(bc.blockSize, bc.memSize)
	if bc.blockPool == nil {
		log.Err("BlockCache::Configure : fail to init Block pool")
		return fmt.Errorf("config error in %s [fail to init block pool]", bc.Name())
	}

	bc.threadPool = newThreadPool(bc.workers, bc.download, bc.upload)
	if bc.threadPool == nil {
		log.Err("BlockCache::Configure : fail to init thread pool")
		return fmt.Errorf("config error in %s [fail to init thread pool]", bc.Name())
	}

	if bc.tmpPath != "" {
		bc.diskPolicy, err = tlru.New(uint32((bc.diskSize)/bc.blockSize), bc.diskTimeout, bc.diskEvict, 60, bc.checkDiskUsage)
		if err != nil {
			log.Err("BlockCache::Configure : fail to create LRU for memory nodes [%s]", err.Error())
			return fmt.Errorf("config error in %s [%s]", bc.Name(), err.Error())
		}
	}

	return nil
}

// CreateFile: Create a new file
func (bc *BlockCache) CreateFile(options internal.CreateFileOptions) (*handlemap.Handle, error) {
	log.Trace("BlockCache::CreateFile : name=%s, mode=%d", options.Name, options.Mode)

	_, err := bc.NextComponent().CreateFile(options)
	if err != nil {
		log.Err("BlockCache::CreateFile : Failed to create file %s", options.Name)
		return nil, err
	}

	handle := handlemap.NewHandle(options.Name)
	handle.Size = 0
	handle.Mtime = time.Now()

	// As file is created on storage as well there is no need to mark this as dirty
	// Any write operation to file will mark it dirty and flush will then reupload
	// handle.Flags.Set(handlemap.HandleFlagDirty)
	bc.prepareHandleForBlockCache(handle)
	return handle, nil
}

// OpenFile: Create a handle for the file user has requested to open
func (bc *BlockCache) OpenFile(options internal.OpenFileOptions) (*handlemap.Handle, error) {
	log.Trace("BlockCache::OpenFile : name=%s, flags=%d, mode=%s", options.Name, options.Flags, options.Mode)

	attr, err := bc.NextComponent().GetAttr(internal.GetAttrOptions{Name: options.Name})
	if err != nil {
		log.Err("BlockCache::OpenFile : Failed to get attr of %s [%s]", options.Name, err.Error())
		return nil, err
	}

	handle := handlemap.NewHandle(options.Name)
	handle.Mtime = attr.Mtime
	handle.Size = attr.Size

	bc.prepareHandleForBlockCache(handle)

	if options.Flags&os.O_TRUNC != 0 || options.Flags&os.O_WRONLY != 0 {
		// If file is opened in truncate or wronly mode then we need to wipe out the data consider current file size as 0
		log.Debug("BlockCache::OpenFile : Truncate %v to 0", options.Name)
		handle.Size = 0
		handle.Flags.Set(handlemap.HandleFlagDirty)
	} else if options.Flags&os.O_RDWR != 0 && handle.Size != 0 {
		// File is not opened in read-only mode so we need to get the list of blocks and validate the size
		// As there can be a potential write on this file, currently configured block size and block size of the file in container
		// has to match otherwise it will corrupt the file. Fail the open call if this is not the case.
		blockList, err := bc.NextComponent().GetCommittedBlockList(options.Name)
		if err != nil || blockList == nil {
			log.Err("BlockCache::OpenFile : Failed to get block list of %s [%v]", options.Name, err)
			return nil, fmt.Errorf("failed to retrieve block list for %s", options.Name)
		}

		valid := bc.validateBlockList(handle, options, blockList)
		if !valid {
			return nil, fmt.Errorf("block size mismatch for %s", options.Name)
		}
	}

	if handle.Size > 0 {
		// This shall be done after the refresh only as this will populate the queues created by above method
		if handle.Size < int64(bc.blockSize) {
			// File is small and can fit in one block itself
			_ = bc.refreshBlock(handle, 0, false)
		} else if bc.prefetchOnOpen && !bc.noPrefetch {
			// Prefetch to start on open
			_ = bc.startPrefetch(handle, 0, false)
		}
	}

	return handle, nil
}

// validateBlockList: Validates the blockList and populates the blocklist inside the handle for a file.
// This method is only called when the file is opened in O_RDWR mode.
// Each Block's size must equal to blockSize set in config and last block size <= config's blockSize
// returns true, if blockList is valid
func (bc *BlockCache) validateBlockList(handle *handlemap.Handle, options internal.OpenFileOptions, blockList *internal.CommittedBlockList) bool {
	lst, _ := handle.GetValue("blockList")
	listMap := lst.(map[int64]*blockInfo)
	listLen := len(*blockList)

	for idx, block := range *blockList {
		if (idx < (listLen-1) && block.Size != bc.blockSize) || (idx == (listLen-1) && block.Size > bc.blockSize) {
			log.Err("BlockCache::validateBlockList : Block size mismatch for %s [block: %v, size: %v]", options.Name, block.Id, block.Size)
			return false
		}
		listMap[int64(idx)] = &blockInfo{
			id:        block.Id,
			committed: true,
			size:      block.Size,
		}
	}
	return true
}

func (bc *BlockCache) prepareHandleForBlockCache(handle *handlemap.Handle) {
	// Allocate a block pool object for this handle
	// Actual linked list to hold the nodes
	handle.Buffers = &handlemap.Buffers{
		Cooked:  list.New(), // List to hold free blocks
		Cooking: list.New(), // List to hold blocks still under download
	}

	// Create map to hold the block-ids for this file
	listMap := make(map[int64]*blockInfo, 0)
	handle.SetValue("blockList", listMap)

	// Set next offset to download as 0
	// We may not download this if first read starts with some other offset
	handle.SetValue("#", (uint64)(0))
}

// FlushFile: Flush the local file to storage
func (bc *BlockCache) FlushFile(options internal.FlushFileOptions) error {
	log.Trace("BlockCache::FlushFile : handle=%d, path=%s", options.Handle.ID, options.Handle.Path)

	if bc.lazyWrite && !options.CloseInProgress {
		// As lazy-write is enable, upload will be scheduled when file is closed.
		log.Info("BlockCache::FlushFile : %s will be flushed when handle %d is closed", options.Handle.Path, options.Handle.ID)
		return nil
	}

	options.Handle.Lock()
	defer options.Handle.Unlock()

	// call commit blocks only if the handle is dirty
	if options.Handle.Dirty() {
		err := bc.commitBlocks(options.Handle)
		if err != nil {
			log.Err("BlockCache::FlushFile : Failed to commit blocks for %s [%s]", options.Handle.Path, err.Error())
			return err
		}
	}

	return nil
}

// CloseFile: File is closed by application so release all the blocks and submit back to blockPool
func (bc *BlockCache) CloseFile(options internal.CloseFileOptions) error {
	bc.fileCloseOpt.Add(1)
	if !bc.lazyWrite {
		// Sync close is called so wait till the upload completes
		return bc.closeFileInternal(options)
	}

	// Async close is called so schedule the upload and return here
	go bc.closeFileInternal(options) //nolint
	return nil
}

// closeFileInternal: Actual handling of the close file goes here
func (bc *BlockCache) closeFileInternal(options internal.CloseFileOptions) error {
	log.Trace("BlockCache::CloseFile : name=%s, handle=%d", options.Handle.Path, options.Handle.ID)

	defer bc.fileCloseOpt.Done()

	if options.Handle.Dirty() {
		log.Info("BlockCache::CloseFile : name=%s, handle=%d dirty. Flushing the file.", options.Handle.Path, options.Handle.ID)
		err := bc.FlushFile(internal.FlushFileOptions{Handle: options.Handle, CloseInProgress: true}) //nolint
		if err != nil {
			log.Err("BlockCache::CloseFile : failed to flush file %s", options.Handle.Path)
			return err
		}
	}

	// Release the blocks that are in use and wipe out handle map
	options.Handle.Cleanup()

	// Release the buffers which are still under download after they have been written
	blockList := options.Handle.Buffers.Cooking
	node := blockList.Front()
	for ; node != nil; node = blockList.Front() {
		// Due to prefetch there might be some downloads still going on
		block := blockList.Remove(node).(*Block)

		// Wait for download to complete and then free up this block
		<-block.state
		block.ReUse()
		bc.blockPool.Release(block)
	}
	options.Handle.Buffers.Cooking = nil

	// Release the blocks that are ready to be reused
	blockList = options.Handle.Buffers.Cooked
	node = blockList.Front()
	for ; node != nil; node = blockList.Front() {
		block := blockList.Remove(node).(*Block)
		block.ReUse()
		bc.blockPool.Release(block)
	}
	options.Handle.Buffers.Cooked = nil

	return nil
}

// ReadInBuffer: Read the file into a buffer
func (bc *BlockCache) ReadInBuffer(options internal.ReadInBufferOptions) (int, error) {
	if options.Offset >= options.Handle.Size {
		// EOF reached so early exit
		return 0, io.EOF
	}

	// As of now we allow only one operation on a handle at a time
	// This simplifies the logic of block-cache otherwise we will have to handle
	// a lot of race conditions and logic becomes complex and sub-performant
	options.Handle.Lock()
	defer options.Handle.Unlock()

	// Keep getting next blocks until you read the request amount of data
	dataRead := int(0)
	for dataRead < len(options.Data) {
		block, err := bc.getBlock(options.Handle, uint64(options.Offset))
		if err != nil {
			if err != io.EOF {
				log.Err("BlockCache::ReadInBuffer : Failed to get Block %v=>%s offset %v [%v]", options.Handle.ID, options.Handle.Path, options.Offset, err.Error())
			}
			return dataRead, err
		}

		// Copy data from this block to user buffer
		readOffset := uint64(options.Offset) - block.offset
		bytesRead := copy(options.Data[dataRead:], block.data[readOffset:(block.endIndex-block.offset)])

		// Move offset forward in case we need to copy more data
		options.Offset += int64(bytesRead)
		dataRead += bytesRead

		if options.Offset >= options.Handle.Size {
			// EOF reached so early exit
			return dataRead, io.EOF
		}
	}

	return dataRead, nil
}

// getBlock: From offset generate the Block index and get the Block corresponding to it
/* Base logic of getBlock:
Check if the given block is already available or not
if not
	if this is the first read for this file start prefetching of blocks from given offset
	if this is not first read, consider this to be a random read case and start prefetch from given offset
		once the random read count reaches a limit, this prefetching will be turned off
	in either case this prefetching will add the block index to the map
	so search the map again now
Once block is available
if you are first reader of this block
	its time to prefetch next block(s) based on how much we can prefetch
	Once you queue  up the required prefetch mark this block as open to read
	so that others can come and freely read this block
	First reader here has responsibility to remove an old used block and lineup download for next blocks
Return this block once prefetch is queued and block is marked open for all
*/
func (bc *BlockCache) getBlock(handle *handlemap.Handle, readoffset uint64) (*Block, error) {
	if readoffset >= uint64(handle.Size) {
		return nil, io.EOF
	}

	// Check the given block index is already available or not
	index := bc.getBlockIndex(readoffset)
	node, found := handle.GetValue(fmt.Sprintf("%v", index))
	if !found {
		// If this is the first read request then prefetch all required nodes
		val, _ := handle.GetValue("#")
		if !bc.noPrefetch && val.(uint64) == 0 {
			log.Debug("BlockCache::getBlock : Starting the prefetch %v=>%s (offset %v, index %v)", handle.ID, handle.Path, readoffset, index)

			// This is the first read for this file handle so start prefetching all the nodes
			err := bc.startPrefetch(handle, index, false)
			if err != nil && err != io.EOF {
				log.Err("BlockCache::getBlock : Unable to start prefetch  %v=>%s (offset %v, index %v) [%s]", handle.ID, handle.Path, readoffset, index, err.Error())
				return nil, err
			}
		} else {
			// This is a case of random read so increment the random read count
			handle.OptCnt++

			log.Debug("BlockCache::getBlock : Unable to get block %v=>%s (offset %v, index %v) Random %v", handle.ID, handle.Path, readoffset, index, handle.OptCnt)

			// This block is not present even after prefetch so lets download it now
			err := bc.startPrefetch(handle, index, false)
			if err != nil && err != io.EOF {
				log.Err("BlockCache::getBlock : Unable to start prefetch  %v=>%s (offset %v, index %v) [%s]", handle.ID, handle.Path, readoffset, index, err.Error())
				return nil, err
			}
		}

		// This node was not found so above logic should have queued it up, retry searching now
		node, found = handle.GetValue(fmt.Sprintf("%v", index))
		if !found {
			log.Err("BlockCache::getBlock : Failed to get the required block %v=>%s (offset %v, index %v)", handle.ID, handle.Path, readoffset, index)
			return nil, fmt.Errorf("not able to find block immediately after scheudling")
		}
	}

	// We have the block now which we wish to read
	block := node.(*Block)

	// Wait for this block to complete the download
	t := int(0)
	t = <-block.state

	if t == 1 {
		block.flags.Clear(BlockFlagDownloading)

		if block.IsFailed() {
			log.Err("BlockCache::getBlock : Failed to download block %v=>%s (offset %v, index %v)", handle.ID, handle.Path, readoffset, index)

			// Remove this node from handle so that next read retries to download the block again
			_ = handle.Buffers.Cooking.Remove(block.node)
			handle.RemoveValue(fmt.Sprintf("%v", block.id))
			block.ReUse()
			bc.blockPool.Release(block)
			return nil, fmt.Errorf("failed to download block")
		}

		// Download complete and you are first reader of this block
		if handle.OptCnt <= MIN_RANDREAD {
			// So far this file has been read sequentially so prefetch more
			val, _ := handle.GetValue("#")
			if int64(val.(uint64)*bc.blockSize) < handle.Size {
				_ = bc.startPrefetch(handle, val.(uint64), true)
			}
		}

		// This block was moved to in-process queue as download is complete lets move it back to normal queue
		_ = handle.Buffers.Cooking.Remove(block.node)
		block.node = handle.Buffers.Cooked.PushBack(block)

		// Mark this block is now open for everyone to read and process
		// Once unblocked and moved to original queue, any instance can delete this block to reuse as well
		block.Unblock()
	}

	return block, nil
}

// getBlockIndex: From offset get the block index
func (bc *BlockCache) getBlockIndex(offset uint64) uint64 {
	return offset / bc.blockSize
}

// startPrefetch: Start prefetchign the blocks from given offset. Same method is used to download currently required block as well
func (bc *BlockCache) startPrefetch(handle *handlemap.Handle, index uint64, prefetch bool) error {
	// Calculate how many buffers we have in free and in-process queue
	currentCnt := handle.Buffers.Cooked.Len() + handle.Buffers.Cooking.Len()
	cnt := uint32(0)

	if handle.OptCnt > MIN_RANDREAD {
		// This handle has been read randomly and we have reached the threshold to declare a random read case

		if currentCnt > MIN_PREFETCH {
			// As this file is in random read mode now, release the excess buffers. Just keep 5 buffers for it to work
			log.Info("BlockCache::startPrefetch : Cleanup excessive blocks  %v=>%s index %v", handle.ID, handle.Path, index)

			// As this is random read move all in process blocks to free list
			nodeList := handle.Buffers.Cooking
			currentCnt = nodeList.Len()
			node := nodeList.Front()

			for i := 0; node != nil && i < currentCnt; node = nodeList.Front() {
				// Test whether this block is already downloaded or still under download
				block := handle.Buffers.Cooking.Remove(node).(*Block)
				block.node = nil
				i++

				select {
				case <-block.state:
					// As we are first reader of this block here its important to unblock any future readers on this block
					block.flags.Clear(BlockFlagDownloading)
					block.Unblock()

					// Block is downloaded so it's safe to ready it for reuse
					block.node = handle.Buffers.Cooked.PushBack(block)

				default:
					// Block is still under download so can not reuse this
					block.node = handle.Buffers.Cooking.PushBack(block)
				}
			}

			// Now remove excess blocks from cooked list
			nodeList = handle.Buffers.Cooked
			currentCnt = nodeList.Len()
			node = nodeList.Front()

			for ; node != nil && currentCnt > MIN_PREFETCH; node = nodeList.Front() {
				block := node.Value.(*Block)
				_ = nodeList.Remove(node)

				// Remove entry of this block from map so that no one can find it
				handle.RemoveValue(fmt.Sprintf("%v", block.id))
				block.node = nil

				// Submit this block back to pool for reuse
				block.ReUse()
				bc.blockPool.Release(block)

				currentCnt--
			}
		}
		// As we were asked to download a block, for random read case download only the requested block
		// This is where prefetching is blocked now as we download just the block which is requested
		cnt = 1
	} else {
		// This handle is having sequential reads so far
		// Allocate more buffers if required until we hit the prefetch count limit
		for ; currentCnt < int(bc.prefetch) && cnt < MIN_PREFETCH; currentCnt++ {
			block := bc.blockPool.TryGet()
			if block != nil {
				block.node = handle.Buffers.Cooked.PushFront(block)
				cnt++
			}
		}

		// If no new buffers were allocated then we have all buffers allocated to this handle already
		// time to switch to a sliding window where we remove one block and lineup a new block for download
		if cnt == 0 {
			cnt = 1
		}
	}

	for i := uint32(0); i < cnt; i++ {
		// Revalidate this node does not exists in the block map
		_, found := handle.GetValue(fmt.Sprintf("%v", index))
		if !found {
			// Block not found so lets push it for download
			err := bc.refreshBlock(handle, index, prefetch || i > 0)
			if err != nil {
				return err
			}
			index++
		}
	}

	return nil
}

// refreshBlock: Get a block from the list and prepare it for download
func (bc *BlockCache) refreshBlock(handle *handlemap.Handle, index uint64, prefetch bool) error {
	log.Trace("BlockCache::refreshBlock : Request to download %v=>%s (index %v, prefetch %v)", handle.ID, handle.Path, index, prefetch)

	// Convert index to offset
	offset := index * bc.blockSize
	if int64(offset) >= handle.Size {
		// We have reached EOF so return back no need to download anything here
		return io.EOF
	}

	nodeList := handle.Buffers.Cooked
	if nodeList.Len() == 0 && !prefetch {
		// User needs a block now but there is no free block available right now
		// this might happen when all blocks are under download and no first reader is hit for any of them
		block := bc.blockPool.MustGet()
		if block == nil {
			log.Err("BlockCache::refreshBlock : Unable to allocate block %v=>%s (index %v, prefetch %v)", handle.ID, handle.Path, index, prefetch)
			return fmt.Errorf("unable to allocate block")
		}

		block.node = handle.Buffers.Cooked.PushFront(block)
	}

	node := nodeList.Front()
	if node != nil {
		// Now there is at least one free block available in the list
		block := node.Value.(*Block)

		if block.id != -1 {
			// This is a reuse of a block case so we need to remove old entry from the map
			handle.RemoveValue(fmt.Sprintf("%v", block.id))
		}

		// Reuse this block and lineup for download
		block.ReUse()
		block.id = int64(index)
		block.offset = offset

		// Add this entry to handle map so that others can refer to the same block if required
		handle.SetValue(fmt.Sprintf("%v", index), block)
		handle.SetValue("#", (index + 1))

		bc.lineupDownload(handle, block, prefetch, true)
	}

	return nil
}

// lineupDownload : Create a work item and schedule the download
func (bc *BlockCache) lineupDownload(handle *handlemap.Handle, block *Block, prefetch bool, pushFront bool) {
	item := &workItem{
		handle:   handle,
		block:    block,
		prefetch: prefetch,
		failCnt:  0,
		upload:   false,
	}

	// Remove this block from free block list and add to in-process list
	if block.node != nil {
		_ = handle.Buffers.Cooked.Remove(block.node)
	}

	if pushFront {
		block.node = handle.Buffers.Cooking.PushFront(block)
	} else {
		// push back to cooking list in case of write scenario where a block is downloaded before it is updated
		block.node = handle.Buffers.Cooking.PushBack(block)
	}
	block.flags.Set(BlockFlagDownloading)

	// Send the work item to worker pool to schedule download
	bc.threadPool.Schedule(!prefetch, item)
}

// download : Method to download the given amount of data
func (bc *BlockCache) download(item *workItem) {
	fileName := fmt.Sprintf("%s::%v", item.handle.Path, item.block.id)

	// filename_blockindex is the key for the lock
	// this ensure that at a given time a block from a file is downloaded only once across all open handles
	flock := bc.fileLocks.Get(fileName)
	flock.Lock()
	defer flock.Unlock()

	var diskNode any
	found := false
	localPath := ""

	if bc.tmpPath != "" {
		// Update diskpolicy to reflect the new file
		diskNode, found = bc.fileNodeMap.Load(fileName)
		if !found {
			diskNode = bc.diskPolicy.Add(fileName)
			bc.fileNodeMap.Store(fileName, diskNode)
		} else {
			bc.diskPolicy.Refresh(diskNode.(*list.Element))
		}

		// Check local file exists for this offset and file combination or not
		localPath = filepath.Join(bc.tmpPath, fileName)
		_, err := os.Stat(localPath)

		if err == nil {
			// If file exists then read the block from the local file
			f, err := os.Open(localPath)
			if err != nil {
				// On any disk failure we do not fail the download flow
				log.Err("BlockCache::download : Failed to open file %s [%s]", fileName, err.Error())
				_ = os.Remove(localPath)
			} else {
				n, err := f.Read(item.block.data)
				if err != nil {
					log.Err("BlockCache::download : Failed to read data from disk cache %s [%s]", fileName, err.Error())
					f.Close()
					_ = os.Remove(localPath)
				}

				f.Close()
				// We have read the data from disk so there is no need to go over network
				// Just mark the block that download is complete

				item.block.endIndex = item.block.offset + uint64(n)
				item.block.Ready()
				return
			}
		}
	}

	item.block.endIndex = item.block.offset
	// If file does not exists then download the block from the container
	n, err := bc.NextComponent().ReadInBuffer(internal.ReadInBufferOptions{
		Handle: item.handle,
		Offset: int64(item.block.offset),
		Data:   item.block.data,
	})

	if item.failCnt > MAX_FAIL_CNT {
		// If we failed to read the data 3 times then just give up
		log.Err("BlockCache::download : 3 attempts to download a block have failed %v=>%s (index %v, offset %v)", item.handle.ID, item.handle.Path, item.block.id, item.block.offset)
		item.block.Failed()
		item.block.Ready()
		return
	}

	if err != nil {
		// Fail to read the data so just reschedule this request
		log.Err("BlockCache::download : Failed to read %v=>%s from offset %v [%s]", item.handle.ID, item.handle.Path, item.block.id, err.Error())
		item.failCnt++
		bc.threadPool.Schedule(false, item)
		return
	} else if n == 0 {
		// No data read so just reschedule this request
		log.Err("BlockCache::download : Failed to read %v=>%s from offset %v [0 bytes read]", item.handle.ID, item.handle.Path, item.block.id)
		item.failCnt++
		bc.threadPool.Schedule(false, item)
		return
	}

	item.block.endIndex = item.block.offset + uint64(n)

	if bc.tmpPath != "" {
		err := os.MkdirAll(filepath.Dir(localPath), 0777)
		if err != nil {
			log.Err("BlockCache::download : error creating directory structure for file %s [%s]", localPath, err.Error())
			return
		}

		// Dump this block to local disk cache
		f, err := os.Create(localPath)
		if err == nil {
			_, err := f.Write(item.block.data[:n])
			if err != nil {
				log.Err("BlockCache::download : Failed to write %s to disk [%v]", localPath, err.Error())
				_ = os.Remove(localPath)
			}

			f.Close()
			bc.diskPolicy.Refresh(diskNode.(*list.Element))
		}
	}

	// Just mark the block that download is complete
	item.block.Ready()
}

// WriteFile: Write to the local file
func (bc *BlockCache) WriteFile(options internal.WriteFileOptions) (int, error) {
	// log.Debug("BlockCache::WriteFile : Writing %v bytes from %s", len(options.Data), options.Handle.Path)

	options.Handle.Lock()
	defer options.Handle.Unlock()

	// log.Debug("BlockCache::WriteFile : Writing handle %v=>%v: offset %v, %v bytes", options.Handle.ID, options.Handle.Path, options.Offset, len(options.Data))

	// Keep getting next blocks until you read the request amount of data
	dataWritten := int(0)
	for dataWritten < len(options.Data) {
		block, err := bc.getOrCreateBlock(options.Handle, uint64(options.Offset))
		if err != nil {
			// Failed to get block for writing
			log.Err("BlockCache::WriteFile : Unable to allocate block for %s [%s]", options.Handle.Path, err.Error())
			return dataWritten, err
		}

		// log.Debug("BlockCache::WriteFile : Writing to block %v, offset %v for handle %v=>%v", block.id, options.Offset, options.Handle.ID, options.Handle.Path)

		// Copy the incoming data to block
		writeOffset := uint64(options.Offset) - block.offset
		bytesWritten := copy(block.data[writeOffset:], options.Data[dataWritten:])

		// Mark this block has been updated
		block.Dirty()
		options.Handle.Flags.Set(handlemap.HandleFlagDirty)

		// Move offset forward in case we need to copy more data
		options.Offset += int64(bytesWritten)
		dataWritten += bytesWritten

		if block.endIndex < uint64(options.Offset) {
			block.endIndex = uint64(options.Offset)
		}

		if options.Handle.Size < options.Offset {
			options.Handle.Size = options.Offset
		}
	}

	return dataWritten, nil
}

// block random write if,
//   - random write is disabled
//   - block index of write offset is less than than the block index of the handle size
//   - block index is present in the blockList map which indicates that it has been staged earlier
func (bc *BlockCache) blockRandomWrite(handle *handlemap.Handle, index uint64) bool {
	if !bc.enableRandomWrite && index < bc.getBlockIndex(uint64(handle.Size)) {
		shouldCommit, shouldDownload := shouldCommitAndDownload(int64(index), handle)
		if !shouldCommit && !shouldDownload {
			return false
		}
		return true
	}
	return false
}

func (bc *BlockCache) getOrCreateBlock(handle *handlemap.Handle, offset uint64) (*Block, error) {
	// Check the given block index is already available or not
	index := bc.getBlockIndex(offset)
	if index >= MAX_BLOCKS {
		log.Err("BlockCache::getOrCreateBlock : Failed to get Block %v=>%s offset %v", handle.ID, handle.Path, offset)
		return nil, fmt.Errorf("block index out of range. Increase your block size")
	}

	// log.Debug("FilBlockCacheCache::getOrCreateBlock : Get block for %s, index %v", handle.Path, index)

	var block *Block
	var err error

	node, found := handle.GetValue(fmt.Sprintf("%v", index))
	if !found {
		// block not present in the buffer list
		// check if it is a random write case and should be blocked
		if bc.blockRandomWrite(handle, index) {
			log.Err("BlockCache::WriteFile : Random write detection for write offset %v and block %v, where handle size is %v", offset, index, handle.Size)
			return nil, fmt.Errorf("blocking random write for write offset %v and block %v where handle size is %v", offset, index, handle.Size)
		}

		// If too many buffers are piled up for this file then try to evict some of those which are already uploaded
		if handle.Buffers.Cooked.Len()+handle.Buffers.Cooking.Len() >= int(bc.prefetch) {
			bc.waitAndFreeUploadedBlocks(handle, 1)
		}

		// Either the block is not fetched yet or offset goes beyond the file size
		block = bc.blockPool.MustGet()
		if block == nil {
			log.Err("BlockCache::getOrCreateBlock : Unable to allocate block %v=>%s (index %v)", handle.ID, handle.Path, index)
			return nil, fmt.Errorf("unable to allocate block")
		}

		block.node = nil
		block.id = int64(index)
		block.offset = index * bc.blockSize

		if block.offset < uint64(handle.Size) {
			// TODO: add case for committing the dirty blocks and download the given block
			shouldCommit, shouldDownload := shouldCommitAndDownload(block.id, handle)

			// if a block has been staged and deleted from the buffer list, then we should commit the existing blocks
			// TODO: commit the dirty blocks and download the given block
			if shouldCommit {
				log.Err("BlockCache::getOrCreateBlock : Fetching an uncommitted block %v for %v=>%s", block.id, handle.ID, handle.Path)
				return nil, fmt.Errorf("fetching an uncommitted block %v for %v=>%s", block.id, handle.ID, handle.Path)
			}

			// download the block if,
			//    - it was already committed
			if shouldDownload {
				// We are writing somewhere in between so just fetch this block
				log.Debug("BlockCache::getOrCreateBlock : Downloading block %v for %v=>%v", block.id, handle.ID, handle.Path)
				bc.lineupDownload(handle, block, false, false)

				// Now wait for download to complete
				<-block.state
			} else {
				log.Debug("BlockCache::getOrCreateBlock : push block %v to the cooking list for %v=>%v", block.id, handle.ID, handle.Path)
				block.node = handle.Buffers.Cooking.PushBack(block)
			}
		} else {
			block.node = handle.Buffers.Cooking.PushBack(block)
		}

		handle.SetValue(fmt.Sprintf("%v", index), block)
		block.flags.Clear(BlockFlagDownloading)
		block.Unblock()

		// As we are creating new blocks here, we need to push the block for upload and remove them from list here
		if handle.Buffers.Cooking.Len() > MIN_WRITE_BLOCK {
			err = bc.stageBlocks(handle, 1)
			if err != nil {
				log.Err("BlockCache::getOrCreateBlock : Unable to stage blocks for %s [%s]", handle.Path, err.Error())
			}
		}

	} else {
		// We have the block now which we wish to write
		block = node.(*Block)

		// If the block was staged earlier then we are overwriting it here so move it back to cooking queue
		if block.flags.IsSet(BlockFlagSynced) {
			if block.node != nil {
				_ = handle.Buffers.Cooked.Remove(block.node)
			}

			block.node = handle.Buffers.Cooking.PushBack(block)
			block.flags.Clear(BlockFlagSynced)
		} else if block.flags.IsSet(BlockFlagDownloading) {
			<-block.state
			block.flags.Clear(BlockFlagDownloading)
			block.Unblock()
		} else if block.flags.IsSet(BlockFlagUploading) {
<<<<<<< HEAD
			// If the block is being staged, then wait till it is uploaded,
			// and then write to the same block and move it back to cooking queue
			log.Debug("BlockCache::getOrCreateBlock : Waiting for the block %v to upload for %v=>%s", block.id, handle.ID, handle.Path)
			<-block.state
			block.flags.Clear(BlockFlagUploading)
			block.flags.Clear(BlockFlagSynced) //clearing the BlockFlagSynced flag since the block has been staged and will be used again for write
			block.Unblock()

			if block.node != nil {
				_ = handle.Buffers.Cooked.Remove(block.node)
			}
			block.node = handle.Buffers.Cooking.PushBack(block)
=======
			// TODO: wait till a block is uploaded and then write to it
			log.Err("BlockCache::getOrCreateBlock : Race condition where block %v is being uploaded and written to in parallel for %v=>%s", block.id, handle.ID, handle.Path)
			return nil, fmt.Errorf("race condition where block %v is being uploaded and written to in parallel for %v=>%s", block.id, handle.ID, handle.Path)
>>>>>>> bd0f411b
		}
	}

	return block, nil
}

// Stage the given number of blocks from this handle
func (bc *BlockCache) stageBlocks(handle *handlemap.Handle, cnt int) error {
	//log.Debug("BlockCache::stageBlocks : Staging blocks for %s, cnt %v", handle.Path, cnt)

	nodeList := handle.Buffers.Cooking
	node := nodeList.Front()

	lst, _ := handle.GetValue("blockList")
	listMap := lst.(map[int64]*blockInfo)

	for node != nil && cnt > 0 {
		nextNode := node.Next()
		block := node.Value.(*Block)

		if block.IsDirty() {
			bc.lineupUpload(handle, block, listMap)
			cnt--
		}

		node = nextNode
	}

	return nil
}

// shouldCommitAndDownload is used to check if we should commit the existing blocks and download the given block.
// There can be a case where a block has been partially written, staged and cleared from the buffer list.
// If write call comes for that block, we cannot get the previous staged data
// since the block is not yet committed. So, we have to commit it.
// If the block is staged and cleared from the buffer list, return true for commit and false for downloading.
// if the block is already committed, return false for commit and true for downloading.
func shouldCommitAndDownload(blockID int64, handle *handlemap.Handle) (bool, bool) {
	lst, ok := handle.GetValue("blockList")
	if !ok {
		return false, false
	}

	listMap := lst.(map[int64]*blockInfo)
	val, ok := listMap[blockID]
	if ok {
		// block id exists
		// If block is staged, return true for commit and false for downloading
		// If block is committed, return false for commit and true for downloading
		return !val.committed, val.committed
	} else {
		return false, false
	}
}

// lineupUpload : Create a work item and schedule the upload
func (bc *BlockCache) lineupUpload(handle *handlemap.Handle, block *Block, listMap map[int64]*blockInfo) {
	// if a block has data less than block size and is not the last block,
	// add null at the end and upload the full block
	if block.endIndex < uint64(handle.Size) {
		block.endIndex = block.offset + bc.blockSize
		log.Debug("BlockCache::lineupUpload : Appending null for block %v", block.id)
	} else if block.endIndex == uint64(handle.Size) {
		// TODO: random write scenario where this block is not the last block
		log.Debug("BlockCache::lineupUpload : Last block %v", block.id)
	}

	// id := listMap[block.id]
	// if id == "" {
	id := base64.StdEncoding.EncodeToString(common.NewUUIDWithLength(16))
	listMap[block.id] = &blockInfo{
		id:        id,
		committed: false,
		size:      block.endIndex - block.offset,
	}
	//}

	item := &workItem{
		handle:   handle,
		block:    block,
		prefetch: false,
		failCnt:  0,
		upload:   true,
		blockId:  id,
	}

	log.Debug("BlockCache::lineupUpload : Upload block %v=>%s (index %v, offset %v, data %v)", handle.ID, handle.Path, block.id, block.offset, (block.endIndex - block.offset))

	// Remove this block from free block list and add to in-process list
	if block.node != nil {
		_ = handle.Buffers.Cooking.Remove(block.node)
	}

	block.Uploading()
	block.flags.Clear(BlockFlagFailed)
	block.flags.Set(BlockFlagUploading)
	block.node = handle.Buffers.Cooked.PushBack(block)

	// Send the work item to worker pool to schedule download
	bc.threadPool.Schedule(false, item)
}

func (bc *BlockCache) waitAndFreeUploadedBlocks(handle *handlemap.Handle, cnt int) {
	nodeList := handle.Buffers.Cooked
	node := nodeList.Front()
	nextNode := node

	for nextNode != nil && cnt > 0 {
		node = nextNode
		nextNode = node.Next()

		block := node.Value.(*Block)
		if block.id != -1 {
			// Wait for upload of this block to complete
			<-block.state
			block.flags.Clear(BlockFlagUploading)
		}

		block.Unblock()

		if block.IsFailed() {
			log.Err("BlockCache::waitAndFreeUploadedBlocks : Failed to upload block, posting back to cooking list %v=>%s (index %v, offset %v)", handle.ID, handle.Path, block.id, block.offset)
			_ = handle.Buffers.Cooked.Remove(block.node)
			block.node = handle.Buffers.Cooking.PushFront(block)
			continue
		}
		cnt--

		log.Debug("BlockCache::waitAndFreeUploadedBlocks : Block cleanup for block %v=>%s (index %v, offset %v)", handle.ID, handle.Path, block.id, block.offset)
		handle.RemoveValue(fmt.Sprintf("%v", block.id))
		nodeList.Remove(node)
		block.node = nil
		block.ReUse()
		bc.blockPool.Release(block)
	}
}

// upload : Method to stage the given amount of data
func (bc *BlockCache) upload(item *workItem) {
	fileName := fmt.Sprintf("%s::%v", item.handle.Path, item.block.id)

	// filename_blockindex is the key for the lock
	// this ensure that at a given time a block from a file is downloaded only once across all open handles
	flock := bc.fileLocks.Get(fileName)
	flock.Lock()
	defer flock.Unlock()

	// This block is updated so we need to stage it now
	err := bc.NextComponent().StageData(internal.StageDataOptions{
		Name: item.handle.Path,
		Data: item.block.data[0 : item.block.endIndex-item.block.offset],
		Id:   item.blockId})
	if err != nil {
		// Fail to write the data so just reschedule this request
		log.Err("BlockCache::upload : Failed to write %v=>%s from offset %v [%s]", item.handle.ID, item.handle.Path, item.block.id, err.Error())
		item.failCnt++

		if item.failCnt > MAX_FAIL_CNT {
			// If we failed to write the data 3 times then just give up
			log.Err("BlockCache::upload : 3 attempts to upload a block have failed %v=>%s (index %v, offset %v)", item.handle.ID, item.handle.Path, item.block.id, item.block.offset)
			item.block.Failed()
			item.block.Ready()
			return
		}

		bc.threadPool.Schedule(false, item)
		return
	}

	if bc.tmpPath != "" {
		localPath := filepath.Join(bc.tmpPath, fileName)

		err := os.MkdirAll(filepath.Dir(localPath), 0777)
		if err != nil {
			log.Err("BlockCache::upload : error creating directory structure for file %s [%s]", localPath, err.Error())
			goto return_safe
		}

		// Dump this block to local disk cache
		f, err := os.Create(localPath)
		if err == nil {
			_, err := f.Write(item.block.data[0 : item.block.endIndex-item.block.offset])
			if err != nil {
				log.Err("BlockCache::upload : Failed to write %s to disk [%v]", localPath, err.Error())
				_ = os.Remove(localPath)
				goto return_safe
			}

			f.Close()
			diskNode, found := bc.fileNodeMap.Load(fileName)
			if !found {
				diskNode = bc.diskPolicy.Add(fileName)
				bc.fileNodeMap.Store(fileName, diskNode)
			} else {
				bc.diskPolicy.Refresh(diskNode.(*list.Element))
			}
		}
	}

return_safe:
	item.block.flags.Set(BlockFlagSynced)
	item.block.NoMoreDirty()
	item.block.Ready()
}

// Stage the given number of blocks from this handle
func (bc *BlockCache) commitBlocks(handle *handlemap.Handle) error {
	log.Debug("BlockCache::commitBlocks : Staging blocks for %s", handle.Path)

	// Make three attempts to upload all pending blocks
	cnt := 0
	for cnt = 0; cnt < 3; cnt++ {
		if handle.Buffers.Cooking.Len() == 0 {
			break
		}

		err := bc.stageBlocks(handle, MAX_BLOCKS)
		if err != nil {
			log.Err("BlockCache::commitBlocks : Failed to stage blocks for %s [%s]", handle.Path, err.Error())
			return err
		}

		bc.waitAndFreeUploadedBlocks(handle, MAX_BLOCKS)
	}

	if cnt == 3 {
		nodeList := handle.Buffers.Cooking
		node := nodeList.Front()
		for node != nil {
			block := node.Value.(*Block)
			node = node.Next()

			if block.IsDirty() {
				log.Err("BlockCache::commitBlocks : Failed to stage blocks for %s after 3 attempts", handle.Path)
				return fmt.Errorf("failed to stage blocks")
			}
		}
	}

	blockIDList, err := bc.getBlockIDList(handle)
	if err != nil {
		log.Err("BlockCache::commitBlocks : Failed to get block id list for %v [%v]", handle.Path, err.Error())
		return err
	}

	log.Debug("BlockCache::commitBlocks : Committing blocks for %s", handle.Path)

	// Commit the block list now
	err = bc.NextComponent().CommitData(internal.CommitDataOptions{Name: handle.Path, List: blockIDList, BlockSize: bc.blockSize})
	if err != nil {
		log.Err("BlockCache::commitBlocks : Failed to commit blocks for %s [%s]", handle.Path, err.Error())
		return err
	}

	// set all the blocks as committed
	list, _ := handle.GetValue("blockList")
	listMap := list.(map[int64]*blockInfo)
	for k := range listMap {
		listMap[k].committed = true
	}

	handle.Flags.Clear(handlemap.HandleFlagDirty)
	return nil
}

func (bc *BlockCache) getBlockIDList(handle *handlemap.Handle) ([]string, error) {
	// generate the block id list order
	list, _ := handle.GetValue("blockList")
	listMap := list.(map[int64]*blockInfo)

	offsets := make([]int64, 0)
	blockIDList := make([]string, 0)

	for k := range listMap {
		offsets = append(offsets, k)
	}
	sort.Slice(offsets, func(i, j int) bool { return offsets[i] < offsets[j] })

	zeroBlockStaged := false
	zeroBlockID := ""
	index := int64(0)
	i := 0

	for i < len(offsets) {
		if index == offsets[i] {
			// TODO: when a staged block (not last block) has data less than block size
			if i != len(offsets)-1 && listMap[offsets[i]].size != bc.blockSize {
				log.Err("BlockCache::getBlockIDList : Staged block %v has less data %v for %v=>%s", offsets[i], listMap[offsets[i]].size, handle.ID, handle.Path)
				return nil, fmt.Errorf("staged block %v has less data %v for %v=>%s", offsets[i], listMap[offsets[i]].size, handle.ID, handle.Path)
			}

			blockIDList = append(blockIDList, listMap[offsets[i]].id)
			log.Debug("BlockCache::getBlockIDList : Preparing blocklist for %v=>%s (%v :  %v, size %v)", handle.ID, handle.Path, offsets[i], listMap[offsets[i]].id, listMap[offsets[i]].size)
			index++
			i++
		} else {
			for index < offsets[i] {
				if !zeroBlockStaged {
					id, err := bc.stageZeroBlock(handle, 1)
					if err != nil {
						return nil, err
					}

					zeroBlockStaged = true
					zeroBlockID = id
				}

				blockIDList = append(blockIDList, zeroBlockID)
				listMap[index] = &blockInfo{
					id:        zeroBlockID,
					committed: false,
					size:      bc.blockPool.blockSize,
				}
				log.Debug("BlockCache::getBlockIDList : Adding zero block for %v=>%s, index %v", handle.ID, handle.Path, index)
				log.Debug("BlockCache::getBlockIDList : Preparing blocklist for %v=>%s (%v :  %v, zero block size %v)", handle.ID, handle.Path, index, zeroBlockID, bc.blockPool.blockSize)
				index++
			}
		}
	}

	return blockIDList, nil
}

func (bc *BlockCache) stageZeroBlock(handle *handlemap.Handle, tryCnt int) (string, error) {
	if tryCnt > MAX_FAIL_CNT {
		// If we failed to write the data 3 times then just give up
		log.Err("BlockCache::stageZeroBlock : 3 attempts to upload zero block have failed %v=>%v", handle.ID, handle.Path)
		return "", fmt.Errorf("3 attempts to upload zero block have failed for %v=>%v", handle.ID, handle.Path)
	}

	id := base64.StdEncoding.EncodeToString(common.NewUUIDWithLength(16))

	log.Debug("BlockCache::stageZeroBlock : Staging zero block for %v=>%v, try = %v", handle.ID, handle.Path, tryCnt)
	err := bc.NextComponent().StageData(internal.StageDataOptions{
		Name: handle.Path,
		Data: bc.blockPool.zeroBlock.data[:],
		Id:   id,
	})

	if err != nil {
		log.Err("BlockCache::stageZeroBlock : Failed to write zero block for %v=>%v, try %v [%v]", handle.ID, handle.Path, tryCnt, err.Error())
		return bc.stageZeroBlock(handle, tryCnt+1)
	}

	log.Debug("BlockCache::stageZeroBlock : Zero block id for %v=>%v = %v", handle.ID, handle.Path, id)
	return id, nil
}

// diskEvict : Callback when a node from disk expires
func (bc *BlockCache) diskEvict(node *list.Element) {
	fileName := node.Value.(string)

	// If this block is already locked then return otherwise Lock() will hung up
	if bc.fileLocks.Locked(fileName) {
		log.Info("BlockCache::diskEvict : File %s is locked so skipping eviction", fileName)
		return
	}

	// Lock the file name so that its not downloaded when deletion is going on
	flock := bc.fileLocks.Get(fileName)
	flock.Lock()
	defer flock.Unlock()

	bc.fileNodeMap.Delete(fileName)

	localPath := filepath.Join(bc.tmpPath, fileName)
	_ = os.Remove(localPath)
}

// checkDiskUsage : Callback to check usage of disk and decide whether eviction is needed
func (bc *BlockCache) checkDiskUsage() bool {
	data, _ := common.GetUsage(bc.tmpPath)
	usage := uint32((data * 100) / float64(bc.diskSize/_1MB))

	if bc.maxDiskUsageHit {
		if usage >= MIN_POOL_USAGE {
			return true
		}
		bc.maxDiskUsageHit = false
	} else {
		if usage >= MAX_POOL_USAGE {
			bc.maxDiskUsageHit = true
			return true
		}
	}

	log.Info("BlockCache::checkDiskUsage : current disk usage : %fMB %v%%", data, usage)
	log.Info("BlockCache::checkDiskUsage : current cache usage : %v%%", bc.blockPool.Usage())
	return false
}

// invalidateDirectory: Recursively invalidates a directory in the file cache.
func (bc *BlockCache) invalidateDirectory(name string) {
	log.Trace("BlockCache::invalidateDirectory : %s", name)

	if bc.tmpPath == "" {
		return
	}

	localPath := filepath.Join(bc.tmpPath, name)
	_ = os.RemoveAll(localPath)
}

// DeleteDir: Recursively invalidate the directory and its children
func (bc *BlockCache) DeleteDir(options internal.DeleteDirOptions) error {
	log.Trace("BlockCache::DeleteDir : %s", options.Name)

	err := bc.NextComponent().DeleteDir(options)
	if err != nil {
		log.Err("BlockCache::DeleteDir : %s failed", options.Name)
		return err
	}

	bc.invalidateDirectory(options.Name)
	return err
}

// RenameDir: Recursively invalidate the source directory and its children
func (bc *BlockCache) RenameDir(options internal.RenameDirOptions) error {
	log.Trace("BlockCache::RenameDir : src=%s, dst=%s", options.Src, options.Dst)

	err := bc.NextComponent().RenameDir(options)
	if err != nil {
		log.Err("BlockCache::RenameDir : error %s [%s]", options.Src, err.Error())
		return err
	}

	bc.invalidateDirectory(options.Src)
	return nil
}

// DeleteFile: Invalidate the file in local cache.
func (bc *BlockCache) DeleteFile(options internal.DeleteFileOptions) error {
	log.Trace("BlockCache::DeleteFile : name=%s", options.Name)

	flock := bc.fileLocks.Get(options.Name)
	flock.Lock()
	defer flock.Unlock()

	err := bc.NextComponent().DeleteFile(options)
	if err != nil {
		log.Err("BlockCache::DeleteFile : error  %s [%s]", options.Name, err.Error())
		return err
	}

	localPath := filepath.Join(bc.tmpPath, options.Name)
	files, err := filepath.Glob(localPath + "*")
	if err == nil {
		for _, f := range files {
			if err := os.Remove(f); err != nil {
				break
			}
		}
	}

	return err
}

// RenameFile: Invalidate the file in local cache.
func (bc *BlockCache) RenameFile(options internal.RenameFileOptions) error {
	log.Trace("BlockCache::RenameFile : src=%s, dst=%s", options.Src, options.Dst)

	sflock := bc.fileLocks.Get(options.Src)
	sflock.Lock()
	defer sflock.Unlock()

	dflock := bc.fileLocks.Get(options.Dst)
	dflock.Lock()
	defer dflock.Unlock()

	err := bc.NextComponent().RenameFile(options)
	if err != nil {
		log.Err("BlockCache::RenameFile : %s failed to rename file [%s]", options.Src, err.Error())
		return err
	}

	localSrcPath := filepath.Join(bc.tmpPath, options.Src)
	localDstPath := filepath.Join(bc.tmpPath, options.Dst)

	files, err := filepath.Glob(localSrcPath + "*")
	if err == nil {
		for _, f := range files {
			err = os.Rename(f, strings.Replace(f, localSrcPath, localDstPath, 1))
			if err != nil {
				break
			}
		}
	}

	return err
}

func (bc *BlockCache) SyncFile(options internal.SyncFileOptions) error {
	log.Trace("BlockCache::SyncFile : handle=%d, path=%s", options.Handle.ID, options.Handle.Path)

	err := bc.FlushFile(internal.FlushFileOptions{Handle: options.Handle, CloseInProgress: true}) //nolint
	if err != nil {
		log.Err("BlockCache::SyncFile : failed to flush file %s", options.Handle.Path)
		return err
	}

	return nil
}

// ------------------------- Factory -------------------------------------------
// Pipeline will call this method to create your object, initialize your variables here
// << DO NOT DELETE ANY AUTO GENERATED CODE HERE >>
func NewBlockCacheComponent() internal.Component {
	comp := &BlockCache{
		fileLocks: common.NewLockMap(),
	}
	comp.SetName(compName)
	return comp
}

// On init register this component to pipeline and supply your constructor
func init() {
	internal.AddComponent(compName, NewBlockCacheComponent)

	blockSizeMb := config.AddFloat64Flag("block-cache-block-size", 0.0, "Size (in MB) of a block to be downloaded for block-cache.")
	config.BindPFlag(compName+".block-size-mb", blockSizeMb)

	blockPoolMb := config.AddUint64Flag("block-cache-pool-size", 0, "Size (in MB) of total memory preallocated for block-cache.")
	config.BindPFlag(compName+".mem-size-mb", blockPoolMb)

	blockCachePath := config.AddStringFlag("block-cache-path", "", "Path to store downloaded blocks.")
	config.BindPFlag(compName+".path", blockCachePath)

	blockDiskMb := config.AddUint64Flag("block-cache-disk-size", 0, "Size (in MB) of total disk capacity that block-cache can use.")
	config.BindPFlag(compName+".disk-size-mb", blockDiskMb)

	blockDiskTimeout := config.AddUint32Flag("block-cache-disk-timeout", 0, "Timeout (in seconds) for which persisted data remains in disk cache.")
	config.BindPFlag(compName+".disk-timeout-sec", blockDiskTimeout)

	blockCachePrefetch := config.AddUint32Flag("block-cache-prefetch", 0, "Max number of blocks to prefetch.")
	config.BindPFlag(compName+".prefetch", blockCachePrefetch)

	blockParallelism := config.AddUint32Flag("block-cache-parallelism", 128, "Number of worker thread responsible for upload/download jobs.")
	config.BindPFlag(compName+".parallelism", blockParallelism)

	blockCachePrefetchOnOpen := config.AddBoolFlag("block-cache-prefetch-on-open", false, "Start prefetching on open or wait for first read.")
	config.BindPFlag(compName+".prefetch-on-open", blockCachePrefetchOnOpen)

	// flag is hidden and its default value is false.
	// It will block the random write cases where data-integrity issues have been observed.
	blockCacheEnableRandomWrite := config.AddBoolFlag("block-cache-enable-random-write", false, "Enable random write in block cache")
	config.BindPFlag(compName+".enable-random-write", blockCacheEnableRandomWrite)
	blockCacheEnableRandomWrite.Hidden = true
}<|MERGE_RESOLUTION|>--- conflicted
+++ resolved
@@ -1081,7 +1081,6 @@
 			block.flags.Clear(BlockFlagDownloading)
 			block.Unblock()
 		} else if block.flags.IsSet(BlockFlagUploading) {
-<<<<<<< HEAD
 			// If the block is being staged, then wait till it is uploaded,
 			// and then write to the same block and move it back to cooking queue
 			log.Debug("BlockCache::getOrCreateBlock : Waiting for the block %v to upload for %v=>%s", block.id, handle.ID, handle.Path)
@@ -1094,11 +1093,6 @@
 				_ = handle.Buffers.Cooked.Remove(block.node)
 			}
 			block.node = handle.Buffers.Cooking.PushBack(block)
-=======
-			// TODO: wait till a block is uploaded and then write to it
-			log.Err("BlockCache::getOrCreateBlock : Race condition where block %v is being uploaded and written to in parallel for %v=>%s", block.id, handle.ID, handle.Path)
-			return nil, fmt.Errorf("race condition where block %v is being uploaded and written to in parallel for %v=>%s", block.id, handle.ID, handle.Path)
->>>>>>> bd0f411b
 		}
 	}
 

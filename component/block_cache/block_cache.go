/*
    _____           _____   _____   ____          ______  _____  ------
   |     |  |      |     | |     | |     |     | |       |            |
   |     |  |      |     | |     | |     |     | |       |            |
   | --- |  |      |     | |-----| |---- |     | |-----| |-----  ------
   |     |  |      |     | |     | |     |     |       | |       |
   | ____|  |_____ | ____| | ____| |     |_____|  _____| |_____  |_____


   Licensed under the MIT License <http://opensource.org/licenses/MIT>.

   Copyright © 2020-2024 Microsoft Corporation. All rights reserved.
   Author : <blobfusedev@microsoft.com>

   Permission is hereby granted, free of charge, to any person obtaining a copy
   of this software and associated documentation files (the "Software"), to deal
   in the Software without restriction, including without limitation the rights
   to use, copy, modify, merge, publish, distribute, sublicense, and/or sell
   copies of the Software, and to permit persons to whom the Software is
   furnished to do so, subject to the following conditions:

   The above copyright notice and this permission notice shall be included in all
   copies or substantial portions of the Software.

   THE SOFTWARE IS PROVIDED "AS IS", WITHOUT WARRANTY OF ANY KIND, EXPRESS OR
   IMPLIED, INCLUDING BUT NOT LIMITED TO THE WARRANTIES OF MERCHANTABILITY,
   FITNESS FOR A PARTICULAR PURPOSE AND NONINFRINGEMENT. IN NO EVENT SHALL THE
   AUTHORS OR COPYRIGHT HOLDERS BE LIABLE FOR ANY CLAIM, DAMAGES OR OTHER
   LIABILITY, WHETHER IN AN ACTION OF CONTRACT, TORT OR OTHERWISE, ARISING FROM,
   OUT OF OR IN CONNECTION WITH THE SOFTWARE OR THE USE OR OTHER DEALINGS IN THE
   SOFTWARE
*/

package block_cache

import (
	"container/list"
	"context"
	"encoding/base64"
	"fmt"
	"io"
	"math"
	"os"
	"path/filepath"
	"runtime"
	"sort"
	"strings"
	"sync"
	"syscall"
	"time"

	"github.com/Azure/azure-storage-fuse/v2/common"
	"github.com/Azure/azure-storage-fuse/v2/common/config"
	"github.com/Azure/azure-storage-fuse/v2/common/log"
	"github.com/Azure/azure-storage-fuse/v2/internal"
	"github.com/Azure/azure-storage-fuse/v2/internal/handlemap"
	"github.com/vibhansa-msft/tlru"
)

/* NOTES:
   - Component shall have a structure which inherits "internal.BaseComponent" to participate in pipeline
   - Component shall register a name and its constructor to participate in pipeline  (add by default by generator)
   - Order of calls : Constructor -> Configure -> Start ..... -> Stop
   - To read any new setting from config file follow the Configure method default comments
*/

// Common structure for Component
type BlockCache struct {
	internal.BaseComponent

	blockSize       uint64          // Size of each block to be cached
	memSize         uint64          // Mem size to be used for caching at the startup
	mntPath         string          // Mount path
	tmpPath         string          // Disk path where these blocks will be cached
	diskSize        uint64          // Size of disk space allocated for the caching
	diskTimeout     uint32          // Timeout for which disk blocks will be cached
	workers         uint32          // Number of threads working to fetch the blocks
	prefetch        uint32          // Number of blocks to be prefetched
	diskPolicy      *tlru.TLRU      // Disk cache eviction policy
	blockPool       *BlockPool      // Pool of blocks
	threadPool      *ThreadPool     // Pool of threads
	fileLocks       *common.LockMap // Locks for each file_blockid to avoid multiple threads to fetch same block
	fileNodeMap     sync.Map        // Map holding files that are there in our cache
	maxDiskUsageHit bool            // Flag to indicate if we have hit max disk usage
	noPrefetch      bool            // Flag to indicate if prefetch is disabled
	prefetchOnOpen  bool            // Start prefetching on file open call instead of waiting for first read
	stream          *Stream
	lazyWrite       bool           // Flag to indicate if lazy write is enabled
	fileCloseOpt    sync.WaitGroup // Wait group to wait for all async close operations to complete
}

// Structure defining your config parameters
type BlockCacheOptions struct {
	BlockSize      float64 `config:"block-size-mb" yaml:"block-size-mb,omitempty"`
	MemSize        uint64  `config:"mem-size-mb" yaml:"mem-size-mb,omitempty"`
	TmpPath        string  `config:"path" yaml:"path,omitempty"`
	DiskSize       uint64  `config:"disk-size-mb" yaml:"disk-size-mb,omitempty"`
	DiskTimeout    uint32  `config:"disk-timeout-sec" yaml:"timeout-sec,omitempty"`
	PrefetchCount  uint32  `config:"prefetch" yaml:"prefetch,omitempty"`
	Workers        uint32  `config:"parallelism" yaml:"parallelism,omitempty"`
	PrefetchOnOpen bool    `config:"prefetch-on-open" yaml:"prefetch-on-open,omitempty"`
}

const (
	compName               = "block_cache"
	defaultTimeout         = 120
	MAX_POOL_USAGE  uint32 = 80
	MIN_POOL_USAGE  uint32 = 50
	MIN_PREFETCH           = 5
	MIN_WRITE_BLOCK        = 3
	MIN_RANDREAD           = 10
	MAX_FAIL_CNT           = 3
	MAX_BLOCKS             = 50000
)

// Verification to check satisfaction criteria with Component Interface
var _ internal.Component = &BlockCache{}

func (bc *BlockCache) Name() string {
	return compName
}

func (bc *BlockCache) SetName(name string) {
	bc.BaseComponent.SetName(name)
}

func (bc *BlockCache) SetNextComponent(nc internal.Component) {
	bc.BaseComponent.SetNextComponent(nc)
}

// Start : Pipeline calls this method to start the component functionality
//
//	this shall not Block the call otherwise pipeline will not start
func (bc *BlockCache) Start(ctx context.Context) error {
	log.Trace("BlockCache::Start : Starting component %s", bc.Name())

	// Start the thread pool and keep it ready for download
	bc.threadPool.Start()

	// If disk caching is enabled then start the disk eviction policy
	if bc.tmpPath != "" {
		err := bc.diskPolicy.Start()
		if err != nil {
			log.Err("BlockCache::Start : failed to start diskpolicy [%s]", err.Error())
			return fmt.Errorf("failed to start  disk-policy for block-cache")
		}
	}

	return nil
}

// Stop : Stop the component functionality and kill all threads started
func (bc *BlockCache) Stop() error {
	log.Trace("BlockCache::Stop : Stopping component %s", bc.Name())

	if bc.lazyWrite {
		// Wait for all async upload to complete if any
		log.Info("BlockCache::Stop : Waiting for async close to complete")
		bc.fileCloseOpt.Wait()
	}

	// Wait for thread pool to stop
	bc.threadPool.Stop()

	// Clear the disk cache on exit
	if bc.tmpPath != "" {
		_ = bc.diskPolicy.Stop()
		_ = common.TempCacheCleanup(bc.tmpPath)
	}

	return nil
}

// GenConfig : Generate the default config for the component
func (bc *BlockCache) GenConfig() error {
	log.Info("BlockCache::Configure : config generation started")
	var sb strings.Builder
	sb.WriteString(fmt.Sprintf("\nblock_cache:\n  block-size-mb: %d\n  mem-size-mb: %d\n  prefetch: %d\n  parallelism: %d\n", bc.blockSize/_1MB, bc.memSize/_1MB, bc.prefetch, bc.workers))
	if common.TmpPath != "" {
		sb.WriteString(fmt.Sprintf("  path: %s\n  disk-size-mb: %d\n  disk-timeout-sec: %d\n", bc.tmpPath, bc.diskSize/_1MB, bc.diskTimeout))
	}

	common.ConfigYaml += sb.String()
	return nil
}

// Configure : Pipeline will call this method after constructor so that you can read config and initialize yourself
//
//	Return failure if any config is not valid to exit the process
func (bc *BlockCache) Configure(_ bool) error {
	log.Trace("BlockCache::Configure : %s", bc.Name())
	if common.IsStream {
		err := bc.stream.Configure(true)
		if err != nil {
			log.Err("BlockCache:Stream::Configure : config error [invalid config attributes]")
			return fmt.Errorf("config error in %s [%s]", bc.Name(), err.Error())
		}
	}
	defaultMemSize := false
	conf := BlockCacheOptions{}
	err := config.UnmarshalKey(bc.Name(), &conf)
	if err != nil {
		log.Err("BlockCache::Configure : config error [invalid config attributes]")
		return fmt.Errorf("config error in %s [%s]", bc.Name(), err.Error())
	}

	bc.blockSize = uint64(16) * _1MB
	if config.IsSet(compName + ".block-size-mb") {
		bc.blockSize = uint64(conf.BlockSize * float64(_1MB))
	}

	if config.IsSet(compName + ".mem-size-mb") {
		bc.memSize = conf.MemSize * _1MB
	} else {
		var sysinfo syscall.Sysinfo_t
		err = syscall.Sysinfo(&sysinfo)
		if err != nil {
			log.Err("BlockCache::Configure : config error %s [%s]. Assigning a pre-defined value of 4GB.", bc.Name(), err.Error())
			bc.memSize = uint64(4192) * _1MB
		} else {
			bc.memSize = uint64(0.8 * (float64)(sysinfo.Freeram) * float64(sysinfo.Unit))
			defaultMemSize = true
		}
	}

	bc.diskTimeout = defaultTimeout
	if config.IsSet(compName + ".disk-timeout-sec") {
		bc.diskTimeout = conf.DiskTimeout
	}

	bc.prefetchOnOpen = conf.PrefetchOnOpen
	bc.prefetch = uint32(math.Max((MIN_PREFETCH*2)+1, (float64)(2*runtime.NumCPU())))
	bc.noPrefetch = false

	if defaultMemSize && (uint64(bc.prefetch)*uint64(bc.blockSize)) > bc.memSize {
		bc.prefetch = (MIN_PREFETCH * 2) + 1
	}

	err = config.UnmarshalKey("lazy-write", &bc.lazyWrite)
	if err != nil {
		log.Err("BlockCache: config error [unable to obtain lazy-write]")
		return fmt.Errorf("config error in %s [%s]", bc.Name(), err.Error())
	}

	if config.IsSet(compName + ".prefetch") {
		bc.prefetch = conf.PrefetchCount
		if bc.prefetch == 0 {
			bc.noPrefetch = true
		} else if conf.PrefetchCount <= (MIN_PREFETCH * 2) {
			log.Err("BlockCache::Configure : Prefetch count can not be less then %v", (MIN_PREFETCH*2)+1)
			return fmt.Errorf("config error in %s [invalid prefetch count]", bc.Name())
		}
	}

	bc.maxDiskUsageHit = false

	bc.workers = uint32(3 * runtime.NumCPU())
	if config.IsSet(compName + ".parallelism") {
		bc.workers = conf.Workers
	}

	bc.tmpPath = ""
<<<<<<< HEAD
	if conf.TmpPath != "" || common.TmpPath != "" {
		if common.GenConfig {
			bc.tmpPath = common.ExpandPath(common.TmpPath)
		} else {
			bc.tmpPath = common.ExpandPath(conf.TmpPath)
=======
	if conf.TmpPath != "" {
		bc.tmpPath = common.ExpandPath(conf.TmpPath)
		//check mnt path is not same as temp path

		err = config.UnmarshalKey("mount-path", &bc.mntPath)
		if err != nil {
			log.Err("BlockCache: config error [unable to obtain Mount Path]")
			return fmt.Errorf("config error in %s [%s]", bc.Name(), err.Error())
		}
		if bc.mntPath == bc.tmpPath {
			log.Err("BlockCache: config error [tmp-path is same as mount path]")
			return fmt.Errorf("config error in %s error [tmp-path is same as mount path]", bc.Name())
>>>>>>> e53af0f7
		}

		// Extract values from 'conf' and store them as you wish here
		_, err = os.Stat(bc.tmpPath)
		if os.IsNotExist(err) {
			log.Info("BlockCache: config error [tmp-path does not exist. attempting to create tmp-path.]")
			err := os.Mkdir(bc.tmpPath, os.FileMode(0755))
			if err != nil {
				log.Err("BlockCache: config error creating directory of temp path after clean [%s]", err.Error())
				return fmt.Errorf("config error in %s [%s]", bc.Name(), err.Error())
			}
		}

		if !common.IsDirectoryEmpty(bc.tmpPath) {
			log.Err("BlockCache: config error %s directory is not empty", bc.tmpPath)
			return fmt.Errorf("config error in %s [%s]", bc.Name(), "temp directory not empty")
		}

		var stat syscall.Statfs_t
		err = syscall.Statfs(bc.tmpPath, &stat)
		if err != nil {
			log.Err("BlockCache::Configure : config error %s [%s]. Assigning a default value of 4GB or if any value is assigned to .disk-size-mb in config.", bc.Name(), err.Error())
			bc.diskSize = uint64(4192) * _1MB
		} else {
			bc.diskSize = uint64(0.8 * float64(stat.Bavail) * float64(stat.Bsize))
		}
	}

	if config.IsSet(compName + ".disk-size-mb") {
		bc.diskSize = conf.DiskSize * _1MB
	}

	if (uint64(bc.prefetch) * uint64(bc.blockSize)) > bc.memSize {
		log.Err("BlockCache::Configure : config error [memory limit too low for configured prefetch]")
		return fmt.Errorf("config error in %s [memory limit too low for configured prefetch]", bc.Name())
	}

	log.Info("BlockCache::Configure : block size %v, mem size %v, worker %v, prefetch %v, disk path %v, max size %v, disk timeout %v, prefetch-on-open %t, maxDiskUsageHit %v, noPrefetch %v",
		bc.blockSize, bc.memSize, bc.workers, bc.prefetch, bc.tmpPath, bc.diskSize, bc.diskTimeout, bc.prefetchOnOpen, bc.maxDiskUsageHit, bc.noPrefetch)

	bc.blockPool = NewBlockPool(bc.blockSize, bc.memSize)
	if bc.blockPool == nil {
		log.Err("BlockCache::Configure : fail to init Block pool")
		return fmt.Errorf("config error in %s [fail to init block pool]", bc.Name())
	}

	bc.threadPool = newThreadPool(bc.workers, bc.download, bc.upload)
	if bc.threadPool == nil {
		log.Err("BlockCache::Configure : fail to init thread pool")
		return fmt.Errorf("config error in %s [fail to init thread pool]", bc.Name())
	}

	if bc.tmpPath != "" {
		bc.diskPolicy, err = tlru.New(uint32((bc.diskSize)/bc.blockSize), bc.diskTimeout, bc.diskEvict, 60, bc.checkDiskUsage)
		if err != nil {
			log.Err("BlockCache::Configure : fail to create LRU for memory nodes [%s]", err.Error())
			return fmt.Errorf("config error in %s [%s]", bc.Name(), err.Error())
		}
	}

	if common.GenConfig {
		return bc.GenConfig()
	}
	return nil
}

// CreateFile: Create a new file
func (bc *BlockCache) CreateFile(options internal.CreateFileOptions) (*handlemap.Handle, error) {
	log.Trace("BlockCache::CreateFile : name=%s, mode=%d", options.Name, options.Mode)

	_, err := bc.NextComponent().CreateFile(options)
	if err != nil {
		log.Err("BlockCache::CreateFile : Failed to create file %s", options.Name)
		return nil, err
	}

	handle := handlemap.NewHandle(options.Name)
	handle.Size = 0
	handle.Mtime = time.Now()

	// As file is created on storage as well there is no need to mark this as dirty
	// Any write operation to file will mark it dirty and flush will then reupload
	// handle.Flags.Set(handlemap.HandleFlagDirty)
	bc.prepareHandleForBlockCache(handle)
	return handle, nil
}

// OpenFile: Create a handle for the file user has requested to open
func (bc *BlockCache) OpenFile(options internal.OpenFileOptions) (*handlemap.Handle, error) {
	log.Trace("BlockCache::OpenFile : name=%s, flags=%d, mode=%s", options.Name, options.Flags, options.Mode)

	attr, err := bc.NextComponent().GetAttr(internal.GetAttrOptions{Name: options.Name})
	if err != nil {
		log.Err("BlockCache::OpenFile : Failed to get attr of %s [%s]", options.Name, err.Error())
		return nil, err
	}

	handle := handlemap.NewHandle(options.Name)
	handle.Mtime = attr.Mtime
	handle.Size = attr.Size

	log.Debug("BlockCache::OpenFile : Size of file handle.Size %v", handle.Size)
	bc.prepareHandleForBlockCache(handle)

	if options.Flags&os.O_TRUNC != 0 || (options.Flags&os.O_WRONLY != 0 && options.Flags&os.O_APPEND == 0) {
		// If file is opened in truncate or wronly mode then we need to wipe out the data consider current file size as 0
		log.Debug("BlockCache::OpenFile : Truncate %v to 0", options.Name)
		handle.Size = 0
		handle.Flags.Set(handlemap.HandleFlagDirty)
	} else if handle.Size != 0 && (options.Flags&os.O_RDWR != 0 || options.Flags&os.O_APPEND != 0) {
		// File is not opened in read-only mode so we need to get the list of blocks and validate the size
		// As there can be a potential write on this file, currently configured block size and block size of the file in container
		// has to match otherwise it will corrupt the file. Fail the open call if this is not the case.
		blockList, err := bc.NextComponent().GetCommittedBlockList(options.Name)
		if err != nil || blockList == nil {
			log.Err("BlockCache::OpenFile : Failed to get block list of %s [%v]", options.Name, err)
			return nil, fmt.Errorf("failed to retrieve block list for %s", options.Name)
		}

		valid := bc.validateBlockList(handle, options, blockList)
		if !valid {
			return nil, fmt.Errorf("block size mismatch for %s", options.Name)
		}
	}

	if handle.Size > 0 {
		// This shall be done after the refresh only as this will populate the queues created by above method
		if handle.Size < int64(bc.blockSize) {
			// File is small and can fit in one block itself
			_ = bc.refreshBlock(handle, 0, false)
		} else if bc.prefetchOnOpen && !bc.noPrefetch {
			// Prefetch to start on open
			_ = bc.startPrefetch(handle, 0, false)
		}
	}

	return handle, nil
}

// validateBlockList: Validates the blockList and populates the blocklist inside the handle for a file.
// This method is only called when the file is opened in O_RDWR mode.
// Each Block's size must equal to blockSize set in config and last block size <= config's blockSize
// returns true, if blockList is valid
func (bc *BlockCache) validateBlockList(handle *handlemap.Handle, options internal.OpenFileOptions, blockList *internal.CommittedBlockList) bool {
	lst, _ := handle.GetValue("blockList")
	listMap := lst.(map[int64]*blockInfo)
	listLen := len(*blockList)

	for idx, block := range *blockList {
		if (idx < (listLen-1) && block.Size != bc.blockSize) || (idx == (listLen-1) && block.Size > bc.blockSize) {
			log.Err("BlockCache::validateBlockList : Block size mismatch for %s [block: %v, size: %v]", options.Name, block.Id, block.Size)
			return false
		}
		listMap[int64(idx)] = &blockInfo{
			id:        block.Id,
			committed: true,
			size:      block.Size,
		}
	}
	return true
}

func (bc *BlockCache) prepareHandleForBlockCache(handle *handlemap.Handle) {
	// Allocate a block pool object for this handle
	// Actual linked list to hold the nodes
	handle.Buffers = &handlemap.Buffers{
		Cooked:  list.New(), // List to hold free blocks
		Cooking: list.New(), // List to hold blocks still under download
	}

	// Create map to hold the block-ids for this file
	listMap := make(map[int64]*blockInfo, 0)
	handle.SetValue("blockList", listMap)

	// Set next offset to download as 0
	// We may not download this if first read starts with some other offset
	handle.SetValue("#", (uint64)(0))
}

// FlushFile: Flush the local file to storage
func (bc *BlockCache) FlushFile(options internal.FlushFileOptions) error {
	log.Trace("BlockCache::FlushFile : handle=%d, path=%s", options.Handle.ID, options.Handle.Path)

	if bc.lazyWrite && !options.CloseInProgress {
		// As lazy-write is enable, upload will be scheduled when file is closed.
		log.Info("BlockCache::FlushFile : %s will be flushed when handle %d is closed", options.Handle.Path, options.Handle.ID)
		return nil
	}

	options.Handle.Lock()
	defer options.Handle.Unlock()

	// call commit blocks only if the handle is dirty
	if options.Handle.Dirty() {
		err := bc.commitBlocks(options.Handle)
		if err != nil {
			log.Err("BlockCache::FlushFile : Failed to commit blocks for %s [%s]", options.Handle.Path, err.Error())
			return err
		}
	}

	return nil
}

// CloseFile: File is closed by application so release all the blocks and submit back to blockPool
func (bc *BlockCache) CloseFile(options internal.CloseFileOptions) error {
	bc.fileCloseOpt.Add(1)
	if !bc.lazyWrite {
		// Sync close is called so wait till the upload completes
		return bc.closeFileInternal(options)
	}

	// Async close is called so schedule the upload and return here
	go bc.closeFileInternal(options) //nolint
	return nil
}

// closeFileInternal: Actual handling of the close file goes here
func (bc *BlockCache) closeFileInternal(options internal.CloseFileOptions) error {
	log.Trace("BlockCache::CloseFile : name=%s, handle=%d", options.Handle.Path, options.Handle.ID)

	defer bc.fileCloseOpt.Done()

	if options.Handle.Dirty() {
		log.Info("BlockCache::CloseFile : name=%s, handle=%d dirty. Flushing the file.", options.Handle.Path, options.Handle.ID)
		err := bc.FlushFile(internal.FlushFileOptions{Handle: options.Handle, CloseInProgress: true}) //nolint
		if err != nil {
			log.Err("BlockCache::CloseFile : failed to flush file %s", options.Handle.Path)
			return err
		}
	}

	// Release the blocks that are in use and wipe out handle map
	options.Handle.Cleanup()

	// Release the buffers which are still under download after they have been written
	blockList := options.Handle.Buffers.Cooking
	node := blockList.Front()
	for ; node != nil; node = blockList.Front() {
		// Due to prefetch there might be some downloads still going on
		block := blockList.Remove(node).(*Block)

		// Wait for download to complete and then free up this block
		<-block.state
		block.node = nil
		block.ReUse()
		bc.blockPool.Release(block)
	}
	options.Handle.Buffers.Cooking = nil

	// Release the blocks that are ready to be reused
	blockList = options.Handle.Buffers.Cooked
	node = blockList.Front()
	for ; node != nil; node = blockList.Front() {
		block := blockList.Remove(node).(*Block)
		// block.Unblock()
		block.node = nil
		block.ReUse()
		bc.blockPool.Release(block)
	}
	options.Handle.Buffers.Cooked = nil

	return nil
}

func (bc *BlockCache) getBlockSize(fileSize uint64, block *Block) uint64 {
	return min(bc.blockSize, fileSize-block.offset)
}

// ReadInBuffer: Read the file into a buffer
func (bc *BlockCache) ReadInBuffer(options internal.ReadInBufferOptions) (int, error) {
	if options.Offset >= options.Handle.Size {
		// EOF reached so early exit
		return 0, io.EOF
	}

	// As of now we allow only one operation on a handle at a time
	// This simplifies the logic of block-cache otherwise we will have to handle
	// a lot of race conditions and logic becomes complex and sub-performant
	options.Handle.Lock()
	defer options.Handle.Unlock()

	// Keep getting next blocks until you read the request amount of data
	dataRead := int(0)
	for dataRead < len(options.Data) {
		block, err := bc.getBlock(options.Handle, uint64(options.Offset))
		if err != nil {
			if err != io.EOF {
				log.Err("BlockCache::ReadInBuffer : Failed to get Block %v=>%s offset %v [%v]", options.Handle.ID, options.Handle.Path, options.Offset, err.Error())
			}
			return dataRead, err
		}

		// Copy data from this block to user buffer
		readOffset := uint64(options.Offset) - block.offset
		blockSize := bc.getBlockSize(uint64(options.Handle.Size), block)

		bytesRead := copy(options.Data[dataRead:], block.data[readOffset:blockSize])

		// Move offset forward in case we need to copy more data
		options.Offset += int64(bytesRead)
		dataRead += bytesRead

		if options.Offset >= options.Handle.Size {
			// EOF reached so early exit
			return dataRead, io.EOF
		}
	}

	return dataRead, nil
}

func (bc *BlockCache) addToCooked(handle *handlemap.Handle, block *Block) {
	if block.node != nil {
		_ = handle.Buffers.Cooking.Remove(block.node)
		_ = handle.Buffers.Cooked.Remove(block.node)
	}
	block.node = handle.Buffers.Cooked.PushBack(block)
}

func (bc *BlockCache) addToCooking(handle *handlemap.Handle, block *Block) {
	if block.node != nil {
		_ = handle.Buffers.Cooked.Remove(block.node)
		_ = handle.Buffers.Cooking.Remove(block.node)
	}
	block.node = handle.Buffers.Cooking.PushBack(block)
}

// getBlock: From offset generate the Block index and get the Block corresponding to it
/* Base logic of getBlock:
Check if the given block is already available or not
if not
	if this is the first read for this file start prefetching of blocks from given offset
	if this is not first read, consider this to be a random read case and start prefetch from given offset
		once the random read count reaches a limit, this prefetching will be turned off
	in either case this prefetching will add the block index to the map
	so search the map again now
Once block is available
if you are first reader of this block
	its time to prefetch next block(s) based on how much we can prefetch
	Once you queue  up the required prefetch mark this block as open to read
	so that others can come and freely read this block
	First reader here has responsibility to remove an old used block and lineup download for next blocks
Return this block once prefetch is queued and block is marked open for all
*/
func (bc *BlockCache) getBlock(handle *handlemap.Handle, readoffset uint64) (*Block, error) {
	if readoffset >= uint64(handle.Size) {
		return nil, io.EOF
	}

	// Check the given block index is already available or not
	index := bc.getBlockIndex(readoffset)
	node, found := handle.GetValue(fmt.Sprintf("%v", index))
	if !found {

		// block is not present in the buffer list, check if it is uncommitted
		// If yes, commit all the uncommitted blocks first and then download this block
		shouldCommit, _ := shouldCommitAndDownload(int64(index), handle)
		if shouldCommit {
			// commit all the uncommitted blocks to storage
			log.Debug("BlockCache::getBlock : Downloading an uncommitted block %v, so committing all the staged blocks for %v=>%s", index, handle.ID, handle.Path)
			err := bc.commitBlocks(handle)
			if err != nil {
				log.Err("BlockCache::getBlock : Failed to commit blocks for %v=>%s [%s]", handle.ID, handle.Path, err.Error())
				return nil, err
			}
		}

		// If this is the first read request then prefetch all required nodes
		val, _ := handle.GetValue("#")
		if !bc.noPrefetch && val.(uint64) == 0 {
			log.Debug("BlockCache::getBlock : Starting the prefetch %v=>%s (offset %v, index %v)", handle.ID, handle.Path, readoffset, index)

			// This is the first read for this file handle so start prefetching all the nodes
			err := bc.startPrefetch(handle, index, false)
			if err != nil && err != io.EOF {
				log.Err("BlockCache::getBlock : Unable to start prefetch  %v=>%s (offset %v, index %v) [%s]", handle.ID, handle.Path, readoffset, index, err.Error())
				return nil, err
			}
		} else {
			// This is a case of random read so increment the random read count
			handle.OptCnt++

			log.Debug("BlockCache::getBlock : Unable to get block %v=>%s (offset %v, index %v) Random %v", handle.ID, handle.Path, readoffset, index, handle.OptCnt)

			// This block is not present even after prefetch so lets download it now
			err := bc.startPrefetch(handle, index, false)
			if err != nil && err != io.EOF {
				log.Err("BlockCache::getBlock : Unable to start prefetch  %v=>%s (offset %v, index %v) [%s]", handle.ID, handle.Path, readoffset, index, err.Error())
				return nil, err
			}
		}

		// This node was not found so above logic should have queued it up, retry searching now
		node, found = handle.GetValue(fmt.Sprintf("%v", index))
		if !found {
			log.Err("BlockCache::getBlock : Failed to get the required block %v=>%s (offset %v, index %v)", handle.ID, handle.Path, readoffset, index)
			return nil, fmt.Errorf("not able to find block immediately after scheudling")
		}
	}

	// We have the block now which we wish to read
	block := node.(*Block)

	// Wait for this block to complete the download
	t, ok := <-block.state
	if ok {
		// this block is now open to read and process
		block.Unblock()

		switch t {
		case BlockStatusDownloaded:
			log.Debug("BlockCache::getBlock : Downloaded block %v for %v=>%s (read offset %v)", index, handle.ID, handle.Path, readoffset)

			block.flags.Clear(BlockFlagDownloading)

			// Download complete and you are first reader of this block
			if !bc.noPrefetch && handle.OptCnt <= MIN_RANDREAD {
				// So far this file has been read sequentially so prefetch more
				val, _ := handle.GetValue("#")
				if int64(val.(uint64)*bc.blockSize) < handle.Size {
					_ = bc.startPrefetch(handle, val.(uint64), true)
				}
			}

			// This block was moved to in-process queue as download is complete lets move it back to normal queue
			bc.addToCooked(handle, block)

			// mark this block as synced so that if it can used for write later
			// which will move it back to cooking list as per the synced flag
			block.flags.Set(BlockFlagSynced)

		case BlockStatusUploaded:
			log.Debug("BlockCache::getBlock : Staged block %v for %v=>%s (read offset %v)", index, handle.ID, handle.Path, readoffset)
			block.flags.Clear(BlockFlagUploading)

		case BlockStatusDownloadFailed:
			log.Err("BlockCache::getBlock : Failed to download block %v for %v=>%s (read offset %v)", index, handle.ID, handle.Path, readoffset)

			// Remove this node from handle so that next read retries to download the block again
			bc.releaseDownloadFailedBlock(handle, block)
			return nil, fmt.Errorf("failed to download block")

		case BlockStatusUploadFailed:
			// Local data is still valid so continue using this buffer
			log.Err("BlockCache::getBlock : Failed to upload block %v for %v=>%s (read offset %v)", index, handle.ID, handle.Path, readoffset)
			block.flags.Clear(BlockFlagUploading)

			// Move this block to end of queue as this is still modified and un-staged
			bc.addToCooking(handle, block)
		}
	}

	return block, nil
}

// getBlockIndex: From offset get the block index
func (bc *BlockCache) getBlockIndex(offset uint64) uint64 {
	return offset / bc.blockSize
}

// startPrefetch: Start prefetchign the blocks from given offset. Same method is used to download currently required block as well
func (bc *BlockCache) startPrefetch(handle *handlemap.Handle, index uint64, prefetch bool) error {
	// Calculate how many buffers we have in free and in-process queue
	currentCnt := handle.Buffers.Cooked.Len() + handle.Buffers.Cooking.Len()
	cnt := uint32(0)

	if handle.OptCnt > MIN_RANDREAD {
		// This handle has been read randomly and we have reached the threshold to declare a random read case

		if currentCnt > MIN_PREFETCH {
			// As this file is in random read mode now, release the excess buffers. Just keep 5 buffers for it to work
			log.Info("BlockCache::startPrefetch : Cleanup excessive blocks  %v=>%s index %v", handle.ID, handle.Path, index)

			// As this is random read move all in process blocks to free list
			nodeList := handle.Buffers.Cooking
			currentCnt = nodeList.Len()
			node := nodeList.Front()

			for i := 0; node != nil && i < currentCnt; node = nodeList.Front() {
				// Test whether this block is already downloaded or still under download
				block := handle.Buffers.Cooking.Remove(node).(*Block)
				block.node = nil
				i++
				//This list may contain dirty blocks which are yet to be committed.
				select {
				case _, ok := <-block.state:
					// As we are first reader of this block here its important to unblock any future readers on this block
					if ok {
						block.flags.Clear(BlockFlagDownloading)
						block.Unblock()
						// Block is downloaded so it's safe to ready it for reuse
						block.node = handle.Buffers.Cooked.PushBack(block)
					} else {
						block.node = handle.Buffers.Cooking.PushBack(block)
					}

				default:
					// Block is still under download so can not reuse this
					block.node = handle.Buffers.Cooking.PushBack(block)
				}
			}

			// Now remove excess blocks from cooked list
			nodeList = handle.Buffers.Cooked
			currentCnt = nodeList.Len()
			node = nodeList.Front()

			for ; node != nil && currentCnt > MIN_PREFETCH; node = nodeList.Front() {
				block := node.Value.(*Block)
				_ = nodeList.Remove(node)

				// Remove entry of this block from map so that no one can find it
				handle.RemoveValue(fmt.Sprintf("%v", block.id))
				block.node = nil

				// Submit this block back to pool for reuse
				block.ReUse()
				bc.blockPool.Release(block)

				currentCnt--
			}
		}
		// As we were asked to download a block, for random read case download only the requested block
		// This is where prefetching is blocked now as we download just the block which is requested
		cnt = 1
	} else {
		// This handle is having sequential reads so far
		// Allocate more buffers if required until we hit the prefetch count limit
		for ; currentCnt < int(bc.prefetch) && cnt < MIN_PREFETCH; currentCnt++ {
			block := bc.blockPool.TryGet()
			if block != nil {
				block.node = handle.Buffers.Cooked.PushFront(block)
				cnt++
			}
		}

		// If no new buffers were allocated then we have all buffers allocated to this handle already
		// time to switch to a sliding window where we remove one block and lineup a new block for download
		if cnt == 0 {
			cnt = 1
		}
	}

	for i := uint32(0); i < cnt; i++ {
		// Check if the block exists in the local cache or not
		// If not, download the block from storage
		_, found := handle.GetValue(fmt.Sprintf("%v", index))
		if !found {
			// Check if the block is an uncommitted block or not
			// For uncommitted block we need to commit the block first
			shouldCommit, _ := shouldCommitAndDownload(int64(index), handle)
			if shouldCommit {
				// This shall happen only for the first uncommitted block and shall flush all the uncommitted blocks to storage
				log.Debug("BlockCache::startPrefetch : Fetching an uncommitted block %v, so committing all the staged blocks for %v=>%s", index, handle.ID, handle.Path)
				err := bc.commitBlocks(handle)
				if err != nil {
					log.Err("BlockCache::startPrefetch : Failed to commit blocks for %v=>%s [%s]", handle.ID, handle.Path, err.Error())
					return err
				}
			}

			// push the block for download
			err := bc.refreshBlock(handle, index, prefetch || i > 0)
			if err != nil {
				return err
			}
			index++
		}
	}

	return nil
}

// refreshBlock: Get a block from the list and prepare it for download
func (bc *BlockCache) refreshBlock(handle *handlemap.Handle, index uint64, prefetch bool) error {
	log.Trace("BlockCache::refreshBlock : Request to download %v=>%s (index %v, prefetch %v)", handle.ID, handle.Path, index, prefetch)

	// Convert index to offset
	offset := index * bc.blockSize
	if int64(offset) >= handle.Size {
		// We have reached EOF so return back no need to download anything here
		return io.EOF
	}

	nodeList := handle.Buffers.Cooked
	if nodeList.Len() == 0 && !prefetch {
		// User needs a block now but there is no free block available right now
		// this might happen when all blocks are under download and no first reader is hit for any of them
		block := bc.blockPool.MustGet()
		if block == nil {
			log.Err("BlockCache::refreshBlock : Unable to allocate block %v=>%s (index %v, prefetch %v)", handle.ID, handle.Path, index, prefetch)
			return fmt.Errorf("unable to allocate block")
		}

		block.node = handle.Buffers.Cooked.PushFront(block)
	}

	node := nodeList.Front()
	if node != nil {
		// Now there is at least one free block available in the list
		block := node.Value.(*Block)

		if block.id != -1 {
			// If the block is being staged, then wait till it is uploaded
			// and then use it for read
			if block.flags.IsSet(BlockFlagUploading) {
				log.Debug("BlockCache::refreshBlock : Waiting for the block %v to upload before using it for block %v read for %v=>%s", block.id, index, handle.ID, handle.Path)
				_, ok := <-block.state
				if ok {
					block.Unblock()
				}
			}

			// This is a reuse of a block case so we need to remove old entry from the map
			handle.RemoveValue(fmt.Sprintf("%v", block.id))
		}

		// Reuse this block and lineup for download
		block.ReUse()
		block.id = int64(index)
		block.offset = offset

		// Add this entry to handle map so that others can refer to the same block if required
		handle.SetValue(fmt.Sprintf("%v", index), block)
		handle.SetValue("#", (index + 1))

		bc.lineupDownload(handle, block, prefetch)
	}

	return nil
}

// lineupDownload : Create a work item and schedule the download
func (bc *BlockCache) lineupDownload(handle *handlemap.Handle, block *Block, prefetch bool) {
	item := &workItem{
		handle:   handle,
		block:    block,
		prefetch: prefetch,
		failCnt:  0,
		upload:   false,
	}

	// Remove this block from free block list and add to in-process list
	bc.addToCooking(handle, block)

	block.flags.Set(BlockFlagDownloading)

	// Send the work item to worker pool to schedule download
	bc.threadPool.Schedule(!prefetch, item)
}

// download : Method to download the given amount of data
func (bc *BlockCache) download(item *workItem) {
	fileName := fmt.Sprintf("%s::%v", item.handle.Path, item.block.id)

	// filename_blockindex is the key for the lock
	// this ensure that at a given time a block from a file is downloaded only once across all open handles
	flock := bc.fileLocks.Get(fileName)
	flock.Lock()
	defer flock.Unlock()

	var diskNode any
	found := false
	localPath := ""

	if bc.tmpPath != "" {
		// Update diskpolicy to reflect the new file
		diskNode, found = bc.fileNodeMap.Load(fileName)
		if !found {
			diskNode = bc.diskPolicy.Add(fileName)
			bc.fileNodeMap.Store(fileName, diskNode)
		} else {
			bc.diskPolicy.Refresh(diskNode.(*list.Element))
		}

		// Check local file exists for this offset and file combination or not
		localPath = filepath.Join(bc.tmpPath, fileName)
		_, err := os.Stat(localPath)

		if err == nil {
			// If file exists then read the block from the local file
			f, err := os.Open(localPath)
			if err != nil {
				// On any disk failure we do not fail the download flow
				log.Err("BlockCache::download : Failed to open file %s [%s]", fileName, err.Error())
				_ = os.Remove(localPath)
			} else {
				var successfulRead bool = true
				n, err := f.Read(item.block.data)
				if err != nil {
					log.Err("BlockCache::download : Failed to read data from disk cache %s [%s]", fileName, err.Error())
					successfulRead = false
					_ = os.Remove(localPath)
				}

				if n != int(bc.blockSize) && item.block.offset+uint64(n) != uint64(item.handle.Size) {
					log.Err("BlockCache::download : Local data retrieved from disk size mismatch, Expected %v, OnDisk %v, fileSize %v", bc.getBlockSize(uint64(item.handle.Size), item.block), n, item.handle.Size)
					successfulRead = false
					_ = os.Remove(localPath)
				}

				f.Close()
				// We have read the data from disk so there is no need to go over network
				// Just mark the block that download is complete
				if successfulRead {
					item.block.Ready(BlockStatusDownloaded)
					return
				}
			}
		}
	}

	// If file does not exists then download the block from the container
	n, err := bc.NextComponent().ReadInBuffer(internal.ReadInBufferOptions{
		Handle: item.handle,
		Offset: int64(item.block.offset),
		Data:   item.block.data,
	})

	if item.failCnt > MAX_FAIL_CNT {
		// If we failed to read the data 3 times then just give up
		log.Err("BlockCache::download : 3 attempts to download a block have failed %v=>%s (index %v, offset %v)", item.handle.ID, item.handle.Path, item.block.id, item.block.offset)
		item.block.Failed()
		item.block.Ready(BlockStatusDownloadFailed)
		return
	}

	if err != nil {
		// Fail to read the data so just reschedule this request
		log.Err("BlockCache::download : Failed to read %v=>%s from offset %v [%s]", item.handle.ID, item.handle.Path, item.block.id, err.Error())
		item.failCnt++
		bc.threadPool.Schedule(false, item)
		return
	} else if n == 0 {
		// No data read so just reschedule this request
		log.Err("BlockCache::download : Failed to read %v=>%s from offset %v [0 bytes read]", item.handle.ID, item.handle.Path, item.block.id)
		item.failCnt++
		bc.threadPool.Schedule(false, item)
		return
	}

	if bc.tmpPath != "" {
		err := os.MkdirAll(filepath.Dir(localPath), 0777)
		if err != nil {
			log.Err("BlockCache::download : error creating directory structure for file %s [%s]", localPath, err.Error())
			return
		}

		// Dump this block to local disk cache
		f, err := os.Create(localPath)
		if err == nil {
			_, err := f.Write(item.block.data[:n])
			if err != nil {
				log.Err("BlockCache::download : Failed to write %s to disk [%v]", localPath, err.Error())
				_ = os.Remove(localPath)
			}

			f.Close()
			bc.diskPolicy.Refresh(diskNode.(*list.Element))
		}
	}

	// Just mark the block that download is complete
	item.block.Ready(BlockStatusDownloaded)
}

// WriteFile: Write to the local file
func (bc *BlockCache) WriteFile(options internal.WriteFileOptions) (int, error) {
	// log.Debug("BlockCache::WriteFile : Writing %v bytes from %s", len(options.Data), options.Handle.Path)

	options.Handle.Lock()
	defer options.Handle.Unlock()

	// log.Debug("BlockCache::WriteFile : Writing handle %v=>%v: offset %v, %v bytes", options.Handle.ID, options.Handle.Path, options.Offset, len(options.Data))

	// Keep getting next blocks until you read the request amount of data
	dataWritten := int(0)
	for dataWritten < len(options.Data) {
		block, err := bc.getOrCreateBlock(options.Handle, uint64(options.Offset))
		if err != nil {
			// Failed to get block for writing
			log.Err("BlockCache::WriteFile : Unable to allocate block for %s [%s]", options.Handle.Path, err.Error())
			return dataWritten, err
		}

		// log.Debug("BlockCache::WriteFile : Writing to block %v, offset %v for handle %v=>%v", block.id, options.Offset, options.Handle.ID, options.Handle.Path)

		// Copy the incoming data to block
		writeOffset := uint64(options.Offset) - block.offset
		bytesWritten := copy(block.data[writeOffset:], options.Data[dataWritten:])

		// Mark this block has been updated
		block.Dirty()
		options.Handle.Flags.Set(handlemap.HandleFlagDirty)

		// Move offset forward in case we need to copy more data
		options.Offset += int64(bytesWritten)
		dataWritten += bytesWritten

		if options.Handle.Size < options.Offset {
			options.Handle.Size = options.Offset
		}
	}

	return dataWritten, nil
}

func (bc *BlockCache) getOrCreateBlock(handle *handlemap.Handle, offset uint64) (*Block, error) {
	// Check the given block index is already available or not
	index := bc.getBlockIndex(offset)
	if index >= MAX_BLOCKS {
		log.Err("BlockCache::getOrCreateBlock : Failed to get Block %v=>%s offset %v", handle.ID, handle.Path, offset)
		return nil, fmt.Errorf("block index out of range. Increase your block size")
	}

	// log.Debug("FilBlockCacheCache::getOrCreateBlock : Get block for %s, index %v", handle.Path, index)

	var block *Block
	var err error

	node, found := handle.GetValue(fmt.Sprintf("%v", index))
	if !found {
		// If too many buffers are piled up for this file then try to evict some of those which are already uploaded
		if handle.Buffers.Cooked.Len()+handle.Buffers.Cooking.Len() >= int(bc.prefetch) {
			bc.waitAndFreeUploadedBlocks(handle, 1)
		}

		// Either the block is not fetched yet or offset goes beyond the file size
		block = bc.blockPool.MustGet()
		if block == nil {
			log.Err("BlockCache::getOrCreateBlock : Unable to allocate block %v=>%s (index %v)", handle.ID, handle.Path, index)
			return nil, fmt.Errorf("unable to allocate block")
		}

		block.node = nil
		block.id = int64(index)
		block.offset = index * bc.blockSize

		if block.offset < uint64(handle.Size) {
			shouldCommit, shouldDownload := shouldCommitAndDownload(block.id, handle)

			// if a block has been staged and deleted from the buffer list, then we should commit the existing blocks
			// commit the dirty blocks and download the given block
			if shouldCommit {
				log.Debug("BlockCache::getOrCreateBlock : Fetching an uncommitted block %v, so committing all the staged blocks for %v=>%s", block.id, handle.ID, handle.Path)
				err = bc.commitBlocks(handle)
				if err != nil {
					log.Err("BlockCache::getOrCreateBlock : Failed to commit blocks for %v=>%s [%s]", handle.ID, handle.Path, err.Error())
					return nil, err
				}
			}

			// download the block if,
			//    - it was already committed, or
			//    - it was committed by the above commit blocks operation
			if shouldDownload || shouldCommit {
				// We are writing somewhere in between so just fetch this block
				log.Debug("BlockCache::getOrCreateBlock : Downloading block %v for %v=>%v", block.id, handle.ID, handle.Path)
				bc.lineupDownload(handle, block, false)

				// Now wait for download to complete
				<-block.state

				// if the block failed to download, it can't be used for overwriting
				if block.IsFailed() {
					log.Err("BlockCache::getOrCreateBlock : Failed to download block %v for %v=>%s", block.id, handle.ID, handle.Path)

					// Remove this node from handle so that next read retries to download the block again
					bc.releaseDownloadFailedBlock(handle, block)
					return nil, fmt.Errorf("failed to download block")
				}
			} else {
				log.Debug("BlockCache::getOrCreateBlock : push block %v to the cooking list for %v=>%v", block.id, handle.ID, handle.Path)
				block.node = handle.Buffers.Cooking.PushBack(block)
			}
		} else {
			block.node = handle.Buffers.Cooking.PushBack(block)
		}

		handle.SetValue(fmt.Sprintf("%v", index), block)
		block.flags.Clear(BlockFlagDownloading)
		block.Unblock()

		// As we are creating new blocks here, we need to push the block for upload and remove them from list here
		if handle.Buffers.Cooking.Len() > MIN_WRITE_BLOCK {
			err = bc.stageBlocks(handle, 1)
			if err != nil {
				log.Err("BlockCache::getOrCreateBlock : Unable to stage blocks for %s [%s]", handle.Path, err.Error())
			}
		}

	} else {
		// We have the block now which we wish to write
		block = node.(*Block)

		// If the block was staged earlier then we are overwriting it here so move it back to cooking queue
		if block.flags.IsSet(BlockFlagSynced) {
			log.Debug("BlockCache::getOrCreateBlock : Overwriting back to staged block %v for %v=>%s", block.id, handle.ID, handle.Path)

		} else if block.flags.IsSet(BlockFlagDownloading) {
			log.Debug("BlockCache::getOrCreateBlock : Waiting for download to finish for committed block %v for %v=>%s", block.id, handle.ID, handle.Path)
			_, ok := <-block.state
			if ok {
				block.Unblock()
			}

			// if the block failed to download, it can't be used for overwriting
			if block.IsFailed() {
				log.Err("BlockCache::getOrCreateBlock : Failed to download block %v for %v=>%s", block.id, handle.ID, handle.Path)

				// Remove this node from handle so that next read retries to download the block again
				bc.releaseDownloadFailedBlock(handle, block)
				return nil, fmt.Errorf("failed to download block")
			}
		} else if block.flags.IsSet(BlockFlagUploading) {
			// If the block is being staged, then wait till it is uploaded,
			// and then write to the same block and move it back to cooking queue
			log.Debug("BlockCache::getOrCreateBlock : Waiting for the block %v to upload for %v=>%s", block.id, handle.ID, handle.Path)
			_, ok := <-block.state
			if ok {
				block.Unblock()
			}
		}

		bc.addToCooking(handle, block)

		block.flags.Clear(BlockFlagUploading)
		block.flags.Clear(BlockFlagDownloading)
		block.flags.Clear(BlockFlagSynced)
	}

	return block, nil
}

// Stage the given number of blocks from this handle
func (bc *BlockCache) stageBlocks(handle *handlemap.Handle, cnt int) error {
	//log.Debug("BlockCache::stageBlocks : Staging blocks for %s, cnt %v", handle.Path, cnt)

	nodeList := handle.Buffers.Cooking
	node := nodeList.Front()

	lst, _ := handle.GetValue("blockList")
	listMap := lst.(map[int64]*blockInfo)

	for node != nil && cnt > 0 {
		nextNode := node.Next()
		block := node.Value.(*Block)

		if block.IsDirty() {
			bc.lineupUpload(handle, block, listMap)
			cnt--
		}

		node = nextNode
	}

	return nil
}

// remove the block which failed to download so that it can be used again
func (bc *BlockCache) releaseDownloadFailedBlock(handle *handlemap.Handle, block *Block) {
	if block.node != nil {
		_ = handle.Buffers.Cooking.Remove(block.node)
		_ = handle.Buffers.Cooked.Remove(block.node)
	}

	handle.RemoveValue(fmt.Sprintf("%v", block.id))
	block.node = nil
	block.ReUse()
	bc.blockPool.Release(block)
}

func (bc *BlockCache) printCooking(handle *handlemap.Handle) { //nolint
	nodeList := handle.Buffers.Cooking
	node := nodeList.Front()
	cookedId := []int64{}
	cookingId := []int64{}
	for node != nil {
		nextNode := node.Next()
		block := node.Value.(*Block)
		cookingId = append(cookingId, block.id)
		node = nextNode
	}
	nodeList = handle.Buffers.Cooked
	node = nodeList.Front()
	for node != nil {
		nextNode := node.Next()
		block := node.Value.(*Block)
		cookedId = append(cookedId, block.id)
		node = nextNode
	}
	log.Debug("BlockCache::printCookingnCooked : %v=>%s \n Cooking: [%v] \n Cooked: [%v]", handle.ID, handle.Path, cookingId, cookedId)

}

// shouldCommitAndDownload is used to check if we should commit the existing blocks and download the given block.
// There can be a case where a block has been partially written, staged and cleared from the buffer list.
// If write call comes for that block, we cannot get the previous staged data
// since the block is not yet committed. So, we have to commit it.
// If the block is staged and cleared from the buffer list, return true for commit and false for downloading.
// if the block is already committed, return false for commit and true for downloading.
func shouldCommitAndDownload(blockID int64, handle *handlemap.Handle) (bool, bool) {
	lst, ok := handle.GetValue("blockList")
	if !ok {
		return false, false
	}

	listMap := lst.(map[int64]*blockInfo)
	val, ok := listMap[blockID]
	if ok {
		// block id exists
		// If block is staged, return true for commit and false for downloading
		// If block is committed, return false for commit and true for downloading
		return !val.committed, val.committed
	} else {
		return false, false
	}
}

// lineupUpload : Create a work item and schedule the upload
func (bc *BlockCache) lineupUpload(handle *handlemap.Handle, block *Block, listMap map[int64]*blockInfo) {

	id := base64.StdEncoding.EncodeToString(common.NewUUIDWithLength(16))
	listMap[block.id] = &blockInfo{
		id:        id,
		committed: false,
		size:      bc.getBlockSize(uint64(handle.Size), block),
	}

	log.Debug("BlockCache::lineupUpload : block %v, size %v for %v=>%s, blockId %v", block.id, bc.getBlockSize(uint64(handle.Size), block), handle.ID, handle.Path, id)
	item := &workItem{
		handle:   handle,
		block:    block,
		prefetch: false,
		failCnt:  0,
		upload:   true,
		blockId:  id,
	}

	block.Uploading()
	block.flags.Clear(BlockFlagFailed)
	block.flags.Set(BlockFlagUploading)

	// Remove this block from free block list and add to in-process list
	bc.addToCooked(handle, block)

	// Send the work item to worker pool to schedule download
	bc.threadPool.Schedule(false, item)
}

func (bc *BlockCache) waitAndFreeUploadedBlocks(handle *handlemap.Handle, cnt int) {
	nodeList := handle.Buffers.Cooked
	node := nodeList.Front()
	nextNode := node

	wipeoutBlock := false
	if cnt == 1 {
		wipeoutBlock = true
	}

	for nextNode != nil && cnt > 0 {
		node = nextNode
		nextNode = node.Next()

		block := node.Value.(*Block)
		if block.id != -1 {
			// Wait for upload of this block to complete
			_, ok := <-block.state
			block.flags.Clear(BlockFlagDownloading)
			block.flags.Clear(BlockFlagUploading)

			if ok {
				block.Unblock()
			}
		} else {
			block.Unblock()
		}

		if block.IsFailed() {
			log.Err("BlockCache::waitAndFreeUploadedBlocks : Failed to upload block, posting back to cooking list %v=>%s (index %v, offset %v)", handle.ID, handle.Path, block.id, block.offset)
			bc.addToCooking(handle, block)
			continue
		}
		cnt--

		if wipeoutBlock || block.id == -1 {
			log.Debug("BlockCache::waitAndFreeUploadedBlocks : Block cleanup for block %v=>%s (index %v, offset %v)", handle.ID, handle.Path, block.id, block.offset)
			handle.RemoveValue(fmt.Sprintf("%v", block.id))
			nodeList.Remove(node)
			block.node = nil
			block.ReUse()
			bc.blockPool.Release(block)
		}
	}
}

// upload : Method to stage the given amount of data
func (bc *BlockCache) upload(item *workItem) {
	fileName := fmt.Sprintf("%s::%v", item.handle.Path, item.block.id)

	// filename_blockindex is the key for the lock
	// this ensure that at a given time a block from a file is downloaded only once across all open handles
	flock := bc.fileLocks.Get(fileName)
	flock.Lock()
	defer flock.Unlock()
	blockSize := bc.getBlockSize(uint64(item.handle.Size), item.block)
	// This block is updated so we need to stage it now
	err := bc.NextComponent().StageData(internal.StageDataOptions{
		Name:   item.handle.Path,
		Data:   item.block.data[0:blockSize],
		Offset: uint64(item.block.offset),
		Id:     item.blockId})
	if err != nil {
		// Fail to write the data so just reschedule this request
		log.Err("BlockCache::upload : Failed to write %v=>%s from offset %v [%s]", item.handle.ID, item.handle.Path, item.block.id, err.Error())
		item.failCnt++

		if item.failCnt > MAX_FAIL_CNT {
			// If we failed to write the data 3 times then just give up
			log.Err("BlockCache::upload : 3 attempts to upload a block have failed %v=>%s (index %v, offset %v)", item.handle.ID, item.handle.Path, item.block.id, item.block.offset)
			item.block.Failed()
			item.block.Ready(BlockStatusUploadFailed)
			return
		}

		bc.threadPool.Schedule(false, item)
		return
	}

	if bc.tmpPath != "" {
		localPath := filepath.Join(bc.tmpPath, fileName)

		err := os.MkdirAll(filepath.Dir(localPath), 0777)
		if err != nil {
			log.Err("BlockCache::upload : error creating directory structure for file %s [%s]", localPath, err.Error())
			goto return_safe
		}

		// Dump this block to local disk cache
		f, err := os.Create(localPath)
		if err == nil {
			_, err := f.Write(item.block.data[0:blockSize])
			if err != nil {
				log.Err("BlockCache::upload : Failed to write %s to disk [%v]", localPath, err.Error())
				_ = os.Remove(localPath)
				goto return_safe
			}

			f.Close()
			diskNode, found := bc.fileNodeMap.Load(fileName)
			if !found {
				diskNode = bc.diskPolicy.Add(fileName)
				bc.fileNodeMap.Store(fileName, diskNode)
			} else {
				bc.diskPolicy.Refresh(diskNode.(*list.Element))
			}
		}
	}

return_safe:
	item.block.flags.Set(BlockFlagSynced)
	item.block.NoMoreDirty()
	item.block.Ready(BlockStatusUploaded)
}

// Stage the given number of blocks from this handle
func (bc *BlockCache) commitBlocks(handle *handlemap.Handle) error {
	log.Debug("BlockCache::commitBlocks : Staging blocks for %s", handle.Path)

	// Make three attempts to upload all pending blocks
	cnt := 0
	for cnt = 0; cnt < 3; cnt++ {
		if handle.Buffers.Cooking.Len() == 0 {
			break
		}

		err := bc.stageBlocks(handle, MAX_BLOCKS)
		if err != nil {
			log.Err("BlockCache::commitBlocks : Failed to stage blocks for %s [%s]", handle.Path, err.Error())
			return err
		}

		bc.waitAndFreeUploadedBlocks(handle, MAX_BLOCKS)
	}

	if cnt == 3 {
		nodeList := handle.Buffers.Cooking
		node := nodeList.Front()
		for node != nil {
			block := node.Value.(*Block)
			node = node.Next()

			if block.IsDirty() {
				log.Err("BlockCache::commitBlocks : Failed to stage blocks for %s after 3 attempts", handle.Path)
				return fmt.Errorf("failed to stage blocks")
			}
		}
	}

	blockIDList, err := bc.getBlockIDList(handle)
	if err != nil {
		log.Err("BlockCache::commitBlocks : Failed to get block id list for %v [%v]", handle.Path, err.Error())
		return err
	}

	log.Debug("BlockCache::commitBlocks : Committing blocks for %s", handle.Path)

	// Commit the block list now
	err = bc.NextComponent().CommitData(internal.CommitDataOptions{Name: handle.Path, List: blockIDList, BlockSize: bc.blockSize})
	if err != nil {
		log.Err("BlockCache::commitBlocks : Failed to commit blocks for %s [%s]", handle.Path, err.Error())
		return err
	}

	// set all the blocks as committed
	list, _ := handle.GetValue("blockList")
	listMap := list.(map[int64]*blockInfo)
	for k := range listMap {
		listMap[k].committed = true
	}

	handle.Flags.Clear(handlemap.HandleFlagDirty)
	return nil
}

func (bc *BlockCache) getBlockIDList(handle *handlemap.Handle) ([]string, error) {
	// generate the block id list order
	list, _ := handle.GetValue("blockList")
	listMap := list.(map[int64]*blockInfo)

	offsets := make([]int64, 0)
	blockIDList := make([]string, 0)

	for k := range listMap {
		offsets = append(offsets, k)
	}
	sort.Slice(offsets, func(i, j int) bool { return offsets[i] < offsets[j] })

	zeroBlockStaged := false
	zeroBlockID := ""
	index := int64(0)
	i := 0

	for i < len(offsets) {
		if index == offsets[i] {
			// TODO: when a staged block (not last block) has data less than block size
			if i != len(offsets)-1 && listMap[offsets[i]].size != bc.blockSize {
				log.Err("BlockCache::getBlockIDList : Staged block %v has less data %v for %v=>%s\n%v", offsets[i], listMap[offsets[i]].size, handle.ID, handle.Path, common.BlockCacheRWErrMsg)
				return nil, fmt.Errorf("staged block %v has less data %v for %v=>%s\n%v", offsets[i], listMap[offsets[i]].size, handle.ID, handle.Path, common.BlockCacheRWErrMsg)
			}

			blockIDList = append(blockIDList, listMap[offsets[i]].id)
			log.Debug("BlockCache::getBlockIDList : Preparing blocklist for %v=>%s (%v :  %v, size %v)", handle.ID, handle.Path, offsets[i], listMap[offsets[i]].id, listMap[offsets[i]].size)
			index++
			i++
		} else {
			for index < offsets[i] {
				if !zeroBlockStaged {
					id, err := bc.stageZeroBlock(handle, 1)
					if err != nil {
						return nil, err
					}

					zeroBlockStaged = true
					zeroBlockID = id
				}

				blockIDList = append(blockIDList, zeroBlockID)
				listMap[index] = &blockInfo{
					id:        zeroBlockID,
					committed: false,
					size:      bc.blockPool.blockSize,
				}
				log.Debug("BlockCache::getBlockIDList : Adding zero block for %v=>%s, index %v", handle.ID, handle.Path, index)
				log.Debug("BlockCache::getBlockIDList : Preparing blocklist for %v=>%s (%v :  %v, zero block size %v)", handle.ID, handle.Path, index, zeroBlockID, bc.blockPool.blockSize)
				index++
			}
		}
	}

	return blockIDList, nil
}

func (bc *BlockCache) stageZeroBlock(handle *handlemap.Handle, tryCnt int) (string, error) {
	if tryCnt > MAX_FAIL_CNT {
		// If we failed to write the data 3 times then just give up
		log.Err("BlockCache::stageZeroBlock : 3 attempts to upload zero block have failed %v=>%v", handle.ID, handle.Path)
		return "", fmt.Errorf("3 attempts to upload zero block have failed for %v=>%v", handle.ID, handle.Path)
	}

	id := base64.StdEncoding.EncodeToString(common.NewUUIDWithLength(16))

	log.Debug("BlockCache::stageZeroBlock : Staging zero block for %v=>%v, try = %v", handle.ID, handle.Path, tryCnt)
	err := bc.NextComponent().StageData(internal.StageDataOptions{
		Name: handle.Path,
		Data: bc.blockPool.zeroBlock.data[:],
		Id:   id,
	})

	if err != nil {
		log.Err("BlockCache::stageZeroBlock : Failed to write zero block for %v=>%v, try %v [%v]", handle.ID, handle.Path, tryCnt, err.Error())
		return bc.stageZeroBlock(handle, tryCnt+1)
	}

	log.Debug("BlockCache::stageZeroBlock : Zero block id for %v=>%v = %v", handle.ID, handle.Path, id)
	return id, nil
}

// diskEvict : Callback when a node from disk expires
func (bc *BlockCache) diskEvict(node *list.Element) {
	fileName := node.Value.(string)

	// If this block is already locked then return otherwise Lock() will hung up
	if bc.fileLocks.Locked(fileName) {
		log.Info("BlockCache::diskEvict : File %s is locked so skipping eviction", fileName)
		return
	}

	// Lock the file name so that its not downloaded when deletion is going on
	flock := bc.fileLocks.Get(fileName)
	flock.Lock()
	defer flock.Unlock()

	bc.fileNodeMap.Delete(fileName)

	localPath := filepath.Join(bc.tmpPath, fileName)
	_ = os.Remove(localPath)
}

// checkDiskUsage : Callback to check usage of disk and decide whether eviction is needed
func (bc *BlockCache) checkDiskUsage() bool {
	data, _ := common.GetUsage(bc.tmpPath)
	usage := uint32((data * 100) / float64(bc.diskSize/_1MB))

	if bc.maxDiskUsageHit {
		if usage >= MIN_POOL_USAGE {
			return true
		}
		bc.maxDiskUsageHit = false
	} else {
		if usage >= MAX_POOL_USAGE {
			bc.maxDiskUsageHit = true
			return true
		}
	}

	log.Info("BlockCache::checkDiskUsage : current disk usage : %fMB %v%%", data, usage)
	log.Info("BlockCache::checkDiskUsage : current cache usage : %v%%", bc.blockPool.Usage())
	return false
}

// invalidateDirectory: Recursively invalidates a directory in the file cache.
func (bc *BlockCache) invalidateDirectory(name string) {
	log.Trace("BlockCache::invalidateDirectory : %s", name)

	if bc.tmpPath == "" {
		return
	}

	localPath := filepath.Join(bc.tmpPath, name)
	_ = os.RemoveAll(localPath)
}

// DeleteDir: Recursively invalidate the directory and its children
func (bc *BlockCache) DeleteDir(options internal.DeleteDirOptions) error {
	log.Trace("BlockCache::DeleteDir : %s", options.Name)

	err := bc.NextComponent().DeleteDir(options)
	if err != nil {
		log.Err("BlockCache::DeleteDir : %s failed", options.Name)
		return err
	}

	bc.invalidateDirectory(options.Name)
	return err
}

// RenameDir: Recursively invalidate the source directory and its children
func (bc *BlockCache) RenameDir(options internal.RenameDirOptions) error {
	log.Trace("BlockCache::RenameDir : src=%s, dst=%s", options.Src, options.Dst)

	err := bc.NextComponent().RenameDir(options)
	if err != nil {
		log.Err("BlockCache::RenameDir : error %s [%s]", options.Src, err.Error())
		return err
	}

	bc.invalidateDirectory(options.Src)
	return nil
}

// DeleteFile: Invalidate the file in local cache.
func (bc *BlockCache) DeleteFile(options internal.DeleteFileOptions) error {
	log.Trace("BlockCache::DeleteFile : name=%s", options.Name)

	flock := bc.fileLocks.Get(options.Name)
	flock.Lock()
	defer flock.Unlock()

	err := bc.NextComponent().DeleteFile(options)
	if err != nil {
		log.Err("BlockCache::DeleteFile : error  %s [%s]", options.Name, err.Error())
		return err
	}

	localPath := filepath.Join(bc.tmpPath, options.Name)
	files, err := filepath.Glob(localPath + "*")
	if err == nil {
		for _, f := range files {
			if err := os.Remove(f); err != nil {
				break
			}
		}
	}

	return err
}

// RenameFile: Invalidate the file in local cache.
func (bc *BlockCache) RenameFile(options internal.RenameFileOptions) error {
	log.Trace("BlockCache::RenameFile : src=%s, dst=%s", options.Src, options.Dst)

	sflock := bc.fileLocks.Get(options.Src)
	sflock.Lock()
	defer sflock.Unlock()

	dflock := bc.fileLocks.Get(options.Dst)
	dflock.Lock()
	defer dflock.Unlock()

	err := bc.NextComponent().RenameFile(options)
	if err != nil {
		log.Err("BlockCache::RenameFile : %s failed to rename file [%s]", options.Src, err.Error())
		return err
	}

	localSrcPath := filepath.Join(bc.tmpPath, options.Src)
	localDstPath := filepath.Join(bc.tmpPath, options.Dst)

	files, err := filepath.Glob(localSrcPath + "*")
	if err == nil {
		for _, f := range files {
			err = os.Rename(f, strings.Replace(f, localSrcPath, localDstPath, 1))
			if err != nil {
				break
			}
		}
	}

	return err
}

func (bc *BlockCache) SyncFile(options internal.SyncFileOptions) error {
	log.Trace("BlockCache::SyncFile : handle=%d, path=%s", options.Handle.ID, options.Handle.Path)

	err := bc.FlushFile(internal.FlushFileOptions{Handle: options.Handle, CloseInProgress: true}) //nolint
	if err != nil {
		log.Err("BlockCache::SyncFile : failed to flush file %s", options.Handle.Path)
		return err
	}

	return nil
}

// ------------------------- Factory -------------------------------------------
// Pipeline will call this method to create your object, initialize your variables here
// << DO NOT DELETE ANY AUTO GENERATED CODE HERE >>
func NewBlockCacheComponent() internal.Component {
	comp := &BlockCache{
		fileLocks: common.NewLockMap(),
	}
	comp.SetName(compName)
	return comp
}

// On init register this component to pipeline and supply your constructor
func init() {
	internal.AddComponent(compName, NewBlockCacheComponent)

	blockSizeMb := config.AddFloat64Flag("block-cache-block-size", 0.0, "Size (in MB) of a block to be downloaded for block-cache.")
	config.BindPFlag(compName+".block-size-mb", blockSizeMb)

	blockPoolMb := config.AddUint64Flag("block-cache-pool-size", 0, "Size (in MB) of total memory preallocated for block-cache.")
	config.BindPFlag(compName+".mem-size-mb", blockPoolMb)

	blockCachePath := config.AddStringFlag("block-cache-path", "", "Path to store downloaded blocks.")
	config.BindPFlag(compName+".path", blockCachePath)

	blockDiskMb := config.AddUint64Flag("block-cache-disk-size", 0, "Size (in MB) of total disk capacity that block-cache can use.")
	config.BindPFlag(compName+".disk-size-mb", blockDiskMb)

	blockDiskTimeout := config.AddUint32Flag("block-cache-disk-timeout", 0, "Timeout (in seconds) for which persisted data remains in disk cache.")
	config.BindPFlag(compName+".disk-timeout-sec", blockDiskTimeout)

	blockCachePrefetch := config.AddUint32Flag("block-cache-prefetch", 0, "Max number of blocks to prefetch.")
	config.BindPFlag(compName+".prefetch", blockCachePrefetch)

	blockParallelism := config.AddUint32Flag("block-cache-parallelism", 128, "Number of worker thread responsible for upload/download jobs.")
	config.BindPFlag(compName+".parallelism", blockParallelism)

	blockCachePrefetchOnOpen := config.AddBoolFlag("block-cache-prefetch-on-open", false, "Start prefetching on open or wait for first read.")
	config.BindPFlag(compName+".prefetch-on-open", blockCachePrefetchOnOpen)
}<|MERGE_RESOLUTION|>--- conflicted
+++ resolved
@@ -259,27 +259,22 @@
 		bc.workers = conf.Workers
 	}
 
-	bc.tmpPath = ""
-<<<<<<< HEAD
-	if conf.TmpPath != "" || common.TmpPath != "" {
-		if common.GenConfig {
-			bc.tmpPath = common.ExpandPath(common.TmpPath)
-		} else {
-			bc.tmpPath = common.ExpandPath(conf.TmpPath)
-=======
-	if conf.TmpPath != "" {
-		bc.tmpPath = common.ExpandPath(conf.TmpPath)
+	bc.tmpPath = common.ExpandPath(conf.TmpPath)
+	if common.GenConfig {
+		bc.tmpPath = common.ExpandPath(common.TmpPath)
+	}
+
+	if bc.tmpPath != "" {
 		//check mnt path is not same as temp path
-
 		err = config.UnmarshalKey("mount-path", &bc.mntPath)
 		if err != nil {
 			log.Err("BlockCache: config error [unable to obtain Mount Path]")
 			return fmt.Errorf("config error in %s [%s]", bc.Name(), err.Error())
 		}
+
 		if bc.mntPath == bc.tmpPath {
 			log.Err("BlockCache: config error [tmp-path is same as mount path]")
 			return fmt.Errorf("config error in %s error [tmp-path is same as mount path]", bc.Name())
->>>>>>> e53af0f7
 		}
 
 		// Extract values from 'conf' and store them as you wish here

/*
    _____           _____   _____   ____          ______  _____  ------
   |     |  |      |     | |     | |     |     | |       |            |
   |     |  |      |     | |     | |     |     | |       |            |
   | --- |  |      |     | |-----| |---- |     | |-----| |-----  ------
   |     |  |      |     | |     | |     |     |       | |       |
   | ____|  |_____ | ____| | ____| |     |_____|  _____| |_____  |_____


   Licensed under the MIT License <http://opensource.org/licenses/MIT>.

   Copyright © 2020-2024 Microsoft Corporation. All rights reserved.
   Author : <blobfusedev@microsoft.com>

   Permission is hereby granted, free of charge, to any person obtaining a copy
   of this software and associated documentation files (the "Software"), to deal
   in the Software without restriction, including without limitation the rights
   to use, copy, modify, merge, publish, distribute, sublicense, and/or sell
   copies of the Software, and to permit persons to whom the Software is
   furnished to do so, subject to the following conditions:

   The above copyright notice and this permission notice shall be included in all
   copies or substantial portions of the Software.

   THE SOFTWARE IS PROVIDED "AS IS", WITHOUT WARRANTY OF ANY KIND, EXPRESS OR
   IMPLIED, INCLUDING BUT NOT LIMITED TO THE WARRANTIES OF MERCHANTABILITY,
   FITNESS FOR A PARTICULAR PURPOSE AND NONINFRINGEMENT. IN NO EVENT SHALL THE
   AUTHORS OR COPYRIGHT HOLDERS BE LIABLE FOR ANY CLAIM, DAMAGES OR OTHER
   LIABILITY, WHETHER IN AN ACTION OF CONTRACT, TORT OR OTHERWISE, ARISING FROM,
   OUT OF OR IN CONNECTION WITH THE SOFTWARE OR THE USE OR OTHER DEALINGS IN THE
   SOFTWARE
*/

package block_cache

import (
	"container/list"
	"context"
	"encoding/base64"
	"fmt"
	"io"
	"math"
	"os"
	"path/filepath"
	"runtime"
	"sort"
	"strings"
	"sync"
	"syscall"
	"time"

	"github.com/Azure/azure-storage-fuse/v2/common"
	"github.com/Azure/azure-storage-fuse/v2/common/config"
	"github.com/Azure/azure-storage-fuse/v2/common/log"
	"github.com/Azure/azure-storage-fuse/v2/internal"
	"github.com/Azure/azure-storage-fuse/v2/internal/handlemap"
	"github.com/vibhansa-msft/tlru"
)

/* NOTES:
   - Component shall have a structure which inherits "internal.BaseComponent" to participate in pipeline
   - Component shall register a name and its constructor to participate in pipeline  (add by default by generator)
   - Order of calls : Constructor -> Configure -> Start ..... -> Stop
   - To read any new setting from config file follow the Configure method default comments
*/

// Common structure for Component
type BlockCache struct {
	internal.BaseComponent

	blockSize       uint64          // Size of each block to be cached
	memSize         uint64          // Mem size to be used for caching at the startup
	tmpPath         string          // Disk path where these blocks will be cached
	diskSize        uint64          // Size of disk space allocated for the caching
	diskTimeout     uint32          // Timeout for which disk blocks will be cached
	workers         uint32          // Number of threads working to fetch the blocks
	prefetch        uint32          // Number of blocks to be prefetched
	diskPolicy      *tlru.TLRU      // Disk cache eviction policy
	blockPool       *BlockPool      // Pool of blocks
	threadPool      *ThreadPool     // Pool of threads
	fileLocks       *common.LockMap // Locks for each file_blockid to avoid multiple threads to fetch same block
	fileNodeMap     sync.Map        // Map holding files that are there in our cache
	maxDiskUsageHit bool            // Flag to indicate if we have hit max disk usage
	noPrefetch      bool            // Flag to indicate if prefetch is disabled
	prefetchOnOpen  bool            // Start prefetching on file open call instead of waiting for first read

	lazyWrite    bool           // Flag to indicate if lazy write is enabled
	fileCloseOpt sync.WaitGroup // Wait group to wait for all async close operations to complete
}

// Structure defining your config parameters
type BlockCacheOptions struct {
	BlockSize      float64 `config:"block-size-mb" yaml:"block-size-mb,omitempty"`
	MemSize        uint64  `config:"mem-size-mb" yaml:"mem-size-mb,omitempty"`
	TmpPath        string  `config:"path" yaml:"path,omitempty"`
	DiskSize       uint64  `config:"disk-size-mb" yaml:"disk-size-mb,omitempty"`
	DiskTimeout    uint32  `config:"disk-timeout-sec" yaml:"timeout-sec,omitempty"`
	PrefetchCount  uint32  `config:"prefetch" yaml:"prefetch,omitempty"`
	Workers        uint32  `config:"parallelism" yaml:"parallelism,omitempty"`
	PrefetchOnOpen bool    `config:"prefetch-on-open" yaml:"prefetch-on-open,omitempty"`
}

const (
	compName               = "block_cache"
	defaultTimeout         = 120
	MAX_POOL_USAGE  uint32 = 80
	MIN_POOL_USAGE  uint32 = 50
	MIN_PREFETCH           = 5
	MIN_WRITE_BLOCK        = 3
	MIN_RANDREAD           = 10
	MAX_FAIL_CNT           = 3
	MAX_BLOCKS             = 50000
)

// Verification to check satisfaction criteria with Component Interface
var _ internal.Component = &BlockCache{}

func (bc *BlockCache) Name() string {
	return compName
}

func (bc *BlockCache) SetName(name string) {
	bc.BaseComponent.SetName(name)
}

func (bc *BlockCache) SetNextComponent(nc internal.Component) {
	bc.BaseComponent.SetNextComponent(nc)
}

// Start : Pipeline calls this method to start the component functionality
//
//	this shall not Block the call otherwise pipeline will not start
func (bc *BlockCache) Start(ctx context.Context) error {
	log.Trace("BlockCache::Start : Starting component %s", bc.Name())

	// Start the thread pool and keep it ready for download
	bc.threadPool.Start()

	// If disk caching is enabled then start the disk eviction policy
	if bc.tmpPath != "" {
		err := bc.diskPolicy.Start()
		if err != nil {
			log.Err("BlockCache::Start : failed to start diskpolicy [%s]", err.Error())
			return fmt.Errorf("failed to start  disk-policy for block-cache")
		}
	}

	return nil
}

// Stop : Stop the component functionality and kill all threads started
func (bc *BlockCache) Stop() error {
	log.Trace("BlockCache::Stop : Stopping component %s", bc.Name())

	if bc.lazyWrite {
		// Wait for all async upload to complete if any
		log.Info("BlockCache::Stop : Waiting for async close to complete")
		bc.fileCloseOpt.Wait()
	}

	// Wait for thread pool to stop
	bc.threadPool.Stop()

	// Clear the disk cache on exit
	if bc.tmpPath != "" {
		_ = bc.diskPolicy.Stop()
		_ = common.TempCacheCleanup(bc.tmpPath)
	}

	return nil
}

// Configure : Pipeline will call this method after constructor so that you can read config and initialize yourself
//
//	Return failure if any config is not valid to exit the process
func (bc *BlockCache) Configure(_ bool) error {
	log.Trace("BlockCache::Configure : %s", bc.Name())

	defaultMemSize := false
	conf := BlockCacheOptions{}
	err := config.UnmarshalKey(bc.Name(), &conf)
	if err != nil {
		log.Err("BlockCache::Configure : config error [invalid config attributes]")
		return fmt.Errorf("config error in %s [%s]", bc.Name(), err.Error())
	}

	bc.blockSize = uint64(16) * _1MB
	if config.IsSet(compName + ".block-size-mb") {
		bc.blockSize = uint64(conf.BlockSize * float64(_1MB))
	}

	if config.IsSet(compName + ".mem-size-mb") {
		bc.memSize = conf.MemSize * _1MB
	} else {
		var sysinfo syscall.Sysinfo_t
		err = syscall.Sysinfo(&sysinfo)
		if err != nil {
			log.Err("BlockCache::Configure : config error %s [%s]. Assigning a pre-defined value of 4GB.", bc.Name(), err.Error())
			bc.memSize = uint64(4192) * _1MB
		} else {
			bc.memSize = uint64(0.8 * (float64)(sysinfo.Freeram) * float64(sysinfo.Unit))
			defaultMemSize = true
		}
	}

	bc.diskTimeout = defaultTimeout
	if config.IsSet(compName + ".disk-timeout-sec") {
		bc.diskTimeout = conf.DiskTimeout
	}

	bc.prefetchOnOpen = conf.PrefetchOnOpen
	bc.prefetch = uint32(math.Max((MIN_PREFETCH*2)+1, (float64)(2*runtime.NumCPU())))
	bc.noPrefetch = false

	if defaultMemSize && (uint64(bc.prefetch)*uint64(bc.blockSize)) > bc.memSize {
		bc.prefetch = (MIN_PREFETCH * 2) + 1
	}

	err = config.UnmarshalKey("lazy-write", &bc.lazyWrite)
	if err != nil {
		log.Err("BlockCache: config error [unable to obtain lazy-write]")
		return fmt.Errorf("config error in %s [%s]", bc.Name(), err.Error())
	}

	if config.IsSet(compName + ".prefetch") {
		bc.prefetch = conf.PrefetchCount
		if bc.prefetch == 0 {
			bc.noPrefetch = true
		} else if conf.PrefetchCount <= (MIN_PREFETCH * 2) {
			log.Err("BlockCache::Configure : Prefetch count can not be less then %v", (MIN_PREFETCH*2)+1)
			return fmt.Errorf("config error in %s [invalid prefetch count]", bc.Name())
		}
	}

	bc.maxDiskUsageHit = false

	bc.workers = uint32(3 * runtime.NumCPU())
	if config.IsSet(compName + ".parallelism") {
		bc.workers = conf.Workers
	}

	bc.tmpPath = ""
	if conf.TmpPath != "" {
		bc.tmpPath = common.ExpandPath(conf.TmpPath)

		// Extract values from 'conf' and store them as you wish here
		_, err = os.Stat(bc.tmpPath)
		if os.IsNotExist(err) {
			log.Info("BlockCache: config error [tmp-path does not exist. attempting to create tmp-path.]")
			err := os.Mkdir(bc.tmpPath, os.FileMode(0755))
			if err != nil {
				log.Err("BlockCache: config error creating directory after clean [%s]", err.Error())
				return fmt.Errorf("config error in %s [%s]", bc.Name(), err.Error())
			}
		}
		var stat syscall.Statfs_t
		err = syscall.Statfs(bc.tmpPath, &stat)
		if err != nil {
			log.Err("BlockCache::Configure : config error %s [%s]. Assigning a default value of 4GB or if any value is assigned to .disk-size-mb in config.", bc.Name(), err.Error())
			bc.diskSize = uint64(4192) * _1MB
		} else {
			bc.diskSize = uint64(0.8 * float64(stat.Bavail) * float64(stat.Bsize))
		}
	}

	if config.IsSet(compName + ".disk-size-mb") {
		bc.diskSize = conf.DiskSize * _1MB
	}

	if (uint64(bc.prefetch) * uint64(bc.blockSize)) > bc.memSize {
		log.Err("BlockCache::Configure : config error [memory limit too low for configured prefetch]")
		return fmt.Errorf("config error in %s [memory limit too low for configured prefetch]", bc.Name())
	}

	log.Info("BlockCache::Configure : block size %v, mem size %v, worker %v, prefetch %v, disk path %v, max size %v, disk timeout %v, prefetch-on-open %t, maxDiskUsageHit %v, noPrefetch %v",
		bc.blockSize, bc.memSize, bc.workers, bc.prefetch, bc.tmpPath, bc.diskSize, bc.diskTimeout, bc.prefetchOnOpen, bc.maxDiskUsageHit, bc.noPrefetch)

	bc.blockPool = NewBlockPool(bc.blockSize, bc.memSize)
	if bc.blockPool == nil {
		log.Err("BlockCache::Configure : fail to init Block pool")
		return fmt.Errorf("config error in %s [fail to init block pool]", bc.Name())
	}

	bc.threadPool = newThreadPool(bc.workers, bc.download, bc.upload)
	if bc.threadPool == nil {
		log.Err("BlockCache::Configure : fail to init thread pool")
		return fmt.Errorf("config error in %s [fail to init thread pool]", bc.Name())
	}

	if bc.tmpPath != "" {
		bc.diskPolicy, err = tlru.New(uint32((bc.diskSize)/bc.blockSize), bc.diskTimeout, bc.diskEvict, 60, bc.checkDiskUsage)
		if err != nil {
			log.Err("BlockCache::Configure : fail to create LRU for memory nodes [%s]", err.Error())
			return fmt.Errorf("config error in %s [%s]", bc.Name(), err.Error())
		}
	}

	return nil
}

// CreateFile: Create a new file
func (bc *BlockCache) CreateFile(options internal.CreateFileOptions) (*handlemap.Handle, error) {
	log.Trace("BlockCache::CreateFile : name=%s, mode=%d", options.Name, options.Mode)

	_, err := bc.NextComponent().CreateFile(options)
	if err != nil {
		log.Err("BlockCache::CreateFile : Failed to create file %s", options.Name)
		return nil, err
	}

	handle := handlemap.NewHandle(options.Name)
	handle.Size = 0
	handle.Mtime = time.Now()

	// As file is created on storage as well there is no need to mark this as dirty
	// Any write operation to file will mark it dirty and flush will then reupload
	// handle.Flags.Set(handlemap.HandleFlagDirty)
	bc.prepareHandleForBlockCache(handle)
	return handle, nil
}

// OpenFile: Create a handle for the file user has requested to open
func (bc *BlockCache) OpenFile(options internal.OpenFileOptions) (*handlemap.Handle, error) {
	log.Trace("BlockCache::OpenFile : name=%s, flags=%d, mode=%s", options.Name, options.Flags, options.Mode)

	attr, err := bc.NextComponent().GetAttr(internal.GetAttrOptions{Name: options.Name})
	if err != nil {
		log.Err("BlockCache::OpenFile : Failed to get attr of %s [%s]", options.Name, err.Error())
		return nil, err
	}

	handle := handlemap.NewHandle(options.Name)
	handle.Mtime = attr.Mtime
	handle.Size = attr.Size

	bc.prepareHandleForBlockCache(handle)

	if options.Flags&os.O_TRUNC != 0 || options.Flags&os.O_WRONLY != 0 {
		// If file is opened in truncate or wronly mode then we need to wipe out the data consider current file size as 0
		log.Debug("BlockCache::OpenFile : Truncate %v to 0", options.Name)
		handle.Size = 0
		handle.Flags.Set(handlemap.HandleFlagDirty)
	} else if options.Flags&os.O_RDWR != 0 && handle.Size != 0 {
		// File is not opened in read-only mode so we need to get the list of blocks and validate the size
		// As there can be a potential write on this file, currently configured block size and block size of the file in container
		// has to match otherwise it will corrupt the file. Fail the open call if this is not the case.
		blockList, err := bc.NextComponent().GetCommittedBlockList(options.Name)
		if err != nil || blockList == nil {
			log.Err("BlockCache::OpenFile : Failed to get block list of %s [%v]", options.Name, err)
			return nil, fmt.Errorf("failed to retrieve block list for %s", options.Name)
		}

		valid := bc.validateBlockList(handle, options, blockList)
		if !valid {
			return nil, fmt.Errorf("block size mismatch for %s", options.Name)
		}
	}

	if handle.Size > 0 {
		// This shall be done after the refresh only as this will populate the queues created by above method
		if handle.Size < int64(bc.blockSize) {
			// File is small and can fit in one block itself
			_ = bc.refreshBlock(handle, 0, false)
		} else if bc.prefetchOnOpen && !bc.noPrefetch {
			// Prefetch to start on open
			_ = bc.startPrefetch(handle, 0, false)
		}
	}

	return handle, nil
}

// validateBlockList: Validates the blockList and populates the blocklist inside the handle for a file.
// This method is only called when the file is opened in O_RDWR mode.
// Each Block's size must equal to blockSize set in config and last block size <= config's blockSize
// returns true, if blockList is valid
func (bc *BlockCache) validateBlockList(handle *handlemap.Handle, options internal.OpenFileOptions, blockList *internal.CommittedBlockList) bool {
	lst, _ := handle.GetValue("blockList")
	listMap := lst.(map[int64]*blockInfo)
	listLen := len(*blockList)

	for idx, block := range *blockList {
		if (idx < (listLen-1) && block.Size != bc.blockSize) || (idx == (listLen-1) && block.Size > bc.blockSize) {
			log.Err("BlockCache::validateBlockList : Block size mismatch for %s [block: %v, size: %v]", options.Name, block.Id, block.Size)
			return false
		}
		listMap[int64(idx)] = &blockInfo{
			id:        block.Id,
			committed: true,
			size:      block.Size,
		}
	}
	return true
}

func (bc *BlockCache) prepareHandleForBlockCache(handle *handlemap.Handle) {
	// Allocate a block pool object for this handle
	// Actual linked list to hold the nodes
	handle.Buffers = &handlemap.Buffers{
		Cooked:  list.New(), // List to hold free blocks
		Cooking: list.New(), // List to hold blocks still under download
	}

	// Create map to hold the block-ids for this file
	listMap := make(map[int64]*blockInfo, 0)
	handle.SetValue("blockList", listMap)

	// Set next offset to download as 0
	// We may not download this if first read starts with some other offset
	handle.SetValue("#", (uint64)(0))
}

// FlushFile: Flush the local file to storage
func (bc *BlockCache) FlushFile(options internal.FlushFileOptions) error {
	log.Trace("BlockCache::FlushFile : handle=%d, path=%s", options.Handle.ID, options.Handle.Path)

	if bc.lazyWrite && !options.CloseInProgress {
		// As lazy-write is enable, upload will be scheduled when file is closed.
		log.Info("BlockCache::FlushFile : %s will be flushed when handle %d is closed", options.Handle.Path, options.Handle.ID)
		return nil
	}

	options.Handle.Lock()
	defer options.Handle.Unlock()

	// call commit blocks only if the handle is dirty
	if options.Handle.Dirty() {
		err := bc.commitBlocks(options.Handle)
		if err != nil {
			log.Err("BlockCache::FlushFile : Failed to commit blocks for %s [%s]", options.Handle.Path, err.Error())
			return err
		}
	}

	return nil
}

// CloseFile: File is closed by application so release all the blocks and submit back to blockPool
func (bc *BlockCache) CloseFile(options internal.CloseFileOptions) error {
	bc.fileCloseOpt.Add(1)
	if !bc.lazyWrite {
		// Sync close is called so wait till the upload completes
		return bc.closeFileInternal(options)
	}

	// Async close is called so schedule the upload and return here
	go bc.closeFileInternal(options) //nolint
	return nil
}

// closeFileInternal: Actual handling of the close file goes here
func (bc *BlockCache) closeFileInternal(options internal.CloseFileOptions) error {
	log.Trace("BlockCache::CloseFile : name=%s, handle=%d", options.Handle.Path, options.Handle.ID)

	defer bc.fileCloseOpt.Done()

	if options.Handle.Dirty() {
		log.Info("BlockCache::CloseFile : name=%s, handle=%d dirty. Flushing the file.", options.Handle.Path, options.Handle.ID)
		err := bc.FlushFile(internal.FlushFileOptions{Handle: options.Handle, CloseInProgress: true}) //nolint
		if err != nil {
			log.Err("BlockCache::CloseFile : failed to flush file %s", options.Handle.Path)
			return err
		}
	}

	// Release the blocks that are in use and wipe out handle map
	options.Handle.Cleanup()

	// Release the buffers which are still under download after they have been written
	blockList := options.Handle.Buffers.Cooking
	node := blockList.Front()
	for ; node != nil; node = blockList.Front() {
		// Due to prefetch there might be some downloads still going on
		block := blockList.Remove(node).(*Block)

		// Wait for download to complete and then free up this block
		<-block.state
		block.node = nil
		block.ReUse()
		bc.blockPool.Release(block)
	}
	options.Handle.Buffers.Cooking = nil

	// Release the blocks that are ready to be reused
	blockList = options.Handle.Buffers.Cooked
	node = blockList.Front()
	for ; node != nil; node = blockList.Front() {
		block := blockList.Remove(node).(*Block)
		// block.Unblock()
		block.node = nil
		block.ReUse()
		bc.blockPool.Release(block)
	}
	options.Handle.Buffers.Cooked = nil

	return nil
}

// ReadInBuffer: Read the file into a buffer
func (bc *BlockCache) ReadInBuffer(options internal.ReadInBufferOptions) (int, error) {
	if options.Offset >= options.Handle.Size {
		// EOF reached so early exit
		return 0, io.EOF
	}

	// As of now we allow only one operation on a handle at a time
	// This simplifies the logic of block-cache otherwise we will have to handle
	// a lot of race conditions and logic becomes complex and sub-performant
	options.Handle.Lock()
	defer options.Handle.Unlock()

	// Keep getting next blocks until you read the request amount of data
	dataRead := int(0)
	for dataRead < len(options.Data) {
		block, err := bc.getBlock(options.Handle, uint64(options.Offset))
		if err != nil {
			if err != io.EOF {
				log.Err("BlockCache::ReadInBuffer : Failed to get Block %v=>%s offset %v [%v]", options.Handle.ID, options.Handle.Path, options.Offset, err.Error())
			}
			return dataRead, err
		}

		// Copy data from this block to user buffer
		readOffset := uint64(options.Offset) - block.offset
		bytesRead := copy(options.Data[dataRead:], block.data[readOffset:(block.endIndex-block.offset)])

		// Move offset forward in case we need to copy more data
		options.Offset += int64(bytesRead)
		dataRead += bytesRead

		if options.Offset >= options.Handle.Size {
			// EOF reached so early exit
			return dataRead, io.EOF
		}
	}

	return dataRead, nil
}

// getBlock: From offset generate the Block index and get the Block corresponding to it
/* Base logic of getBlock:
Check if the given block is already available or not
if not
	if this is the first read for this file start prefetching of blocks from given offset
	if this is not first read, consider this to be a random read case and start prefetch from given offset
		once the random read count reaches a limit, this prefetching will be turned off
	in either case this prefetching will add the block index to the map
	so search the map again now
Once block is available
if you are first reader of this block
	its time to prefetch next block(s) based on how much we can prefetch
	Once you queue  up the required prefetch mark this block as open to read
	so that others can come and freely read this block
	First reader here has responsibility to remove an old used block and lineup download for next blocks
Return this block once prefetch is queued and block is marked open for all
*/
func (bc *BlockCache) getBlock(handle *handlemap.Handle, readoffset uint64) (*Block, error) {
	if readoffset >= uint64(handle.Size) {
		return nil, io.EOF
	}

	// Check the given block index is already available or not
	index := bc.getBlockIndex(readoffset)
	node, found := handle.GetValue(fmt.Sprintf("%v", index))
	if !found {
		// If this is the first read request then prefetch all required nodes
		val, _ := handle.GetValue("#")
		if !bc.noPrefetch && val.(uint64) == 0 {
			log.Debug("BlockCache::getBlock : Starting the prefetch %v=>%s (offset %v, index %v)", handle.ID, handle.Path, readoffset, index)

			// This is the first read for this file handle so start prefetching all the nodes
			err := bc.startPrefetch(handle, index, false)
			if err != nil && err != io.EOF {
				log.Err("BlockCache::getBlock : Unable to start prefetch  %v=>%s (offset %v, index %v) [%s]", handle.ID, handle.Path, readoffset, index, err.Error())
				return nil, err
			}
		} else {
			// This is a case of random read so increment the random read count
			handle.OptCnt++

			log.Debug("BlockCache::getBlock : Unable to get block %v=>%s (offset %v, index %v) Random %v", handle.ID, handle.Path, readoffset, index, handle.OptCnt)

			// This block is not present even after prefetch so lets download it now
			err := bc.startPrefetch(handle, index, false)
			if err != nil && err != io.EOF {
				log.Err("BlockCache::getBlock : Unable to start prefetch  %v=>%s (offset %v, index %v) [%s]", handle.ID, handle.Path, readoffset, index, err.Error())
				return nil, err
			}
		}

		// This node was not found so above logic should have queued it up, retry searching now
		node, found = handle.GetValue(fmt.Sprintf("%v", index))
		if !found {
			log.Err("BlockCache::getBlock : Failed to get the required block %v=>%s (offset %v, index %v)", handle.ID, handle.Path, readoffset, index)
			return nil, fmt.Errorf("not able to find block immediately after scheudling")
		}
	}

	// We have the block now which we wish to read
	block := node.(*Block)

	// Wait for this block to complete the download
	t := int(0)
	t = <-block.state

	if t == 1 {
		block.flags.Clear(BlockFlagDownloading)

		if block.IsFailed() {
			log.Err("BlockCache::getBlock : Failed to download block %v=>%s (offset %v, index %v)", handle.ID, handle.Path, readoffset, index)

			// Remove this node from handle so that next read retries to download the block again
			bc.releaseFailedBlock(handle, block)
			return nil, fmt.Errorf("failed to download block")
		}

		// Download complete and you are first reader of this block
		if handle.OptCnt <= MIN_RANDREAD {
			// So far this file has been read sequentially so prefetch more
			val, _ := handle.GetValue("#")
			if int64(val.(uint64)*bc.blockSize) < handle.Size {
				_ = bc.startPrefetch(handle, val.(uint64), true)
			}
		}

		// This block was moved to in-process queue as download is complete lets move it back to normal queue
		_ = handle.Buffers.Cooking.Remove(block.node)
		block.node = handle.Buffers.Cooked.PushBack(block)

		// mark this block as synced so that if it can used for write later
		// which will move it back to cooking list as per the synced flag
		block.flags.Set(BlockFlagSynced)

		// Mark this block is now open for everyone to read and process
		// Once unblocked and moved to original queue, any instance can delete this block to reuse as well
		block.Unblock()
	}

	return block, nil
}

// getBlockIndex: From offset get the block index
func (bc *BlockCache) getBlockIndex(offset uint64) uint64 {
	return offset / bc.blockSize
}

// startPrefetch: Start prefetchign the blocks from given offset. Same method is used to download currently required block as well
func (bc *BlockCache) startPrefetch(handle *handlemap.Handle, index uint64, prefetch bool) error {
	// Calculate how many buffers we have in free and in-process queue
	currentCnt := handle.Buffers.Cooked.Len() + handle.Buffers.Cooking.Len()
	cnt := uint32(0)

	if handle.OptCnt > MIN_RANDREAD {
		// This handle has been read randomly and we have reached the threshold to declare a random read case

		if currentCnt > MIN_PREFETCH {
			// As this file is in random read mode now, release the excess buffers. Just keep 5 buffers for it to work
			log.Info("BlockCache::startPrefetch : Cleanup excessive blocks  %v=>%s index %v", handle.ID, handle.Path, index)

			// As this is random read move all in process blocks to free list
			nodeList := handle.Buffers.Cooking
			currentCnt = nodeList.Len()
			node := nodeList.Front()

			for i := 0; node != nil && i < currentCnt; node = nodeList.Front() {
				// Test whether this block is already downloaded or still under download
				block := handle.Buffers.Cooking.Remove(node).(*Block)
				block.node = nil
				i++
				//This list may contain dirty blocks which are yet to be committed.
				select {
				case _, ok := <-block.state:
					// As we are first reader of this block here its important to unblock any future readers on this block
					if ok {
						block.flags.Clear(BlockFlagDownloading)
						block.Unblock()
						// Block is downloaded so it's safe to ready it for reuse
						block.node = handle.Buffers.Cooked.PushBack(block)
					} else {
						block.node = handle.Buffers.Cooking.PushBack(block)
					}

				default:
					// Block is still under download so can not reuse this
					block.node = handle.Buffers.Cooking.PushBack(block)
				}
			}

			// Now remove excess blocks from cooked list
			nodeList = handle.Buffers.Cooked
			currentCnt = nodeList.Len()
			node = nodeList.Front()

			for ; node != nil && currentCnt > MIN_PREFETCH; node = nodeList.Front() {
				block := node.Value.(*Block)
				_ = nodeList.Remove(node)

				// Remove entry of this block from map so that no one can find it
				handle.RemoveValue(fmt.Sprintf("%v", block.id))
				block.node = nil

				// Submit this block back to pool for reuse
				block.ReUse()
				bc.blockPool.Release(block)

				currentCnt--
			}
		}
		// As we were asked to download a block, for random read case download only the requested block
		// This is where prefetching is blocked now as we download just the block which is requested
		cnt = 1
	} else {
		// This handle is having sequential reads so far
		// Allocate more buffers if required until we hit the prefetch count limit
		for ; currentCnt < int(bc.prefetch) && cnt < MIN_PREFETCH; currentCnt++ {
			block := bc.blockPool.TryGet()
			if block != nil {
				block.node = handle.Buffers.Cooked.PushFront(block)
				cnt++
			}
		}

		// If no new buffers were allocated then we have all buffers allocated to this handle already
		// time to switch to a sliding window where we remove one block and lineup a new block for download
		if cnt == 0 {
			cnt = 1
		}
	}

	for i := uint32(0); i < cnt; i++ {
		// Revalidate this node does not exists in the block map
		_, found := handle.GetValue(fmt.Sprintf("%v", index))
		if !found {
			// Block not found so lets push it for download
			err := bc.refreshBlock(handle, index, prefetch || i > 0)
			if err != nil {
				return err
			}
			index++
		}
	}

	return nil
}

// refreshBlock: Get a block from the list and prepare it for download
func (bc *BlockCache) refreshBlock(handle *handlemap.Handle, index uint64, prefetch bool) error {
	log.Trace("BlockCache::refreshBlock : Request to download %v=>%s (index %v, prefetch %v)", handle.ID, handle.Path, index, prefetch)

	// Convert index to offset
	offset := index * bc.blockSize
	if int64(offset) >= handle.Size {
		// We have reached EOF so return back no need to download anything here
		return io.EOF
	}

	nodeList := handle.Buffers.Cooked
	if nodeList.Len() == 0 && !prefetch {
		// User needs a block now but there is no free block available right now
		// this might happen when all blocks are under download and no first reader is hit for any of them
		block := bc.blockPool.MustGet()
		if block == nil {
			log.Err("BlockCache::refreshBlock : Unable to allocate block %v=>%s (index %v, prefetch %v)", handle.ID, handle.Path, index, prefetch)
			return fmt.Errorf("unable to allocate block")
		}

		block.node = handle.Buffers.Cooked.PushFront(block)
	}

	node := nodeList.Front()
	if node != nil {
		// Now there is at least one free block available in the list
		block := node.Value.(*Block)

		if block.id != -1 {
			// This is a reuse of a block case so we need to remove old entry from the map
			handle.RemoveValue(fmt.Sprintf("%v", block.id))
		}

		// Reuse this block and lineup for download
		block.ReUse()
		block.id = int64(index)
		block.offset = offset

		// Add this entry to handle map so that others can refer to the same block if required
		handle.SetValue(fmt.Sprintf("%v", index), block)
		handle.SetValue("#", (index + 1))

		bc.lineupDownload(handle, block, prefetch, true)
	}

	return nil
}

// lineupDownload : Create a work item and schedule the download
func (bc *BlockCache) lineupDownload(handle *handlemap.Handle, block *Block, prefetch bool, pushFront bool) {
	item := &workItem{
		handle:   handle,
		block:    block,
		prefetch: prefetch,
		failCnt:  0,
		upload:   false,
	}

	// Remove this block from free block list and add to in-process list
	if block.node != nil {
		_ = handle.Buffers.Cooked.Remove(block.node)
	}

	if pushFront {
		block.node = handle.Buffers.Cooking.PushFront(block)
	} else {
		// push back to cooking list in case of write scenario where a block is downloaded before it is updated
		block.node = handle.Buffers.Cooking.PushBack(block)
	}
	block.flags.Set(BlockFlagDownloading)

	// Send the work item to worker pool to schedule download
	bc.threadPool.Schedule(!prefetch, item)
}

// download : Method to download the given amount of data
func (bc *BlockCache) download(item *workItem) {
	fileName := fmt.Sprintf("%s::%v", item.handle.Path, item.block.id)

	// filename_blockindex is the key for the lock
	// this ensure that at a given time a block from a file is downloaded only once across all open handles
	flock := bc.fileLocks.Get(fileName)
	flock.Lock()
	defer flock.Unlock()

	var diskNode any
	found := false
	localPath := ""

	if bc.tmpPath != "" {
		// Update diskpolicy to reflect the new file
		diskNode, found = bc.fileNodeMap.Load(fileName)
		if !found {
			diskNode = bc.diskPolicy.Add(fileName)
			bc.fileNodeMap.Store(fileName, diskNode)
		} else {
			bc.diskPolicy.Refresh(diskNode.(*list.Element))
		}

		// Check local file exists for this offset and file combination or not
		localPath = filepath.Join(bc.tmpPath, fileName)
		_, err := os.Stat(localPath)

		if err == nil {
			// If file exists then read the block from the local file
			f, err := os.Open(localPath)
			if err != nil {
				// On any disk failure we do not fail the download flow
				log.Err("BlockCache::download : Failed to open file %s [%s]", fileName, err.Error())
				_ = os.Remove(localPath)
			} else {
				n, err := f.Read(item.block.data)
				if err != nil {
					log.Err("BlockCache::download : Failed to read data from disk cache %s [%s]", fileName, err.Error())
					f.Close()
					_ = os.Remove(localPath)
				}

				f.Close()
				// We have read the data from disk so there is no need to go over network
				// Just mark the block that download is complete

				item.block.endIndex = item.block.offset + uint64(n)
				item.block.Ready()
				return
			}
		}
	}

	item.block.endIndex = item.block.offset
	// If file does not exists then download the block from the container
	n, err := bc.NextComponent().ReadInBuffer(internal.ReadInBufferOptions{
		Handle: item.handle,
		Offset: int64(item.block.offset),
		Data:   item.block.data,
	})

	if item.failCnt > MAX_FAIL_CNT {
		// If we failed to read the data 3 times then just give up
		log.Err("BlockCache::download : 3 attempts to download a block have failed %v=>%s (index %v, offset %v)", item.handle.ID, item.handle.Path, item.block.id, item.block.offset)
		item.block.Failed()
		item.block.Ready()
		return
	}

	if err != nil {
		// Fail to read the data so just reschedule this request
		log.Err("BlockCache::download : Failed to read %v=>%s from offset %v [%s]", item.handle.ID, item.handle.Path, item.block.id, err.Error())
		item.failCnt++
		bc.threadPool.Schedule(false, item)
		return
	} else if n == 0 {
		// No data read so just reschedule this request
		log.Err("BlockCache::download : Failed to read %v=>%s from offset %v [0 bytes read]", item.handle.ID, item.handle.Path, item.block.id)
		item.failCnt++
		bc.threadPool.Schedule(false, item)
		return
	}

	item.block.endIndex = item.block.offset + uint64(n)

	if bc.tmpPath != "" {
		err := os.MkdirAll(filepath.Dir(localPath), 0777)
		if err != nil {
			log.Err("BlockCache::download : error creating directory structure for file %s [%s]", localPath, err.Error())
			return
		}

		// Dump this block to local disk cache
		f, err := os.Create(localPath)
		if err == nil {
			_, err := f.Write(item.block.data[:n])
			if err != nil {
				log.Err("BlockCache::download : Failed to write %s to disk [%v]", localPath, err.Error())
				_ = os.Remove(localPath)
			}

			f.Close()
			bc.diskPolicy.Refresh(diskNode.(*list.Element))
		}
	}

	// Just mark the block that download is complete
	item.block.Ready()
}

// WriteFile: Write to the local file
func (bc *BlockCache) WriteFile(options internal.WriteFileOptions) (int, error) {
	// log.Debug("BlockCache::WriteFile : Writing %v bytes from %s", len(options.Data), options.Handle.Path)

	options.Handle.Lock()
	defer options.Handle.Unlock()

	// log.Debug("BlockCache::WriteFile : Writing handle %v=>%v: offset %v, %v bytes", options.Handle.ID, options.Handle.Path, options.Offset, len(options.Data))

	// Keep getting next blocks until you read the request amount of data
	dataWritten := int(0)
	for dataWritten < len(options.Data) {
		block, err := bc.getOrCreateBlock(options.Handle, uint64(options.Offset))
		if err != nil {
			// Failed to get block for writing
			log.Err("BlockCache::WriteFile : Unable to allocate block for %s [%s]", options.Handle.Path, err.Error())
			return dataWritten, err
		}

		// log.Debug("BlockCache::WriteFile : Writing to block %v, offset %v for handle %v=>%v", block.id, options.Offset, options.Handle.ID, options.Handle.Path)

		// Copy the incoming data to block
		writeOffset := uint64(options.Offset) - block.offset
		bytesWritten := copy(block.data[writeOffset:], options.Data[dataWritten:])

		// Mark this block has been updated
		block.Dirty()
		options.Handle.Flags.Set(handlemap.HandleFlagDirty)

		// Move offset forward in case we need to copy more data
		options.Offset += int64(bytesWritten)
		dataWritten += bytesWritten

		if block.endIndex < uint64(options.Offset) {
			block.endIndex = uint64(options.Offset)
		}

		if options.Handle.Size < options.Offset {
			options.Handle.Size = options.Offset
		}
	}

	return dataWritten, nil
}

func (bc *BlockCache) getOrCreateBlock(handle *handlemap.Handle, offset uint64) (*Block, error) {
	// Check the given block index is already available or not
	index := bc.getBlockIndex(offset)
	if index >= MAX_BLOCKS {
		log.Err("BlockCache::getOrCreateBlock : Failed to get Block %v=>%s offset %v", handle.ID, handle.Path, offset)
		return nil, fmt.Errorf("block index out of range. Increase your block size")
	}

	// log.Debug("FilBlockCacheCache::getOrCreateBlock : Get block for %s, index %v", handle.Path, index)

	var block *Block
	var err error

	node, found := handle.GetValue(fmt.Sprintf("%v", index))
	if !found {
		// If too many buffers are piled up for this file then try to evict some of those which are already uploaded
		if handle.Buffers.Cooked.Len()+handle.Buffers.Cooking.Len() >= int(bc.prefetch) {
			bc.waitAndFreeUploadedBlocks(handle, 1)
		}

		// Either the block is not fetched yet or offset goes beyond the file size
		block = bc.blockPool.MustGet()
		if block == nil {
			log.Err("BlockCache::getOrCreateBlock : Unable to allocate block %v=>%s (index %v)", handle.ID, handle.Path, index)
			return nil, fmt.Errorf("unable to allocate block")
		}

		block.node = nil
		block.id = int64(index)
		block.offset = index * bc.blockSize

		if block.offset < uint64(handle.Size) {
			shouldCommit, shouldDownload := shouldCommitAndDownload(block.id, handle)

			// if a block has been staged and deleted from the buffer list, then we should commit the existing blocks
			// commit the dirty blocks and download the given block
			if shouldCommit {
				log.Debug("BlockCache::getOrCreateBlock : Fetching an uncommitted block %v, so committing all the staged blocks for %v=>%s", block.id, handle.ID, handle.Path)
				err = bc.commitBlocks(handle)
				if err != nil {
					log.Err("BlockCache::getOrCreateBlock : Failed to commit blocks for %v=>%s [%s]", handle.ID, handle.Path, err.Error())
					return nil, err
				}
			}

			// download the block if,
			//    - it was already committed, or
			//    - it was committed by the above commit blocks operation
			if shouldDownload || shouldCommit {
				// We are writing somewhere in between so just fetch this block
				log.Debug("BlockCache::getOrCreateBlock : Downloading block %v for %v=>%v", block.id, handle.ID, handle.Path)
				bc.lineupDownload(handle, block, false, false)

				// Now wait for download to complete
				<-block.state

				// if the block failed to download, it can't be used for overwriting
				if block.IsFailed() {
					log.Err("BlockCache::getOrCreateBlock : Failed to download block %v for %v=>%s", block.id, handle.ID, handle.Path)

					// Remove this node from handle so that next read retries to download the block again
					bc.releaseFailedBlock(handle, block)
					return nil, fmt.Errorf("failed to download block")
				}
			} else {
				log.Debug("BlockCache::getOrCreateBlock : push block %v to the cooking list for %v=>%v", block.id, handle.ID, handle.Path)
				block.node = handle.Buffers.Cooking.PushBack(block)
			}
		} else {
			block.node = handle.Buffers.Cooking.PushBack(block)
		}

		handle.SetValue(fmt.Sprintf("%v", index), block)
		block.flags.Clear(BlockFlagDownloading)
		block.Unblock()

		// As we are creating new blocks here, we need to push the block for upload and remove them from list here
		if handle.Buffers.Cooking.Len() > MIN_WRITE_BLOCK {
			err = bc.stageBlocks(handle, 1)
			if err != nil {
				log.Err("BlockCache::getOrCreateBlock : Unable to stage blocks for %s [%s]", handle.Path, err.Error())
			}
		}

	} else {
		// We have the block now which we wish to write
		block = node.(*Block)

		// If the block was staged earlier then we are overwriting it here so move it back to cooking queue
		if block.flags.IsSet(BlockFlagSynced) {
			log.Debug("BlockCache::getOrCreateBlock : Overwriting back to staged block %v for %v=>%s", block.id, handle.ID, handle.Path)
			if block.node != nil {
				_ = handle.Buffers.Cooked.Remove(block.node)
			}

			block.node = handle.Buffers.Cooking.PushBack(block)
		} else if block.flags.IsSet(BlockFlagDownloading) {
			log.Debug("BlockCache::getOrCreateBlock : Waiting for download to finish for committed block %v for %v=>%s", block.id, handle.ID, handle.Path)
<<<<<<< HEAD
			_, ok := <-block.state
			if ok {
				block.Unblock()
=======
			<-block.state
			block.Unblock()

			// if the block failed to download, it can't be used for overwriting
			if block.IsFailed() {
				log.Err("BlockCache::getOrCreateBlock : Failed to download block %v for %v=>%s", block.id, handle.ID, handle.Path)

				// Remove this node from handle so that next read retries to download the block again
				bc.releaseFailedBlock(handle, block)
				return nil, fmt.Errorf("failed to download block")
>>>>>>> 465c2b89
			}
		} else if block.flags.IsSet(BlockFlagUploading) {
			// If the block is being staged, then wait till it is uploaded,
			// and then write to the same block and move it back to cooking queue
			log.Debug("BlockCache::getOrCreateBlock : Waiting for the block %v to upload for %v=>%s", block.id, handle.ID, handle.Path)
			_, ok := <-block.state
			if ok {
				block.Unblock()
			}
			if block.node != nil {
				_ = handle.Buffers.Cooked.Remove(block.node)
			}
			block.node = handle.Buffers.Cooking.PushBack(block)
		}

		block.flags.Clear(BlockFlagUploading)
		block.flags.Clear(BlockFlagDownloading)
		block.flags.Clear(BlockFlagSynced)
	}

	return block, nil
}

// Stage the given number of blocks from this handle
func (bc *BlockCache) stageBlocks(handle *handlemap.Handle, cnt int) error {
	//log.Debug("BlockCache::stageBlocks : Staging blocks for %s, cnt %v", handle.Path, cnt)

	nodeList := handle.Buffers.Cooking
	node := nodeList.Front()

	lst, _ := handle.GetValue("blockList")
	listMap := lst.(map[int64]*blockInfo)

	for node != nil && cnt > 0 {
		nextNode := node.Next()
		block := node.Value.(*Block)

		if block.IsDirty() {
			bc.lineupUpload(handle, block, listMap)
			cnt--
		}

		node = nextNode
	}

	return nil
}

// remove the block which failed to download so that it can be used again
func (bc *BlockCache) releaseFailedBlock(handle *handlemap.Handle, block *Block) {
	_ = handle.Buffers.Cooking.Remove(block.node)
	handle.RemoveValue(fmt.Sprintf("%v", block.id))
	block.ReUse()
	bc.blockPool.Release(block)
}

func (bc *BlockCache) printCooking(handle *handlemap.Handle) { //nolint
	nodeList := handle.Buffers.Cooking
	node := nodeList.Front()
	cookedId := []int64{}
	cookingId := []int64{}
	for node != nil {
		nextNode := node.Next()
		block := node.Value.(*Block)
		cookingId = append(cookingId, block.id)
		node = nextNode
	}
	nodeList = handle.Buffers.Cooked
	node = nodeList.Front()
	for node != nil {
		nextNode := node.Next()
		block := node.Value.(*Block)
		cookedId = append(cookedId, block.id)
		node = nextNode
	}
	log.Debug("BlockCache::printCookingnCooked : %v=>%s \n Cooking: [%v] \n Cooked: [%v]", handle.ID, handle.Path, cookingId, cookedId)

}

// shouldCommitAndDownload is used to check if we should commit the existing blocks and download the given block.
// There can be a case where a block has been partially written, staged and cleared from the buffer list.
// If write call comes for that block, we cannot get the previous staged data
// since the block is not yet committed. So, we have to commit it.
// If the block is staged and cleared from the buffer list, return true for commit and false for downloading.
// if the block is already committed, return false for commit and true for downloading.
func shouldCommitAndDownload(blockID int64, handle *handlemap.Handle) (bool, bool) {
	lst, ok := handle.GetValue("blockList")
	if !ok {
		return false, false
	}

	listMap := lst.(map[int64]*blockInfo)
	val, ok := listMap[blockID]
	if ok {
		// block id exists
		// If block is staged, return true for commit and false for downloading
		// If block is committed, return false for commit and true for downloading
		return !val.committed, val.committed
	} else {
		return false, false
	}
}

// lineupUpload : Create a work item and schedule the upload
func (bc *BlockCache) lineupUpload(handle *handlemap.Handle, block *Block, listMap map[int64]*blockInfo) {
	// if a block has data less than block size and is not the last block,
	// add null at the end and upload the full block
	// bc.printCooking(handle)
	if block.endIndex < uint64(handle.Size) {
		log.Debug("BlockCache::lineupUpload : Appending null for block %v, size %v for %v=>%s", block.id, (block.endIndex - block.offset), handle.ID, handle.Path)
		block.endIndex = block.offset + bc.blockSize
	} else if block.endIndex == uint64(handle.Size) {
		// TODO: random write scenario where this block is not the last block
		log.Debug("BlockCache::lineupUpload : Last block %v, size %v for %v=>%s", block.id, (block.endIndex - block.offset), handle.ID, handle.Path)
	}

	// id := listMap[block.id]
	// if id == "" {
	id := base64.StdEncoding.EncodeToString(common.NewUUIDWithLength(16))
	listMap[block.id] = &blockInfo{
		id:        id,
		committed: false,
		size:      block.endIndex - block.offset,
	}
	//}

	log.Debug("BlockCache::lineupUpload : block %v, size %v for %v=>%s, blockId %v", block.id, (block.endIndex - block.offset), handle.ID, handle.Path, id)
	item := &workItem{
		handle:   handle,
		block:    block,
		prefetch: false,
		failCnt:  0,
		upload:   true,
		blockId:  id,
	}

	// log.Debug("BlockCache::lineupUpload : Upload block %v=>%s (index %v, offset %v, data %v)", handle.ID, handle.Path, block.id, block.offset, (block.endIndex - block.offset))

	// Remove this block from free block list and add to in-process list
	if block.node != nil {
		_ = handle.Buffers.Cooking.Remove(block.node)
	}

	block.Uploading()
	block.flags.Clear(BlockFlagFailed)
	block.flags.Set(BlockFlagUploading)
	block.node = handle.Buffers.Cooked.PushBack(block)

	// Send the work item to worker pool to schedule download
	bc.threadPool.Schedule(false, item)
}

func (bc *BlockCache) waitAndFreeUploadedBlocks(handle *handlemap.Handle, cnt int) {
	nodeList := handle.Buffers.Cooked
	node := nodeList.Front()
	nextNode := node

	wipeoutBlock := false
	if cnt == 1 {
		wipeoutBlock = true
	}

	for nextNode != nil && cnt > 0 {
		node = nextNode
		nextNode = node.Next()

		block := node.Value.(*Block)
		if block.id != -1 {
			// Wait for upload of this block to complete
			_, ok := <-block.state
			block.flags.Clear(BlockFlagUploading)
			if ok {
				block.Unblock()
			}
		} else {
			block.Unblock()
		}

		if block.IsFailed() {
			log.Err("BlockCache::waitAndFreeUploadedBlocks : Failed to upload block, posting back to cooking list %v=>%s (index %v, offset %v)", handle.ID, handle.Path, block.id, block.offset)
			_ = handle.Buffers.Cooked.Remove(block.node)
			block.node = handle.Buffers.Cooking.PushFront(block)
			continue
		}
		cnt--

		if wipeoutBlock || block.id == -1 {
			log.Debug("BlockCache::waitAndFreeUploadedBlocks : Block cleanup for block %v=>%s (index %v, offset %v)", handle.ID, handle.Path, block.id, block.offset)
			handle.RemoveValue(fmt.Sprintf("%v", block.id))
			nodeList.Remove(node)
			block.node = nil
			block.ReUse()
			bc.blockPool.Release(block)
		}
	}
}

// upload : Method to stage the given amount of data
func (bc *BlockCache) upload(item *workItem) {
	fileName := fmt.Sprintf("%s::%v", item.handle.Path, item.block.id)

	// filename_blockindex is the key for the lock
	// this ensure that at a given time a block from a file is downloaded only once across all open handles
	flock := bc.fileLocks.Get(fileName)
	flock.Lock()
	defer flock.Unlock()
	// log.Debug("BlockCache::Upload : block %v, size %v for %v=>%s, blockId %v", item.block.id, (item.block.endIndex - item.block.offset), item.handle.ID, item.handle.Path, item.blockId)

	// This block is updated so we need to stage it now
	err := bc.NextComponent().StageData(internal.StageDataOptions{
		Name: item.handle.Path,
		Data: item.block.data[0 : item.block.endIndex-item.block.offset],
		Id:   item.blockId})
	if err != nil {
		// Fail to write the data so just reschedule this request
		log.Err("BlockCache::upload : Failed to write %v=>%s from offset %v [%s]", item.handle.ID, item.handle.Path, item.block.id, err.Error())
		item.failCnt++

		if item.failCnt > MAX_FAIL_CNT {
			// If we failed to write the data 3 times then just give up
			log.Err("BlockCache::upload : 3 attempts to upload a block have failed %v=>%s (index %v, offset %v)", item.handle.ID, item.handle.Path, item.block.id, item.block.offset)
			item.block.Failed()
			item.block.Ready()
			return
		}

		bc.threadPool.Schedule(false, item)
		return
	}

	if bc.tmpPath != "" {
		localPath := filepath.Join(bc.tmpPath, fileName)

		err := os.MkdirAll(filepath.Dir(localPath), 0777)
		if err != nil {
			log.Err("BlockCache::upload : error creating directory structure for file %s [%s]", localPath, err.Error())
			goto return_safe
		}

		// Dump this block to local disk cache
		f, err := os.Create(localPath)
		if err == nil {
			_, err := f.Write(item.block.data[0 : item.block.endIndex-item.block.offset])
			if err != nil {
				log.Err("BlockCache::upload : Failed to write %s to disk [%v]", localPath, err.Error())
				_ = os.Remove(localPath)
				goto return_safe
			}

			f.Close()
			diskNode, found := bc.fileNodeMap.Load(fileName)
			if !found {
				diskNode = bc.diskPolicy.Add(fileName)
				bc.fileNodeMap.Store(fileName, diskNode)
			} else {
				bc.diskPolicy.Refresh(diskNode.(*list.Element))
			}
		}
	}

return_safe:
	item.block.flags.Set(BlockFlagSynced)
	item.block.NoMoreDirty()
	item.block.Ready()
}

// Stage the given number of blocks from this handle
func (bc *BlockCache) commitBlocks(handle *handlemap.Handle) error {
	log.Debug("BlockCache::commitBlocks : Staging blocks for %s", handle.Path)

	// Make three attempts to upload all pending blocks
	cnt := 0
	for cnt = 0; cnt < 3; cnt++ {
		if handle.Buffers.Cooking.Len() == 0 {
			break
		}

		err := bc.stageBlocks(handle, MAX_BLOCKS)
		if err != nil {
			log.Err("BlockCache::commitBlocks : Failed to stage blocks for %s [%s]", handle.Path, err.Error())
			return err
		}

		bc.waitAndFreeUploadedBlocks(handle, MAX_BLOCKS)
	}

	if cnt == 3 {
		nodeList := handle.Buffers.Cooking
		node := nodeList.Front()
		for node != nil {
			block := node.Value.(*Block)
			node = node.Next()

			if block.IsDirty() {
				log.Err("BlockCache::commitBlocks : Failed to stage blocks for %s after 3 attempts", handle.Path)
				return fmt.Errorf("failed to stage blocks")
			}
		}
	}

	blockIDList, err := bc.getBlockIDList(handle)
	if err != nil {
		log.Err("BlockCache::commitBlocks : Failed to get block id list for %v [%v]", handle.Path, err.Error())
		return err
	}

	log.Debug("BlockCache::commitBlocks : Committing blocks for %s", handle.Path)

	// Commit the block list now
	err = bc.NextComponent().CommitData(internal.CommitDataOptions{Name: handle.Path, List: blockIDList, BlockSize: bc.blockSize})
	if err != nil {
		log.Err("BlockCache::commitBlocks : Failed to commit blocks for %s [%s]", handle.Path, err.Error())
		return err
	}

	// set all the blocks as committed
	list, _ := handle.GetValue("blockList")
	listMap := list.(map[int64]*blockInfo)
	for k := range listMap {
		listMap[k].committed = true
	}

	handle.Flags.Clear(handlemap.HandleFlagDirty)
	return nil
}

func (bc *BlockCache) getBlockIDList(handle *handlemap.Handle) ([]string, error) {
	// generate the block id list order
	list, _ := handle.GetValue("blockList")
	listMap := list.(map[int64]*blockInfo)

	offsets := make([]int64, 0)
	blockIDList := make([]string, 0)

	for k := range listMap {
		offsets = append(offsets, k)
	}
	sort.Slice(offsets, func(i, j int) bool { return offsets[i] < offsets[j] })

	zeroBlockStaged := false
	zeroBlockID := ""
	index := int64(0)
	i := 0

	for i < len(offsets) {
		if index == offsets[i] {
			// TODO: when a staged block (not last block) has data less than block size
			if i != len(offsets)-1 && listMap[offsets[i]].size != bc.blockSize {
				log.Err("BlockCache::getBlockIDList : Staged block %v has less data %v for %v=>%s\n%v", offsets[i], listMap[offsets[i]].size, handle.ID, handle.Path, common.BlockCacheRWErrMsg)
				return nil, fmt.Errorf("staged block %v has less data %v for %v=>%s\n%v", offsets[i], listMap[offsets[i]].size, handle.ID, handle.Path, common.BlockCacheRWErrMsg)
			}

			blockIDList = append(blockIDList, listMap[offsets[i]].id)
			log.Debug("BlockCache::getBlockIDList : Preparing blocklist for %v=>%s (%v :  %v, size %v)", handle.ID, handle.Path, offsets[i], listMap[offsets[i]].id, listMap[offsets[i]].size)
			index++
			i++
		} else {
			for index < offsets[i] {
				if !zeroBlockStaged {
					id, err := bc.stageZeroBlock(handle, 1)
					if err != nil {
						return nil, err
					}

					zeroBlockStaged = true
					zeroBlockID = id
				}

				blockIDList = append(blockIDList, zeroBlockID)
				listMap[index] = &blockInfo{
					id:        zeroBlockID,
					committed: false,
					size:      bc.blockPool.blockSize,
				}
				log.Debug("BlockCache::getBlockIDList : Adding zero block for %v=>%s, index %v", handle.ID, handle.Path, index)
				log.Debug("BlockCache::getBlockIDList : Preparing blocklist for %v=>%s (%v :  %v, zero block size %v)", handle.ID, handle.Path, index, zeroBlockID, bc.blockPool.blockSize)
				index++
			}
		}
	}

	return blockIDList, nil
}

func (bc *BlockCache) stageZeroBlock(handle *handlemap.Handle, tryCnt int) (string, error) {
	if tryCnt > MAX_FAIL_CNT {
		// If we failed to write the data 3 times then just give up
		log.Err("BlockCache::stageZeroBlock : 3 attempts to upload zero block have failed %v=>%v", handle.ID, handle.Path)
		return "", fmt.Errorf("3 attempts to upload zero block have failed for %v=>%v", handle.ID, handle.Path)
	}

	id := base64.StdEncoding.EncodeToString(common.NewUUIDWithLength(16))

	log.Debug("BlockCache::stageZeroBlock : Staging zero block for %v=>%v, try = %v", handle.ID, handle.Path, tryCnt)
	err := bc.NextComponent().StageData(internal.StageDataOptions{
		Name: handle.Path,
		Data: bc.blockPool.zeroBlock.data[:],
		Id:   id,
	})

	if err != nil {
		log.Err("BlockCache::stageZeroBlock : Failed to write zero block for %v=>%v, try %v [%v]", handle.ID, handle.Path, tryCnt, err.Error())
		return bc.stageZeroBlock(handle, tryCnt+1)
	}

	log.Debug("BlockCache::stageZeroBlock : Zero block id for %v=>%v = %v", handle.ID, handle.Path, id)
	return id, nil
}

// diskEvict : Callback when a node from disk expires
func (bc *BlockCache) diskEvict(node *list.Element) {
	fileName := node.Value.(string)

	// If this block is already locked then return otherwise Lock() will hung up
	if bc.fileLocks.Locked(fileName) {
		log.Info("BlockCache::diskEvict : File %s is locked so skipping eviction", fileName)
		return
	}

	// Lock the file name so that its not downloaded when deletion is going on
	flock := bc.fileLocks.Get(fileName)
	flock.Lock()
	defer flock.Unlock()

	bc.fileNodeMap.Delete(fileName)

	localPath := filepath.Join(bc.tmpPath, fileName)
	_ = os.Remove(localPath)
}

// checkDiskUsage : Callback to check usage of disk and decide whether eviction is needed
func (bc *BlockCache) checkDiskUsage() bool {
	data, _ := common.GetUsage(bc.tmpPath)
	usage := uint32((data * 100) / float64(bc.diskSize/_1MB))

	if bc.maxDiskUsageHit {
		if usage >= MIN_POOL_USAGE {
			return true
		}
		bc.maxDiskUsageHit = false
	} else {
		if usage >= MAX_POOL_USAGE {
			bc.maxDiskUsageHit = true
			return true
		}
	}

	log.Info("BlockCache::checkDiskUsage : current disk usage : %fMB %v%%", data, usage)
	log.Info("BlockCache::checkDiskUsage : current cache usage : %v%%", bc.blockPool.Usage())
	return false
}

// invalidateDirectory: Recursively invalidates a directory in the file cache.
func (bc *BlockCache) invalidateDirectory(name string) {
	log.Trace("BlockCache::invalidateDirectory : %s", name)

	if bc.tmpPath == "" {
		return
	}

	localPath := filepath.Join(bc.tmpPath, name)
	_ = os.RemoveAll(localPath)
}

// DeleteDir: Recursively invalidate the directory and its children
func (bc *BlockCache) DeleteDir(options internal.DeleteDirOptions) error {
	log.Trace("BlockCache::DeleteDir : %s", options.Name)

	err := bc.NextComponent().DeleteDir(options)
	if err != nil {
		log.Err("BlockCache::DeleteDir : %s failed", options.Name)
		return err
	}

	bc.invalidateDirectory(options.Name)
	return err
}

// RenameDir: Recursively invalidate the source directory and its children
func (bc *BlockCache) RenameDir(options internal.RenameDirOptions) error {
	log.Trace("BlockCache::RenameDir : src=%s, dst=%s", options.Src, options.Dst)

	err := bc.NextComponent().RenameDir(options)
	if err != nil {
		log.Err("BlockCache::RenameDir : error %s [%s]", options.Src, err.Error())
		return err
	}

	bc.invalidateDirectory(options.Src)
	return nil
}

// DeleteFile: Invalidate the file in local cache.
func (bc *BlockCache) DeleteFile(options internal.DeleteFileOptions) error {
	log.Trace("BlockCache::DeleteFile : name=%s", options.Name)

	flock := bc.fileLocks.Get(options.Name)
	flock.Lock()
	defer flock.Unlock()

	err := bc.NextComponent().DeleteFile(options)
	if err != nil {
		log.Err("BlockCache::DeleteFile : error  %s [%s]", options.Name, err.Error())
		return err
	}

	localPath := filepath.Join(bc.tmpPath, options.Name)
	files, err := filepath.Glob(localPath + "*")
	if err == nil {
		for _, f := range files {
			if err := os.Remove(f); err != nil {
				break
			}
		}
	}

	return err
}

// RenameFile: Invalidate the file in local cache.
func (bc *BlockCache) RenameFile(options internal.RenameFileOptions) error {
	log.Trace("BlockCache::RenameFile : src=%s, dst=%s", options.Src, options.Dst)

	sflock := bc.fileLocks.Get(options.Src)
	sflock.Lock()
	defer sflock.Unlock()

	dflock := bc.fileLocks.Get(options.Dst)
	dflock.Lock()
	defer dflock.Unlock()

	err := bc.NextComponent().RenameFile(options)
	if err != nil {
		log.Err("BlockCache::RenameFile : %s failed to rename file [%s]", options.Src, err.Error())
		return err
	}

	localSrcPath := filepath.Join(bc.tmpPath, options.Src)
	localDstPath := filepath.Join(bc.tmpPath, options.Dst)

	files, err := filepath.Glob(localSrcPath + "*")
	if err == nil {
		for _, f := range files {
			err = os.Rename(f, strings.Replace(f, localSrcPath, localDstPath, 1))
			if err != nil {
				break
			}
		}
	}

	return err
}

func (bc *BlockCache) SyncFile(options internal.SyncFileOptions) error {
	log.Trace("BlockCache::SyncFile : handle=%d, path=%s", options.Handle.ID, options.Handle.Path)

	err := bc.FlushFile(internal.FlushFileOptions{Handle: options.Handle, CloseInProgress: true}) //nolint
	if err != nil {
		log.Err("BlockCache::SyncFile : failed to flush file %s", options.Handle.Path)
		return err
	}

	return nil
}

// ------------------------- Factory -------------------------------------------
// Pipeline will call this method to create your object, initialize your variables here
// << DO NOT DELETE ANY AUTO GENERATED CODE HERE >>
func NewBlockCacheComponent() internal.Component {
	comp := &BlockCache{
		fileLocks: common.NewLockMap(),
	}
	comp.SetName(compName)
	return comp
}

// On init register this component to pipeline and supply your constructor
func init() {
	internal.AddComponent(compName, NewBlockCacheComponent)

	blockSizeMb := config.AddFloat64Flag("block-cache-block-size", 0.0, "Size (in MB) of a block to be downloaded for block-cache.")
	config.BindPFlag(compName+".block-size-mb", blockSizeMb)

	blockPoolMb := config.AddUint64Flag("block-cache-pool-size", 0, "Size (in MB) of total memory preallocated for block-cache.")
	config.BindPFlag(compName+".mem-size-mb", blockPoolMb)

	blockCachePath := config.AddStringFlag("block-cache-path", "", "Path to store downloaded blocks.")
	config.BindPFlag(compName+".path", blockCachePath)

	blockDiskMb := config.AddUint64Flag("block-cache-disk-size", 0, "Size (in MB) of total disk capacity that block-cache can use.")
	config.BindPFlag(compName+".disk-size-mb", blockDiskMb)

	blockDiskTimeout := config.AddUint32Flag("block-cache-disk-timeout", 0, "Timeout (in seconds) for which persisted data remains in disk cache.")
	config.BindPFlag(compName+".disk-timeout-sec", blockDiskTimeout)

	blockCachePrefetch := config.AddUint32Flag("block-cache-prefetch", 0, "Max number of blocks to prefetch.")
	config.BindPFlag(compName+".prefetch", blockCachePrefetch)

	blockParallelism := config.AddUint32Flag("block-cache-parallelism", 128, "Number of worker thread responsible for upload/download jobs.")
	config.BindPFlag(compName+".parallelism", blockParallelism)

	blockCachePrefetchOnOpen := config.AddBoolFlag("block-cache-prefetch-on-open", false, "Start prefetching on open or wait for first read.")
	config.BindPFlag(compName+".prefetch-on-open", blockCachePrefetchOnOpen)
}<|MERGE_RESOLUTION|>--- conflicted
+++ resolved
@@ -1073,13 +1073,10 @@
 			block.node = handle.Buffers.Cooking.PushBack(block)
 		} else if block.flags.IsSet(BlockFlagDownloading) {
 			log.Debug("BlockCache::getOrCreateBlock : Waiting for download to finish for committed block %v for %v=>%s", block.id, handle.ID, handle.Path)
-<<<<<<< HEAD
 			_, ok := <-block.state
 			if ok {
 				block.Unblock()
-=======
-			<-block.state
-			block.Unblock()
+			}
 
 			// if the block failed to download, it can't be used for overwriting
 			if block.IsFailed() {
@@ -1088,7 +1085,6 @@
 				// Remove this node from handle so that next read retries to download the block again
 				bc.releaseFailedBlock(handle, block)
 				return nil, fmt.Errorf("failed to download block")
->>>>>>> 465c2b89
 			}
 		} else if block.flags.IsSet(BlockFlagUploading) {
 			// If the block is being staged, then wait till it is uploaded,

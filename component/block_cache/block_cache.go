--- conflicted
+++ resolved
@@ -1144,19 +1144,10 @@
 			// If the block is being staged, then wait till it is uploaded,
 			// and then write to the same block and move it back to cooking queue
 			log.Debug("BlockCache::getOrCreateBlock : Waiting for the block %v to upload for %v=>%s", block.id, handle.ID, handle.Path)
-<<<<<<< HEAD
 			_, ok := <-block.state
 			if ok {
 				block.Unblock()
 			}
-			if block.node != nil {
-				_ = handle.Buffers.Cooked.Remove(block.node)
-			}
-			block.node = handle.Buffers.Cooking.PushBack(block)
-=======
-			<-block.state
-			block.Unblock()
->>>>>>> 0fd78304
 		}
 
 		bc.addToCooking(handle, block)

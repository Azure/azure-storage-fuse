/*
    _____           _____   _____   ____          ______  _____  ------
   |     |  |      |     | |     | |     |     | |       |            |
   |     |  |      |     | |     | |     |     | |       |            |
   | --- |  |      |     | |-----| |---- |     | |-----| |-----  ------
   |     |  |      |     | |     | |     |     |       | |       |
   | ____|  |_____ | ____| | ____| |     |_____|  _____| |_____  |_____


   Licensed under the MIT License <http://opensource.org/licenses/MIT>.

   Copyright © 2020-2024 Microsoft Corporation. All rights reserved.
   Author : <blobfusedev@microsoft.com>

   Permission is hereby granted, free of charge, to any person obtaining a copy
   of this software and associated documentation files (the "Software"), to deal
   in the Software without restriction, including without limitation the rights
   to use, copy, modify, merge, publish, distribute, sublicense, and/or sell
   copies of the Software, and to permit persons to whom the Software is
   furnished to do so, subject to the following conditions:

   The above copyright notice and this permission notice shall be included in all
   copies or substantial portions of the Software.

   THE SOFTWARE IS PROVIDED "AS IS", WITHOUT WARRANTY OF ANY KIND, EXPRESS OR
   IMPLIED, INCLUDING BUT NOT LIMITED TO THE WARRANTIES OF MERCHANTABILITY,
   FITNESS FOR A PARTICULAR PURPOSE AND NONINFRINGEMENT. IN NO EVENT SHALL THE
   AUTHORS OR COPYRIGHT HOLDERS BE LIABLE FOR ANY CLAIM, DAMAGES OR OTHER
   LIABILITY, WHETHER IN AN ACTION OF CONTRACT, TORT OR OTHERWISE, ARISING FROM,
   OUT OF OR IN CONNECTION WITH THE SOFTWARE OR THE USE OR OTHER DEALINGS IN THE
   SOFTWARE
*/

package block_cache

import (
	"container/list"
	"context"
	"encoding/base64"
	"fmt"
	"io"
	"math"
	"os"
	"path/filepath"
<<<<<<< HEAD
	"sort"
	"strings"
	"sync"
=======
	"runtime"
	"sort"
	"strings"
	"sync"
	"syscall"
>>>>>>> de2f9fdc
	"time"

	"github.com/Azure/azure-storage-fuse/v2/common"
	"github.com/Azure/azure-storage-fuse/v2/common/config"
	"github.com/Azure/azure-storage-fuse/v2/common/log"
	"github.com/Azure/azure-storage-fuse/v2/internal"
	"github.com/Azure/azure-storage-fuse/v2/internal/handlemap"
	"github.com/vibhansa-msft/tlru"
)

/* NOTES:
   - Component shall have a structure which inherits "internal.BaseComponent" to participate in pipeline
   - Component shall register a name and its constructor to participate in pipeline  (add by default by generator)
   - Order of calls : Constructor -> Configure -> Start ..... -> Stop
   - To read any new setting from config file follow the Configure method default comments
*/

// Common structure for Component
type BlockCache struct {
	internal.BaseComponent

	blockSize       uint64          // Size of each block to be cached
	memSize         uint64          // Mem size to be used for caching at the startup
	tmpPath         string          // Disk path where these blocks will be cached
	diskSize        uint64          // Size of disk space allocated for the caching
	diskTimeout     uint32          // Timeout for which disk blocks will be cached
	workers         uint32          // Number of threads working to fetch the blocks
	prefetch        uint32          // Number of blocks to be prefetched
	diskPolicy      *tlru.TLRU      // Disk cache eviction policy
	blockPool       *BlockPool      // Pool of blocks
	threadPool      *ThreadPool     // Pool of threads
	fileLocks       *common.LockMap // Locks for each file_blockid to avoid multiple threads to fetch same block
	fileNodeMap     sync.Map        // Map holding files that are there in our cache
	maxDiskUsageHit bool            // Flag to indicate if we have hit max disk usage
	noPrefetch      bool            // Flag to indicate if prefetch is disabled
	prefetchOnOpen  bool            // Start prefetching on file open call instead of waiting for first read

	lazyWrite    bool           // Flag to indicate if lazy write is enabled
	fileCloseOpt sync.WaitGroup // Wait group to wait for all async close operations to complete
}

// Structure defining your config parameters
type BlockCacheOptions struct {
	BlockSize      float64 `config:"block-size-mb" yaml:"block-size-mb,omitempty"`
	MemSize        uint64  `config:"mem-size-mb" yaml:"mem-size-mb,omitempty"`
	TmpPath        string  `config:"path" yaml:"path,omitempty"`
	DiskSize       uint64  `config:"disk-size-mb" yaml:"disk-size-mb,omitempty"`
	DiskTimeout    uint32  `config:"disk-timeout-sec" yaml:"timeout-sec,omitempty"`
	PrefetchCount  uint32  `config:"prefetch" yaml:"prefetch,omitempty"`
	Workers        uint32  `config:"parallelism" yaml:"parallelism,omitempty"`
	PrefetchOnOpen bool    `config:"prefetch-on-open" yaml:"prefetch-on-open,omitempty"`
}

const (
	compName               = "block_cache"
	defaultTimeout         = 120
	MAX_POOL_USAGE  uint32 = 80
	MIN_POOL_USAGE  uint32 = 50
	MIN_PREFETCH           = 5
	MIN_WRITE_BLOCK        = 3
	MIN_RANDREAD           = 10
	MAX_FAIL_CNT           = 3
<<<<<<< HEAD
=======
	MAX_BLOCKS             = 50000
>>>>>>> de2f9fdc
)

// Verification to check satisfaction criteria with Component Interface
var _ internal.Component = &BlockCache{}

func (bc *BlockCache) Name() string {
	return compName
}

func (bc *BlockCache) SetName(name string) {
	bc.BaseComponent.SetName(name)
}

func (bc *BlockCache) SetNextComponent(nc internal.Component) {
	bc.BaseComponent.SetNextComponent(nc)
}

// Start : Pipeline calls this method to start the component functionality
//
//	this shall not Block the call otherwise pipeline will not start
func (bc *BlockCache) Start(ctx context.Context) error {
	log.Trace("BlockCache::Start : Starting component %s", bc.Name())

	// Start the thread pool and keep it ready for download
	bc.threadPool.Start()

	// If disk caching is enabled then start the disk eviction policy
	if bc.tmpPath != "" {
		err := bc.diskPolicy.Start()
		if err != nil {
			log.Err("BlockCache::Start : failed to start diskpolicy [%s]", err.Error())
			return fmt.Errorf("failed to start  disk-policy for block-cache")
		}
	}

	return nil
}

// Stop : Stop the component functionality and kill all threads started
func (bc *BlockCache) Stop() error {
	log.Trace("BlockCache::Stop : Stopping component %s", bc.Name())

	if bc.lazyWrite {
		// Wait for all async upload to complete if any
		log.Info("BlockCache::Stop : Waiting for async close to complete")
		bc.fileCloseOpt.Wait()
	}

	// Wait for thread pool to stop
	bc.threadPool.Stop()

	// Clear the disk cache on exit
	if bc.tmpPath != "" {
		_ = bc.diskPolicy.Stop()
		_ = common.TempCacheCleanup(bc.tmpPath)
	}

	return nil
}

// Configure : Pipeline will call this method after constructor so that you can read config and initialize yourself
//
//	Return failure if any config is not valid to exit the process
func (bc *BlockCache) Configure(_ bool) error {
	log.Trace("BlockCache::Configure : %s", bc.Name())

<<<<<<< HEAD
=======
	defaultMemSize := false
>>>>>>> de2f9fdc
	conf := BlockCacheOptions{}
	err := config.UnmarshalKey(bc.Name(), &conf)
	if err != nil {
		log.Err("BlockCache::Configure : config error [invalid config attributes]")
		return fmt.Errorf("config error in %s [%s]", bc.Name(), err.Error())
	}

	bc.blockSize = uint64(16) * _1MB
	if config.IsSet(compName + ".block-size-mb") {
		bc.blockSize = uint64(conf.BlockSize * float64(_1MB))
	}

	if config.IsSet(compName + ".mem-size-mb") {
		bc.memSize = conf.MemSize * _1MB
	} else {
		var sysinfo syscall.Sysinfo_t
		err = syscall.Sysinfo(&sysinfo)
		if err != nil {
			log.Err("BlockCache::Configure : config error %s [%s]. Assigning a pre-defined value of 4GB.", bc.Name(), err.Error())
			bc.memSize = uint64(4192) * _1MB
		} else {
			bc.memSize = uint64(0.8 * (float64)(sysinfo.Freeram) * float64(sysinfo.Unit))
			defaultMemSize = true
		}
	}

	bc.diskTimeout = defaultTimeout
	if config.IsSet(compName + ".disk-timeout-sec") {
		bc.diskTimeout = conf.DiskTimeout
	}

	bc.prefetchOnOpen = conf.PrefetchOnOpen
	bc.prefetch = uint32(math.Max((MIN_PREFETCH*2)+1, (float64)(2*runtime.NumCPU())))
	bc.noPrefetch = false

	if defaultMemSize && (uint64(bc.prefetch)*uint64(bc.blockSize)) > bc.memSize {
		bc.prefetch = (MIN_PREFETCH * 2) + 1
	}

	err = config.UnmarshalKey("lazy-write", &bc.lazyWrite)
	if err != nil {
		log.Err("BlockCache: config error [unable to obtain lazy-write]")
		return fmt.Errorf("config error in %s [%s]", bc.Name(), err.Error())
	}

	if config.IsSet(compName + ".prefetch") {
		bc.prefetch = conf.PrefetchCount
		if bc.prefetch == 0 {
			bc.noPrefetch = true
		} else if conf.PrefetchCount <= (MIN_PREFETCH * 2) {
			log.Err("BlockCache::Configure : Prefetch count can not be less then %v", (MIN_PREFETCH*2)+1)
			return fmt.Errorf("config error in %s [invalid prefetch count]", bc.Name())
		}
	}

	bc.maxDiskUsageHit = false

	bc.workers = uint32(3 * runtime.NumCPU())
	if config.IsSet(compName + ".parallelism") {
		bc.workers = conf.Workers
	}

	bc.tmpPath = ""
	if conf.TmpPath != "" {
		bc.tmpPath = common.ExpandPath(conf.TmpPath)

		// Extract values from 'conf' and store them as you wish here
		_, err = os.Stat(bc.tmpPath)
		if os.IsNotExist(err) {
			log.Info("BlockCache: config error [tmp-path does not exist. attempting to create tmp-path.]")
			err := os.Mkdir(bc.tmpPath, os.FileMode(0755))
			if err != nil {
				log.Err("BlockCache: config error creating directory after clean [%s]", err.Error())
				return fmt.Errorf("config error in %s [%s]", bc.Name(), err.Error())
			}
		}
		var stat syscall.Statfs_t
		err = syscall.Statfs(bc.tmpPath, &stat)
		if err != nil {
			log.Err("BlockCache::Configure : config error %s [%s]. Assigning a default value of 4GB or if any value is assigned to .disk-size-mb in config.", bc.Name(), err.Error())
			bc.diskSize = uint64(4192) * _1MB
		} else {
			bc.diskSize = uint64(0.8 * float64(stat.Bavail) * float64(stat.Bsize))
		}
	}

	if config.IsSet(compName + ".disk-size-mb") {
		bc.diskSize = conf.DiskSize * _1MB
	}

	if (uint64(bc.prefetch) * uint64(bc.blockSize)) > bc.memSize {
		log.Err("BlockCache::Configure : config error [memory limit too low for configured prefetch]")
		return fmt.Errorf("config error in %s [memory limit too low for configured prefetch]", bc.Name())
	}

	log.Info("BlockCache::Configure : block size %v, mem size %v, worker %v, prefetch %v, disk path %v, max size %v, disk timeout %v, prefetch-on-open %t, maxDiskUsageHit %v, noPrefetch %v",
		bc.blockSize, bc.memSize, bc.workers, bc.prefetch, bc.tmpPath, bc.diskSize, bc.diskTimeout, bc.prefetchOnOpen, bc.maxDiskUsageHit, bc.noPrefetch)

	bc.blockPool = NewBlockPool(bc.blockSize, bc.memSize)
	if bc.blockPool == nil {
		log.Err("BlockCache::Configure : fail to init Block pool")
		return fmt.Errorf("config error in %s [fail to init block pool]", bc.Name())
	}

	bc.threadPool = newThreadPool(bc.workers, bc.download, bc.upload)
	if bc.threadPool == nil {
		log.Err("BlockCache::Configure : fail to init thread pool")
		return fmt.Errorf("config error in %s [fail to init thread pool]", bc.Name())
	}

	if bc.tmpPath != "" {
		bc.diskPolicy, err = tlru.New(uint32((bc.diskSize)/bc.blockSize), bc.diskTimeout, bc.diskEvict, 60, bc.checkDiskUsage)
		if err != nil {
			log.Err("BlockCache::Configure : fail to create LRU for memory nodes [%s]", err.Error())
			return fmt.Errorf("config error in %s [%s]", bc.Name(), err.Error())
		}
	}

	return nil
}

// CreateFile: Create a new file
func (bc *BlockCache) CreateFile(options internal.CreateFileOptions) (*handlemap.Handle, error) {
	log.Trace("BlockCache::CreateFile : name=%s, mode=%d", options.Name, options.Mode)

	_, err := bc.NextComponent().CreateFile(options)
	if err != nil {
		log.Err("BlockCache::CreateFile : Failed to create file %s", options.Name)
		return nil, err
	}

	handle := handlemap.NewHandle(options.Name)
	handle.Size = 0
	handle.Mtime = time.Now()

<<<<<<< HEAD
	handle.Flags.Set(handlemap.HandleFlagDirty)
=======
	// As file is created on storage as well there is no need to mark this as dirty
	// Any write operation to file will mark it dirty and flush will then reupload
	// handle.Flags.Set(handlemap.HandleFlagDirty)
>>>>>>> de2f9fdc
	bc.prepareHandleForBlockCache(handle)
	return handle, nil
}

// OpenFile: Create a handle for the file user has requested to open
func (bc *BlockCache) OpenFile(options internal.OpenFileOptions) (*handlemap.Handle, error) {
	log.Trace("BlockCache::OpenFile : name=%s, flags=%d, mode=%s", options.Name, options.Flags, options.Mode)

	attr, err := bc.NextComponent().GetAttr(internal.GetAttrOptions{Name: options.Name})
	if err != nil {
		log.Err("BlockCache::OpenFile : Failed to get attr of %s [%s]", options.Name, err.Error())
		return nil, err
	}

	handle := handlemap.NewHandle(options.Name)
	handle.Mtime = attr.Mtime
	handle.Size = attr.Size

<<<<<<< HEAD
	// If file is opened in truncate mode then we can set the file size to 0
	if options.Flags&os.O_TRUNC != 0 {
		handle.Size = 0
		handle.Flags.Set(handlemap.HandleFlagDirty)
	} else {
		handle.Size = attr.Size
	}

	// TODO : If there is read-write flag in the file then we need to
	// get the existing block list and also validate block size of file is matching configured block size here or not
	// Till this check comes in, block-cache shall be used only to create new files and not edit existing files

	bc.prepareHandleForBlockCache(handle)

	// This shall be done after the refresh only as this will populate the queues created by above method
	if handle.Size < int64(bc.blockSize) {
		// File is small and can fit in one block itself
		_ = bc.refreshBlock(handle, 0, false)
	} else if bc.prefetchOnOpen && !bc.noPrefetch {
		// Prefetch to start on open
		_ = bc.startPrefetch(handle, 0, false)
=======
	bc.prepareHandleForBlockCache(handle)

	if options.Flags&os.O_TRUNC != 0 || (options.Flags&os.O_WRONLY != 0 && options.Flags&os.O_APPEND == 0) {
		// If file is opened in truncate or wronly mode then we need to wipe out the data consider current file size as 0
		log.Debug("BlockCache::OpenFile : Truncate %v to 0", options.Name)
		handle.Size = 0
		handle.Flags.Set(handlemap.HandleFlagDirty)
	} else if handle.Size != 0 && (options.Flags&os.O_RDWR != 0 || options.Flags&os.O_APPEND != 0) {
		// File is not opened in read-only mode so we need to get the list of blocks and validate the size
		// As there can be a potential write on this file, currently configured block size and block size of the file in container
		// has to match otherwise it will corrupt the file. Fail the open call if this is not the case.
		blockList, err := bc.NextComponent().GetCommittedBlockList(options.Name)
		if err != nil || blockList == nil {
			log.Err("BlockCache::OpenFile : Failed to get block list of %s [%v]", options.Name, err)
			return nil, fmt.Errorf("failed to retrieve block list for %s", options.Name)
		}

		valid := bc.validateBlockList(handle, options, blockList)
		if !valid {
			return nil, fmt.Errorf("block size mismatch for %s", options.Name)
		}
	}

	if handle.Size > 0 {
		// This shall be done after the refresh only as this will populate the queues created by above method
		if handle.Size < int64(bc.blockSize) {
			// File is small and can fit in one block itself
			_ = bc.refreshBlock(handle, 0, false)
		} else if bc.prefetchOnOpen && !bc.noPrefetch {
			// Prefetch to start on open
			_ = bc.startPrefetch(handle, 0, false)
		}
	}

	return handle, nil
}

// validateBlockList: Validates the blockList and populates the blocklist inside the handle for a file.
// This method is only called when the file is opened in O_RDWR mode.
// Each Block's size must equal to blockSize set in config and last block size <= config's blockSize
// returns true, if blockList is valid
func (bc *BlockCache) validateBlockList(handle *handlemap.Handle, options internal.OpenFileOptions, blockList *internal.CommittedBlockList) bool {
	lst, _ := handle.GetValue("blockList")
	listMap := lst.(map[int64]*blockInfo)
	listLen := len(*blockList)

	for idx, block := range *blockList {
		if (idx < (listLen-1) && block.Size != bc.blockSize) || (idx == (listLen-1) && block.Size > bc.blockSize) {
			log.Err("BlockCache::validateBlockList : Block size mismatch for %s [block: %v, size: %v]", options.Name, block.Id, block.Size)
			return false
		}
		listMap[int64(idx)] = &blockInfo{
			id:        block.Id,
			committed: true,
			size:      block.Size,
		}
	}
	return true
}

func (bc *BlockCache) prepareHandleForBlockCache(handle *handlemap.Handle) {
	// Allocate a block pool object for this handle
	// Actual linked list to hold the nodes
	handle.Buffers = &handlemap.Buffers{
		Cooked:  list.New(), // List to hold free blocks
		Cooking: list.New(), // List to hold blocks still under download
	}

	// Create map to hold the block-ids for this file
	listMap := make(map[int64]*blockInfo, 0)
	handle.SetValue("blockList", listMap)

	// Set next offset to download as 0
	// We may not download this if first read starts with some other offset
	handle.SetValue("#", (uint64)(0))
}

// FlushFile: Flush the local file to storage
func (bc *BlockCache) FlushFile(options internal.FlushFileOptions) error {
	log.Trace("BlockCache::FlushFile : handle=%d, path=%s", options.Handle.ID, options.Handle.Path)

	if bc.lazyWrite && !options.CloseInProgress {
		// As lazy-write is enable, upload will be scheduled when file is closed.
		log.Info("BlockCache::FlushFile : %s will be flushed when handle %d is closed", options.Handle.Path, options.Handle.ID)
		return nil
>>>>>>> de2f9fdc
	}

	options.Handle.Lock()
	defer options.Handle.Unlock()

	// call commit blocks only if the handle is dirty
	if options.Handle.Dirty() {
		err := bc.commitBlocks(options.Handle)
		if err != nil {
			log.Err("BlockCache::FlushFile : Failed to commit blocks for %s [%s]", options.Handle.Path, err.Error())
			return err
		}
	}

	return nil
}

func (bc *BlockCache) prepareHandleForBlockCache(handle *handlemap.Handle) {
	// Allocate a block pool object for this handle
	// Actual linked list to hold the nodes
	handle.Buffers = &handlemap.Buffers{
		Cooked:  list.New(), // List to hold free blocks
		Cooking: list.New(), // List to hold blocks still under download
	}

	// Create map to hold the block-ids for this file
	listMap := make(map[int64]string, 0)
	handle.SetValue("blockList", listMap)

	// Set next offset to download as 0
	// We may not download this if first read starts with some other offset
	handle.SetValue("#", (uint64)(0))
}

// FlushFile: Flush the local file to storage
func (bc *BlockCache) FlushFile(options internal.FlushFileOptions) error {
	log.Trace("BlockCache::FlushFile : handle=%d, path=%s", options.Handle.ID, options.Handle.Path)

	options.Handle.Lock()
	defer options.Handle.Unlock()

	err := bc.commitBlocks(options.Handle)
	if err != nil {
		log.Err("BlockCache::FlushFile : Failed to commit blocks for %s [%s]", options.Handle.Path, err.Error())
		return err
	}

	options.Handle.Flags.Clear(handlemap.HandleFlagDirty)
	return nil
}

// CloseFile: File is closed by application so release all the blocks and submit back to blockPool
func (bc *BlockCache) CloseFile(options internal.CloseFileOptions) error {
	bc.fileCloseOpt.Add(1)
	if !bc.lazyWrite {
		// Sync close is called so wait till the upload completes
		return bc.closeFileInternal(options)
	}

	// Async close is called so schedule the upload and return here
	go bc.closeFileInternal(options) //nolint
	return nil
}

// closeFileInternal: Actual handling of the close file goes here
func (bc *BlockCache) closeFileInternal(options internal.CloseFileOptions) error {
	log.Trace("BlockCache::CloseFile : name=%s, handle=%d", options.Handle.Path, options.Handle.ID)

<<<<<<< HEAD
	if options.Handle.Dirty() {
		log.Info("BlockCache::CloseFile : name=%s, handle=%d dirty. Flushing the file.", options.Handle.Path, options.Handle.ID)
		err := bc.FlushFile(internal.FlushFileOptions{Handle: options.Handle}) //nolint
=======
	defer bc.fileCloseOpt.Done()

	if options.Handle.Dirty() {
		log.Info("BlockCache::CloseFile : name=%s, handle=%d dirty. Flushing the file.", options.Handle.Path, options.Handle.ID)
		err := bc.FlushFile(internal.FlushFileOptions{Handle: options.Handle, CloseInProgress: true}) //nolint
>>>>>>> de2f9fdc
		if err != nil {
			log.Err("BlockCache::CloseFile : failed to flush file %s", options.Handle.Path)
			return err
		}
	}

	// Release the blocks that are in use and wipe out handle map
	options.Handle.Cleanup()

	// Release the buffers which are still under download after they have been written
	blockList := options.Handle.Buffers.Cooking
	node := blockList.Front()
	for ; node != nil; node = blockList.Front() {
		// Due to prefetch there might be some downloads still going on
		block := blockList.Remove(node).(*Block)

		// Wait for download to complete and then free up this block
		<-block.state
		block.node = nil
		block.ReUse()
		bc.blockPool.Release(block)
	}
	options.Handle.Buffers.Cooking = nil

	// Release the blocks that are ready to be reused
	blockList = options.Handle.Buffers.Cooked
	node = blockList.Front()
	for ; node != nil; node = blockList.Front() {
		block := blockList.Remove(node).(*Block)
		// block.Unblock()
		block.node = nil
		block.ReUse()
		bc.blockPool.Release(block)
	}
	options.Handle.Buffers.Cooked = nil

	return nil
}

// ReadInBuffer: Read the file into a buffer
func (bc *BlockCache) ReadInBuffer(options internal.ReadInBufferOptions) (int, error) {
	if options.Offset >= options.Handle.Size {
		// EOF reached so early exit
		return 0, io.EOF
	}

	// As of now we allow only one operation on a handle at a time
	// This simplifies the logic of block-cache otherwise we will have to handle
	// a lot of race conditions and logic becomes complex and sub-performant
	options.Handle.Lock()
	defer options.Handle.Unlock()

	// Keep getting next blocks until you read the request amount of data
	dataRead := int(0)
	for dataRead < len(options.Data) {
		block, err := bc.getBlock(options.Handle, uint64(options.Offset))
		if err != nil {
			if err != io.EOF {
				log.Err("BlockCache::ReadInBuffer : Failed to get Block %v=>%s offset %v [%v]", options.Handle.ID, options.Handle.Path, options.Offset, err.Error())
			}
			return dataRead, err
		}

		// Copy data from this block to user buffer
		readOffset := uint64(options.Offset) - block.offset
		bytesRead := copy(options.Data[dataRead:], block.data[readOffset:(block.endIndex-block.offset)])

		// Move offset forward in case we need to copy more data
		options.Offset += int64(bytesRead)
		dataRead += bytesRead

		if options.Offset >= options.Handle.Size {
			// EOF reached so early exit
			return dataRead, io.EOF
		}
	}

	return dataRead, nil
}

func (bc *BlockCache) addToCooked(handle *handlemap.Handle, block *Block) {
	if block.node != nil {
		_ = handle.Buffers.Cooking.Remove(block.node)
		_ = handle.Buffers.Cooked.Remove(block.node)
	}
	block.node = handle.Buffers.Cooked.PushBack(block)
}

func (bc *BlockCache) addToCooking(handle *handlemap.Handle, block *Block) {
	if block.node != nil {
		_ = handle.Buffers.Cooked.Remove(block.node)
		_ = handle.Buffers.Cooking.Remove(block.node)
	}
	block.node = handle.Buffers.Cooking.PushBack(block)
}

// getBlock: From offset generate the Block index and get the Block corresponding to it
/* Base logic of getBlock:
Check if the given block is already available or not
if not
	if this is the first read for this file start prefetching of blocks from given offset
	if this is not first read, consider this to be a random read case and start prefetch from given offset
		once the random read count reaches a limit, this prefetching will be turned off
	in either case this prefetching will add the block index to the map
	so search the map again now
Once block is available
if you are first reader of this block
	its time to prefetch next block(s) based on how much we can prefetch
	Once you queue  up the required prefetch mark this block as open to read
	so that others can come and freely read this block
	First reader here has responsibility to remove an old used block and lineup download for next blocks
Return this block once prefetch is queued and block is marked open for all
*/
func (bc *BlockCache) getBlock(handle *handlemap.Handle, readoffset uint64) (*Block, error) {
	if readoffset >= uint64(handle.Size) {
		return nil, io.EOF
	}

	// Check the given block index is already available or not
	index := bc.getBlockIndex(readoffset)
	node, found := handle.GetValue(fmt.Sprintf("%v", index))
	if !found {

		// block is not present in the buffer list, check if it is uncommitted
		// If yes, commit all the uncommitted blocks first and then download this block
		shouldCommit, _ := shouldCommitAndDownload(int64(index), handle)
		if shouldCommit {
			// commit all the uncommitted blocks to storage
			log.Debug("BlockCache::getBlock : Downloading an uncommitted block %v, so committing all the staged blocks for %v=>%s", index, handle.ID, handle.Path)
			err := bc.commitBlocks(handle)
			if err != nil {
				log.Err("BlockCache::getBlock : Failed to commit blocks for %v=>%s [%s]", handle.ID, handle.Path, err.Error())
				return nil, err
			}
		}

		// If this is the first read request then prefetch all required nodes
		val, _ := handle.GetValue("#")
		if !bc.noPrefetch && val.(uint64) == 0 {
			log.Debug("BlockCache::getBlock : Starting the prefetch %v=>%s (offset %v, index %v)", handle.ID, handle.Path, readoffset, index)

			// This is the first read for this file handle so start prefetching all the nodes
			err := bc.startPrefetch(handle, index, false)
			if err != nil && err != io.EOF {
				log.Err("BlockCache::getBlock : Unable to start prefetch  %v=>%s (offset %v, index %v) [%s]", handle.ID, handle.Path, readoffset, index, err.Error())
				return nil, err
			}
		} else {
			// This is a case of random read so increment the random read count
			handle.OptCnt++

			log.Debug("BlockCache::getBlock : Unable to get block %v=>%s (offset %v, index %v) Random %v", handle.ID, handle.Path, readoffset, index, handle.OptCnt)

			// This block is not present even after prefetch so lets download it now
			err := bc.startPrefetch(handle, index, false)
			if err != nil && err != io.EOF {
				log.Err("BlockCache::getBlock : Unable to start prefetch  %v=>%s (offset %v, index %v) [%s]", handle.ID, handle.Path, readoffset, index, err.Error())
				return nil, err
			}
		}

		// This node was not found so above logic should have queued it up, retry searching now
		node, found = handle.GetValue(fmt.Sprintf("%v", index))
		if !found {
			log.Err("BlockCache::getBlock : Failed to get the required block %v=>%s (offset %v, index %v)", handle.ID, handle.Path, readoffset, index)
			return nil, fmt.Errorf("not able to find block immediately after scheudling")
		}
	}

	// We have the block now which we wish to read
	block := node.(*Block)

	// Wait for this block to complete the download
<<<<<<< HEAD
	t := int(0)
	t = <-block.state

	if t == 1 {
		if block.IsFailed() {
			log.Err("BlockCache::getBlock : Failed to download block %v=>%s (offset %v, index %v)", handle.ID, handle.Path, readoffset, index)

			// Remove this node from handle so that next read retries to download the block again
			_ = handle.Buffers.Cooking.Remove(block.node)
			handle.RemoveValue(fmt.Sprintf("%v", block.id))
			block.ReUse()
			bc.blockPool.Release(block)
			return nil, fmt.Errorf("failed to download block")
		}

		// Download complete and you are first reader of this block
		if handle.OptCnt <= MIN_RANDREAD {
			// So far this file has been read sequentially so prefetch more
			val, _ := handle.GetValue("#")
			if int64(val.(uint64)*bc.blockSize) < handle.Size {
				_ = bc.startPrefetch(handle, val.(uint64), true)
=======
	t, ok := <-block.state
	if ok {
		// this block is now open to read and process
		block.Unblock()

		switch t {
		case BlockStatusDownloaded:
			log.Debug("BlockCache::getBlock : Downloaded block %v for %v=>%s (read offset %v)", index, handle.ID, handle.Path, readoffset)

			block.flags.Clear(BlockFlagDownloading)

			// Download complete and you are first reader of this block
			if !bc.noPrefetch && handle.OptCnt <= MIN_RANDREAD {
				// So far this file has been read sequentially so prefetch more
				val, _ := handle.GetValue("#")
				if int64(val.(uint64)*bc.blockSize) < handle.Size {
					_ = bc.startPrefetch(handle, val.(uint64), true)
				}
>>>>>>> de2f9fdc
			}

			// This block was moved to in-process queue as download is complete lets move it back to normal queue
			bc.addToCooked(handle, block)

			// mark this block as synced so that if it can used for write later
			// which will move it back to cooking list as per the synced flag
			block.flags.Set(BlockFlagSynced)

		case BlockStatusUploaded:
			log.Debug("BlockCache::getBlock : Staged block %v for %v=>%s (read offset %v)", index, handle.ID, handle.Path, readoffset)
			block.flags.Clear(BlockFlagUploading)

		case BlockStatusDownloadFailed:
			log.Err("BlockCache::getBlock : Failed to download block %v for %v=>%s (read offset %v)", index, handle.ID, handle.Path, readoffset)

			// Remove this node from handle so that next read retries to download the block again
			bc.releaseDownloadFailedBlock(handle, block)
			return nil, fmt.Errorf("failed to download block")

		case BlockStatusUploadFailed:
			// Local data is still valid so continue using this buffer
			log.Err("BlockCache::getBlock : Failed to upload block %v for %v=>%s (read offset %v)", index, handle.ID, handle.Path, readoffset)
			block.flags.Clear(BlockFlagUploading)

			// Move this block to end of queue as this is still modified and un-staged
			bc.addToCooking(handle, block)
		}
	}

	return block, nil
}

// getBlockIndex: From offset get the block index
func (bc *BlockCache) getBlockIndex(offset uint64) uint64 {
	return offset / bc.blockSize
}

// startPrefetch: Start prefetchign the blocks from given offset. Same method is used to download currently required block as well
func (bc *BlockCache) startPrefetch(handle *handlemap.Handle, index uint64, prefetch bool) error {
	// Calculate how many buffers we have in free and in-process queue
	currentCnt := handle.Buffers.Cooked.Len() + handle.Buffers.Cooking.Len()
	cnt := uint32(0)

	if handle.OptCnt > MIN_RANDREAD {
		// This handle has been read randomly and we have reached the threshold to declare a random read case

		if currentCnt > MIN_PREFETCH {
			// As this file is in random read mode now, release the excess buffers. Just keep 5 buffers for it to work
			log.Info("BlockCache::startPrefetch : Cleanup excessive blocks  %v=>%s index %v", handle.ID, handle.Path, index)

			// As this is random read move all in process blocks to free list
			nodeList := handle.Buffers.Cooking
			currentCnt = nodeList.Len()
			node := nodeList.Front()

			for i := 0; node != nil && i < currentCnt; node = nodeList.Front() {
				// Test whether this block is already downloaded or still under download
				block := handle.Buffers.Cooking.Remove(node).(*Block)
				block.node = nil
				i++
				//This list may contain dirty blocks which are yet to be committed.
				select {
				case _, ok := <-block.state:
					// As we are first reader of this block here its important to unblock any future readers on this block
					if ok {
						block.flags.Clear(BlockFlagDownloading)
						block.Unblock()
						// Block is downloaded so it's safe to ready it for reuse
						block.node = handle.Buffers.Cooked.PushBack(block)
					} else {
						block.node = handle.Buffers.Cooking.PushBack(block)
					}

				default:
					// Block is still under download so can not reuse this
					block.node = handle.Buffers.Cooking.PushBack(block)
				}
			}

			// Now remove excess blocks from cooked list
			nodeList = handle.Buffers.Cooked
			currentCnt = nodeList.Len()
			node = nodeList.Front()

			for ; node != nil && currentCnt > MIN_PREFETCH; node = nodeList.Front() {
				block := node.Value.(*Block)
				_ = nodeList.Remove(node)

				// Remove entry of this block from map so that no one can find it
				handle.RemoveValue(fmt.Sprintf("%v", block.id))
				block.node = nil

				// Submit this block back to pool for reuse
				block.ReUse()
				bc.blockPool.Release(block)

				currentCnt--
			}
		}
		// As we were asked to download a block, for random read case download only the requested block
		// This is where prefetching is blocked now as we download just the block which is requested
		cnt = 1
	} else {
		// This handle is having sequential reads so far
		// Allocate more buffers if required until we hit the prefetch count limit
		for ; currentCnt < int(bc.prefetch) && cnt < MIN_PREFETCH; currentCnt++ {
			block := bc.blockPool.TryGet()
			if block != nil {
				block.node = handle.Buffers.Cooked.PushFront(block)
				cnt++
			}
		}

		// If no new buffers were allocated then we have all buffers allocated to this handle already
		// time to switch to a sliding window where we remove one block and lineup a new block for download
		if cnt == 0 {
			cnt = 1
		}
	}

	for i := uint32(0); i < cnt; i++ {
		// Check if the block exists in the local cache or not
		// If not, download the block from storage
		_, found := handle.GetValue(fmt.Sprintf("%v", index))
		if !found {
			// Check if the block is an uncommitted block or not
			// For uncommitted block we need to commit the block first
			shouldCommit, _ := shouldCommitAndDownload(int64(index), handle)
			if shouldCommit {
				// This shall happen only for the first uncommitted block and shall flush all the uncommitted blocks to storage
				log.Debug("BlockCache::startPrefetch : Fetching an uncommitted block %v, so committing all the staged blocks for %v=>%s", index, handle.ID, handle.Path)
				err := bc.commitBlocks(handle)
				if err != nil {
					log.Err("BlockCache::startPrefetch : Failed to commit blocks for %v=>%s [%s]", handle.ID, handle.Path, err.Error())
					return err
				}
			}

			// push the block for download
			err := bc.refreshBlock(handle, index, prefetch || i > 0)
			if err != nil {
				return err
			}
			index++
		}
	}

	return nil
}

// refreshBlock: Get a block from the list and prepare it for download
func (bc *BlockCache) refreshBlock(handle *handlemap.Handle, index uint64, prefetch bool) error {
	log.Trace("BlockCache::refreshBlock : Request to download %v=>%s (index %v, prefetch %v)", handle.ID, handle.Path, index, prefetch)

	// Convert index to offset
	offset := index * bc.blockSize
	if int64(offset) >= handle.Size {
		// We have reached EOF so return back no need to download anything here
		return io.EOF
	}

	nodeList := handle.Buffers.Cooked
	if nodeList.Len() == 0 && !prefetch {
		// User needs a block now but there is no free block available right now
		// this might happen when all blocks are under download and no first reader is hit for any of them
		block := bc.blockPool.MustGet()
		if block == nil {
			log.Err("BlockCache::refreshBlock : Unable to allocate block %v=>%s (index %v, prefetch %v)", handle.ID, handle.Path, index, prefetch)
			return fmt.Errorf("unable to allocate block")
		}

		block.node = handle.Buffers.Cooked.PushFront(block)
	}

	node := nodeList.Front()
	if node != nil {
		// Now there is at least one free block available in the list
		block := node.Value.(*Block)

		if block.id != -1 {
			// If the block is being staged, then wait till it is uploaded
			// and then use it for read
			if block.flags.IsSet(BlockFlagUploading) {
				log.Debug("BlockCache::refreshBlock : Waiting for the block %v to upload before using it for block %v read for %v=>%s", block.id, index, handle.ID, handle.Path)
				_, ok := <-block.state
				if ok {
					block.Unblock()
				}
			}

			// This is a reuse of a block case so we need to remove old entry from the map
			handle.RemoveValue(fmt.Sprintf("%v", block.id))
		}

		// Reuse this block and lineup for download
		block.ReUse()
		block.id = int64(index)
		block.offset = offset

		// Add this entry to handle map so that others can refer to the same block if required
		handle.SetValue(fmt.Sprintf("%v", index), block)
		handle.SetValue("#", (index + 1))

		bc.lineupDownload(handle, block, prefetch)
	}

	return nil
}

// lineupDownload : Create a work item and schedule the download
func (bc *BlockCache) lineupDownload(handle *handlemap.Handle, block *Block, prefetch bool) {
	item := &workItem{
		handle:   handle,
		block:    block,
		prefetch: prefetch,
		failCnt:  0,
		upload:   false,
	}

	// Remove this block from free block list and add to in-process list
	bc.addToCooking(handle, block)

	block.flags.Set(BlockFlagDownloading)

	// Send the work item to worker pool to schedule download
	bc.threadPool.Schedule(!prefetch, item)
}

// download : Method to download the given amount of data
func (bc *BlockCache) download(item *workItem) {
	fileName := fmt.Sprintf("%s::%v", item.handle.Path, item.block.id)

	// filename_blockindex is the key for the lock
	// this ensure that at a given time a block from a file is downloaded only once across all open handles
	flock := bc.fileLocks.Get(fileName)
	flock.Lock()
	defer flock.Unlock()

	var diskNode any
	found := false
	localPath := ""

	if bc.tmpPath != "" {
		// Update diskpolicy to reflect the new file
		diskNode, found = bc.fileNodeMap.Load(fileName)
		if !found {
			diskNode = bc.diskPolicy.Add(fileName)
			bc.fileNodeMap.Store(fileName, diskNode)
		} else {
			bc.diskPolicy.Refresh(diskNode.(*list.Element))
		}

		// Check local file exists for this offset and file combination or not
		localPath = filepath.Join(bc.tmpPath, fileName)
		_, err := os.Stat(localPath)

		if err == nil {
			// If file exists then read the block from the local file
			f, err := os.Open(localPath)
			if err != nil {
				// On any disk failure we do not fail the download flow
				log.Err("BlockCache::download : Failed to open file %s [%s]", fileName, err.Error())
				_ = os.Remove(localPath)
			} else {
				n, err := f.Read(item.block.data)
				if err != nil {
					log.Err("BlockCache::download : Failed to read data from disk cache %s [%s]", fileName, err.Error())
					f.Close()
					_ = os.Remove(localPath)
				}

				f.Close()
				// We have read the data from disk so there is no need to go over network
				// Just mark the block that download is complete

				item.block.endIndex = item.block.offset + uint64(n)
<<<<<<< HEAD
				item.block.Ready()
=======
				item.block.Ready(BlockStatusDownloaded)
>>>>>>> de2f9fdc
				return
			}
		}
	}

	item.block.endIndex = item.block.offset
	// If file does not exists then download the block from the container
	n, err := bc.NextComponent().ReadInBuffer(internal.ReadInBufferOptions{
		Handle: item.handle,
		Offset: int64(item.block.offset),
		Data:   item.block.data,
	})

	if item.failCnt > MAX_FAIL_CNT {
		// If we failed to read the data 3 times then just give up
		log.Err("BlockCache::download : 3 attempts to download a block have failed %v=>%s (index %v, offset %v)", item.handle.ID, item.handle.Path, item.block.id, item.block.offset)
		item.block.Failed()
<<<<<<< HEAD
		item.block.Ready()
=======
		item.block.Ready(BlockStatusDownloadFailed)
>>>>>>> de2f9fdc
		return
	}

	if err != nil {
		// Fail to read the data so just reschedule this request
		log.Err("BlockCache::download : Failed to read %v=>%s from offset %v [%s]", item.handle.ID, item.handle.Path, item.block.id, err.Error())
		item.failCnt++
		bc.threadPool.Schedule(false, item)
		return
	} else if n == 0 {
		// No data read so just reschedule this request
		log.Err("BlockCache::download : Failed to read %v=>%s from offset %v [0 bytes read]", item.handle.ID, item.handle.Path, item.block.id)
		item.failCnt++
		bc.threadPool.Schedule(false, item)
		return
	}

	item.block.endIndex = item.block.offset + uint64(n)

	if bc.tmpPath != "" {
		err := os.MkdirAll(filepath.Dir(localPath), 0777)
		if err != nil {
			log.Err("BlockCache::download : error creating directory structure for file %s [%s]", localPath, err.Error())
			return
		}

		// Dump this block to local disk cache
		f, err := os.Create(localPath)
		if err == nil {
			_, err := f.Write(item.block.data[:n])
			if err != nil {
				log.Err("BlockCache::download : Failed to write %s to disk [%v]", localPath, err.Error())
				_ = os.Remove(localPath)
			}

			f.Close()
			bc.diskPolicy.Refresh(diskNode.(*list.Element))
		}
	}

	// Just mark the block that download is complete
<<<<<<< HEAD
	item.block.Ready()
=======
	item.block.Ready(BlockStatusDownloaded)
>>>>>>> de2f9fdc
}

// WriteFile: Write to the local file
func (bc *BlockCache) WriteFile(options internal.WriteFileOptions) (int, error) {
<<<<<<< HEAD
	//log.Debug("BlockCache::WriteFile : Writing %v bytes from %s", len(options.Data), options.Handle.Path)
=======
	// log.Debug("BlockCache::WriteFile : Writing %v bytes from %s", len(options.Data), options.Handle.Path)
>>>>>>> de2f9fdc

	options.Handle.Lock()
	defer options.Handle.Unlock()

<<<<<<< HEAD
=======
	// log.Debug("BlockCache::WriteFile : Writing handle %v=>%v: offset %v, %v bytes", options.Handle.ID, options.Handle.Path, options.Offset, len(options.Data))

>>>>>>> de2f9fdc
	// Keep getting next blocks until you read the request amount of data
	dataWritten := int(0)
	for dataWritten < len(options.Data) {
		block, err := bc.getOrCreateBlock(options.Handle, uint64(options.Offset))
		if err != nil {
			// Failed to get block for writing
			log.Err("BlockCache::WriteFile : Unable to allocate block for %s [%s]", options.Handle.Path, err.Error())
			return dataWritten, err
		}

<<<<<<< HEAD
=======
		// log.Debug("BlockCache::WriteFile : Writing to block %v, offset %v for handle %v=>%v", block.id, options.Offset, options.Handle.ID, options.Handle.Path)

>>>>>>> de2f9fdc
		// Copy the incoming data to block
		writeOffset := uint64(options.Offset) - block.offset
		bytesWritten := copy(block.data[writeOffset:], options.Data[dataWritten:])

		// Mark this block has been updated
		block.Dirty()
		options.Handle.Flags.Set(handlemap.HandleFlagDirty)

		// Move offset forward in case we need to copy more data
		options.Offset += int64(bytesWritten)
		dataWritten += bytesWritten

		if block.endIndex < uint64(options.Offset) {
			block.endIndex = uint64(options.Offset)
<<<<<<< HEAD
			options.Handle.Size = int64(block.endIndex)
=======
		}

		if options.Handle.Size < options.Offset {
			options.Handle.Size = options.Offset
>>>>>>> de2f9fdc
		}
	}

	return dataWritten, nil
}

func (bc *BlockCache) getOrCreateBlock(handle *handlemap.Handle, offset uint64) (*Block, error) {
	// Check the given block index is already available or not
	index := bc.getBlockIndex(offset)
<<<<<<< HEAD
	//log.Debug("FilBlockCacheCache::getOrCreateBlock : Get block for %s, index %v", handle.Path, index)
=======
	if index >= MAX_BLOCKS {
		log.Err("BlockCache::getOrCreateBlock : Failed to get Block %v=>%s offset %v", handle.ID, handle.Path, offset)
		return nil, fmt.Errorf("block index out of range. Increase your block size")
	}

	// log.Debug("FilBlockCacheCache::getOrCreateBlock : Get block for %s, index %v", handle.Path, index)
>>>>>>> de2f9fdc

	var block *Block
	var err error

	node, found := handle.GetValue(fmt.Sprintf("%v", index))
	if !found {
		// If too many buffers are piled up for this file then try to evict some of those which are already uploaded
		if handle.Buffers.Cooked.Len()+handle.Buffers.Cooking.Len() >= int(bc.prefetch) {
			bc.waitAndFreeUploadedBlocks(handle, 1)
		}

		// Either the block is not fetched yet or offset goes beyond the file size
		block = bc.blockPool.MustGet()
		if block == nil {
			log.Err("BlockCache::getOrCreateBlock : Unable to allocate block %v=>%s (index %v)", handle.ID, handle.Path, index)
			return nil, fmt.Errorf("unable to allocate block")
		}

		block.node = nil
		block.id = int64(index)
		block.offset = index * bc.blockSize

<<<<<<< HEAD
		if offset < uint64(handle.Size) {
			// We are writing somewhere in between so just fetch this block
			bc.lineupDownload(handle, block, false)

			// Now wait for download to complete
			<-block.state
=======
		if block.offset < uint64(handle.Size) {
			shouldCommit, shouldDownload := shouldCommitAndDownload(block.id, handle)

			// if a block has been staged and deleted from the buffer list, then we should commit the existing blocks
			// commit the dirty blocks and download the given block
			if shouldCommit {
				log.Debug("BlockCache::getOrCreateBlock : Fetching an uncommitted block %v, so committing all the staged blocks for %v=>%s", block.id, handle.ID, handle.Path)
				err = bc.commitBlocks(handle)
				if err != nil {
					log.Err("BlockCache::getOrCreateBlock : Failed to commit blocks for %v=>%s [%s]", handle.ID, handle.Path, err.Error())
					return nil, err
				}
			}

			// download the block if,
			//    - it was already committed, or
			//    - it was committed by the above commit blocks operation
			if shouldDownload || shouldCommit {
				// We are writing somewhere in between so just fetch this block
				log.Debug("BlockCache::getOrCreateBlock : Downloading block %v for %v=>%v", block.id, handle.ID, handle.Path)
				bc.lineupDownload(handle, block, false)

				// Now wait for download to complete
				<-block.state

				// if the block failed to download, it can't be used for overwriting
				if block.IsFailed() {
					log.Err("BlockCache::getOrCreateBlock : Failed to download block %v for %v=>%s", block.id, handle.ID, handle.Path)

					// Remove this node from handle so that next read retries to download the block again
					bc.releaseDownloadFailedBlock(handle, block)
					return nil, fmt.Errorf("failed to download block")
				}
			} else {
				log.Debug("BlockCache::getOrCreateBlock : push block %v to the cooking list for %v=>%v", block.id, handle.ID, handle.Path)
				block.node = handle.Buffers.Cooking.PushBack(block)
			}
>>>>>>> de2f9fdc
		} else {
			block.node = handle.Buffers.Cooking.PushBack(block)
		}

		handle.SetValue(fmt.Sprintf("%v", index), block)
<<<<<<< HEAD
=======
		block.flags.Clear(BlockFlagDownloading)
>>>>>>> de2f9fdc
		block.Unblock()

		// As we are creating new blocks here, we need to push the block for upload and remove them from list here
		if handle.Buffers.Cooking.Len() > MIN_WRITE_BLOCK {
			err = bc.stageBlocks(handle, 1)
			if err != nil {
				log.Err("BlockCache::getOrCreateBlock : Unable to stage blocks for %s [%s]", handle.Path, err.Error())
			}
		}

	} else {
		// We have the block now which we wish to write
		block = node.(*Block)

		// If the block was staged earlier then we are overwriting it here so move it back to cooking queue
<<<<<<< HEAD
		if block.IsSynced() {
			if block.node != nil {
				_ = handle.Buffers.Cooked.Remove(block.node)
			}

			block.node = handle.Buffers.Cooking.PushBack(block)
			block.ClearSynced()
		}
=======
		if block.flags.IsSet(BlockFlagSynced) {
			log.Debug("BlockCache::getOrCreateBlock : Overwriting back to staged block %v for %v=>%s", block.id, handle.ID, handle.Path)

		} else if block.flags.IsSet(BlockFlagDownloading) {
			log.Debug("BlockCache::getOrCreateBlock : Waiting for download to finish for committed block %v for %v=>%s", block.id, handle.ID, handle.Path)
			_, ok := <-block.state
			if ok {
				block.Unblock()
			}

			// if the block failed to download, it can't be used for overwriting
			if block.IsFailed() {
				log.Err("BlockCache::getOrCreateBlock : Failed to download block %v for %v=>%s", block.id, handle.ID, handle.Path)

				// Remove this node from handle so that next read retries to download the block again
				bc.releaseDownloadFailedBlock(handle, block)
				return nil, fmt.Errorf("failed to download block")
			}
		} else if block.flags.IsSet(BlockFlagUploading) {
			// If the block is being staged, then wait till it is uploaded,
			// and then write to the same block and move it back to cooking queue
			log.Debug("BlockCache::getOrCreateBlock : Waiting for the block %v to upload for %v=>%s", block.id, handle.ID, handle.Path)
			_, ok := <-block.state
			if ok {
				block.Unblock()
			}
		}

		bc.addToCooking(handle, block)

		block.flags.Clear(BlockFlagUploading)
		block.flags.Clear(BlockFlagDownloading)
		block.flags.Clear(BlockFlagSynced)
>>>>>>> de2f9fdc
	}

	return block, nil
}

// Stage the given number of blocks from this handle
func (bc *BlockCache) stageBlocks(handle *handlemap.Handle, cnt int) error {
<<<<<<< HEAD
	//log.Debug("BlockCache::stageBlocks : Stageing blocks for %s, cnt %v", handle.Path, cnt)
=======
	//log.Debug("BlockCache::stageBlocks : Staging blocks for %s, cnt %v", handle.Path, cnt)
>>>>>>> de2f9fdc

	nodeList := handle.Buffers.Cooking
	node := nodeList.Front()

	lst, _ := handle.GetValue("blockList")
<<<<<<< HEAD
	listMap := lst.(map[int64]string)
=======
	listMap := lst.(map[int64]*blockInfo)
>>>>>>> de2f9fdc

	for node != nil && cnt > 0 {
		nextNode := node.Next()
		block := node.Value.(*Block)

		if block.IsDirty() {
			bc.lineupUpload(handle, block, listMap)
			cnt--
		}

		node = nextNode
	}

	return nil
}

<<<<<<< HEAD
// lineupUpload : Create a work item and schedule the upload
func (bc *BlockCache) lineupUpload(handle *handlemap.Handle, block *Block, listMap map[int64]string) {
	id := listMap[block.id]
	if id == "" {
		id = base64.StdEncoding.EncodeToString(common.NewUUIDWithLength(16))
		listMap[block.id] = id
	}

=======
// remove the block which failed to download so that it can be used again
func (bc *BlockCache) releaseDownloadFailedBlock(handle *handlemap.Handle, block *Block) {
	if block.node != nil {
		_ = handle.Buffers.Cooking.Remove(block.node)
		_ = handle.Buffers.Cooked.Remove(block.node)
	}

	handle.RemoveValue(fmt.Sprintf("%v", block.id))
	block.node = nil
	block.ReUse()
	bc.blockPool.Release(block)
}

func (bc *BlockCache) printCooking(handle *handlemap.Handle) { //nolint
	nodeList := handle.Buffers.Cooking
	node := nodeList.Front()
	cookedId := []int64{}
	cookingId := []int64{}
	for node != nil {
		nextNode := node.Next()
		block := node.Value.(*Block)
		cookingId = append(cookingId, block.id)
		node = nextNode
	}
	nodeList = handle.Buffers.Cooked
	node = nodeList.Front()
	for node != nil {
		nextNode := node.Next()
		block := node.Value.(*Block)
		cookedId = append(cookedId, block.id)
		node = nextNode
	}
	log.Debug("BlockCache::printCookingnCooked : %v=>%s \n Cooking: [%v] \n Cooked: [%v]", handle.ID, handle.Path, cookingId, cookedId)

}

// shouldCommitAndDownload is used to check if we should commit the existing blocks and download the given block.
// There can be a case where a block has been partially written, staged and cleared from the buffer list.
// If write call comes for that block, we cannot get the previous staged data
// since the block is not yet committed. So, we have to commit it.
// If the block is staged and cleared from the buffer list, return true for commit and false for downloading.
// if the block is already committed, return false for commit and true for downloading.
func shouldCommitAndDownload(blockID int64, handle *handlemap.Handle) (bool, bool) {
	lst, ok := handle.GetValue("blockList")
	if !ok {
		return false, false
	}

	listMap := lst.(map[int64]*blockInfo)
	val, ok := listMap[blockID]
	if ok {
		// block id exists
		// If block is staged, return true for commit and false for downloading
		// If block is committed, return false for commit and true for downloading
		return !val.committed, val.committed
	} else {
		return false, false
	}
}

// lineupUpload : Create a work item and schedule the upload
func (bc *BlockCache) lineupUpload(handle *handlemap.Handle, block *Block, listMap map[int64]*blockInfo) {
	// if a block has data less than block size and is not the last block,
	// add null at the end and upload the full block
	// bc.printCooking(handle)
	if block.endIndex < uint64(handle.Size) {
		log.Debug("BlockCache::lineupUpload : Appending null for block %v, size %v for %v=>%s", block.id, (block.endIndex - block.offset), handle.ID, handle.Path)
		block.endIndex = block.offset + bc.blockSize
	} else if block.endIndex == uint64(handle.Size) {
		// TODO: random write scenario where this block is not the last block
		log.Debug("BlockCache::lineupUpload : Last block %v, size %v for %v=>%s", block.id, (block.endIndex - block.offset), handle.ID, handle.Path)
	}

	// id := listMap[block.id]
	// if id == "" {
	id := base64.StdEncoding.EncodeToString(common.NewUUIDWithLength(16))
	listMap[block.id] = &blockInfo{
		id:        id,
		committed: false,
		size:      block.endIndex - block.offset,
	}
	//}

	log.Debug("BlockCache::lineupUpload : block %v, size %v for %v=>%s, blockId %v", block.id, (block.endIndex - block.offset), handle.ID, handle.Path, id)
>>>>>>> de2f9fdc
	item := &workItem{
		handle:   handle,
		block:    block,
		prefetch: false,
		failCnt:  0,
		upload:   true,
		blockId:  id,
	}

<<<<<<< HEAD
	log.Debug("BlockCache::lineupUpload : Upload block %v=>%s (index %v, offset %v, data %v)", handle.ID, handle.Path, block.id, block.offset, (block.endIndex - block.offset))

	if (block.endIndex - block.offset) == 0 {
		log.Err("BlockCache::lineupUpload : Upload block %v=>%s (index %v, offset %v, data %v) 0 byte block formed", handle.ID, handle.Path, block.id, block.offset, (block.endIndex - block.offset))
	}

	// Remove this block from free block list and add to in-process list
	if block.node != nil {
		_ = handle.Buffers.Cooking.Remove(block.node)
	}
	block.node = handle.Buffers.Cooked.PushBack(block)

	block.Uploading()
=======
	// log.Debug("BlockCache::lineupUpload : Upload block %v=>%s (index %v, offset %v, data %v)", handle.ID, handle.Path, block.id, block.offset, (block.endIndex - block.offset))

	block.Uploading()
	block.flags.Clear(BlockFlagFailed)
	block.flags.Set(BlockFlagUploading)

	// Remove this block from free block list and add to in-process list
	bc.addToCooked(handle, block)
>>>>>>> de2f9fdc

	// Send the work item to worker pool to schedule download
	bc.threadPool.Schedule(false, item)
}

func (bc *BlockCache) waitAndFreeUploadedBlocks(handle *handlemap.Handle, cnt int) {
	nodeList := handle.Buffers.Cooked
	node := nodeList.Front()
	nextNode := node

<<<<<<< HEAD
=======
	wipeoutBlock := false
	if cnt == 1 {
		wipeoutBlock = true
	}

>>>>>>> de2f9fdc
	for nextNode != nil && cnt > 0 {
		node = nextNode
		nextNode = node.Next()

		block := node.Value.(*Block)
<<<<<<< HEAD
		if block.id == -1 {
			// ignore this block and move ahead, but this shall never happen
			log.Err("BlockCache::waitAndFreeUploadedBlocks : Invalid block %v=>%s (index %v, offset %v)", handle.ID, handle.Path, block.id, block.offset)
			continue
		}

		// Wait for upload of this block to complete
		<-block.state
		block.Unblock()

		if block.IsFailed() {
			_ = handle.Buffers.Cooked.Remove(block.node)
			block.node = handle.Buffers.Cooking.PushFront(block)
=======
		if block.id != -1 {
			// Wait for upload of this block to complete
			_, ok := <-block.state
			block.flags.Clear(BlockFlagDownloading)
			block.flags.Clear(BlockFlagUploading)

			if ok {
				block.Unblock()
			}
		} else {
			block.Unblock()
		}

		if block.IsFailed() {
			log.Err("BlockCache::waitAndFreeUploadedBlocks : Failed to upload block, posting back to cooking list %v=>%s (index %v, offset %v)", handle.ID, handle.Path, block.id, block.offset)
			bc.addToCooking(handle, block)
>>>>>>> de2f9fdc
			continue
		}
		cnt--

<<<<<<< HEAD
		log.Debug("BlockCache::waitAndFreeUploadedBlocks : Block cleanup for block %v=>%s (index %v, offset %v)", handle.ID, handle.Path, block.id, block.offset)
		handle.RemoveValue(fmt.Sprintf("%v", block.id))
		nodeList.Remove(node)
		block.node = nil
		block.ReUse()
		bc.blockPool.Release(block)
=======
		if wipeoutBlock || block.id == -1 {
			log.Debug("BlockCache::waitAndFreeUploadedBlocks : Block cleanup for block %v=>%s (index %v, offset %v)", handle.ID, handle.Path, block.id, block.offset)
			handle.RemoveValue(fmt.Sprintf("%v", block.id))
			nodeList.Remove(node)
			block.node = nil
			block.ReUse()
			bc.blockPool.Release(block)
		}
>>>>>>> de2f9fdc
	}
}

// upload : Method to stage the given amount of data
func (bc *BlockCache) upload(item *workItem) {
	fileName := fmt.Sprintf("%s::%v", item.handle.Path, item.block.id)

	// filename_blockindex is the key for the lock
	// this ensure that at a given time a block from a file is downloaded only once across all open handles
	flock := bc.fileLocks.Get(fileName)
	flock.Lock()
	defer flock.Unlock()
<<<<<<< HEAD

	// This block is updated so we need to stage it now
	err := bc.NextComponent().StageData(internal.StageDataOptions{
		Name:   item.handle.Path,
		Data:   item.block.data[0 : item.block.endIndex-item.block.offset],
		Offset: uint64(item.block.id),
		Id:     item.blockId})
=======
	// log.Debug("BlockCache::Upload : block %v, size %v for %v=>%s, blockId %v", item.block.id, (item.block.endIndex - item.block.offset), item.handle.ID, item.handle.Path, item.blockId)

	// This block is updated so we need to stage it now
	err := bc.NextComponent().StageData(internal.StageDataOptions{
		Name: item.handle.Path,
		Data: item.block.data[0 : item.block.endIndex-item.block.offset],
		Id:   item.blockId})
>>>>>>> de2f9fdc
	if err != nil {
		// Fail to write the data so just reschedule this request
		log.Err("BlockCache::upload : Failed to write %v=>%s from offset %v [%s]", item.handle.ID, item.handle.Path, item.block.id, err.Error())
		item.failCnt++

		if item.failCnt > MAX_FAIL_CNT {
			// If we failed to write the data 3 times then just give up
			log.Err("BlockCache::upload : 3 attempts to upload a block have failed %v=>%s (index %v, offset %v)", item.handle.ID, item.handle.Path, item.block.id, item.block.offset)
			item.block.Failed()
<<<<<<< HEAD
			item.block.Ready()
=======
			item.block.Ready(BlockStatusUploadFailed)
>>>>>>> de2f9fdc
			return
		}

		bc.threadPool.Schedule(false, item)
		return
	}

	if bc.tmpPath != "" {
		localPath := filepath.Join(bc.tmpPath, fileName)

		err := os.MkdirAll(filepath.Dir(localPath), 0777)
		if err != nil {
			log.Err("BlockCache::upload : error creating directory structure for file %s [%s]", localPath, err.Error())
			goto return_safe
		}

		// Dump this block to local disk cache
		f, err := os.Create(localPath)
		if err == nil {
			_, err := f.Write(item.block.data[0 : item.block.endIndex-item.block.offset])
			if err != nil {
				log.Err("BlockCache::upload : Failed to write %s to disk [%v]", localPath, err.Error())
				_ = os.Remove(localPath)
				goto return_safe
			}

			f.Close()
			diskNode, found := bc.fileNodeMap.Load(fileName)
			if !found {
				diskNode = bc.diskPolicy.Add(fileName)
				bc.fileNodeMap.Store(fileName, diskNode)
			} else {
				bc.diskPolicy.Refresh(diskNode.(*list.Element))
			}
		}
	}

return_safe:
<<<<<<< HEAD
	item.block.Synced()
	item.block.NoMoreDirty()
	item.block.Ready()
=======
	item.block.flags.Set(BlockFlagSynced)
	item.block.NoMoreDirty()
	item.block.Ready(BlockStatusUploaded)
>>>>>>> de2f9fdc
}

// Stage the given number of blocks from this handle
func (bc *BlockCache) commitBlocks(handle *handlemap.Handle) error {
<<<<<<< HEAD
	log.Debug("BlockCache::commitBlocks : Stageing blocks for %s", handle.Path)
=======
	log.Debug("BlockCache::commitBlocks : Staging blocks for %s", handle.Path)
>>>>>>> de2f9fdc

	// Make three attempts to upload all pending blocks
	cnt := 0
	for cnt = 0; cnt < 3; cnt++ {
		if handle.Buffers.Cooking.Len() == 0 {
			break
		}

<<<<<<< HEAD
		err := bc.stageBlocks(handle, 50000)
=======
		err := bc.stageBlocks(handle, MAX_BLOCKS)
>>>>>>> de2f9fdc
		if err != nil {
			log.Err("BlockCache::commitBlocks : Failed to stage blocks for %s [%s]", handle.Path, err.Error())
			return err
		}

<<<<<<< HEAD
		bc.waitAndFreeUploadedBlocks(handle, 50000)
	}

	if cnt == 3 {
		log.Err("BlockCache::commitBlocks : Failed to stage blocks for %s after 3 attempts", handle.Path)
		return fmt.Errorf("failed to stage blocks")
	}

	// Generate the block id list order now
	list, _ := handle.GetValue("blockList")
	listMap := list.(map[int64]string)

	offsets := make([]int64, 0)
	blockIdList := make([]string, 0)
=======
		bc.waitAndFreeUploadedBlocks(handle, MAX_BLOCKS)
	}

	if cnt == 3 {
		nodeList := handle.Buffers.Cooking
		node := nodeList.Front()
		for node != nil {
			block := node.Value.(*Block)
			node = node.Next()

			if block.IsDirty() {
				log.Err("BlockCache::commitBlocks : Failed to stage blocks for %s after 3 attempts", handle.Path)
				return fmt.Errorf("failed to stage blocks")
			}
		}
	}

	blockIDList, err := bc.getBlockIDList(handle)
	if err != nil {
		log.Err("BlockCache::commitBlocks : Failed to get block id list for %v [%v]", handle.Path, err.Error())
		return err
	}

	log.Debug("BlockCache::commitBlocks : Committing blocks for %s", handle.Path)

	// Commit the block list now
	err = bc.NextComponent().CommitData(internal.CommitDataOptions{Name: handle.Path, List: blockIDList, BlockSize: bc.blockSize})
	if err != nil {
		log.Err("BlockCache::commitBlocks : Failed to commit blocks for %s [%s]", handle.Path, err.Error())
		return err
	}

	// set all the blocks as committed
	list, _ := handle.GetValue("blockList")
	listMap := list.(map[int64]*blockInfo)
	for k := range listMap {
		listMap[k].committed = true
	}

	handle.Flags.Clear(handlemap.HandleFlagDirty)
	return nil
}

func (bc *BlockCache) getBlockIDList(handle *handlemap.Handle) ([]string, error) {
	// generate the block id list order
	list, _ := handle.GetValue("blockList")
	listMap := list.(map[int64]*blockInfo)

	offsets := make([]int64, 0)
	blockIDList := make([]string, 0)
>>>>>>> de2f9fdc

	for k := range listMap {
		offsets = append(offsets, k)
	}
	sort.Slice(offsets, func(i, j int) bool { return offsets[i] < offsets[j] })

<<<<<<< HEAD
	for i := 0; i < len(offsets); i++ {
		blockIdList = append(blockIdList, listMap[offsets[i]])
		log.Debug("BlockCache::commitBlocks : Preparing blocklist for %v=>%s (%v :  %v)", handle.ID, handle.Path, i, listMap[offsets[i]])
	}

	log.Debug("BlockCache::commitBlocks : Committing blocks for %s", handle.Path)

	// Commit the block list now
	err := bc.NextComponent().CommitData(internal.CommitDataOptions{Name: handle.Path, List: blockIdList, BlockSize: bc.blockSize})
	if err != nil {
		log.Err("BlockCache::commitBlocks : Failed to commit blocks for %s [%s]", handle.Path, err.Error())
		return err
	}

	return nil
=======
	zeroBlockStaged := false
	zeroBlockID := ""
	index := int64(0)
	i := 0

	for i < len(offsets) {
		if index == offsets[i] {
			// TODO: when a staged block (not last block) has data less than block size
			if i != len(offsets)-1 && listMap[offsets[i]].size != bc.blockSize {
				log.Err("BlockCache::getBlockIDList : Staged block %v has less data %v for %v=>%s\n%v", offsets[i], listMap[offsets[i]].size, handle.ID, handle.Path, common.BlockCacheRWErrMsg)
				return nil, fmt.Errorf("staged block %v has less data %v for %v=>%s\n%v", offsets[i], listMap[offsets[i]].size, handle.ID, handle.Path, common.BlockCacheRWErrMsg)
			}

			blockIDList = append(blockIDList, listMap[offsets[i]].id)
			log.Debug("BlockCache::getBlockIDList : Preparing blocklist for %v=>%s (%v :  %v, size %v)", handle.ID, handle.Path, offsets[i], listMap[offsets[i]].id, listMap[offsets[i]].size)
			index++
			i++
		} else {
			for index < offsets[i] {
				if !zeroBlockStaged {
					id, err := bc.stageZeroBlock(handle, 1)
					if err != nil {
						return nil, err
					}

					zeroBlockStaged = true
					zeroBlockID = id
				}

				blockIDList = append(blockIDList, zeroBlockID)
				listMap[index] = &blockInfo{
					id:        zeroBlockID,
					committed: false,
					size:      bc.blockPool.blockSize,
				}
				log.Debug("BlockCache::getBlockIDList : Adding zero block for %v=>%s, index %v", handle.ID, handle.Path, index)
				log.Debug("BlockCache::getBlockIDList : Preparing blocklist for %v=>%s (%v :  %v, zero block size %v)", handle.ID, handle.Path, index, zeroBlockID, bc.blockPool.blockSize)
				index++
			}
		}
	}

	return blockIDList, nil
}

func (bc *BlockCache) stageZeroBlock(handle *handlemap.Handle, tryCnt int) (string, error) {
	if tryCnt > MAX_FAIL_CNT {
		// If we failed to write the data 3 times then just give up
		log.Err("BlockCache::stageZeroBlock : 3 attempts to upload zero block have failed %v=>%v", handle.ID, handle.Path)
		return "", fmt.Errorf("3 attempts to upload zero block have failed for %v=>%v", handle.ID, handle.Path)
	}

	id := base64.StdEncoding.EncodeToString(common.NewUUIDWithLength(16))

	log.Debug("BlockCache::stageZeroBlock : Staging zero block for %v=>%v, try = %v", handle.ID, handle.Path, tryCnt)
	err := bc.NextComponent().StageData(internal.StageDataOptions{
		Name: handle.Path,
		Data: bc.blockPool.zeroBlock.data[:],
		Id:   id,
	})

	if err != nil {
		log.Err("BlockCache::stageZeroBlock : Failed to write zero block for %v=>%v, try %v [%v]", handle.ID, handle.Path, tryCnt, err.Error())
		return bc.stageZeroBlock(handle, tryCnt+1)
	}

	log.Debug("BlockCache::stageZeroBlock : Zero block id for %v=>%v = %v", handle.ID, handle.Path, id)
	return id, nil
>>>>>>> de2f9fdc
}

// diskEvict : Callback when a node from disk expires
func (bc *BlockCache) diskEvict(node *list.Element) {
	fileName := node.Value.(string)

	// If this block is already locked then return otherwise Lock() will hung up
	if bc.fileLocks.Locked(fileName) {
		log.Info("BlockCache::diskEvict : File %s is locked so skipping eviction", fileName)
		return
	}

	// Lock the file name so that its not downloaded when deletion is going on
	flock := bc.fileLocks.Get(fileName)
	flock.Lock()
	defer flock.Unlock()

	bc.fileNodeMap.Delete(fileName)

	localPath := filepath.Join(bc.tmpPath, fileName)
	_ = os.Remove(localPath)
}

// checkDiskUsage : Callback to check usage of disk and decide whether eviction is needed
func (bc *BlockCache) checkDiskUsage() bool {
	data, _ := common.GetUsage(bc.tmpPath)
	usage := uint32((data * 100) / float64(bc.diskSize/_1MB))

	if bc.maxDiskUsageHit {
		if usage >= MIN_POOL_USAGE {
			return true
		}
		bc.maxDiskUsageHit = false
	} else {
		if usage >= MAX_POOL_USAGE {
			bc.maxDiskUsageHit = true
			return true
		}
	}

	log.Info("BlockCache::checkDiskUsage : current disk usage : %fMB %v%%", data, usage)
	log.Info("BlockCache::checkDiskUsage : current cache usage : %v%%", bc.blockPool.Usage())
	return false
}

// invalidateDirectory: Recursively invalidates a directory in the file cache.
func (bc *BlockCache) invalidateDirectory(name string) {
	log.Trace("BlockCache::invalidateDirectory : %s", name)

	if bc.tmpPath == "" {
		return
	}

	localPath := filepath.Join(bc.tmpPath, name)
	_ = os.RemoveAll(localPath)
}

// DeleteDir: Recursively invalidate the directory and its children
func (bc *BlockCache) DeleteDir(options internal.DeleteDirOptions) error {
	log.Trace("BlockCache::DeleteDir : %s", options.Name)

	err := bc.NextComponent().DeleteDir(options)
	if err != nil {
		log.Err("BlockCache::DeleteDir : %s failed", options.Name)
		return err
	}

	bc.invalidateDirectory(options.Name)
	return err
}

// RenameDir: Recursively invalidate the source directory and its children
func (bc *BlockCache) RenameDir(options internal.RenameDirOptions) error {
	log.Trace("BlockCache::RenameDir : src=%s, dst=%s", options.Src, options.Dst)

	err := bc.NextComponent().RenameDir(options)
	if err != nil {
		log.Err("BlockCache::RenameDir : error %s [%s]", options.Src, err.Error())
		return err
	}

	bc.invalidateDirectory(options.Src)
	return nil
}

// DeleteFile: Invalidate the file in local cache.
func (bc *BlockCache) DeleteFile(options internal.DeleteFileOptions) error {
	log.Trace("BlockCache::DeleteFile : name=%s", options.Name)

	flock := bc.fileLocks.Get(options.Name)
	flock.Lock()
	defer flock.Unlock()

	err := bc.NextComponent().DeleteFile(options)
	if err != nil {
		log.Err("BlockCache::DeleteFile : error  %s [%s]", options.Name, err.Error())
		return err
	}

	localPath := filepath.Join(bc.tmpPath, options.Name)
	files, err := filepath.Glob(localPath + "*")
	if err == nil {
		for _, f := range files {
			if err := os.Remove(f); err != nil {
				break
			}
		}
	}

	return err
}

// RenameFile: Invalidate the file in local cache.
func (bc *BlockCache) RenameFile(options internal.RenameFileOptions) error {
	log.Trace("BlockCache::RenameFile : src=%s, dst=%s", options.Src, options.Dst)

	sflock := bc.fileLocks.Get(options.Src)
	sflock.Lock()
	defer sflock.Unlock()

	dflock := bc.fileLocks.Get(options.Dst)
	dflock.Lock()
	defer dflock.Unlock()

	err := bc.NextComponent().RenameFile(options)
	if err != nil {
		log.Err("BlockCache::RenameFile : %s failed to rename file [%s]", options.Src, err.Error())
		return err
	}

	localSrcPath := filepath.Join(bc.tmpPath, options.Src)
	localDstPath := filepath.Join(bc.tmpPath, options.Dst)

	files, err := filepath.Glob(localSrcPath + "*")
	if err == nil {
		for _, f := range files {
			err = os.Rename(f, strings.Replace(f, localSrcPath, localDstPath, 1))
			if err != nil {
				break
			}
		}
	}

	return err
}

func (bc *BlockCache) SyncFile(options internal.SyncFileOptions) error {
	log.Trace("BlockCache::SyncFile : handle=%d, path=%s", options.Handle.ID, options.Handle.Path)

<<<<<<< HEAD
	options.Handle.Lock()
	defer options.Handle.Unlock()

	return bc.commitBlocks(options.Handle)
=======
	err := bc.FlushFile(internal.FlushFileOptions{Handle: options.Handle, CloseInProgress: true}) //nolint
	if err != nil {
		log.Err("BlockCache::SyncFile : failed to flush file %s", options.Handle.Path)
		return err
	}

	return nil
>>>>>>> de2f9fdc
}

// ------------------------- Factory -------------------------------------------
// Pipeline will call this method to create your object, initialize your variables here
// << DO NOT DELETE ANY AUTO GENERATED CODE HERE >>
func NewBlockCacheComponent() internal.Component {
	comp := &BlockCache{
		fileLocks: common.NewLockMap(),
	}
	comp.SetName(compName)
	return comp
}

// On init register this component to pipeline and supply your constructor
func init() {
	internal.AddComponent(compName, NewBlockCacheComponent)

	blockSizeMb := config.AddFloat64Flag("block-cache-block-size", 0.0, "Size (in MB) of a block to be downloaded for block-cache.")
	config.BindPFlag(compName+".block-size-mb", blockSizeMb)

	blockPoolMb := config.AddUint64Flag("block-cache-pool-size", 0, "Size (in MB) of total memory preallocated for block-cache.")
	config.BindPFlag(compName+".mem-size-mb", blockPoolMb)

	blockCachePath := config.AddStringFlag("block-cache-path", "", "Path to store downloaded blocks.")
	config.BindPFlag(compName+".path", blockCachePath)

	blockDiskMb := config.AddUint64Flag("block-cache-disk-size", 0, "Size (in MB) of total disk capacity that block-cache can use.")
	config.BindPFlag(compName+".disk-size-mb", blockDiskMb)

	blockDiskTimeout := config.AddUint32Flag("block-cache-disk-timeout", 0, "Timeout (in seconds) for which persisted data remains in disk cache.")
	config.BindPFlag(compName+".disk-timeout-sec", blockDiskTimeout)

	blockCachePrefetch := config.AddUint32Flag("block-cache-prefetch", 0, "Max number of blocks to prefetch.")
	config.BindPFlag(compName+".prefetch", blockCachePrefetch)

	blockParallelism := config.AddUint32Flag("block-cache-parallelism", 128, "Number of worker thread responsible for upload/download jobs.")
	config.BindPFlag(compName+".parallelism", blockParallelism)

	blockCachePrefetchOnOpen := config.AddBoolFlag("block-cache-prefetch-on-open", false, "Start prefetching on open or wait for first read.")
	config.BindPFlag(compName+".prefetch-on-open", blockCachePrefetchOnOpen)
}<|MERGE_RESOLUTION|>--- conflicted
+++ resolved
@@ -42,17 +42,11 @@
 	"math"
 	"os"
 	"path/filepath"
-<<<<<<< HEAD
-	"sort"
-	"strings"
-	"sync"
-=======
 	"runtime"
 	"sort"
 	"strings"
 	"sync"
 	"syscall"
->>>>>>> de2f9fdc
 	"time"
 
 	"github.com/Azure/azure-storage-fuse/v2/common"
@@ -115,10 +109,7 @@
 	MIN_WRITE_BLOCK        = 3
 	MIN_RANDREAD           = 10
 	MAX_FAIL_CNT           = 3
-<<<<<<< HEAD
-=======
 	MAX_BLOCKS             = 50000
->>>>>>> de2f9fdc
 )
 
 // Verification to check satisfaction criteria with Component Interface
@@ -185,10 +176,7 @@
 func (bc *BlockCache) Configure(_ bool) error {
 	log.Trace("BlockCache::Configure : %s", bc.Name())
 
-<<<<<<< HEAD
-=======
 	defaultMemSize := false
->>>>>>> de2f9fdc
 	conf := BlockCacheOptions{}
 	err := config.UnmarshalKey(bc.Name(), &conf)
 	if err != nil {
@@ -324,13 +312,9 @@
 	handle.Size = 0
 	handle.Mtime = time.Now()
 
-<<<<<<< HEAD
-	handle.Flags.Set(handlemap.HandleFlagDirty)
-=======
 	// As file is created on storage as well there is no need to mark this as dirty
 	// Any write operation to file will mark it dirty and flush will then reupload
 	// handle.Flags.Set(handlemap.HandleFlagDirty)
->>>>>>> de2f9fdc
 	bc.prepareHandleForBlockCache(handle)
 	return handle, nil
 }
@@ -349,29 +333,6 @@
 	handle.Mtime = attr.Mtime
 	handle.Size = attr.Size
 
-<<<<<<< HEAD
-	// If file is opened in truncate mode then we can set the file size to 0
-	if options.Flags&os.O_TRUNC != 0 {
-		handle.Size = 0
-		handle.Flags.Set(handlemap.HandleFlagDirty)
-	} else {
-		handle.Size = attr.Size
-	}
-
-	// TODO : If there is read-write flag in the file then we need to
-	// get the existing block list and also validate block size of file is matching configured block size here or not
-	// Till this check comes in, block-cache shall be used only to create new files and not edit existing files
-
-	bc.prepareHandleForBlockCache(handle)
-
-	// This shall be done after the refresh only as this will populate the queues created by above method
-	if handle.Size < int64(bc.blockSize) {
-		// File is small and can fit in one block itself
-		_ = bc.refreshBlock(handle, 0, false)
-	} else if bc.prefetchOnOpen && !bc.noPrefetch {
-		// Prefetch to start on open
-		_ = bc.startPrefetch(handle, 0, false)
-=======
 	bc.prepareHandleForBlockCache(handle)
 
 	if options.Flags&os.O_TRUNC != 0 || (options.Flags&os.O_WRONLY != 0 && options.Flags&os.O_APPEND == 0) {
@@ -457,7 +418,6 @@
 		// As lazy-write is enable, upload will be scheduled when file is closed.
 		log.Info("BlockCache::FlushFile : %s will be flushed when handle %d is closed", options.Handle.Path, options.Handle.ID)
 		return nil
->>>>>>> de2f9fdc
 	}
 
 	options.Handle.Lock()
@@ -475,40 +435,6 @@
 	return nil
 }
 
-func (bc *BlockCache) prepareHandleForBlockCache(handle *handlemap.Handle) {
-	// Allocate a block pool object for this handle
-	// Actual linked list to hold the nodes
-	handle.Buffers = &handlemap.Buffers{
-		Cooked:  list.New(), // List to hold free blocks
-		Cooking: list.New(), // List to hold blocks still under download
-	}
-
-	// Create map to hold the block-ids for this file
-	listMap := make(map[int64]string, 0)
-	handle.SetValue("blockList", listMap)
-
-	// Set next offset to download as 0
-	// We may not download this if first read starts with some other offset
-	handle.SetValue("#", (uint64)(0))
-}
-
-// FlushFile: Flush the local file to storage
-func (bc *BlockCache) FlushFile(options internal.FlushFileOptions) error {
-	log.Trace("BlockCache::FlushFile : handle=%d, path=%s", options.Handle.ID, options.Handle.Path)
-
-	options.Handle.Lock()
-	defer options.Handle.Unlock()
-
-	err := bc.commitBlocks(options.Handle)
-	if err != nil {
-		log.Err("BlockCache::FlushFile : Failed to commit blocks for %s [%s]", options.Handle.Path, err.Error())
-		return err
-	}
-
-	options.Handle.Flags.Clear(handlemap.HandleFlagDirty)
-	return nil
-}
-
 // CloseFile: File is closed by application so release all the blocks and submit back to blockPool
 func (bc *BlockCache) CloseFile(options internal.CloseFileOptions) error {
 	bc.fileCloseOpt.Add(1)
@@ -526,17 +452,11 @@
 func (bc *BlockCache) closeFileInternal(options internal.CloseFileOptions) error {
 	log.Trace("BlockCache::CloseFile : name=%s, handle=%d", options.Handle.Path, options.Handle.ID)
 
-<<<<<<< HEAD
-	if options.Handle.Dirty() {
-		log.Info("BlockCache::CloseFile : name=%s, handle=%d dirty. Flushing the file.", options.Handle.Path, options.Handle.ID)
-		err := bc.FlushFile(internal.FlushFileOptions{Handle: options.Handle}) //nolint
-=======
 	defer bc.fileCloseOpt.Done()
 
 	if options.Handle.Dirty() {
 		log.Info("BlockCache::CloseFile : name=%s, handle=%d dirty. Flushing the file.", options.Handle.Path, options.Handle.ID)
 		err := bc.FlushFile(internal.FlushFileOptions{Handle: options.Handle, CloseInProgress: true}) //nolint
->>>>>>> de2f9fdc
 		if err != nil {
 			log.Err("BlockCache::CloseFile : failed to flush file %s", options.Handle.Path)
 			return err
@@ -710,29 +630,6 @@
 	block := node.(*Block)
 
 	// Wait for this block to complete the download
-<<<<<<< HEAD
-	t := int(0)
-	t = <-block.state
-
-	if t == 1 {
-		if block.IsFailed() {
-			log.Err("BlockCache::getBlock : Failed to download block %v=>%s (offset %v, index %v)", handle.ID, handle.Path, readoffset, index)
-
-			// Remove this node from handle so that next read retries to download the block again
-			_ = handle.Buffers.Cooking.Remove(block.node)
-			handle.RemoveValue(fmt.Sprintf("%v", block.id))
-			block.ReUse()
-			bc.blockPool.Release(block)
-			return nil, fmt.Errorf("failed to download block")
-		}
-
-		// Download complete and you are first reader of this block
-		if handle.OptCnt <= MIN_RANDREAD {
-			// So far this file has been read sequentially so prefetch more
-			val, _ := handle.GetValue("#")
-			if int64(val.(uint64)*bc.blockSize) < handle.Size {
-				_ = bc.startPrefetch(handle, val.(uint64), true)
-=======
 	t, ok := <-block.state
 	if ok {
 		// this block is now open to read and process
@@ -751,7 +648,6 @@
 				if int64(val.(uint64)*bc.blockSize) < handle.Size {
 					_ = bc.startPrefetch(handle, val.(uint64), true)
 				}
->>>>>>> de2f9fdc
 			}
 
 			// This block was moved to in-process queue as download is complete lets move it back to normal queue
@@ -1029,11 +925,7 @@
 				// Just mark the block that download is complete
 
 				item.block.endIndex = item.block.offset + uint64(n)
-<<<<<<< HEAD
-				item.block.Ready()
-=======
 				item.block.Ready(BlockStatusDownloaded)
->>>>>>> de2f9fdc
 				return
 			}
 		}
@@ -1051,11 +943,7 @@
 		// If we failed to read the data 3 times then just give up
 		log.Err("BlockCache::download : 3 attempts to download a block have failed %v=>%s (index %v, offset %v)", item.handle.ID, item.handle.Path, item.block.id, item.block.offset)
 		item.block.Failed()
-<<<<<<< HEAD
-		item.block.Ready()
-=======
 		item.block.Ready(BlockStatusDownloadFailed)
->>>>>>> de2f9fdc
 		return
 	}
 
@@ -1097,29 +985,18 @@
 	}
 
 	// Just mark the block that download is complete
-<<<<<<< HEAD
-	item.block.Ready()
-=======
 	item.block.Ready(BlockStatusDownloaded)
->>>>>>> de2f9fdc
 }
 
 // WriteFile: Write to the local file
 func (bc *BlockCache) WriteFile(options internal.WriteFileOptions) (int, error) {
-<<<<<<< HEAD
-	//log.Debug("BlockCache::WriteFile : Writing %v bytes from %s", len(options.Data), options.Handle.Path)
-=======
 	// log.Debug("BlockCache::WriteFile : Writing %v bytes from %s", len(options.Data), options.Handle.Path)
->>>>>>> de2f9fdc
 
 	options.Handle.Lock()
 	defer options.Handle.Unlock()
 
-<<<<<<< HEAD
-=======
 	// log.Debug("BlockCache::WriteFile : Writing handle %v=>%v: offset %v, %v bytes", options.Handle.ID, options.Handle.Path, options.Offset, len(options.Data))
 
->>>>>>> de2f9fdc
 	// Keep getting next blocks until you read the request amount of data
 	dataWritten := int(0)
 	for dataWritten < len(options.Data) {
@@ -1130,11 +1007,8 @@
 			return dataWritten, err
 		}
 
-<<<<<<< HEAD
-=======
 		// log.Debug("BlockCache::WriteFile : Writing to block %v, offset %v for handle %v=>%v", block.id, options.Offset, options.Handle.ID, options.Handle.Path)
 
->>>>>>> de2f9fdc
 		// Copy the incoming data to block
 		writeOffset := uint64(options.Offset) - block.offset
 		bytesWritten := copy(block.data[writeOffset:], options.Data[dataWritten:])
@@ -1149,14 +1023,10 @@
 
 		if block.endIndex < uint64(options.Offset) {
 			block.endIndex = uint64(options.Offset)
-<<<<<<< HEAD
-			options.Handle.Size = int64(block.endIndex)
-=======
 		}
 
 		if options.Handle.Size < options.Offset {
 			options.Handle.Size = options.Offset
->>>>>>> de2f9fdc
 		}
 	}
 
@@ -1166,16 +1036,12 @@
 func (bc *BlockCache) getOrCreateBlock(handle *handlemap.Handle, offset uint64) (*Block, error) {
 	// Check the given block index is already available or not
 	index := bc.getBlockIndex(offset)
-<<<<<<< HEAD
-	//log.Debug("FilBlockCacheCache::getOrCreateBlock : Get block for %s, index %v", handle.Path, index)
-=======
 	if index >= MAX_BLOCKS {
 		log.Err("BlockCache::getOrCreateBlock : Failed to get Block %v=>%s offset %v", handle.ID, handle.Path, offset)
 		return nil, fmt.Errorf("block index out of range. Increase your block size")
 	}
 
 	// log.Debug("FilBlockCacheCache::getOrCreateBlock : Get block for %s, index %v", handle.Path, index)
->>>>>>> de2f9fdc
 
 	var block *Block
 	var err error
@@ -1198,14 +1064,6 @@
 		block.id = int64(index)
 		block.offset = index * bc.blockSize
 
-<<<<<<< HEAD
-		if offset < uint64(handle.Size) {
-			// We are writing somewhere in between so just fetch this block
-			bc.lineupDownload(handle, block, false)
-
-			// Now wait for download to complete
-			<-block.state
-=======
 		if block.offset < uint64(handle.Size) {
 			shouldCommit, shouldDownload := shouldCommitAndDownload(block.id, handle)
 
@@ -1243,16 +1101,12 @@
 				log.Debug("BlockCache::getOrCreateBlock : push block %v to the cooking list for %v=>%v", block.id, handle.ID, handle.Path)
 				block.node = handle.Buffers.Cooking.PushBack(block)
 			}
->>>>>>> de2f9fdc
 		} else {
 			block.node = handle.Buffers.Cooking.PushBack(block)
 		}
 
 		handle.SetValue(fmt.Sprintf("%v", index), block)
-<<<<<<< HEAD
-=======
 		block.flags.Clear(BlockFlagDownloading)
->>>>>>> de2f9fdc
 		block.Unblock()
 
 		// As we are creating new blocks here, we need to push the block for upload and remove them from list here
@@ -1268,16 +1122,6 @@
 		block = node.(*Block)
 
 		// If the block was staged earlier then we are overwriting it here so move it back to cooking queue
-<<<<<<< HEAD
-		if block.IsSynced() {
-			if block.node != nil {
-				_ = handle.Buffers.Cooked.Remove(block.node)
-			}
-
-			block.node = handle.Buffers.Cooking.PushBack(block)
-			block.ClearSynced()
-		}
-=======
 		if block.flags.IsSet(BlockFlagSynced) {
 			log.Debug("BlockCache::getOrCreateBlock : Overwriting back to staged block %v for %v=>%s", block.id, handle.ID, handle.Path)
 
@@ -1311,7 +1155,6 @@
 		block.flags.Clear(BlockFlagUploading)
 		block.flags.Clear(BlockFlagDownloading)
 		block.flags.Clear(BlockFlagSynced)
->>>>>>> de2f9fdc
 	}
 
 	return block, nil
@@ -1319,21 +1162,13 @@
 
 // Stage the given number of blocks from this handle
 func (bc *BlockCache) stageBlocks(handle *handlemap.Handle, cnt int) error {
-<<<<<<< HEAD
-	//log.Debug("BlockCache::stageBlocks : Stageing blocks for %s, cnt %v", handle.Path, cnt)
-=======
 	//log.Debug("BlockCache::stageBlocks : Staging blocks for %s, cnt %v", handle.Path, cnt)
->>>>>>> de2f9fdc
 
 	nodeList := handle.Buffers.Cooking
 	node := nodeList.Front()
 
 	lst, _ := handle.GetValue("blockList")
-<<<<<<< HEAD
-	listMap := lst.(map[int64]string)
-=======
 	listMap := lst.(map[int64]*blockInfo)
->>>>>>> de2f9fdc
 
 	for node != nil && cnt > 0 {
 		nextNode := node.Next()
@@ -1350,16 +1185,6 @@
 	return nil
 }
 
-<<<<<<< HEAD
-// lineupUpload : Create a work item and schedule the upload
-func (bc *BlockCache) lineupUpload(handle *handlemap.Handle, block *Block, listMap map[int64]string) {
-	id := listMap[block.id]
-	if id == "" {
-		id = base64.StdEncoding.EncodeToString(common.NewUUIDWithLength(16))
-		listMap[block.id] = id
-	}
-
-=======
 // remove the block which failed to download so that it can be used again
 func (bc *BlockCache) releaseDownloadFailedBlock(handle *handlemap.Handle, block *Block) {
 	if block.node != nil {
@@ -1444,7 +1269,6 @@
 	//}
 
 	log.Debug("BlockCache::lineupUpload : block %v, size %v for %v=>%s, blockId %v", block.id, (block.endIndex - block.offset), handle.ID, handle.Path, id)
->>>>>>> de2f9fdc
 	item := &workItem{
 		handle:   handle,
 		block:    block,
@@ -1454,21 +1278,6 @@
 		blockId:  id,
 	}
 
-<<<<<<< HEAD
-	log.Debug("BlockCache::lineupUpload : Upload block %v=>%s (index %v, offset %v, data %v)", handle.ID, handle.Path, block.id, block.offset, (block.endIndex - block.offset))
-
-	if (block.endIndex - block.offset) == 0 {
-		log.Err("BlockCache::lineupUpload : Upload block %v=>%s (index %v, offset %v, data %v) 0 byte block formed", handle.ID, handle.Path, block.id, block.offset, (block.endIndex - block.offset))
-	}
-
-	// Remove this block from free block list and add to in-process list
-	if block.node != nil {
-		_ = handle.Buffers.Cooking.Remove(block.node)
-	}
-	block.node = handle.Buffers.Cooked.PushBack(block)
-
-	block.Uploading()
-=======
 	// log.Debug("BlockCache::lineupUpload : Upload block %v=>%s (index %v, offset %v, data %v)", handle.ID, handle.Path, block.id, block.offset, (block.endIndex - block.offset))
 
 	block.Uploading()
@@ -1477,7 +1286,6 @@
 
 	// Remove this block from free block list and add to in-process list
 	bc.addToCooked(handle, block)
->>>>>>> de2f9fdc
 
 	// Send the work item to worker pool to schedule download
 	bc.threadPool.Schedule(false, item)
@@ -1488,34 +1296,16 @@
 	node := nodeList.Front()
 	nextNode := node
 
-<<<<<<< HEAD
-=======
 	wipeoutBlock := false
 	if cnt == 1 {
 		wipeoutBlock = true
 	}
 
->>>>>>> de2f9fdc
 	for nextNode != nil && cnt > 0 {
 		node = nextNode
 		nextNode = node.Next()
 
 		block := node.Value.(*Block)
-<<<<<<< HEAD
-		if block.id == -1 {
-			// ignore this block and move ahead, but this shall never happen
-			log.Err("BlockCache::waitAndFreeUploadedBlocks : Invalid block %v=>%s (index %v, offset %v)", handle.ID, handle.Path, block.id, block.offset)
-			continue
-		}
-
-		// Wait for upload of this block to complete
-		<-block.state
-		block.Unblock()
-
-		if block.IsFailed() {
-			_ = handle.Buffers.Cooked.Remove(block.node)
-			block.node = handle.Buffers.Cooking.PushFront(block)
-=======
 		if block.id != -1 {
 			// Wait for upload of this block to complete
 			_, ok := <-block.state
@@ -1532,19 +1322,10 @@
 		if block.IsFailed() {
 			log.Err("BlockCache::waitAndFreeUploadedBlocks : Failed to upload block, posting back to cooking list %v=>%s (index %v, offset %v)", handle.ID, handle.Path, block.id, block.offset)
 			bc.addToCooking(handle, block)
->>>>>>> de2f9fdc
 			continue
 		}
 		cnt--
 
-<<<<<<< HEAD
-		log.Debug("BlockCache::waitAndFreeUploadedBlocks : Block cleanup for block %v=>%s (index %v, offset %v)", handle.ID, handle.Path, block.id, block.offset)
-		handle.RemoveValue(fmt.Sprintf("%v", block.id))
-		nodeList.Remove(node)
-		block.node = nil
-		block.ReUse()
-		bc.blockPool.Release(block)
-=======
 		if wipeoutBlock || block.id == -1 {
 			log.Debug("BlockCache::waitAndFreeUploadedBlocks : Block cleanup for block %v=>%s (index %v, offset %v)", handle.ID, handle.Path, block.id, block.offset)
 			handle.RemoveValue(fmt.Sprintf("%v", block.id))
@@ -1553,7 +1334,6 @@
 			block.ReUse()
 			bc.blockPool.Release(block)
 		}
->>>>>>> de2f9fdc
 	}
 }
 
@@ -1566,15 +1346,6 @@
 	flock := bc.fileLocks.Get(fileName)
 	flock.Lock()
 	defer flock.Unlock()
-<<<<<<< HEAD
-
-	// This block is updated so we need to stage it now
-	err := bc.NextComponent().StageData(internal.StageDataOptions{
-		Name:   item.handle.Path,
-		Data:   item.block.data[0 : item.block.endIndex-item.block.offset],
-		Offset: uint64(item.block.id),
-		Id:     item.blockId})
-=======
 	// log.Debug("BlockCache::Upload : block %v, size %v for %v=>%s, blockId %v", item.block.id, (item.block.endIndex - item.block.offset), item.handle.ID, item.handle.Path, item.blockId)
 
 	// This block is updated so we need to stage it now
@@ -1582,7 +1353,6 @@
 		Name: item.handle.Path,
 		Data: item.block.data[0 : item.block.endIndex-item.block.offset],
 		Id:   item.blockId})
->>>>>>> de2f9fdc
 	if err != nil {
 		// Fail to write the data so just reschedule this request
 		log.Err("BlockCache::upload : Failed to write %v=>%s from offset %v [%s]", item.handle.ID, item.handle.Path, item.block.id, err.Error())
@@ -1592,11 +1362,7 @@
 			// If we failed to write the data 3 times then just give up
 			log.Err("BlockCache::upload : 3 attempts to upload a block have failed %v=>%s (index %v, offset %v)", item.handle.ID, item.handle.Path, item.block.id, item.block.offset)
 			item.block.Failed()
-<<<<<<< HEAD
-			item.block.Ready()
-=======
 			item.block.Ready(BlockStatusUploadFailed)
->>>>>>> de2f9fdc
 			return
 		}
 
@@ -1635,24 +1401,14 @@
 	}
 
 return_safe:
-<<<<<<< HEAD
-	item.block.Synced()
-	item.block.NoMoreDirty()
-	item.block.Ready()
-=======
 	item.block.flags.Set(BlockFlagSynced)
 	item.block.NoMoreDirty()
 	item.block.Ready(BlockStatusUploaded)
->>>>>>> de2f9fdc
 }
 
 // Stage the given number of blocks from this handle
 func (bc *BlockCache) commitBlocks(handle *handlemap.Handle) error {
-<<<<<<< HEAD
-	log.Debug("BlockCache::commitBlocks : Stageing blocks for %s", handle.Path)
-=======
 	log.Debug("BlockCache::commitBlocks : Staging blocks for %s", handle.Path)
->>>>>>> de2f9fdc
 
 	// Make three attempts to upload all pending blocks
 	cnt := 0
@@ -1661,32 +1417,12 @@
 			break
 		}
 
-<<<<<<< HEAD
-		err := bc.stageBlocks(handle, 50000)
-=======
 		err := bc.stageBlocks(handle, MAX_BLOCKS)
->>>>>>> de2f9fdc
 		if err != nil {
 			log.Err("BlockCache::commitBlocks : Failed to stage blocks for %s [%s]", handle.Path, err.Error())
 			return err
 		}
 
-<<<<<<< HEAD
-		bc.waitAndFreeUploadedBlocks(handle, 50000)
-	}
-
-	if cnt == 3 {
-		log.Err("BlockCache::commitBlocks : Failed to stage blocks for %s after 3 attempts", handle.Path)
-		return fmt.Errorf("failed to stage blocks")
-	}
-
-	// Generate the block id list order now
-	list, _ := handle.GetValue("blockList")
-	listMap := list.(map[int64]string)
-
-	offsets := make([]int64, 0)
-	blockIdList := make([]string, 0)
-=======
 		bc.waitAndFreeUploadedBlocks(handle, MAX_BLOCKS)
 	}
 
@@ -1737,30 +1473,12 @@
 
 	offsets := make([]int64, 0)
 	blockIDList := make([]string, 0)
->>>>>>> de2f9fdc
 
 	for k := range listMap {
 		offsets = append(offsets, k)
 	}
 	sort.Slice(offsets, func(i, j int) bool { return offsets[i] < offsets[j] })
 
-<<<<<<< HEAD
-	for i := 0; i < len(offsets); i++ {
-		blockIdList = append(blockIdList, listMap[offsets[i]])
-		log.Debug("BlockCache::commitBlocks : Preparing blocklist for %v=>%s (%v :  %v)", handle.ID, handle.Path, i, listMap[offsets[i]])
-	}
-
-	log.Debug("BlockCache::commitBlocks : Committing blocks for %s", handle.Path)
-
-	// Commit the block list now
-	err := bc.NextComponent().CommitData(internal.CommitDataOptions{Name: handle.Path, List: blockIdList, BlockSize: bc.blockSize})
-	if err != nil {
-		log.Err("BlockCache::commitBlocks : Failed to commit blocks for %s [%s]", handle.Path, err.Error())
-		return err
-	}
-
-	return nil
-=======
 	zeroBlockStaged := false
 	zeroBlockID := ""
 	index := int64(0)
@@ -1829,7 +1547,6 @@
 
 	log.Debug("BlockCache::stageZeroBlock : Zero block id for %v=>%v = %v", handle.ID, handle.Path, id)
 	return id, nil
->>>>>>> de2f9fdc
 }
 
 // diskEvict : Callback when a node from disk expires
@@ -1979,12 +1696,6 @@
 func (bc *BlockCache) SyncFile(options internal.SyncFileOptions) error {
 	log.Trace("BlockCache::SyncFile : handle=%d, path=%s", options.Handle.ID, options.Handle.Path)
 
-<<<<<<< HEAD
-	options.Handle.Lock()
-	defer options.Handle.Unlock()
-
-	return bc.commitBlocks(options.Handle)
-=======
 	err := bc.FlushFile(internal.FlushFileOptions{Handle: options.Handle, CloseInProgress: true}) //nolint
 	if err != nil {
 		log.Err("BlockCache::SyncFile : failed to flush file %s", options.Handle.Path)
@@ -1992,7 +1703,6 @@
 	}
 
 	return nil
->>>>>>> de2f9fdc
 }
 
 // ------------------------- Factory -------------------------------------------

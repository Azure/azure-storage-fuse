--- conflicted
+++ resolved
@@ -639,14 +639,7 @@
 		case BlockStatusDownloaded:
 			log.Debug("BlockCache::getBlock : Downloaded block %v for %v=>%s (read offset %v)", index, handle.ID, handle.Path, readoffset)
 
-<<<<<<< HEAD
-			// Remove this node from handle so that next read retries to download the block again
-			bc.releaseFailedBlock(handle, block)
-			return nil, fmt.Errorf("failed to download block")
-		}
-=======
 			block.flags.Clear(BlockFlagDownloading)
->>>>>>> 0aa064f0
 
 			// Download complete and you are first reader of this block
 			if !bc.noPrefetch && handle.OptCnt <= MIN_RANDREAD {
@@ -1101,11 +1094,7 @@
 					log.Err("BlockCache::getOrCreateBlock : Failed to download block %v for %v=>%s", block.id, handle.ID, handle.Path)
 
 					// Remove this node from handle so that next read retries to download the block again
-<<<<<<< HEAD
-					bc.releaseFailedBlock(handle, block)
-=======
 					bc.releaseDownloadFailedBlock(handle, block)
->>>>>>> 0aa064f0
 					return nil, fmt.Errorf("failed to download block")
 				}
 			} else {
@@ -1138,26 +1127,17 @@
 
 		} else if block.flags.IsSet(BlockFlagDownloading) {
 			log.Debug("BlockCache::getOrCreateBlock : Waiting for download to finish for committed block %v for %v=>%s", block.id, handle.ID, handle.Path)
-<<<<<<< HEAD
-			<-block.state
-			block.Unblock()
-=======
 			_, ok := <-block.state
 			if ok {
 				block.Unblock()
 			}
->>>>>>> 0aa064f0
 
 			// if the block failed to download, it can't be used for overwriting
 			if block.IsFailed() {
 				log.Err("BlockCache::getOrCreateBlock : Failed to download block %v for %v=>%s", block.id, handle.ID, handle.Path)
 
 				// Remove this node from handle so that next read retries to download the block again
-<<<<<<< HEAD
-				bc.releaseFailedBlock(handle, block)
-=======
 				bc.releaseDownloadFailedBlock(handle, block)
->>>>>>> 0aa064f0
 				return nil, fmt.Errorf("failed to download block")
 			}
 		} else if block.flags.IsSet(BlockFlagUploading) {
@@ -1170,11 +1150,8 @@
 			}
 		}
 
-<<<<<<< HEAD
-=======
 		bc.addToCooking(handle, block)
 
->>>>>>> 0aa064f0
 		block.flags.Clear(BlockFlagUploading)
 		block.flags.Clear(BlockFlagDownloading)
 		block.flags.Clear(BlockFlagSynced)
@@ -1209,11 +1186,6 @@
 }
 
 // remove the block which failed to download so that it can be used again
-<<<<<<< HEAD
-func (bc *BlockCache) releaseFailedBlock(handle *handlemap.Handle, block *Block) {
-	_ = handle.Buffers.Cooking.Remove(block.node)
-	handle.RemoveValue(fmt.Sprintf("%v", block.id))
-=======
 func (bc *BlockCache) releaseDownloadFailedBlock(handle *handlemap.Handle, block *Block) {
 	if block.node != nil {
 		_ = handle.Buffers.Cooking.Remove(block.node)
@@ -1222,7 +1194,6 @@
 
 	handle.RemoveValue(fmt.Sprintf("%v", block.id))
 	block.node = nil
->>>>>>> 0aa064f0
 	block.ReUse()
 	bc.blockPool.Release(block)
 }
@@ -1338,8 +1309,9 @@
 		if block.id != -1 {
 			// Wait for upload of this block to complete
 			_, ok := <-block.state
-<<<<<<< HEAD
+			block.flags.Clear(BlockFlagDownloading)
 			block.flags.Clear(BlockFlagUploading)
+
 			if ok {
 				block.Unblock()
 			}
@@ -1347,18 +1319,6 @@
 			block.Unblock()
 		}
 
-=======
-			block.flags.Clear(BlockFlagDownloading)
-			block.flags.Clear(BlockFlagUploading)
-
-			if ok {
-				block.Unblock()
-			}
-		} else {
-			block.Unblock()
-		}
-
->>>>>>> 0aa064f0
 		if block.IsFailed() {
 			log.Err("BlockCache::waitAndFreeUploadedBlocks : Failed to upload block, posting back to cooking list %v=>%s (index %v, offset %v)", handle.ID, handle.Path, block.id, block.offset)
 			bc.addToCooking(handle, block)

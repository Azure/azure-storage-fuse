/*
    _____           _____   _____   ____          ______  _____  ------
   |     |  |      |     | |     | |     |     | |       |            |
   |     |  |      |     | |     | |     |     | |       |            |
   | --- |  |      |     | |-----| |---- |     | |-----| |-----  ------
   |     |  |      |     | |     | |     |     |       | |       |
   | ____|  |_____ | ____| | ____| |     |_____|  _____| |_____  |_____


   Licensed under the MIT License <http://opensource.org/licenses/MIT>.

   Copyright © 2020-2022 Microsoft Corporation. All rights reserved.
   Author : <blobfusedev@microsoft.com>

   Permission is hereby granted, free of charge, to any person obtaining a copy
   of this software and associated documentation files (the "Software"), to deal
   in the Software without restriction, including without limitation the rights
   to use, copy, modify, merge, publish, distribute, sublicense, and/or sell
   copies of the Software, and to permit persons to whom the Software is
   furnished to do so, subject to the following conditions:

   The above copyright notice and this permission notice shall be included in all
   copies or substantial portions of the Software.

   THE SOFTWARE IS PROVIDED "AS IS", WITHOUT WARRANTY OF ANY KIND, EXPRESS OR
   IMPLIED, INCLUDING BUT NOT LIMITED TO THE WARRANTIES OF MERCHANTABILITY,
   FITNESS FOR A PARTICULAR PURPOSE AND NONINFRINGEMENT. IN NO EVENT SHALL THE
   AUTHORS OR COPYRIGHT HOLDERS BE LIABLE FOR ANY CLAIM, DAMAGES OR OTHER
   LIABILITY, WHETHER IN AN ACTION OF CONTRACT, TORT OR OTHERWISE, ARISING FROM,
   OUT OF OR IN CONNECTION WITH THE SOFTWARE OR THE USE OR OTHER DEALINGS IN THE
   SOFTWARE
*/

package stream

import (
	"encoding/base64"
	"errors"
	"io"
	"sync/atomic"

	"github.com/Azure/azure-storage-fuse/v2/common"
	"github.com/Azure/azure-storage-fuse/v2/common/log"
	"github.com/Azure/azure-storage-fuse/v2/internal"
	"github.com/Azure/azure-storage-fuse/v2/internal/handlemap"

	"github.com/pbnjay/memory"
)

type ReadWriteCache struct {
	*Stream
	StreamConnection
}

func (rw *ReadWriteCache) Configure(conf StreamOptions) error {
	if conf.BufferSize <= 0 || conf.BlockSize <= 0 || conf.CachedObjLimit <= 0 {
		rw.StreamOnly = true
	}
	rw.BlockSize = int64(conf.BlockSize) * mb
	rw.BufferSize = conf.BufferSize * mb
	rw.CachedObjLimit = int32(conf.CachedObjLimit)
	rw.CachedObjects = 0
	return nil
}

func (rw *ReadWriteCache) CreateFile(options internal.CreateFileOptions) (*handlemap.Handle, error) {
	log.Trace("Stream::CreateFile : name=%s, mode=%s", options.Name, options.Mode)
	handle, err := rw.NextComponent().CreateFile(options)
	if err != nil {
		log.Err("Stream::CreateFile : error failed to create file %s: [%s]", options.Name, err.Error())
		return handle, err
	}
	if !rw.StreamOnly {
		err = rw.createHandleCache(handle)
		if err != nil {
			log.Err("Stream::CreateFile : error creating cache object %s [%s]", options.Name, err.Error())
		}
	}
	return handle, err
}

func (rw *ReadWriteCache) OpenFile(options internal.OpenFileOptions) (*handlemap.Handle, error) {
	log.Trace("Stream::OpenFile : name=%s, flags=%d, mode=%s", options.Name, options.Flags, options.Mode)
	handle, err := rw.NextComponent().OpenFile(options)
	if err != nil {
		log.Err("Stream::OpenFile : error failed to open file %s [%s]", options.Name, err.Error())
		return handle, err
	}
	if !rw.StreamOnly {
		err = rw.createHandleCache(handle)
		if err != nil {
			log.Err("Stream::OpenFile : error failed to create cache object %s [%s]", options.Name, err.Error())
		}
	}
	return handle, err
}

func (rw *ReadWriteCache) ReadInBuffer(options internal.ReadInBufferOptions) (int, error) {
	// log.Trace("Stream::ReadInBuffer : name=%s, handle=%d, offset=%d", options.Handle.Path, options.Handle.ID, options.Offset)
	if !rw.StreamOnly && options.Handle.CacheObj.StreamOnly {
		err := rw.createHandleCache(options.Handle)
		if err != nil {
			log.Err("Stream::ReadInBuffer : error failed to create cache object  %s [%s]", options.Handle.Path, err.Error())
			return 0, err
		}
	}
	if rw.StreamOnly || options.Handle.CacheObj.StreamOnly {
		data, err := rw.NextComponent().ReadInBuffer(options)
		if err != nil && err != io.EOF {
			log.Err("Stream::ReadInBuffer : error failed to download requested data for %s: [%s]", options.Handle.Path, err.Error())
		}
		return data, err
	}
	options.Handle.CacheObj.Lock()
	defer options.Handle.CacheObj.Unlock()
	if atomic.LoadInt64(&options.Handle.Size) == 0 {
		return 0, nil
	}
	read, err := rw.readWriteBlocks(options.Handle, options.Offset, options.Data, false)
	if err != nil {
		log.Err("Stream::ReadInBuffer : error failed to download requested data for %s: [%s]", options.Handle.Path, err.Error())
	}
	return read, err
}

func (rw *ReadWriteCache) WriteFile(options internal.WriteFileOptions) (int, error) {
	// log.Trace("Stream::WriteFile : name=%s, handle=%d, offset=%d", options.Handle.Path, options.Handle.ID, options.Offset)
	if !rw.StreamOnly && options.Handle.CacheObj.StreamOnly {
		err := rw.createHandleCache(options.Handle)
		if err != nil {
			log.Err("Stream::WriteFile : error failed to create cache object %s [%s]", options.Handle.Path, err.Error())
			return 0, err
		}
	}
	if rw.StreamOnly || options.Handle.CacheObj.StreamOnly {
		data, err := rw.NextComponent().WriteFile(options)
		if err != nil && err != io.EOF {
			log.Err("Stream::WriteFile : error failed to write data to %s: [%s]", options.Handle.Path, err.Error())
		}
		return data, err
	}
	options.Handle.CacheObj.Lock()
	defer options.Handle.CacheObj.Unlock()
	written, err := rw.readWriteBlocks(options.Handle, options.Offset, options.Data, true)
	if err != nil {
		log.Err("Stream::WriteFile : error failed to write data to %s: [%s]", options.Handle.Path, err.Error())
	}
	options.Handle.Flags.Set(handlemap.HandleFlagDirty)
	return written, err
}

func (rw *ReadWriteCache) TruncateFile(options internal.TruncateFileOptions) error {
	log.Trace("Stream::TruncateFile : name=%s, size=%d", options.Name, options.Size)
	// if !rw.StreamOnly {
	// 	handleMap := handlemap.GetHandles()
	// 	handleMap.Range(func(key, value interface{}) bool {
	// 		handle := value.(*handlemap.Handle)
	// 		if handle.CacheObj != nil && !handle.CacheObj.StreamOnly {
	// 			if handle.Path == options.Name {
	// 				err := rw.purge(handle, options.Size, true)
	// 				if err != nil {
	// 					log.Err("Stream::TruncateFile : failed to flush and purge handle cache %s [%s]", handle.Path, err.Error())
	// 					return false
	// 				}
	// 			}
	// 		}
	// 		return true
	// 	})
	// 	if err != nil {
	// 		return err
	// 	}
	// }
	err := rw.NextComponent().TruncateFile(options)
	if err != nil {
		log.Err("Stream::TruncateFile : error truncating file %s [%s]", options.Name, err.Error())
	}
	return err
}

func (rw *ReadWriteCache) RenameFile(options internal.RenameFileOptions) error {
	log.Trace("Stream::RenameFile : name=%s", options.Src)
	// if !rw.StreamOnly {
	// 	var err error
	// 	handleMap := handlemap.GetHandles()
	// 	handleMap.Range(func(key, value interface{}) bool {
	// 		handle := value.(*handlemap.Handle)
	// 		if handle.CacheObj != nil && !handle.CacheObj.StreamOnly {
	// 			if handle.Path == options.Src {
	// 				err := rw.purge(handle, -1, true)
	// 				if err != nil {
	// 					log.Err("Stream::RenameFile : failed to flush and purge handle cache %s [%s]", handle.Path, err.Error())
	// 					return false
	// 				}
	// 			}
	// 		}
	// 		return true
	// 	})
	// 	if err != nil {
	// 		return err
	// 	}
	// }
	err := rw.NextComponent().RenameFile(options)
	if err != nil {
		log.Err("Stream::RenameFile : error renaming file %s [%s]", options.Src, err.Error())
	}
	return err
}

func (rw *ReadWriteCache) FlushFile(options internal.FlushFileOptions) error {
	// log.Trace("Stream::FlushFile : name=%s, handle=%d", options.Handle.Path, options.Handle.ID)
	if rw.StreamOnly || options.Handle.CacheObj.StreamOnly {
		return nil
	}
	if options.Handle.Dirty() {
		err := rw.NextComponent().FlushFile(options)
		if err != nil {
			log.Err("Stream::FlushFile : error flushing file %s [%s]", options.Handle.Path, err.Error())
			return err
		}
		options.Handle.Flags.Clear(handlemap.HandleFlagDirty)
	}
	return nil
}

func (rw *ReadWriteCache) CloseFile(options internal.CloseFileOptions) error {
	// log.Trace("Stream::CloseFile : name=%s, handle=%d", options.Handle.Path, options.Handle.ID)
	// try to flush again to make sure it's cleaned up
	err := rw.FlushFile(internal.FlushFileOptions(options))
	if err != nil {
		log.Err("Stream::FlushFile : error flushing file %s [%s]", options.Handle.Path, err.Error())
		return err
	}
	if !rw.StreamOnly && !options.Handle.CacheObj.StreamOnly {
		err = rw.purge(options.Handle, -1)
		if err != nil {
			log.Err("Stream::CloseFile : error purging file %s [%s]", options.Handle.Path, err.Error())
		}
	}
	err = rw.NextComponent().CloseFile(options)
	if err != nil {
		log.Err("Stream::CloseFile : error closing file %s [%s]", options.Handle.Path, err.Error())
	}
	return err
}

func (rw *ReadWriteCache) DeleteFile(options internal.DeleteFileOptions) error {
	log.Trace("Stream::DeleteFile : name=%s", options.Name)
	// if !rw.StreamOnly {
	// 	handleMap := handlemap.GetHandles()
	// 	handleMap.Range(func(key, value interface{}) bool {
	// 		handle := value.(*handlemap.Handle)
	// 		if handle.CacheObj != nil && !handle.CacheObj.StreamOnly {
	// 			if handle.Path == options.Name {
	// 				err := rw.purge(handle, -1, false)
	// 				if err != nil {
	// 					log.Err("Stream::DeleteFile : failed to purge handle cache %s [%s]", handle.Path, err.Error())
	// 					return false
	// 				}
	// 			}
	// 		}
	// 		return true
	// 	})
	// }
	err := rw.NextComponent().DeleteFile(options)
	if err != nil {
		log.Err("Stream::DeleteFile : error deleting file %s [%s]", options.Name, err.Error())
	}
	return err
}

func (rw *ReadWriteCache) DeleteDirectory(options internal.DeleteDirOptions) error {
	log.Trace("Stream::DeleteDirectory : name=%s", options.Name)
	// if !rw.StreamOnly {
	// 	handleMap := handlemap.GetHandles()
	// 	handleMap.Range(func(key, value interface{}) bool {
	// 		handle := value.(*handlemap.Handle)
	// 		if handle.CacheObj != nil && !handle.CacheObj.StreamOnly {
	// 			if strings.HasPrefix(handle.Path, options.Name) {
	// 				err := rw.purge(handle, -1, false)
	// 				if err != nil {
	// 					log.Err("Stream::DeleteDirectory : failed to purge handle cache %s [%s]", handle.Path, err.Error())
	// 					return false
	// 				}
	// 			}
	// 		}
	// 		return true
	// 	})
	// }
	err := rw.NextComponent().DeleteDir(options)
	if err != nil {
		log.Err("Stream::DeleteDirectory : error deleting directory %s [%s]", options.Name, err.Error())
	}
	return err
}

func (rw *ReadWriteCache) RenameDirectory(options internal.RenameDirOptions) error {
	log.Trace("Stream::RenameDirectory : name=%s", options.Src)
	// if !rw.StreamOnly {
	// 	var err error
	// 	handleMap := handlemap.GetHandles()
	// 	handleMap.Range(func(key, value interface{}) bool {
	// 		handle := value.(*handlemap.Handle)
	// 		if handle.CacheObj != nil && !handle.CacheObj.StreamOnly {
	// 			if strings.HasPrefix(handle.Path, options.Src) {
	// 				err := rw.purge(handle, -1, true)
	// 				if err != nil {
	// 					log.Err("Stream::RenameDirectory : failed to flush and purge handle cache %s [%s]", handle.Path, err.Error())
	// 					return false
	// 				}
	// 			}
	// 		}
	// 		return true
	// 	})
	// 	if err != nil {
	// 		return err
	// 	}
	// }
	err := rw.NextComponent().RenameDir(options)
	if err != nil {
		log.Err("Stream::RenameDirectory : error renaming directory %s [%s]", options.Src, err.Error())
	}
	return err
}

// Stop : Stop the component functionality and kill all threads started
func (rw *ReadWriteCache) Stop() error {
	log.Trace("Stopping component : %s", rw.Name())
	if !rw.StreamOnly {
		handleMap := handlemap.GetHandles()
		handleMap.Range(func(key, value interface{}) bool {
			handle := value.(*handlemap.Handle)
			if handle.CacheObj != nil && !handle.CacheObj.StreamOnly {
				err := rw.purge(handle, -1)
				if err != nil {
					log.Err("Stream::Stop : failed to purge handle cache %s [%s]", handle.Path, err.Error())
					return false
				}
			}
			return true
		})
	}
	return nil
}

<<<<<<< HEAD
func (rw *ReadWriteCache) FlushFile(options internal.FlushFileOptions) error {
	return nil
}

func (rw *ReadWriteCache) GetAttr(options internal.GetAttrOptions) (*internal.ObjAttr, error) {
	// log.Trace("AttrCache::GetAttr : %s", options.Name)
	return rw.NextComponent().GetAttr(options)
}

func (rw *ReadWriteCache) purge(handle *handlemap.Handle, size int64, flush bool) error {
=======
func (rw *ReadWriteCache) purge(handle *handlemap.Handle, size int64) error {
>>>>>>> ddeb57c6
	handle.CacheObj.Lock()
	defer handle.CacheObj.Unlock()
	handle.CacheObj.Purge()
	// if size isn't -1 then we're resizing
	if size != -1 {
		atomic.StoreInt64(&handle.Size, size)
	}
	handle.CacheObj.StreamOnly = true
	atomic.AddInt32(&rw.CachedObjects, -1)
	return nil
}

func (rw *ReadWriteCache) createHandleCache(handle *handlemap.Handle) error {
	handlemap.CreateCacheObject(int64(rw.BufferSize), handle)
	// if we hit handle limit then stream only on this new handle
	if atomic.LoadInt32(&rw.CachedObjects) >= rw.CachedObjLimit {
		handle.CacheObj.StreamOnly = true
		return nil
	}
	opts := internal.GetFileBlockOffsetsOptions{
		Name: handle.Path,
	}
	offsets, err := rw.NextComponent().GetFileBlockOffsets(opts)
	if err != nil {
		return err
	}
	handle.CacheObj.BlockOffsetList = offsets
	// if its a small file then download the file in its entirety if there is memory available, otherwise stream only
	if handle.CacheObj.SmallFile() {
		if uint64(atomic.LoadInt64(&handle.Size)) > memory.FreeMemory() {
			handle.CacheObj.StreamOnly = true
			return nil
		}
		block, _, err := rw.getBlock(handle, &common.Block{StartIndex: 0, EndIndex: handle.Size})
		if err != nil {
			return err
		}
		block.Id = base64.StdEncoding.EncodeToString(common.NewUUID().Bytes())
		// our handle will consist of a single block locally for simpler logic
		handle.CacheObj.BlockList = append(handle.CacheObj.BlockList, block)
		handle.CacheObj.BlockIdLength = common.GetIdLength(block.Id)
		// now consists of a block - clear the flag
		handle.CacheObj.Flags.Clear(common.SmallFile)
	}
	atomic.AddInt32(&rw.CachedObjects, 1)
	return nil
}

func (rw *ReadWriteCache) putBlock(handle *handlemap.Handle, block *common.Block) error {
	ok := handle.CacheObj.Put(block.StartIndex, block)
	// if the cache is full and we couldn't evict - we need to do a flush
	if !ok {
		err := rw.NextComponent().FlushFile(internal.FlushFileOptions{Handle: handle})
		if err != nil {
			return err
		}
		ok = handle.CacheObj.Put(block.StartIndex, block)
		if !ok {
			return errors.New("flushed and still unable to put block in cache")
		}
	}
	return nil
}

func (rw *ReadWriteCache) getBlock(handle *handlemap.Handle, block *common.Block) (*common.Block, bool, error) {
	cached_block, found := handle.CacheObj.Get(block.StartIndex)
	if !found {
		block.Data = make([]byte, block.EndIndex-block.StartIndex)
		err := rw.putBlock(handle, block)
		if err != nil {
			return block, false, err
		}
		options := internal.ReadInBufferOptions{
			Handle: handle,
			Offset: block.StartIndex,
			Data:   block.Data,
		}
		// check if its a create operation
		if len(block.Data) != 0 {
			_, err = rw.NextComponent().ReadInBuffer(options)
			if err != nil && err != io.EOF {
				return nil, false, err
			}
		}
		return block, false, nil
	}
	return cached_block, true, nil
}

func (rw *ReadWriteCache) readWriteBlocks(handle *handlemap.Handle, offset int64, data []byte, write bool) (int, error) {
	// if it's not a small file then we look the blocks it consistts of
	blocks, found := handle.CacheObj.FindBlocks(offset, int64(len(data)))
	if !found && !write {
		return 0, nil
	}
	dataLeft := int64(len(data))
	dataRead, blk_index, dataCopied := 0, 0, int64(0)
	lastBlock := handle.CacheObj.BlockList[len(handle.CacheObj.BlockList)-1]
	for dataLeft > 0 {
		if offset < int64(lastBlock.EndIndex) {
			block, _, err := rw.getBlock(handle, blocks[blk_index])
			if err != nil {
				return dataRead, err
			}
			if write {
				dataCopied = int64(copy(block.Data[offset-blocks[blk_index].StartIndex:], data[dataRead:]))
				block.Flags.Set(common.DirtyBlock)
			} else {
				dataCopied = int64(copy(data[dataRead:], block.Data[offset-blocks[blk_index].StartIndex:]))
			}
			dataLeft -= dataCopied
			offset += dataCopied
			dataRead += int(dataCopied)
			blk_index += 1
			//if appending to file
		} else if write {
			emptyByteLength := offset - lastBlock.EndIndex
			// if the data to append + our last block existing data do not exceed block size - just append to last block
			if (lastBlock.EndIndex-lastBlock.StartIndex)+(emptyByteLength+dataLeft) <= rw.BlockSize || lastBlock.EndIndex == 0 {
				_, _, err := rw.getBlock(handle, lastBlock)
				if err != nil {
					return dataRead, err
				}
				// if no overwrites and pure append - then we need to create an empty buffer in between
				if emptyByteLength > 0 {
					truncated := make([]byte, emptyByteLength)
					lastBlock.Data = append(lastBlock.Data, truncated...)
				}
				lastBlock.Data = append(lastBlock.Data, data[dataRead:]...)
				newLastBlockEndIndex := lastBlock.EndIndex + dataLeft + emptyByteLength
				handle.CacheObj.Resize(lastBlock.StartIndex, newLastBlockEndIndex)
				lastBlock.Flags.Set(common.DirtyBlock)
				atomic.StoreInt64(&handle.Size, lastBlock.EndIndex)
				dataRead += int(dataLeft)
				return dataRead, nil
			}
			blk := &common.Block{
				StartIndex: lastBlock.EndIndex,
				EndIndex:   lastBlock.EndIndex + dataLeft + emptyByteLength,
				Id:         base64.StdEncoding.EncodeToString(common.NewUUIDWithLength(handle.CacheObj.BlockIdLength)),
			}
			blk.Data = make([]byte, blk.EndIndex-blk.StartIndex)
			dataCopied = int64(copy(blk.Data[offset-blk.StartIndex:], data[dataRead:]))
			blk.Flags.Set(common.DirtyBlock)
			handle.CacheObj.BlockList = append(handle.CacheObj.BlockList, blk)
			err := rw.putBlock(handle, blk)
			if err != nil {
				return dataRead, err
			}
			atomic.StoreInt64(&handle.Size, blk.EndIndex)
			dataRead += int(dataCopied)
			return dataRead, nil
		} else {
			return dataRead, nil
		}
	}
	return dataRead, nil
}<|MERGE_RESOLUTION|>--- conflicted
+++ resolved
@@ -342,20 +342,12 @@
 	return nil
 }
 
-<<<<<<< HEAD
-func (rw *ReadWriteCache) FlushFile(options internal.FlushFileOptions) error {
-	return nil
-}
-
 func (rw *ReadWriteCache) GetAttr(options internal.GetAttrOptions) (*internal.ObjAttr, error) {
 	// log.Trace("AttrCache::GetAttr : %s", options.Name)
 	return rw.NextComponent().GetAttr(options)
 }
 
-func (rw *ReadWriteCache) purge(handle *handlemap.Handle, size int64, flush bool) error {
-=======
 func (rw *ReadWriteCache) purge(handle *handlemap.Handle, size int64) error {
->>>>>>> ddeb57c6
 	handle.CacheObj.Lock()
 	defer handle.CacheObj.Unlock()
 	handle.CacheObj.Purge()

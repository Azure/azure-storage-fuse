/*
    _____           _____   _____   ____          ______  _____  ------
   |     |  |      |     | |     | |     |     | |       |            |
   |     |  |      |     | |     | |     |     | |       |            |
   | --- |  |      |     | |-----| |---- |     | |-----| |-----  ------
   |     |  |      |     | |     | |     |     |       | |       |
   | ____|  |_____ | ____| | ____| |     |_____|  _____| |_____  |_____


   Licensed under the MIT License <http://opensource.org/licenses/MIT>.

   Copyright © 2020-2022 Microsoft Corporation. All rights reserved.
   Author : <blobfusedev@microsoft.com>

   Permission is hereby granted, free of charge, to any person obtaining a copy
   of this software and associated documentation files (the "Software"), to deal
   in the Software without restriction, including without limitation the rights
   to use, copy, modify, merge, publish, distribute, sublicense, and/or sell
   copies of the Software, and to permit persons to whom the Software is
   furnished to do so, subject to the following conditions:

   The above copyright notice and this permission notice shall be included in all
   copies or substantial portions of the Software.

   THE SOFTWARE IS PROVIDED "AS IS", WITHOUT WARRANTY OF ANY KIND, EXPRESS OR
   IMPLIED, INCLUDING BUT NOT LIMITED TO THE WARRANTIES OF MERCHANTABILITY,
   FITNESS FOR A PARTICULAR PURPOSE AND NONINFRINGEMENT. IN NO EVENT SHALL THE
   AUTHORS OR COPYRIGHT HOLDERS BE LIABLE FOR ANY CLAIM, DAMAGES OR OTHER
   LIABILITY, WHETHER IN AN ACTION OF CONTRACT, TORT OR OTHERWISE, ARISING FROM,
   OUT OF OR IN CONNECTION WITH THE SOFTWARE OR THE USE OR OTHER DEALINGS IN THE
   SOFTWARE
*/

package stream

import (
	"context"
	"errors"
	"fmt"

	"github.com/Azure/azure-storage-fuse/v2/common/config"
	"github.com/Azure/azure-storage-fuse/v2/common/log"
	"github.com/Azure/azure-storage-fuse/v2/internal"
	"github.com/Azure/azure-storage-fuse/v2/internal/handlemap"

	"github.com/pbnjay/memory"
)

type Stream struct {
	internal.BaseComponent
	cache          StreamConnection
	BlockSize      int64
	BufferSize     uint64 // maximum number of blocks allowed to be stored for a file
	CachedObjLimit int32
	CachedObjects  int32
	StreamOnly     bool // parameter used to check if its pure streaming
}

type StreamOptions struct {
<<<<<<< HEAD
	BlockSize         uint64 `config:"block-size-mb" yaml:"block-size-mb,omitempty"`
	BufferSizePerFile uint64 `config:"handle-buffer-size-mb" yaml:"handle-buffer-size-mb,omitempty"`
	HandleLimit       uint64 `config:"handle-limit" yaml:"handle-limit,omitempty"`
	readOnly          bool   `config:"read-only" yaml:"-"`
=======
	BlockSize      uint64 `config:"block-size-mb" yaml:"block-size-mb,omitempty"`
	BufferSize     uint64 `config:"buffer-size-mb" yaml:"buffer-size-mb,omitempty"`
	CachedObjLimit uint64 `config:"max-buffers" yaml:"max-buffers,omitempty"`
	FileCaching    bool   `config:"file-caching" yaml:"file-caching,omitempty"`
	readOnly       bool   `config:"read-only"`
>>>>>>> 3802cdd8

	// v1 support
	StreamCacheMb    uint64 `config:"stream-cache-mb" yaml:"-"`
	MaxBlocksPerFile uint64 `config:"max-blocks-per-file" yaml:"-"`
}

const (
	compName = "stream"
	mb       = 1024 * 1024
)

var _ internal.Component = &Stream{}

func (st *Stream) Name() string {
	return compName
}

func (st *Stream) SetName(name string) {
	st.BaseComponent.SetName(name)
}

func (st *Stream) SetNextComponent(nc internal.Component) {
	st.BaseComponent.SetNextComponent(nc)
}

func (st *Stream) Priority() internal.ComponentPriority {
	return internal.EComponentPriority.LevelMid()
}

func (st *Stream) Start(ctx context.Context) error {
	log.Trace("Starting component : %s", st.Name())
	return nil
}

func (st *Stream) Configure(_ bool) error {
	log.Trace("Stream::Configure : %s", st.Name())
	conf := StreamOptions{}

	err := config.UnmarshalKey(compName, &conf)
	if err != nil {
		log.Err("Stream::Configure : config error [invalid config attributes]")
		return fmt.Errorf("config error in %s [%s]", st.Name(), err.Error())
	}

	err = config.UnmarshalKey("read-only", &conf.readOnly)
	if err != nil {
		log.Err("Stream::Configure : config error [unable to obtain read-only]")
		return fmt.Errorf("config error in %s [%s]", st.Name(), err.Error())
	}

	if config.IsSet(compName + ".max-blocks-per-file") {
		conf.BufferSize = conf.BlockSize * uint64(conf.MaxBlocksPerFile)
	}

	if config.IsSet(compName + ".stream-cache-mb") {
		conf.CachedObjLimit = conf.StreamCacheMb / conf.BufferSize
		if conf.CachedObjLimit == 0 {
			conf.CachedObjLimit = 1
		}
	}

	if uint64((conf.BufferSize*conf.CachedObjLimit)*mb) > memory.FreeMemory() {
		log.Err("Stream::Configure : config error, not enough free memory for provided configuration")
		return errors.New("not enough free memory for provided stream configuration")
	}
	st.cache = NewStreamConnection(conf, st)

	log.Info("Stream::Configure : Buffer size %v, Block size %v, Handle limit %v",
		conf.BufferSize, conf.BlockSize, conf.CachedObjLimit)

	return nil
}

// Stop : Stop the component functionality and kill all threads started
func (st *Stream) Stop() error {
	log.Trace("Stopping component : %s", st.Name())
	return st.cache.Stop()
}

func (st *Stream) CreateFile(options internal.CreateFileOptions) (*handlemap.Handle, error) {
	return st.cache.CreateFile(options)
}

func (st *Stream) OpenFile(options internal.OpenFileOptions) (*handlemap.Handle, error) {
	return st.cache.OpenFile(options)
}

func (st *Stream) ReadInBuffer(options internal.ReadInBufferOptions) (int, error) {
	return st.cache.ReadInBuffer(options)
}

func (st *Stream) WriteFile(options internal.WriteFileOptions) (int, error) {
	return st.cache.WriteFile(options)
}

func (st *Stream) FlushFile(options internal.FlushFileOptions) error {
	return st.cache.FlushFile(options)
}

func (st *Stream) CloseFile(options internal.CloseFileOptions) error {
	return st.cache.CloseFile(options)
}

func (st *Stream) DeleteFile(options internal.DeleteFileOptions) error {
	return st.cache.DeleteFile(options)
}

func (st *Stream) RenameFile(options internal.RenameFileOptions) error {
	return st.cache.RenameFile(options)
}

func (st *Stream) DeleteDir(options internal.DeleteDirOptions) error {
	return st.cache.DeleteDirectory(options)
}

func (st *Stream) RenameDir(options internal.RenameDirOptions) error {
	return st.cache.RenameDirectory(options)
}

func (st *Stream) TruncateFile(options internal.TruncateFileOptions) error {
	return st.cache.TruncateFile(options)
}

func (st *Stream) GetAttr(options internal.GetAttrOptions) (*internal.ObjAttr, error) {
	return st.cache.GetAttr(options)
}

// ------------------------- Factory -------------------------------------------

// Pipeline will call this method to create your object, initialize your variables here
// << DO NOT DELETE ANY AUTO GENERATED CODE HERE >>
func NewStreamComponent() internal.Component {
	comp := &Stream{}
	comp.SetName(compName)
	return comp
}

// On init register this component to pipeline and supply your constructor
func init() {
	internal.AddComponent(compName, NewStreamComponent)
	blockSizeMb := config.AddUint64Flag("block-size-mb", 0, "Size (in MB) of a block to be downloaded during streaming.")
	config.BindPFlag(compName+".block-size-mb", blockSizeMb)

	maxBlocksMb := config.AddIntFlag("max-blocks-per-file", 0, "Maximum number of blocks to be cached in memory for streaming.")
	config.BindPFlag(compName+".max-blocks-per-file", maxBlocksMb)
	maxBlocksMb.Hidden = true

	streamCacheSize := config.AddUint64Flag("stream-cache-mb", 0, "Limit total amount of data being cached in memory to conserve memory footprint of blobfuse.")
	config.BindPFlag(compName+".stream-cache-mb", streamCacheSize)
	streamCacheSize.Hidden = true
}<|MERGE_RESOLUTION|>--- conflicted
+++ resolved
@@ -57,18 +57,11 @@
 }
 
 type StreamOptions struct {
-<<<<<<< HEAD
-	BlockSize         uint64 `config:"block-size-mb" yaml:"block-size-mb,omitempty"`
-	BufferSizePerFile uint64 `config:"handle-buffer-size-mb" yaml:"handle-buffer-size-mb,omitempty"`
-	HandleLimit       uint64 `config:"handle-limit" yaml:"handle-limit,omitempty"`
-	readOnly          bool   `config:"read-only" yaml:"-"`
-=======
 	BlockSize      uint64 `config:"block-size-mb" yaml:"block-size-mb,omitempty"`
 	BufferSize     uint64 `config:"buffer-size-mb" yaml:"buffer-size-mb,omitempty"`
 	CachedObjLimit uint64 `config:"max-buffers" yaml:"max-buffers,omitempty"`
 	FileCaching    bool   `config:"file-caching" yaml:"file-caching,omitempty"`
-	readOnly       bool   `config:"read-only"`
->>>>>>> 3802cdd8
+	readOnly       bool   `config:"read-only" yaml:"-"`
 
 	// v1 support
 	StreamCacheMb    uint64 `config:"stream-cache-mb" yaml:"-"`

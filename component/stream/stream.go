/*
    _____           _____   _____   ____          ______  _____  ------
   |     |  |      |     | |     | |     |     | |       |            |
   |     |  |      |     | |     | |     |     | |       |            |
   | --- |  |      |     | |-----| |---- |     | |-----| |-----  ------
   |     |  |      |     | |     | |     |     |       | |       |
   | ____|  |_____ | ____| | ____| |     |_____|  _____| |_____  |_____


   Licensed under the MIT License <http://opensource.org/licenses/MIT>.

   Copyright © 2020-2022 Microsoft Corporation. All rights reserved.
   Author : <blobfusedev@microsoft.com>

   Permission is hereby granted, free of charge, to any person obtaining a copy
   of this software and associated documentation files (the "Software"), to deal
   in the Software without restriction, including without limitation the rights
   to use, copy, modify, merge, publish, distribute, sublicense, and/or sell
   copies of the Software, and to permit persons to whom the Software is
   furnished to do so, subject to the following conditions:

   The above copyright notice and this permission notice shall be included in all
   copies or substantial portions of the Software.

   THE SOFTWARE IS PROVIDED "AS IS", WITHOUT WARRANTY OF ANY KIND, EXPRESS OR
   IMPLIED, INCLUDING BUT NOT LIMITED TO THE WARRANTIES OF MERCHANTABILITY,
   FITNESS FOR A PARTICULAR PURPOSE AND NONINFRINGEMENT. IN NO EVENT SHALL THE
   AUTHORS OR COPYRIGHT HOLDERS BE LIABLE FOR ANY CLAIM, DAMAGES OR OTHER
   LIABILITY, WHETHER IN AN ACTION OF CONTRACT, TORT OR OTHERWISE, ARISING FROM,
   OUT OF OR IN CONNECTION WITH THE SOFTWARE OR THE USE OR OTHER DEALINGS IN THE
   SOFTWARE
*/

package stream

import (
	"context"
	"errors"
	"fmt"

	"github.com/Azure/azure-storage-fuse/v2/common/config"
	"github.com/Azure/azure-storage-fuse/v2/common/log"
	"github.com/Azure/azure-storage-fuse/v2/internal"
	"github.com/Azure/azure-storage-fuse/v2/internal/handlemap"

	"github.com/pbnjay/memory"
)

type Stream struct {
	internal.BaseComponent
	cache          StreamConnection
	BlockSize      int64
	BufferSize     uint64 // maximum number of blocks allowed to be stored for a file
	CachedObjLimit int32
	CachedObjects  int32
	StreamOnly     bool // parameter used to check if its pure streaming
}

type StreamOptions struct {
<<<<<<< HEAD
	BlockSize      uint64 `config:"block-size-mb" yaml:"block-size-mb,omitempty"`
	BufferSize     uint64 `config:"buffer-size-mb" yaml:"buffer-size-mb,omitempty"`
	CachedObjLimit uint64 `config:"max-buffers" yaml:"max-buffers,omitempty"`
	FileCaching    bool   `config:"file-caching" yaml:"file-caching,omitempty"`
	readOnly       bool   `config:"read-only"`
=======
	BlockSize         uint64 `config:"block-size-mb" yaml:"block-size-mb,omitempty"`
	BufferSizePerFile uint64 `config:"handle-buffer-size-mb" yaml:"handle-buffer-size-mb,omitempty"`
	HandleLimit       uint64 `config:"handle-limit" yaml:"handle-limit,omitempty"`
	readOnly          bool   `config:"read-only"`

	// v1 support
	StreamCacheMb    uint64 `config:"stream-cache-mb"`
	MaxBlocksPerFile uint64 `config:"max-blocks-per-file"`
>>>>>>> b6d07cb4
}

const (
	compName = "stream"
	mb       = 1024 * 1024
)

var _ internal.Component = &Stream{}

func (st *Stream) Name() string {
	return compName
}

func (st *Stream) SetName(name string) {
	st.BaseComponent.SetName(name)
}

func (st *Stream) SetNextComponent(nc internal.Component) {
	st.BaseComponent.SetNextComponent(nc)
}

func (st *Stream) Priority() internal.ComponentPriority {
	return internal.EComponentPriority.LevelMid()
}

func (st *Stream) Start(ctx context.Context) error {
	log.Trace("Starting component : %s", st.Name())
	return nil
}

func (st *Stream) Configure(_ bool) error {
	log.Trace("Stream::Configure : %s", st.Name())
	conf := StreamOptions{}

	err := config.UnmarshalKey(compName, &conf)
	if err != nil {
		log.Err("Stream::Configure : config error [invalid config attributes]")
		return fmt.Errorf("config error in %s [%s]", st.Name(), err.Error())
	}

	err = config.UnmarshalKey("read-only", &conf.readOnly)
	if err != nil {
		log.Err("Stream::Configure : config error [unable to obtain read-only]")
		return fmt.Errorf("config error in %s [%s]", st.Name(), err.Error())
	}
<<<<<<< HEAD
	if uint64((conf.BufferSize*conf.CachedObjLimit)*mb) > memory.FreeMemory() {
=======

	if config.IsSet(compName + ".max-blocks-per-file") {
		conf.BufferSizePerFile = conf.BlockSize * uint64(conf.MaxBlocksPerFile)
	}

	if config.IsSet(compName + ".stream-cache-mb") {
		conf.HandleLimit = conf.StreamCacheMb / conf.BufferSizePerFile
		if conf.HandleLimit == 0 {
			conf.HandleLimit = 1
		}
	}

	if uint64((conf.BufferSizePerFile*conf.HandleLimit)*mb) > memory.FreeMemory() {
>>>>>>> b6d07cb4
		log.Err("Stream::Configure : config error, not enough free memory for provided configuration")
		return errors.New("not enough free memory for provided stream configuration")
	}
	st.cache = NewStreamConnection(conf, st)

	log.Info("Stream::Configure : Buffer size %v, Block size %v, Handle limit %v",
		conf.BufferSizePerFile, conf.BlockSize, conf.HandleLimit)

	return nil
}

// Stop : Stop the component functionality and kill all threads started
func (st *Stream) Stop() error {
	log.Trace("Stopping component : %s", st.Name())
	return st.cache.Stop()
}

func (st *Stream) CreateFile(options internal.CreateFileOptions) (*handlemap.Handle, error) {
	return st.cache.CreateFile(options)
}

func (st *Stream) OpenFile(options internal.OpenFileOptions) (*handlemap.Handle, error) {
	return st.cache.OpenFile(options)
}

func (st *Stream) ReadInBuffer(options internal.ReadInBufferOptions) (int, error) {
	return st.cache.ReadInBuffer(options)
}

func (st *Stream) WriteFile(options internal.WriteFileOptions) (int, error) {
	return st.cache.WriteFile(options)
}

func (st *Stream) FlushFile(options internal.FlushFileOptions) error {
	return st.cache.FlushFile(options)
}

func (st *Stream) CloseFile(options internal.CloseFileOptions) error {
	return st.cache.CloseFile(options)
}

func (st *Stream) DeleteFile(options internal.DeleteFileOptions) error {
	return st.cache.DeleteFile(options)
}

func (st *Stream) RenameFile(options internal.RenameFileOptions) error {
	return st.cache.RenameFile(options)
}

func (st *Stream) DeleteDir(options internal.DeleteDirOptions) error {
	return st.cache.DeleteDirectory(options)
}

func (st *Stream) RenameDir(options internal.RenameDirOptions) error {
	return st.cache.RenameDirectory(options)
}

func (st *Stream) TruncateFile(options internal.TruncateFileOptions) error {
	return st.cache.TruncateFile(options)
}

func (st *Stream) GetAttr(options internal.GetAttrOptions) (*internal.ObjAttr, error) {
	return st.cache.GetAttr(options)
}

// ------------------------- Factory -------------------------------------------

// Pipeline will call this method to create your object, initialize your variables here
// << DO NOT DELETE ANY AUTO GENERATED CODE HERE >>
func NewStreamComponent() internal.Component {
	comp := &Stream{}
	comp.SetName(compName)
	return comp
}

// On init register this component to pipeline and supply your constructor
func init() {
	internal.AddComponent(compName, NewStreamComponent)
	blockSizeMb := config.AddUint64Flag("block-size-mb", 0, "Size (in MB) of a block to be downloaded during streaming.")
	config.BindPFlag(compName+".block-size-mb", blockSizeMb)

	maxBlocksMb := config.AddIntFlag("max-blocks-per-file", 0, "Maximum number of blocks to be cached in memory for streaming.")
	config.BindPFlag(compName+".max-blocks-per-file", maxBlocksMb)
	maxBlocksMb.Hidden = true

	streamCacheSize := config.AddUint64Flag("stream-cache-mb", 0, "Limit total amount of data being cached in memory to conserve memory footprint of blobfuse.")
	config.BindPFlag(compName+".stream-cache-mb", streamCacheSize)
	streamCacheSize.Hidden = true
}<|MERGE_RESOLUTION|>--- conflicted
+++ resolved
@@ -57,22 +57,15 @@
 }
 
 type StreamOptions struct {
-<<<<<<< HEAD
 	BlockSize      uint64 `config:"block-size-mb" yaml:"block-size-mb,omitempty"`
 	BufferSize     uint64 `config:"buffer-size-mb" yaml:"buffer-size-mb,omitempty"`
 	CachedObjLimit uint64 `config:"max-buffers" yaml:"max-buffers,omitempty"`
 	FileCaching    bool   `config:"file-caching" yaml:"file-caching,omitempty"`
 	readOnly       bool   `config:"read-only"`
-=======
-	BlockSize         uint64 `config:"block-size-mb" yaml:"block-size-mb,omitempty"`
-	BufferSizePerFile uint64 `config:"handle-buffer-size-mb" yaml:"handle-buffer-size-mb,omitempty"`
-	HandleLimit       uint64 `config:"handle-limit" yaml:"handle-limit,omitempty"`
-	readOnly          bool   `config:"read-only"`
 
 	// v1 support
 	StreamCacheMb    uint64 `config:"stream-cache-mb"`
 	MaxBlocksPerFile uint64 `config:"max-blocks-per-file"`
->>>>>>> b6d07cb4
 }
 
 const (
@@ -118,30 +111,26 @@
 		log.Err("Stream::Configure : config error [unable to obtain read-only]")
 		return fmt.Errorf("config error in %s [%s]", st.Name(), err.Error())
 	}
-<<<<<<< HEAD
+
+	if config.IsSet(compName + ".max-blocks-per-file") {
+		conf.BufferSize = conf.BlockSize * uint64(conf.MaxBlocksPerFile)
+	}
+
+	if config.IsSet(compName + ".stream-cache-mb") {
+		conf.CachedObjLimit = conf.StreamCacheMb / conf.BufferSize
+		if conf.CachedObjLimit == 0 {
+			conf.CachedObjLimit = 1
+		}
+	}
+
 	if uint64((conf.BufferSize*conf.CachedObjLimit)*mb) > memory.FreeMemory() {
-=======
-
-	if config.IsSet(compName + ".max-blocks-per-file") {
-		conf.BufferSizePerFile = conf.BlockSize * uint64(conf.MaxBlocksPerFile)
-	}
-
-	if config.IsSet(compName + ".stream-cache-mb") {
-		conf.HandleLimit = conf.StreamCacheMb / conf.BufferSizePerFile
-		if conf.HandleLimit == 0 {
-			conf.HandleLimit = 1
-		}
-	}
-
-	if uint64((conf.BufferSizePerFile*conf.HandleLimit)*mb) > memory.FreeMemory() {
->>>>>>> b6d07cb4
 		log.Err("Stream::Configure : config error, not enough free memory for provided configuration")
 		return errors.New("not enough free memory for provided stream configuration")
 	}
 	st.cache = NewStreamConnection(conf, st)
 
 	log.Info("Stream::Configure : Buffer size %v, Block size %v, Handle limit %v",
-		conf.BufferSizePerFile, conf.BlockSize, conf.HandleLimit)
+		conf.BufferSize, conf.BlockSize, conf.CachedObjLimit)
 
 	return nil
 }

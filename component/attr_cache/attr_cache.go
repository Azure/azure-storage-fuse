/*
    _____           _____   _____   ____          ______  _____  ------
   |     |  |      |     | |     | |     |     | |       |            |
   |     |  |      |     | |     | |     |     | |       |            |
   | --- |  |      |     | |-----| |---- |     | |-----| |-----  ------
   |     |  |      |     | |     | |     |     |       | |       |
   | ____|  |_____ | ____| | ____| |     |_____|  _____| |_____  |_____


   Licensed under the MIT License <http://opensource.org/licenses/MIT>.

   Copyright © 2020-2022 Microsoft Corporation. All rights reserved.
   Author : <blobfusedev@microsoft.com>

   Permission is hereby granted, free of charge, to any person obtaining a copy
   of this software and associated documentation files (the "Software"), to deal
   in the Software without restriction, including without limitation the rights
   to use, copy, modify, merge, publish, distribute, sublicense, and/or sell
   copies of the Software, and to permit persons to whom the Software is
   furnished to do so, subject to the following conditions:

   The above copyright notice and this permission notice shall be included in all
   copies or substantial portions of the Software.

   THE SOFTWARE IS PROVIDED "AS IS", WITHOUT WARRANTY OF ANY KIND, EXPRESS OR
   IMPLIED, INCLUDING BUT NOT LIMITED TO THE WARRANTIES OF MERCHANTABILITY,
   FITNESS FOR A PARTICULAR PURPOSE AND NONINFRINGEMENT. IN NO EVENT SHALL THE
   AUTHORS OR COPYRIGHT HOLDERS BE LIABLE FOR ANY CLAIM, DAMAGES OR OTHER
   LIABILITY, WHETHER IN AN ACTION OF CONTRACT, TORT OR OTHERWISE, ARISING FROM,
   OUT OF OR IN CONNECTION WITH THE SOFTWARE OR THE USE OR OTHER DEALINGS IN THE
   SOFTWARE
*/

package attr_cache

import (
	"context"
	"fmt"
	"os"
	"strings"
	"sync"
	"syscall"
	"time"

	"github.com/Azure/azure-storage-fuse/v2/common/config"
	"github.com/Azure/azure-storage-fuse/v2/common/log"
	"github.com/Azure/azure-storage-fuse/v2/internal"
	"github.com/Azure/azure-storage-fuse/v2/internal/handlemap"
)

// By default attr cache is valid for 120 seconds
const defaultAttrCacheTimeout uint32 = (120)

// Common structure for AttrCache Component
type AttrCache struct {
	internal.BaseComponent
	cacheTimeout uint32
	cacheOnList  bool
	noSymlinks   bool
	cacheMap     map[string]*attrCacheItem
	cacheLock    sync.RWMutex
}

// Structure defining your config parameters
type AttrCacheOptions struct {
	Timeout       uint32 `config:"timeout-sec" yaml:"timeout-sec,omitempty"`
	NoCacheOnList bool   `config:"no-cache-on-list" yaml:"no-cache-on-list,omitempty"`
	NoSymlinks    bool   `config:"no-symlinks" yaml:"no-symlinks,omitempty"`
}

const compName = "attr_cache"

// for now caching only first 1 mil files in a directory
// caching more means increased memory usage of the process
const maxFilesPerDir = 1000000 // 1 million max files to be cached per directory
const maxTotalFiles = 10000000 // 10 million max files overall to be cached

//  Verification to check satisfaction criteria with Component Interface
var _ internal.Component = &AttrCache{}

func (ac *AttrCache) Name() string {
	return compName
}

func (ac *AttrCache) SetName(name string) {
	ac.BaseComponent.SetName(name)
}

func (ac *AttrCache) SetNextComponent(nc internal.Component) {
	ac.BaseComponent.SetNextComponent(nc)
}

func (ac *AttrCache) Priority() internal.ComponentPriority {
	return internal.EComponentPriority.LevelTwo()
}

// Start : Pipeline calls this method to start the component functionality
//  this shall not block the call otherwise pipeline will not start
func (ac *AttrCache) Start(ctx context.Context) error {
	log.Trace("AttrCache::Start : Starting component %s", ac.Name())

	// AttrCache : start code goes here
	ac.cacheMap = make(map[string]*attrCacheItem)

	return nil
}

// Stop : Stop the component functionality and kill all threads started
func (ac *AttrCache) Stop() error {
	log.Trace("AttrCache::Stop : Stopping component %s", ac.Name())

	return nil
}

// Configure : Pipeline will call this method after constructor so that you can read config and initialize yourself
//  Return failure if any config is not valid to exit the process
func (ac *AttrCache) Configure(_ bool) error {
	log.Trace("AttrCache::Configure : %s", ac.Name())

	// >> If you do not need any config parameters remove below code and return nil
	conf := AttrCacheOptions{}
	err := config.UnmarshalKey(ac.Name(), &conf)
	if err != nil {
		log.Err("AttrCache::Configure : config error [invalid config attributes]")
		return fmt.Errorf("config error in %s [%s]", ac.Name(), err.Error())
	}

	if config.IsSet(compName + ".timeout-sec") {
		ac.cacheTimeout = conf.Timeout
	} else {
		ac.cacheTimeout = defaultAttrCacheTimeout
	}

	ac.cacheOnList = !conf.NoCacheOnList

	ac.noSymlinks = conf.NoSymlinks

	log.Info("AttrCache::Configure : cache-timeout %d, symlink %t, cache-on-list %t",
		ac.cacheTimeout, ac.noSymlinks, ac.cacheOnList)

	return nil
}

// OnConfigChange : If component has registered, on config file change this method is called
func (ac *AttrCache) OnConfigChange() {
	log.Trace("AttrCache::OnConfigChange : %s", ac.Name())
<<<<<<< HEAD
	_ = ac.Configure()
=======
	ac.Configure(true)
>>>>>>> 35cf5ff4
}

// Helper Methods
// deleteDirectory: recursively marks a directory deleted
// The deleteDir method marks deleted instead of invalidating so that if a request came in for a non-existent previously cached
// file/dir we can directly serve that it is non-existent
func (ac *AttrCache) deleteDirectory(path string, time time.Time) {
	// Recursively delete the children of the path, then delete the path
	// For example, filesystem: a/, a/b, a/c, aa/, ab.
	// When we delete directory a, we only want to delete a/, a/b, and a/c.
	// If we do not conditionally extend a, we would accidentally delete aa/ and ab

	// Add a trailing / so that we only delete child paths under the directory and not paths that have the same prefix
	prefix := internal.ExtendDirName(path)

	for key, value := range ac.cacheMap {
		if strings.HasPrefix(key, prefix) {
			value.markDeleted(time)
		}
	}

	// We need to delete the path itself since we only handle children above.
	ac.deletePath(path, time)
}

// deletePath: deletes a path
func (ac *AttrCache) deletePath(path string, time time.Time) {
	// Keys in the cache map do not contain trailing /, truncate the path before referencing a key in the map.
	value, found := ac.cacheMap[internal.TruncateDirName(path)]
	if found {
		value.markDeleted(time)
	}
}

// invalidateDirectory: recursively marks a directory invalid
func (ac *AttrCache) invalidateDirectory(path string) {
	// Recursively invalidate the children of the path, then invalidate the path
	// For example, filesystem: a/, a/b, a/c, aa/, ab.
	// When we invalidate directory a, we only want to invalidate a/, a/b, and a/c.
	// If we do not conditionally extend a, we would accidentally invalidate aa/ and ab

	// Add a trailing / so that we only invalidate child paths under the directory and not paths that have the same prefix
	prefix := internal.ExtendDirName(path)

	for key, value := range ac.cacheMap {
		if strings.HasPrefix(key, prefix) {
			value.invalidate()
		}
	}

	// We need to invalidate the path itself since we only handle children above.
	ac.invalidatePath(path)
}

// invalidatePath: invalidates a path
func (ac *AttrCache) invalidatePath(path string) {
	// Keys in the cache map do not contain trailing /, truncate the path before referencing a key in the map.
	value, found := ac.cacheMap[internal.TruncateDirName(path)]
	if found {
		value.invalidate()
	}
}

// ------------------------- Methods implemented by this component -------------------------------------------
// CreateDir: Mark the directory invalid
func (ac *AttrCache) CreateDir(options internal.CreateDirOptions) error {
	log.Trace("AttrCache::CreateDir : %s", options.Name)
	err := ac.NextComponent().CreateDir(options)

	if err == nil {
		ac.cacheLock.RLock()
		defer ac.cacheLock.RUnlock()
		ac.invalidatePath(options.Name)
	}
	return err
}

// DeleteDir: Mark the directory deleted and recursively mark all it's children deleted
func (ac *AttrCache) DeleteDir(options internal.DeleteDirOptions) error {
	log.Trace("AttrCache::DeleteDir : %s", options.Name)

	deletionTime := time.Now()
	err := ac.NextComponent().DeleteDir(options)

	if err == nil {
		ac.cacheLock.RLock()
		defer ac.cacheLock.RUnlock()
		ac.deleteDirectory(options.Name, deletionTime)
	}

	return err
}

// ReadDir : Optionally cache attributes of paths returned by next component
func (ac *AttrCache) ReadDir(options internal.ReadDirOptions) (pathList []*internal.ObjAttr, err error) {
	log.Trace("AttrCache::ReadDir : %s", options.Name)

	pathList, err = ac.NextComponent().ReadDir(options)
	if err == nil {
		ac.cacheAttributes(pathList)
	}

	return pathList, err
}

// StreamDir : Optionally cache attributes of paths returned by next component
func (ac *AttrCache) StreamDir(options internal.StreamDirOptions) ([]*internal.ObjAttr, string, error) {
	log.Trace("AttrCache::ReadDir : %s", options.Name)

	pathList, token, err := ac.NextComponent().StreamDir(options)
	if err == nil && options.Offset < maxFilesPerDir {
		ac.cacheAttributes(pathList)
	}

	return pathList, token, err
}

// cacheAttributes : On dir listing cache the attributes for all files
func (ac *AttrCache) cacheAttributes(pathList []*internal.ObjAttr) {
	// Check whether or not we are supposed to cache on list
	if ac.cacheOnList && len(pathList) > 0 {
		// Putting this inside loop is heavy as for each item we will do a kernel call to get current time
		// If there are millions of blobs then cost of this is very high.
		currTime := time.Now()

		for _, attr := range pathList {
			if len(ac.cacheMap) > maxTotalFiles {
				break
			}

			ac.cacheLock.Lock()
			ac.cacheMap[internal.TruncateDirName(attr.Path)] = newAttrCacheItem(attr, true, currTime)
			ac.cacheLock.Unlock()
		}

	}
}

// RenameDir : Mark the source directory deleted and recursively mark all it's children deleted.
// Invalidate the destination since we may have overwritten it.
func (ac *AttrCache) RenameDir(options internal.RenameDirOptions) error {
	log.Trace("AttrCache::RenameDir : %s -> %s", options.Src, options.Dst)

	deletionTime := time.Now()
	err := ac.NextComponent().RenameDir(options)

	if err == nil {
		ac.cacheLock.RLock()
		defer ac.cacheLock.RUnlock()
		ac.deleteDirectory(options.Src, deletionTime)
		// TLDR: Dst is guaranteed to be non-existent or empty.
		// Note: We do not need to invalidate children of Dst due to the logic in our FUSE connector, see comments there,
		// but it is always safer to double check than not.
		ac.invalidateDirectory(options.Dst)
	}

	return err
}

// CreateFile: Mark the file invalid
func (ac *AttrCache) CreateFile(options internal.CreateFileOptions) (*handlemap.Handle, error) {
	log.Trace("AttrCache::CreateFile : %s", options.Name)
	h, err := ac.NextComponent().CreateFile(options)

	if err == nil {
		ac.cacheLock.RLock()
		defer ac.cacheLock.RUnlock()
		ac.invalidatePath(options.Name)
	}

	return h, err
}

// DeleteFile : Mark the file deleted
func (ac *AttrCache) DeleteFile(options internal.DeleteFileOptions) error {
	log.Trace("AttrCache::DeleteFile : %s", options.Name)

	err := ac.NextComponent().DeleteFile(options)
	if err == nil {
		ac.cacheLock.RLock()
		defer ac.cacheLock.RUnlock()
		ac.deletePath(options.Name, time.Now())
	}

	return err
}

// RenameFile : Mark the source file deleted. Invalidate the destination file.
func (ac *AttrCache) RenameFile(options internal.RenameFileOptions) error {
	log.Trace("AttrCache::RenameFile : %s -> %s", options.Src, options.Dst)

	err := ac.NextComponent().RenameFile(options)
	if err == nil {
		ac.cacheLock.RLock()
		defer ac.cacheLock.RUnlock()

		// TODO: Can we just copy over the attributes from the source to the destination so we don't have to invalidate?
		ac.deletePath(options.Src, time.Now())
		ac.invalidatePath(options.Dst)
	}

	return err
}

// WriteFile : Mark the file invalid
func (ac *AttrCache) WriteFile(options internal.WriteFileOptions) (int, error) {

	// GetAttr on cache hit will serve from cache, on cache miss will serve from next component.
	attr, err := ac.GetAttr(internal.GetAttrOptions{Name: options.Handle.Path, RetrieveMetadata: true})
	if err != nil {
		// Ignore not exists errors - this can happen if createEmptyFile is set to false
		if !(os.IsNotExist(err) || err == syscall.ENOENT) {
			return 0, err
		}
	}
	if attr != nil {
		options.Metadata = attr.Metadata
	}

	size, err := ac.NextComponent().WriteFile(options)
	if err == nil {
		ac.cacheLock.RLock()
		defer ac.cacheLock.RUnlock()
		// TODO: Could we just update the size and mod time of the file here? Or can other attributes change here?
		ac.invalidatePath(options.Handle.Path)
	}
	return size, err
}

// TruncateFile : Update the file with its truncated size
func (ac *AttrCache) TruncateFile(options internal.TruncateFileOptions) error {
	log.Trace("AttrCache::TruncateFile : %s", options.Name)

	err := ac.NextComponent().TruncateFile(options)
	if err == nil {
		ac.cacheLock.RLock()
		defer ac.cacheLock.RUnlock()

		// no need to truncate the name of the file
		value, found := ac.cacheMap[options.Name]
		if found && value.valid() && value.exists() {
			value.setSize(options.Size)
		}
	}
	return err
}

// CopyFromFile : Mark the file invalid
func (ac *AttrCache) CopyFromFile(options internal.CopyFromFileOptions) error {
	log.Trace("AttrCache::CopyFromFile : %s", options.Name)

	// GetAttr on cache hit will serve from cache, on cache miss will serve from next component.
	attr, err := ac.GetAttr(internal.GetAttrOptions{Name: options.Name, RetrieveMetadata: true})
	if err != nil {
		// Ignore not exists errors - this can happen if createEmptyFile is set to false
		if !(os.IsNotExist(err) || err == syscall.ENOENT) {
			return err
		}
	}
	if attr != nil {
		options.Metadata = attr.Metadata
	}

	err = ac.NextComponent().CopyFromFile(options)
	if err == nil {
		ac.cacheLock.RLock()
		defer ac.cacheLock.RUnlock()
		// TODO: Could we just update the size and mod time of the file here? Or can other attributes change here?
		// TODO: we're RLocking the cache but we need to also lock this attr item because another thread could be reading this attr item
		ac.invalidatePath(options.Name)
	}
	return err
}

func (ac *AttrCache) SyncFile(options internal.SyncFileOptions) error {
	log.Trace("AttrCache::SyncFile : %s", options.Handle.Path)

	err := ac.NextComponent().SyncFile(options)
	if err == nil {
		ac.cacheLock.RLock()
		defer ac.cacheLock.RUnlock()
		ac.invalidatePath(options.Handle.Path)
	}
	return err
}

func (ac *AttrCache) SyncDir(options internal.SyncDirOptions) error {
	log.Trace("AttrCache::SyncDir : %s", options.Name)

	err := ac.NextComponent().SyncDir(options)
	if err == nil {
		ac.cacheLock.RLock()
		defer ac.cacheLock.RUnlock()
		ac.invalidateDirectory(options.Name)
	}
	return err
}

// GetAttr : Try to serve the request from the attribute cache, otherwise cache attributes of the path returned by next component
func (ac *AttrCache) GetAttr(options internal.GetAttrOptions) (*internal.ObjAttr, error) {
	log.Trace("AttrCache::GetAttr : %s", options.Name)
	truncatedPath := internal.TruncateDirName(options.Name)

	ac.cacheLock.RLock()
	value, found := ac.cacheMap[truncatedPath]
	ac.cacheLock.RUnlock()

	// Try to serve the request from the attribute cache
	if found && value.valid() && time.Since(value.cachedAt).Seconds() < float64(ac.cacheTimeout) {
		if value.isDeleted() {
			log.Debug("AttrCache::GetAttr : %s served from cache", options.Name)
			// no entry if path does not exist
			return &internal.ObjAttr{}, syscall.ENOENT
		} else {
			// IsMetadataRetrieved is false in the case of ADLS List since the API does not support metadata.
			// Once migration of ADLS list to blob endpoint is done (in future service versions), we can remove this.
			// options.RetrieveMetadata is set by CopyFromFile and WriteFile which need metadata to ensure it is preserved.
			if value.getAttr().IsMetadataRetrieved() || (ac.noSymlinks && !options.RetrieveMetadata) {
				// path exists and we have all the metadata required or we do not care about metadata
				log.Debug("AttrCache::GetAttr : %s served from cache", options.Name)
				return value.getAttr(), nil
			}
		}
	}

	// Get the attributes from next component and cache them
	pathAttr, err := ac.NextComponent().GetAttr(options)

	ac.cacheLock.Lock()
	defer ac.cacheLock.Unlock()

	if err == nil {
		// Retrieved attributes so cache them
		if len(ac.cacheMap) < maxTotalFiles {
			ac.cacheMap[truncatedPath] = newAttrCacheItem(pathAttr, true, time.Now())
		}
	} else if err == syscall.ENOENT {
		// Path does not exist so cache a no-entry item
		ac.cacheMap[truncatedPath] = newAttrCacheItem(&internal.ObjAttr{}, false, time.Now())
	}

	return pathAttr, err
}

// CreateLink : Mark the link and target invalid
func (ac *AttrCache) CreateLink(options internal.CreateLinkOptions) error {
	log.Trace("AttrCache::CreateLink : Create symlink %s -> %s", options.Name, options.Target)

	err := ac.NextComponent().CreateLink(options)

	if err == nil {
		ac.cacheLock.RLock()
		defer ac.cacheLock.RUnlock()
		ac.invalidatePath(options.Name)
		ac.invalidatePath(options.Target) // TODO : Why do we invalidate the target? Shouldn't the target remain unchanged?
	}

	return err
}

// Chmod : Update the file with its new permissions
func (ac *AttrCache) Chmod(options internal.ChmodOptions) error {
	log.Trace("AttrCache::Chmod : Change mode of file/directory %s", options.Name)

	err := ac.NextComponent().Chmod(options)

	if err == nil {
		ac.cacheLock.RLock()
		defer ac.cacheLock.RUnlock()

		value, found := ac.cacheMap[internal.TruncateDirName(options.Name)]
		if found && value.valid() && value.exists() {
			value.setMode(options.Mode)
		}
	}

	return err
}

// Chown : Update the file with its new owner and group (when datalake chown is implemented)
func (ac *AttrCache) Chown(options internal.ChownOptions) error {
	log.Trace("AttrCache::Chown : Change owner of file/directory %s", options.Name)

	err := ac.NextComponent().Chown(options)
	// TODO: Implement when datalake chown is supported.

	return err
}

// ------------------------- Factory -------------------------------------------

// Pipeline will call this method to create your object, initialize your variables here
// << DO NOT DELETE ANY AUTO GENERATED CODE HERE >>
func NewAttrCacheComponent() internal.Component {
	comp := &AttrCache{}
	comp.SetName(compName)

	config.AddConfigChangeEventListener(comp)
	return comp
}

// On init register this component to pipeline and supply your constructor
func init() {
	internal.AddComponent(compName, NewAttrCacheComponent)
	attrCacheTimeout := config.AddUint32Flag("attr-cache-timeout", defaultAttrCacheTimeout, "attribute cache timeout")
	config.BindPFlag(compName+".timeout-sec", attrCacheTimeout)
	noSymlinks := config.AddBoolFlag("no-symlinks", false, "whether or not symlinks should be supported")
	config.BindPFlag(compName+".no-symlinks", noSymlinks)
}<|MERGE_RESOLUTION|>--- conflicted
+++ resolved
@@ -144,11 +144,7 @@
 // OnConfigChange : If component has registered, on config file change this method is called
 func (ac *AttrCache) OnConfigChange() {
 	log.Trace("AttrCache::OnConfigChange : %s", ac.Name())
-<<<<<<< HEAD
-	_ = ac.Configure()
-=======
-	ac.Configure(true)
->>>>>>> 35cf5ff4
+	_ = ac.Configure(true)
 }
 
 // Helper Methods

/*
    _____           _____   _____   ____          ______  _____  ------
   |     |  |      |     | |     | |     |     | |       |            |
   |     |  |      |     | |     | |     |     | |       |            |
   | --- |  |      |     | |-----| |---- |     | |-----| |-----  ------
   |     |  |      |     | |     | |     |     |       | |       |
   | ____|  |_____ | ____| | ____| |     |_____|  _____| |_____  |_____


   Licensed under the MIT License <http://opensource.org/licenses/MIT>.

   Copyright © 2020-2024 Microsoft Corporation. All rights reserved.
   Author : <blobfusedev@microsoft.com>

   Permission is hereby granted, free of charge, to any person obtaining a copy
   of this software and associated documentation files (the "Software"), to deal
   in the Software without restriction, including without limitation the rights
   to use, copy, modify, merge, publish, distribute, sublicense, and/or sell
   copies of the Software, and to permit persons to whom the Software is
   furnished to do so, subject to the following conditions:

   The above copyright notice and this permission notice shall be included in all
   copies or substantial portions of the Software.

   THE SOFTWARE IS PROVIDED "AS IS", WITHOUT WARRANTY OF ANY KIND, EXPRESS OR
   IMPLIED, INCLUDING BUT NOT LIMITED TO THE WARRANTIES OF MERCHANTABILITY,
   FITNESS FOR A PARTICULAR PURPOSE AND NONINFRINGEMENT. IN NO EVENT SHALL THE
   AUTHORS OR COPYRIGHT HOLDERS BE LIABLE FOR ANY CLAIM, DAMAGES OR OTHER
   LIABILITY, WHETHER IN AN ACTION OF CONTRACT, TORT OR OTHERWISE, ARISING FROM,
   OUT OF OR IN CONNECTION WITH THE SOFTWARE OR THE USE OR OTHER DEALINGS IN THE
   SOFTWARE
*/

package attr_cache

import (
	"context"
	"fmt"
	"os"
	"strings"
	"sync"
	"syscall"
	"time"

	"github.com/Azure/azure-storage-fuse/v2/common/config"
	"github.com/Azure/azure-storage-fuse/v2/common/log"
	"github.com/Azure/azure-storage-fuse/v2/internal"
	"github.com/Azure/azure-storage-fuse/v2/internal/handlemap"
)

// By default attr cache is valid for 120 seconds
const defaultAttrCacheTimeout uint32 = (120)

// Common structure for AttrCache Component
type AttrCache struct {
	internal.BaseComponent
	cacheTimeout uint32
	noSymlinks   bool
	maxFiles     int
	cacheMap     map[string]*attrCacheItem
	cacheLock    sync.RWMutex
}

// Structure defining your config parameters
type AttrCacheOptions struct {
	Timeout       uint32 `config:"timeout-sec" yaml:"timeout-sec,omitempty"`
	NoCacheOnList bool   `config:"no-cache-on-list" yaml:"no-cache-on-list,omitempty"`
	NoSymlinks    bool   `config:"no-symlinks" yaml:"no-symlinks,omitempty"`

	//maximum file attributes overall to be cached
	MaxFiles int `config:"max-files" yaml:"max-files,omitempty"`

	// support v1
	CacheOnList bool `config:"cache-on-list"`
}

const compName = "attr_cache"

// caching only first 5 mil files by default
// caching more means increased memory usage of the process
const defaultMaxFiles = 5000000 // 5 million max files overall to be cached

// Verification to check satisfaction criteria with Component Interface
var _ internal.Component = &AttrCache{}

func (ac *AttrCache) Name() string {
	return compName
}

func (ac *AttrCache) SetName(name string) {
	ac.BaseComponent.SetName(name)
}

func (ac *AttrCache) SetNextComponent(nc internal.Component) {
	ac.BaseComponent.SetNextComponent(nc)
}

func (ac *AttrCache) Priority() internal.ComponentPriority {
	return internal.EComponentPriority.LevelTwo()
}

// Start : Pipeline calls this method to start the component functionality
//
//	this shall not block the call otherwise pipeline will not start
func (ac *AttrCache) Start(ctx context.Context) error {
	log.Trace("AttrCache::Start : Starting component %s", ac.Name())

	// AttrCache : start code goes here
	ac.cacheMap = make(map[string]*attrCacheItem)

	return nil
}

// Stop : Stop the component functionality and kill all threads started
func (ac *AttrCache) Stop() error {
	log.Trace("AttrCache::Stop : Stopping component %s", ac.Name())

	return nil
}

// GenConfig : Generate the default config for the component
func (ac *AttrCache) GenConfig() string {
	log.Info("AttrCache::Configure : config generation started")

	var sb strings.Builder
	sb.WriteString(fmt.Sprintf("\n%s:", ac.Name()))
	sb.WriteString(fmt.Sprintf("\n  timeout-sec: %v", defaultAttrCacheTimeout))

	return sb.String()
}

// Configure : Pipeline will call this method after constructor so that you can read config and initialize yourself
//
//	Return failure if any config is not valid to exit the process
func (ac *AttrCache) Configure(_ bool) error {
	log.Trace("AttrCache::Configure : %s", ac.Name())

	// >> If you do not need any config parameters remove below code and return nil
	conf := AttrCacheOptions{}
	err := config.UnmarshalKey(ac.Name(), &conf)
	if err != nil {
		log.Err("AttrCache::Configure : config error [invalid config attributes]")
		return fmt.Errorf("config error in %s [%s]", ac.Name(), err.Error())
	}

	if config.IsSet(compName + ".timeout-sec") {
		ac.cacheTimeout = conf.Timeout
	} else {
		ac.cacheTimeout = defaultAttrCacheTimeout
	}

	if config.IsSet(compName + ".max-files") {
		ac.maxFiles = conf.MaxFiles
	} else {
		ac.maxFiles = defaultMaxFiles
	}

	if config.IsSet(compName + ".no-symlinks") {
		ac.noSymlinks = conf.NoSymlinks
	}

<<<<<<< HEAD
	log.Info("AttrCache::Configure : cache-timeout %d, symlink %t, max-files %d",
		ac.cacheTimeout, ac.noSymlinks, ac.maxFiles)
=======
	log.Crit("AttrCache::Configure : cache-timeout %d, symlink %t, cache-on-list %t, max-files %d",
		ac.cacheTimeout, ac.noSymlinks, ac.cacheOnList, ac.maxFiles)
>>>>>>> 7c3bde15

	return nil
}

// OnConfigChange : If component has registered, on config file change this method is called
func (ac *AttrCache) OnConfigChange() {
	log.Trace("AttrCache::OnConfigChange : %s", ac.Name())
	_ = ac.Configure(true)
}

// Helper Methods
// deleteDirectory: recursively marks a directory deleted
// The deleteDir method marks deleted instead of invalidating so that if a request came in for a non-existent previously cached
// file/dir we can directly serve that it is non-existent
func (ac *AttrCache) deleteDirectory(path string, time time.Time) {
	// Recursively delete the children of the path, then delete the path
	// For example, filesystem: a/, a/b, a/c, aa/, ab.
	// When we delete directory a, we only want to delete a/, a/b, and a/c.
	// If we do not conditionally extend a, we would accidentally delete aa/ and ab

	// Add a trailing / so that we only delete child paths under the directory and not paths that have the same prefix
	prefix := internal.ExtendDirName(path)

	for key, value := range ac.cacheMap {
		if strings.HasPrefix(key, prefix) {
			value.markDeleted(time)
		}
	}

	// We need to delete the path itself since we only handle children above.
	ac.deletePath(path, time)
}

// deletePath: deletes a path
func (ac *AttrCache) deletePath(path string, time time.Time) {
	// Keys in the cache map do not contain trailing /, truncate the path before referencing a key in the map.
	value, found := ac.cacheMap[internal.TruncateDirName(path)]
	if found {
		value.markDeleted(time)
	}
}

// invalidateDirectory: recursively marks a directory invalid
func (ac *AttrCache) invalidateDirectory(path string) {
	// Recursively invalidate the children of the path, then invalidate the path
	// For example, filesystem: a/, a/b, a/c, aa/, ab.
	// When we invalidate directory a, we only want to invalidate a/, a/b, and a/c.
	// If we do not conditionally extend a, we would accidentally invalidate aa/ and ab

	// Add a trailing / so that we only invalidate child paths under the directory and not paths that have the same prefix
	prefix := internal.ExtendDirName(path)

	for key, value := range ac.cacheMap {
		if strings.HasPrefix(key, prefix) {
			value.invalidate()
		}
	}

	// We need to invalidate the path itself since we only handle children above.
	ac.invalidatePath(path)
}

// invalidatePath: invalidates a path
func (ac *AttrCache) invalidatePath(path string) {
	// Keys in the cache map do not contain trailing /, truncate the path before referencing a key in the map.
	value, found := ac.cacheMap[internal.TruncateDirName(path)]
	if found {
		value.invalidate()
	}
}

// ------------------------- Methods implemented by this component -------------------------------------------
// CreateDir: Mark the directory invalid
func (ac *AttrCache) CreateDir(options internal.CreateDirOptions) error {
	log.Trace("AttrCache::CreateDir : %s", options.Name)
	err := ac.NextComponent().CreateDir(options)

	if err == nil || err == syscall.EEXIST {
		ac.cacheLock.RLock()
		defer ac.cacheLock.RUnlock()
		ac.invalidatePath(options.Name)
	}
	return err
}

// DeleteDir: Mark the directory deleted and recursively mark all it's children deleted
func (ac *AttrCache) DeleteDir(options internal.DeleteDirOptions) error {
	log.Trace("AttrCache::DeleteDir : %s", options.Name)

	deletionTime := time.Now()
	err := ac.NextComponent().DeleteDir(options)

	if err == nil {
		ac.cacheLock.RLock()
		defer ac.cacheLock.RUnlock()
		ac.deleteDirectory(options.Name, deletionTime)
	}

	return err
}

// ReadDir : Optionally cache attributes of paths returned by next component
func (ac *AttrCache) ReadDir(options internal.ReadDirOptions) (pathList []*internal.ObjAttr, err error) {
	log.Trace("AttrCache::ReadDir : %s", options.Name)

	pathList, err = ac.NextComponent().ReadDir(options)
	if err == nil {
		ac.cacheAttributes(pathList)
	}

	return pathList, err
}

// StreamDir : Optionally cache attributes of paths returned by next component
func (ac *AttrCache) StreamDir(options internal.StreamDirOptions) ([]*internal.ObjAttr, string, error) {
	log.Trace("AttrCache::StreamDir : %s", options.Name)

	pathList, token, err := ac.NextComponent().StreamDir(options)
	if err == nil {
		ac.cacheAttributes(pathList)
	}

	return pathList, token, err
}

// cacheAttributes : On dir listing cache the attributes for all files
func (ac *AttrCache) cacheAttributes(pathList []*internal.ObjAttr) {
	// Check whether or not we are supposed to cache on list
	if len(pathList) > 0 {
		// Putting this inside loop is heavy as for each item we will do a kernel call to get current time
		// If there are millions of blobs then cost of this is very high.
		currTime := time.Now()

		for _, attr := range pathList {
			if len(ac.cacheMap) > ac.maxFiles {
				log.Debug("AttrCache::cacheAttributes : %s skipping adding path to attribute cache because it is full", pathList)
				break
			}

			ac.cacheLock.Lock()
			ac.cacheMap[internal.TruncateDirName(attr.Path)] = newAttrCacheItem(attr, true, currTime)
			ac.cacheLock.Unlock()
		}

	}
}

// RenameDir : Mark the source directory deleted and recursively mark all it's children deleted.
// Invalidate the destination since we may have overwritten it.
func (ac *AttrCache) RenameDir(options internal.RenameDirOptions) error {
	log.Trace("AttrCache::RenameDir : %s -> %s", options.Src, options.Dst)

	deletionTime := time.Now()
	err := ac.NextComponent().RenameDir(options)

	if err == nil {
		ac.cacheLock.RLock()
		defer ac.cacheLock.RUnlock()
		ac.deleteDirectory(options.Src, deletionTime)
		// TLDR: Dst is guaranteed to be non-existent or empty.
		// Note: We do not need to invalidate children of Dst due to the logic in our FUSE connector, see comments there,
		// but it is always safer to double check than not.
		ac.invalidateDirectory(options.Dst)
	}

	return err
}

// CreateFile: Mark the file invalid
func (ac *AttrCache) CreateFile(options internal.CreateFileOptions) (*handlemap.Handle, error) {
	log.Trace("AttrCache::CreateFile : %s", options.Name)
	h, err := ac.NextComponent().CreateFile(options)

	if err == nil {
		ac.cacheLock.RLock()
		defer ac.cacheLock.RUnlock()
		ac.invalidatePath(options.Name)
	}

	return h, err
}

// DeleteFile : Mark the file deleted
func (ac *AttrCache) DeleteFile(options internal.DeleteFileOptions) error {
	log.Trace("AttrCache::DeleteFile : %s", options.Name)

	err := ac.NextComponent().DeleteFile(options)
	if err == nil {
		ac.cacheLock.RLock()
		defer ac.cacheLock.RUnlock()
		ac.deletePath(options.Name, time.Now())
	}

	return err
}

// RenameFile : Mark the source file deleted. Invalidate the destination file.
func (ac *AttrCache) RenameFile(options internal.RenameFileOptions) error {
	log.Trace("AttrCache::RenameFile : %s -> %s", options.Src, options.Dst)

	err := ac.NextComponent().RenameFile(options)
	if err == nil {
		ac.cacheLock.RLock()
		defer ac.cacheLock.RUnlock()

		ac.deletePath(options.Src, time.Now())
		ac.invalidatePath(options.Dst)
	}

	return err
}

// WriteFile : Mark the file invalid
func (ac *AttrCache) WriteFile(options internal.WriteFileOptions) (int, error) {

	// GetAttr on cache hit will serve from cache, on cache miss will serve from next component.
	attr, err := ac.GetAttr(internal.GetAttrOptions{Name: options.Handle.Path, RetrieveMetadata: true})
	if err != nil {
		// Ignore not exists errors - this can happen if createEmptyFile is set to false
		if !(os.IsNotExist(err) || err == syscall.ENOENT) {
			return 0, err
		}
	}
	if attr != nil {
		options.Metadata = attr.Metadata
	}

	size, err := ac.NextComponent().WriteFile(options)
	if err == nil {
		ac.cacheLock.RLock()
		defer ac.cacheLock.RUnlock()
		// TODO: Could we just update the size and mod time of the file here? Or can other attributes change here?
		ac.invalidatePath(options.Handle.Path)
	}
	return size, err
}

// TruncateFile : Update the file with its truncated size
func (ac *AttrCache) TruncateFile(options internal.TruncateFileOptions) error {
	log.Trace("AttrCache::TruncateFile : %s", options.Name)

	err := ac.NextComponent().TruncateFile(options)
	if err == nil {
		ac.cacheLock.RLock()
		defer ac.cacheLock.RUnlock()

		// no need to truncate the name of the file
		value, found := ac.cacheMap[options.Name]
		if found && value.valid() && value.exists() {
			value.setSize(options.Size)
		}
	}
	return err
}

// CopyFromFile : Mark the file invalid
func (ac *AttrCache) CopyFromFile(options internal.CopyFromFileOptions) error {
	log.Trace("AttrCache::CopyFromFile : %s", options.Name)

	// GetAttr on cache hit will serve from cache, on cache miss will serve from next component.
	attr, err := ac.GetAttr(internal.GetAttrOptions{Name: options.Name, RetrieveMetadata: true})
	if err != nil {
		// Ignore not exists errors - this can happen if createEmptyFile is set to false
		if !(os.IsNotExist(err) || err == syscall.ENOENT) {
			return err
		}
	}
	if attr != nil {
		options.Metadata = attr.Metadata
	}

	err = ac.NextComponent().CopyFromFile(options)
	if err == nil {
		ac.cacheLock.RLock()
		defer ac.cacheLock.RUnlock()
		// TODO: Could we just update the size and mod time of the file here? Or can other attributes change here?
		// TODO: we're RLocking the cache but we need to also lock this attr item because another thread could be reading this attr item
		ac.invalidatePath(options.Name)
	}
	return err
}

func (ac *AttrCache) SyncFile(options internal.SyncFileOptions) error {
	log.Trace("AttrCache::SyncFile : %s", options.Handle.Path)

	err := ac.NextComponent().SyncFile(options)
	if err == nil {
		ac.cacheLock.RLock()
		defer ac.cacheLock.RUnlock()
		ac.invalidatePath(options.Handle.Path)
	}
	return err
}

func (ac *AttrCache) SyncDir(options internal.SyncDirOptions) error {
	log.Trace("AttrCache::SyncDir : %s", options.Name)

	err := ac.NextComponent().SyncDir(options)
	if err == nil {
		ac.cacheLock.RLock()
		defer ac.cacheLock.RUnlock()
		ac.invalidateDirectory(options.Name)
	}
	return err
}

// GetAttr : Try to serve the request from the attribute cache, otherwise cache attributes of the path returned by next component
func (ac *AttrCache) GetAttr(options internal.GetAttrOptions) (*internal.ObjAttr, error) {
	log.Trace("AttrCache::GetAttr : %s", options.Name)
	truncatedPath := internal.TruncateDirName(options.Name)

	ac.cacheLock.RLock()
	value, found := ac.cacheMap[truncatedPath]
	ac.cacheLock.RUnlock()

	// Try to serve the request from the attribute cache
	if found && value.valid() && time.Since(value.cachedAt).Seconds() < float64(ac.cacheTimeout) {
		if value.isDeleted() {
			log.Debug("AttrCache::GetAttr : %s served from cache", options.Name)
			// no entry if path does not exist
			return &internal.ObjAttr{}, syscall.ENOENT
		} else {
			log.Debug("AttrCache::GetAttr : %s served from cache", options.Name)
			return value.getAttr(), nil
		}
	}

	// Get the attributes from next component and cache them
	pathAttr, err := ac.NextComponent().GetAttr(options)

	ac.cacheLock.Lock()
	defer ac.cacheLock.Unlock()

	if err == nil {
		// Retrieved attributes so cache them
		if len(ac.cacheMap) < ac.maxFiles {
			ac.cacheMap[truncatedPath] = newAttrCacheItem(pathAttr, true, time.Now())
		} else {
			log.Debug("AttrCache::GetAttr : %s skipping adding to attribute cache because it is full", options.Name)
		}
	} else if err == syscall.ENOENT {
		// Path does not exist so cache a no-entry item
		ac.cacheMap[truncatedPath] = newAttrCacheItem(&internal.ObjAttr{}, false, time.Now())
	}

	return pathAttr, err
}

// CreateLink : Mark the link and target invalid
func (ac *AttrCache) CreateLink(options internal.CreateLinkOptions) error {
	log.Trace("AttrCache::CreateLink : Create symlink %s -> %s", options.Name, options.Target)

	err := ac.NextComponent().CreateLink(options)

	if err == nil {
		ac.cacheLock.RLock()
		defer ac.cacheLock.RUnlock()
		ac.invalidatePath(options.Name)
		ac.invalidatePath(options.Target) // TODO : Why do we invalidate the target? Shouldn't the target remain unchanged?
	}

	return err
}

// FlushFile : flush file
func (ac *AttrCache) FlushFile(options internal.FlushFileOptions) error {
	log.Trace("AttrCache::FlushFile : %s", options.Handle.Path)
	err := ac.NextComponent().FlushFile(options)
	if err == nil {
		ac.cacheLock.RLock()
		defer ac.cacheLock.RUnlock()

		ac.invalidatePath(options.Handle.Path)
	}
	return err
}

// Chmod : Update the file with its new permissions
func (ac *AttrCache) Chmod(options internal.ChmodOptions) error {
	log.Trace("AttrCache::Chmod : Change mode of file/directory %s", options.Name)

	err := ac.NextComponent().Chmod(options)

	if err == nil {
		ac.cacheLock.RLock()
		defer ac.cacheLock.RUnlock()

		value, found := ac.cacheMap[internal.TruncateDirName(options.Name)]
		if found && value.valid() && value.exists() {
			value.setMode(options.Mode)
		}
	}

	return err
}

// Chown : Update the file with its new owner and group (when datalake chown is implemented)
func (ac *AttrCache) Chown(options internal.ChownOptions) error {
	log.Trace("AttrCache::Chown : Change owner of file/directory %s", options.Name)

	err := ac.NextComponent().Chown(options)
	// TODO: Implement when datalake chown is supported.

	return err
}

func (ac *AttrCache) CommitData(options internal.CommitDataOptions) error {
	log.Trace("AttrCache::CommitData : %s", options.Name)
	err := ac.NextComponent().CommitData(options)
	if err == nil {
		ac.cacheLock.RLock()
		defer ac.cacheLock.RUnlock()

		ac.invalidatePath(options.Name)
	}
	return err
}

// ------------------------- Factory -------------------------------------------

// Pipeline will call this method to create your object, initialize your variables here
// << DO NOT DELETE ANY AUTO GENERATED CODE HERE >>
func NewAttrCacheComponent() internal.Component {
	comp := &AttrCache{}
	comp.SetName(compName)

	config.AddConfigChangeEventListener(comp)
	return comp
}

// On init register this component to pipeline and supply your constructor
func init() {
	internal.AddComponent(compName, NewAttrCacheComponent)

	attrCacheTimeout := config.AddUint32Flag("attr-cache-timeout", defaultAttrCacheTimeout, "attribute cache timeout")
	config.BindPFlag(compName+".timeout-sec", attrCacheTimeout)

	noSymlinks := config.AddBoolFlag("no-symlinks", false, "whether or not symlinks should be supported")
	config.BindPFlag(compName+".no-symlinks", noSymlinks)

	cacheOnList := config.AddBoolFlag("cache-on-list", true, "Cache attributes on listing.")
	config.BindPFlag(compName+".cache-on-list", cacheOnList)
	cacheOnList.Hidden = true
}<|MERGE_RESOLUTION|>--- conflicted
+++ resolved
@@ -159,13 +159,8 @@
 		ac.noSymlinks = conf.NoSymlinks
 	}
 
-<<<<<<< HEAD
-	log.Info("AttrCache::Configure : cache-timeout %d, symlink %t, max-files %d",
+	log.Crit("AttrCache::Configure : cache-timeout %d, symlink %t, max-files %d",
 		ac.cacheTimeout, ac.noSymlinks, ac.maxFiles)
-=======
-	log.Crit("AttrCache::Configure : cache-timeout %d, symlink %t, cache-on-list %t, max-files %d",
-		ac.cacheTimeout, ac.noSymlinks, ac.cacheOnList, ac.maxFiles)
->>>>>>> 7c3bde15
 
 	return nil
 }

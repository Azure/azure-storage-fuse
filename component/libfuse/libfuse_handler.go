--- conflicted
+++ resolved
@@ -51,12 +51,9 @@
 	"io"
 	"io/fs"
 	"os"
-<<<<<<< HEAD
 	"path/filepath"
+	"runtime/cgo"
 	"strings"
-=======
-	"runtime/cgo"
->>>>>>> b069e857
 	"syscall"
 	"unsafe"
 
@@ -1169,17 +1166,14 @@
 //
 //export libfuse_flush
 func libfuse_flush(path *C.char, fi *C.fuse_file_info_t) C.int {
-<<<<<<< HEAD
-	fileHandle := (*C.file_handle_t)(unsafe.Pointer(uintptr(fi.fh)))
-	handle := (*handlemap.Handle)(unsafe.Pointer(uintptr(fileHandle.obj)))
+
+	handle := cgo.Handle(fi.fh).Value().(*handlemap.Handle)
+
 	// FlushFile() will clear the "DcacheAllowWrites" flag so check before calling it.
 	closingDCacheWriteHandle := handle.IsDcacheAllowWrites()
 
 	log.Trace("Libfuse::libfuse_flush : %s, handle: %d, dcache write: %v",
 		handle.Path, handle.ID, closingDCacheWriteHandle)
-=======
-	handle := cgo.Handle(fi.fh).Value().(*handlemap.Handle)
->>>>>>> b069e857
 
 	log.Trace("Libfuse::libfuse_flush : %s, handle: %d", handle.Path, handle.ID)
 
@@ -1265,15 +1259,12 @@
 //
 //export libfuse_release
 func libfuse_release(path *C.char, fi *C.fuse_file_info_t) C.int {
-<<<<<<< HEAD
-	fileHandle := (*C.file_handle_t)(unsafe.Pointer(uintptr(fi.fh)))
-	handle := (*handlemap.Handle)(unsafe.Pointer(uintptr(fileHandle.obj)))
+
+	handle := cgo.Handle(fi.fh).Value().(*handlemap.Handle)
+	defer cgo.Handle(fi.fh).Delete()
+
 	// CloseFile()->FlushFile() will clear the "DcacheAllowWrites" flag so check before calling it.
 	closingDCacheWriteHandle := handle.IsDcacheAllowWrites()
-=======
-	handle := cgo.Handle(fi.fh).Value().(*handlemap.Handle)
-	defer cgo.Handle(fi.fh).Delete()
->>>>>>> b069e857
 
 	log.Trace("Libfuse::libfuse_release : %s, handle: %d, dcache write: %v",
 		handle.Path, handle.ID, closingDCacheWriteHandle)

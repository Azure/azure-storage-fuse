--- conflicted
+++ resolved
@@ -52,7 +52,6 @@
 	"io/fs"
 	"os"
 	"syscall"
-	"time"
 	"unsafe"
 
 	"github.com/Azure/azure-storage-fuse/v2/common"
@@ -738,25 +737,10 @@
 	return 0
 }
 
-var readTime time.Duration
-
-func timer(name string) func() {
-	start := time.Now()
-	return func() {
-		t := time.Since(start)
-		readTime += t
-		if t > time.Millisecond {
-			// logy.WriteString(fmt.Sprintf("%s took %v\n", name, t))
-		}
-		// logy.WriteString(fmt.Sprintf("Total time of read %v\n", readTime))
-	}
-}
-
 // libfuse_read reads data from an open file
 //
 //export libfuse_read
 func libfuse_read(path *C.char, buf *C.char, size C.size_t, off C.off_t, fi *C.fuse_file_info_t) C.int {
-	defer timer(fmt.Sprintf("Read for path %s offet %d size %d", C.GoString(path), off, size))()
 	fileHandle := (*C.file_handle_t)(unsafe.Pointer(uintptr(fi.fh)))
 	handle := (*handlemap.Handle)(unsafe.Pointer(uintptr(fileHandle.obj)))
 
@@ -819,7 +803,6 @@
 //
 //export libfuse_flush
 func libfuse_flush(path *C.char, fi *C.fuse_file_info_t) C.int {
-	defer timer(fmt.Sprintf("Flush for path %s ", C.GoString(path)))()
 	fileHandle := (*C.file_handle_t)(unsafe.Pointer(uintptr(fi.fh)))
 	handle := (*handlemap.Handle)(unsafe.Pointer(uintptr(fileHandle.obj)))
 	log.Trace("Libfuse::libfuse_flush : %s, handle: %d", handle.Path, handle.ID)
@@ -864,17 +847,11 @@
 	var handle *handlemap.Handle
 	if fi == nil {
 		handle = nil
-<<<<<<< HEAD
-	} else {
-		fileHandle := (*C.file_handle_t)(unsafe.Pointer(uintptr(fi.fh)))
-		handle = (*handlemap.Handle)(unsafe.Pointer(uintptr(fileHandle.obj)))
-=======
 		log.Trace("Libfuse::libfuse_truncate : %s, size: %d", name, off)
 	} else {
 		fileHandle := (*C.file_handle_t)(unsafe.Pointer(uintptr(fi.fh)))
 		handle = (*handlemap.Handle)(unsafe.Pointer(uintptr(fileHandle.obj)))
 		log.Trace("Libfuse::libfuse_truncate : %s, handle: %d, size: %d", handle.Path, handle.ID, off)
->>>>>>> bec24fbb
 	}
 
 	err := fuseFS.NextComponent().TruncateFile(
@@ -883,10 +860,6 @@
 			Name:   name,
 			Size:   int64(off),
 		})
-<<<<<<< HEAD
-=======
-
->>>>>>> bec24fbb
 	if err != nil {
 		log.Err("Libfuse::libfuse_truncate : error truncating file %s [%s]", name, err.Error())
 		if os.IsNotExist(err) {

//go:build !fuse2
// +build !fuse2

/*
    _____           _____   _____   ____          ______  _____  ------
   |     |  |      |     | |     | |     |     | |       |            |
   |     |  |      |     | |     | |     |     | |       |            |
   | --- |  |      |     | |-----| |---- |     | |-----| |-----  ------
   |     |  |      |     | |     | |     |     |       | |       |
   | ____|  |_____ | ____| | ____| |     |_____|  _____| |_____  |_____


   Licensed under the MIT License <http://opensource.org/licenses/MIT>.

   Copyright © 2020-2023 Microsoft Corporation. All rights reserved.
   Author : <blobfusedev@microsoft.com>

   Permission is hereby granted, free of charge, to any person obtaining a copy
   of this software and associated documentation files (the "Software"), to deal
   in the Software without restriction, including without limitation the rights
   to use, copy, modify, merge, publish, distribute, sublicense, and/or sell
   copies of the Software, and to permit persons to whom the Software is
   furnished to do so, subject to the following conditions:

   The above copyright notice and this permission notice shall be included in all
   copies or substantial portions of the Software.

   THE SOFTWARE IS PROVIDED "AS IS", WITHOUT WARRANTY OF ANY KIND, EXPRESS OR
   IMPLIED, INCLUDING BUT NOT LIMITED TO THE WARRANTIES OF MERCHANTABILITY,
   FITNESS FOR A PARTICULAR PURPOSE AND NONINFRINGEMENT. IN NO EVENT SHALL THE
   AUTHORS OR COPYRIGHT HOLDERS BE LIABLE FOR ANY CLAIM, DAMAGES OR OTHER
   LIABILITY, WHETHER IN AN ACTION OF CONTRACT, TORT OR OTHERWISE, ARISING FROM,
   OUT OF OR IN CONNECTION WITH THE SOFTWARE OR THE USE OR OTHER DEALINGS IN THE
   SOFTWARE
*/

package libfuse

// CFLAGS: compile time flags -D object file creation. D= Define
// LFLAGS: loader flags link library -l binary file. l=link -ldl is for the extension to dynamically link

// #cgo CFLAGS: -DFUSE_USE_VERSION=39 -D_FILE_OFFSET_BITS=64
// #cgo LDFLAGS: -lfuse3 -ldl
// #include "libfuse_wrapper.h"
// #include "extension_handler.h"
import "C" //nolint

import (
	"errors"
	"fmt"
	"io"
	"io/fs"
	"os"
	"syscall"
	"unsafe"

	"github.com/Azure/azure-storage-fuse/v2/common"
	"github.com/Azure/azure-storage-fuse/v2/common/log"
	"github.com/Azure/azure-storage-fuse/v2/internal"
	"github.com/Azure/azure-storage-fuse/v2/internal/handlemap"
	"github.com/Azure/azure-storage-fuse/v2/internal/stats_manager"
)

/* --- IMPORTANT NOTE ---
In below code lot of places we are doing this sort of conversions:
		- fi.fh = C.ulong(uintptr(unsafe.Pointer(handle)))
		- handle := (*handlemap.Handle)(unsafe.Pointer(uintptr(fi.fh)))

To open/create calls we need to return back a handle to libfuse which shall be an integer value
As in blobfuse we maintain handle as an object, instead of returning back a running integer value as handle
we are converting back the pointer to our handle object to an integer value and sending it to libfuse.
When read/write/flush/close call comes libfuse will supply this handle value back to blobfuse.
In those calls we will convert integer value back to a pointer and get our valid handle object back for that file.
*/

const (
	C_ENOENT = int(-C.ENOENT)
	C_EIO    = int(-C.EIO)
	C_EACCES = int(-C.EACCES)
)

// Note: libfuse prepends "/" to the path.
// trimFusePath trims the first character from the path provided by libfuse
func trimFusePath(path *C.char) string {
	if path == nil {
		return ""
	}
	str := C.GoString(path)
	if str != "" {
		return str[1:]
	}
	return str
}

var fuse_opts C.fuse_options_t // nolint

// convertConfig converts the config options from Go to C
func (lf *Libfuse) convertConfig() *C.fuse_options_t {
	fuse_opts := &C.fuse_options_t{}

	// Note: C strings are allocated in the heap using malloc. Call C.free when string is no longer needed.
	fuse_opts.mount_path = C.CString(lf.mountPath)
	fuse_opts.uid = C.uid_t(lf.ownerUID)
	fuse_opts.gid = C.gid_t(lf.ownerGID)
	fuse_opts.permissions = C.uint(lf.filePermission)
	fuse_opts.entry_expiry = C.int(lf.entryExpiration)
	fuse_opts.attr_expiry = C.int(lf.attributeExpiration)
	fuse_opts.negative_expiry = C.int(lf.negativeTimeout)
	fuse_opts.readonly = C.bool(lf.readOnly)
	fuse_opts.allow_other = C.bool(lf.allowOther)
	fuse_opts.allow_root = C.bool(lf.allowRoot)
	fuse_opts.trace_enable = C.bool(lf.traceEnable)
	fuse_opts.non_empty = C.bool(lf.nonEmptyMount)
	return fuse_opts
}

// initFuse initializes the fuse library by registering callbacks, parsing arguments and mounting the directory
func (lf *Libfuse) initFuse() error {
	log.Trace("Libfuse::initFuse : Initializing FUSE3")

	operations := C.fuse_operations_t{}

	if lf.extensionPath != "" {
		log.Trace("Libfuse::InitFuse : Going for extension mouting [%s]", lf.extensionPath)

		// User has given an extension so we need to register it to fuse
		//  and then register ourself to it
		extensionPath := C.CString(lf.extensionPath)
		defer C.free(unsafe.Pointer(extensionPath))

		// Load the library
		errc := C.load_library(extensionPath)
		if errc != 0 {
			log.Err("Libfuse::InitFuse : Failed to load extension err code %d", errc)
			return errors.New("failed to load extension")
		}
		log.Trace("Libfuse::InitFuse : Extension loaded")

		// Get extension callback table
		errc = C.get_extension_callbacks(&operations)
		if errc != 0 {
			C.unload_library()
			log.Err("Libfuse::InitFuse : Failed to get callback table from extension. error code %d", errc)
			return errors.New("failed to get callback table from extension")
		}
		log.Trace("Libfuse::InitFuse : Extension callback retrieved")

		// Get our callback table
		my_operations := C.fuse_operations_t{}
		C.populate_callbacks(&my_operations)

		// Send our callback table to the extension
		errc = C.register_callback_to_extension(&my_operations)
		if errc != 0 {
			C.unload_library()
			log.Err("Libfuse::InitFuse : Failed to register callback table to extension. error code %d", errc)
			return errors.New("failed to register callback table to extension")
		}
		log.Trace("Libfuse::InitFuse : Callbacks registered to extension")
	} else {
		// Populate our methods to be registered to libfuse
		log.Trace("Libfuse::initFuse : Registering fuse callbacks")
		C.populate_callbacks(&operations)
	}

	log.Trace("Libfuse::initFuse : Populating fuse arguments")
	fuse_opts := lf.convertConfig()
	var args C.fuse_args_t

	fuse_opts, ret := populateFuseArgs(fuse_opts, &args)
	if ret != 0 {
		log.Err("Libfuse::initFuse : Failed to parse fuse arguments")
		return errors.New("failed to parse fuse arguments")
	}
	// Note: C strings are allocated in the heap using malloc. Calling C.free to release the mount path since it is no longer needed.
	C.free(unsafe.Pointer(fuse_opts.mount_path))

	log.Info("Libfuse::initFuse : Mounting with fuse3 library")
	ret = C.start_fuse(&args, &operations)
	if ret != 0 {
		log.Err("Libfuse::initFuse : failed to mount fuse")
		return errors.New("failed to mount fuse")
	}

	return nil
}

// populateFuseArgs populates libfuse args before we call start_fuse
func populateFuseArgs(opts *C.fuse_options_t, args *C.fuse_args_t) (*C.fuse_options_t, C.int) {
	log.Trace("Libfuse::populateFuseArgs")
	if args == nil {
		return nil, 1
	}
	args.argc = 0
	args.allocated = 1

	arguments := make([]string, 0)
	options := fmt.Sprintf("entry_timeout=%d,attr_timeout=%d,negative_timeout=%d",
		opts.entry_expiry,
		opts.attr_expiry,
		opts.negative_expiry)

	if opts.allow_other {
		options += ",allow_other"
	}

	if opts.allow_root {
		options += ",allow_root"
	}

	if opts.non_empty {
		options += ",nonempty"
	}

	if opts.readonly {
		options += ",ro"
	}

<<<<<<< HEAD
	options += ",max_read=1048576"
=======
	if !fuseFS.directIO {
		options += ",kernel_cache"
	}
>>>>>>> 0909a777

	// Why we pass -f
	// CGo is not very good with handling forks - so if the user wants to run blobfuse in the
	// background we fork on mount in GO (mount.go) and we just always force libfuse to mount in foreground
	arguments = append(arguments, "blobfuse2",
		C.GoString(opts.mount_path),
		"-o", options,
		"-f", "-ofsname=blobfuse2") // "-omax_read=4194304"

	if opts.trace_enable {
		arguments = append(arguments, "-d")
	}

	for _, a := range arguments {
		log.Debug("Libfuse::populateFuseArgs : opts : %s", a)
		arg := C.CString(a)
		defer C.free(unsafe.Pointer(arg))
		err := C.fuse_opt_add_arg(args, arg)
		if err != 0 {
			return nil, err
		}
	}

	return opts, 0
}

// destroyFuse is a no-op
func (lf *Libfuse) destroyFuse() error {
	log.Trace("Libfuse::destroyFuse : Destroying FUSE")
	return nil
}

//export libfuse_init
func libfuse_init(conn *C.fuse_conn_info_t, cfg *C.fuse_config_t) (res unsafe.Pointer) {
	log.Trace("Libfuse::libfuse_init : init (read : %v, write %v, read-ahead %v)", conn.max_read, conn.max_write, conn.max_readahead)

	log.Info("Libfuse::NotifyMountToParent : Notifying parent for successful mount")
	if err := common.NotifyMountToParent(); err != nil {
		log.Err("Libfuse::NotifyMountToParent : Failed to notify parent, error: [%v]", err)
	}

	C.populate_uid_gid()

	log.Info("Libfuse::libfuse_init : Kernel Caps : %d", conn.capable)

	// Populate connection information
	// conn.want |= C.FUSE_CAP_NO_OPENDIR_SUPPORT

	// Allow fuse to perform parallel operations on a directory
	if (conn.capable & C.FUSE_CAP_PARALLEL_DIROPS) != 0 {
		log.Info("Libfuse::libfuse_init : Enable Capability : FUSE_CAP_PARALLEL_DIROPS")
		conn.want |= C.FUSE_CAP_PARALLEL_DIROPS
	}

	// Kernel shall invalidate the data in page cache if file size of LMT changes
	if (conn.capable & C.FUSE_CAP_AUTO_INVAL_DATA) != 0 {
		log.Info("Libfuse::libfuse_init : Enable Capability : FUSE_CAP_AUTO_INVAL_DATA")
		conn.want |= C.FUSE_CAP_AUTO_INVAL_DATA
	}

	// Enable read-dir plus where attributes of each file are returned back
	// in the list call itself and fuse does not need to fire getAttr after list
	if (conn.capable & C.FUSE_CAP_READDIRPLUS) != 0 {
		log.Info("Libfuse::libfuse_init : Enable Capability : FUSE_CAP_READDIRPLUS")
		conn.want |= C.FUSE_CAP_READDIRPLUS
	}

	// Allow fuse to read a file in parallel on different offsets
	if (conn.capable & C.FUSE_CAP_ASYNC_READ) != 0 {
		log.Info("Libfuse::libfuse_init : Enable Capability : FUSE_CAP_ASYNC_READ")
		conn.want |= C.FUSE_CAP_ASYNC_READ
	}

	if (conn.capable & C.FUSE_CAP_SPLICE_WRITE) != 0 {
		// While writing to fuse device let libfuse collate the data and write big chunks
		log.Info("Libfuse::libfuse_init : Enable Capability : FUSE_CAP_SPLICE_WRITE")
		conn.want |= C.FUSE_CAP_SPLICE_WRITE
	}

	/*
		FUSE_CAP_WRITEBACK_CACHE flag is not suitable for network filesystems.  If a partial page is
		written, then the page needs to be first read from userspace.  This means, that
		even for files opened for O_WRONLY it is possible that READ requests will be
		generated by the kernel.
	*/
	if (!fuseFS.directIO) && (!fuseFS.disableWritebackCache) && ((conn.capable & C.FUSE_CAP_WRITEBACK_CACHE) != 0) {
		// Buffer write requests at libfuse and then hand it off to application
		log.Info("Libfuse::libfuse_init : Enable Capability : FUSE_CAP_WRITEBACK_CACHE")
		conn.want |= C.FUSE_CAP_WRITEBACK_CACHE
	}

	// Max background thread on the fuse layer for high parallelism
	conn.max_background = C.uint(fuseFS.maxFuseThreads)

	// While reading a file let kernel do readahed for better perf
	conn.max_readahead = (1 * 1024 * 1024)
	conn.max_read = (1 * 1024 * 1024)
	conn.max_write = (1 * 1024 * 1024)

	// direct_io option is used to bypass the kernel cache. It disables the use of
	// page cache (file content cache) in the kernel for the filesystem.
	if fuseFS.directIO {
		cfg.direct_io = C.int(1)
	}

	return nil
}

//export libfuse_destroy
func libfuse_destroy(data unsafe.Pointer) {
	log.Trace("Libfuse::libfuse_destroy : destroy")
}

func (lf *Libfuse) fillStat(attr *internal.ObjAttr, stbuf *C.stat_t) {
	(*stbuf).st_uid = C.uint(lf.ownerUID)
	(*stbuf).st_gid = C.uint(lf.ownerGID)
	(*stbuf).st_nlink = 1
	(*stbuf).st_size = C.long(attr.Size)

	// Populate mode
	// Backing storage implementation has support for mode.
	if !attr.IsModeDefault() {
		(*stbuf).st_mode = C.uint(attr.Mode) & 0xffffffff
	} else {
		if attr.IsDir() {
			(*stbuf).st_mode = C.uint(lf.dirPermission) & 0xffffffff
		} else {
			(*stbuf).st_mode = C.uint(lf.filePermission) & 0xffffffff
		}
	}

	if attr.IsDir() {
		(*stbuf).st_nlink = 2
		(*stbuf).st_size = 4096
		(*stbuf).st_mode |= C.S_IFDIR
	} else if attr.IsSymlink() {
		(*stbuf).st_mode |= C.S_IFLNK
	} else {
		(*stbuf).st_mode |= C.S_IFREG
	}

	(*stbuf).st_atim.tv_sec = C.long(attr.Atime.Unix())
	(*stbuf).st_atim.tv_nsec = 0

	(*stbuf).st_ctim.tv_sec = C.long(attr.Ctime.Unix())
	(*stbuf).st_ctim.tv_nsec = 0

	(*stbuf).st_mtim.tv_sec = C.long(attr.Mtime.Unix())
	(*stbuf).st_mtim.tv_nsec = 0
}

// File System Operations
// Similar to well known UNIX file system operations
// Instead of returning an error in 'errno', return the negated error value (-errno) directly.
// Kernel will perform permission checking if `default_permissions` mount option was passed to `fuse_main()`
// otherwise, perform necessary permission checking

// libfuse_getattr gets file attributes
//
//export libfuse_getattr
func libfuse_getattr(path *C.char, stbuf *C.stat_t, fi *C.fuse_file_info_t) C.int {
	name := trimFusePath(path)
	name = common.NormalizeObjectName(name)
	// log.Trace("Libfuse::libfuse_getattr : %s", name)

	// Return the default configuration for the root
	if name == "" {
		return C.get_root_properties(stbuf)
	}

	// TODO: How does this work if we trim the path?
	// Check if the file is meant to be ignored
	if ignore, found := ignoreFiles[name]; found && ignore {
		return -C.ENOENT
	}

	// Get attributes
	attr, err := fuseFS.NextComponent().GetAttr(internal.GetAttrOptions{Name: name})
	if err != nil {
		// log.Err("Libfuse::libfuse_getattr : Failed to get attributes of %s [%s]", name, err.Error())
		if err == syscall.ENOENT {
			return -C.ENOENT
		} else if err == syscall.EACCES {
			return -C.EACCES
		} else {
			return -C.EIO
		}
	}

	// Populate stat
	fuseFS.fillStat(attr, stbuf)
	return 0
}

// Directory Operations

// libfuse_mkdir creates a directory
//
//export libfuse_mkdir
func libfuse_mkdir(path *C.char, mode C.mode_t) C.int {
	name := trimFusePath(path)
	name = common.NormalizeObjectName(name)
	log.Trace("Libfuse::libfuse_mkdir : %s", name)

	err := fuseFS.NextComponent().CreateDir(internal.CreateDirOptions{Name: name, Mode: fs.FileMode(uint32(mode) & 0xffffffff)})
	if err != nil {
		log.Err("Libfuse::libfuse_mkdir : Failed to create %s [%s]", name, err.Error())
		if os.IsPermission(err) {
			return -C.EACCES
		} else {
			return -C.EIO
		}
	}

	libfuseStatsCollector.PushEvents(createDir, name, map[string]interface{}{md: fs.FileMode(uint32(mode) & 0xffffffff)})
	libfuseStatsCollector.UpdateStats(stats_manager.Increment, createDir, (int64)(1))

	return 0
}

// libfuse_opendir opens handle to given directory
//
//export libfuse_opendir
func libfuse_opendir(path *C.char, fi *C.fuse_file_info_t) C.int {
	name := trimFusePath(path)
	name = common.NormalizeObjectName(name)
	if name != "" {
		name = name + "/"
	}

	log.Trace("Libfuse::libfuse_opendir : %s", name)

	handle := handlemap.NewHandle(name)

	// For each handle created using opendir we create
	// this structure here to hold current block of children to serve readdir
	handle.SetValue("cache", &dirChildCache{
		sIndex:   0,
		eIndex:   0,
		token:    "",
		length:   0,
		children: make([]*internal.ObjAttr, 0),
	})

	handlemap.Add(handle)
	fi.fh = C.ulong(uintptr(unsafe.Pointer(handle)))

	return 0
}

// libfuse_releasedir opens handle to given directory
//
//export libfuse_releasedir
func libfuse_releasedir(path *C.char, fi *C.fuse_file_info_t) C.int {
	handle := (*handlemap.Handle)(unsafe.Pointer(uintptr(fi.fh)))

	log.Trace("Libfuse::libfuse_releasedir : %s, handle: %d", handle.Path, handle.ID)

	handle.Cleanup()
	handlemap.Delete(handle.ID)
	return 0
}

// libfuse_readdir reads a directory
//
//export libfuse_readdir
func libfuse_readdir(_ *C.char, buf unsafe.Pointer, filler C.fuse_fill_dir_t, off C.off_t, fi *C.fuse_file_info_t, flag C.fuse_readdir_flags_t) C.int {
	handle := (*handlemap.Handle)(unsafe.Pointer(uintptr(fi.fh)))

	handle.RLock()
	val, found := handle.GetValue("cache")
	handle.RUnlock()

	if !found {
		return C.int(C_EIO)
	}

	off_64 := uint64(off)
	cacheInfo := val.(*dirChildCache)
	if off_64 == 0 ||
		(off_64 >= cacheInfo.eIndex && cacheInfo.token != "") {
		attrs, token, err := fuseFS.NextComponent().StreamDir(internal.StreamDirOptions{
			Name:   handle.Path,
			Offset: off_64,
			Token:  cacheInfo.token,
			Count:  common.MaxDirListCount,
		})

		if err != nil {
			log.Err("Libfuse::libfuse_readdir : Path %s, handle: %d, offset %d. Error in retrieval %s", handle.Path, handle.ID, off_64, err.Error())
			if os.IsNotExist(err) {
				return C.int(C_ENOENT)
			} else if os.IsPermission(err) {
				return C.int(C_EACCES)
			} else {
				return C.int(C_EIO)
			}
		}

		// TODO: Investigate why this works in fuse2 but not fuse3
		// if off_64 == 0 {
		// 	attrs = append([]*internal.ObjAttr{{Flags: fuseFS.lsFlags, Name: "."}, {Flags: fuseFS.lsFlags, Name: ".."}}, attrs...)
		// }

		cacheInfo.sIndex = off_64
		cacheInfo.eIndex = off_64 + uint64(len(attrs))
		cacheInfo.length = uint64(len(attrs))
		cacheInfo.token = token
		cacheInfo.children = cacheInfo.children[:0]
		cacheInfo.children = attrs
	}

	if off_64 >= cacheInfo.eIndex {
		// If offset is still beyond the end index limit then we are done iterating
		return 0
	}

	stbuf := C.stat_t{}
	idx := C.long(off)

	// Populate the stat by calling filler
	for segmentIdx := off_64 - cacheInfo.sIndex; segmentIdx < cacheInfo.length; segmentIdx++ {
		fuseFS.fillStat(cacheInfo.children[segmentIdx], &stbuf)

		name := C.CString(cacheInfo.children[segmentIdx].Name)
		if 0 != C.fill_dir_entry(filler, buf, name, &stbuf, idx+1) {
			C.free(unsafe.Pointer(name))
			break
		}

		C.free(unsafe.Pointer(name))
		idx++
	}

	return 0
}

// libfuse_rmdir deletes a directory, which must be empty.
//
//export libfuse_rmdir
func libfuse_rmdir(path *C.char) C.int {
	name := trimFusePath(path)
	name = common.NormalizeObjectName(name)
	log.Trace("Libfuse::libfuse_rmdir : %s", name)

	empty := fuseFS.NextComponent().IsDirEmpty(internal.IsDirEmptyOptions{Name: name})
	if !empty {
		return -C.ENOTEMPTY
	}

	err := fuseFS.NextComponent().DeleteDir(internal.DeleteDirOptions{Name: name})
	if err != nil {
		log.Err("Libfuse::libfuse_rmdir : Failed to delete %s [%s]", name, err.Error())
		if os.IsNotExist(err) {
			return -C.ENOENT
		} else {
			return -C.EIO
		}
	}

	libfuseStatsCollector.PushEvents(deleteDir, name, nil)
	libfuseStatsCollector.UpdateStats(stats_manager.Increment, deleteDir, (int64)(1))

	return 0
}

// File Operations
//
//export libfuse_statfs
func libfuse_statfs(path *C.char, buf *C.statvfs_t) C.int {
	name := trimFusePath(path)
	name = common.NormalizeObjectName(name)
	log.Trace("Libfuse::libfuse_statfs : %s", name)

	attr, populated, err := fuseFS.NextComponent().StatFs()
	if err != nil {
		log.Err("Libfuse::libfuse_statfs : Failed to get stats %s [%s]", name, err.Error())
		return -C.EIO
	}

	// if populated then we need to overwrite root attributes
	if populated {
		(*buf).f_bsize = C.ulong(attr.Bsize)
		(*buf).f_frsize = C.ulong(attr.Frsize)
		(*buf).f_blocks = C.ulong(attr.Blocks)
		(*buf).f_bavail = C.ulong(attr.Bavail)
		(*buf).f_bfree = C.ulong(attr.Bfree)
		(*buf).f_files = C.ulong(attr.Files)
		(*buf).f_ffree = C.ulong(attr.Ffree)
		(*buf).f_flag = C.ulong(attr.Flags)
		return 0
	}

	C.populate_statfs(path, buf)

	return 0
}

// libfuse_create creates a file with the specified mode and then opens it.
//
//export libfuse_create
func libfuse_create(path *C.char, mode C.mode_t, fi *C.fuse_file_info_t) C.int {
	name := trimFusePath(path)
	name = common.NormalizeObjectName(name)
	log.Trace("Libfuse::libfuse_create : %s", name)

	handle, err := fuseFS.NextComponent().CreateFile(internal.CreateFileOptions{Name: name, Mode: fs.FileMode(uint32(mode) & 0xffffffff)})
	if err != nil {
		log.Err("Libfuse::libfuse_create : Failed to create %s [%s]", name, err.Error())
		if os.IsExist(err) {
			return -C.EEXIST
		} else {
			return -C.EIO
		}
	}

	handlemap.Add(handle)
	ret_val := C.allocate_native_file_object(0, C.ulong(uintptr(unsafe.Pointer(handle))), 0)
	if !handle.Cached() {
		ret_val.fd = 0
	}

	log.Trace("Libfuse::libfuse_create : %s, handle %d", name, handle.ID)
	fi.fh = C.ulong(uintptr(unsafe.Pointer(ret_val)))

	libfuseStatsCollector.PushEvents(createFile, name, map[string]interface{}{md: fs.FileMode(uint32(mode) & 0xffffffff)})

	// increment open file handles count
	libfuseStatsCollector.UpdateStats(stats_manager.Increment, openHandles, (int64)(1))

	return 0
}

// libfuse_open opens a file
//
//export libfuse_open
func libfuse_open(path *C.char, fi *C.fuse_file_info_t) C.int {
	name := trimFusePath(path)
	name = common.NormalizeObjectName(name)
	log.Trace("Libfuse::libfuse_open : %s", name)
	// TODO: Should this sit behind a user option? What if we change something to support these in the future?
	// Mask out SYNC and DIRECT flags since write operation will fail
	if fi.flags&C.O_SYNC != 0 || fi.flags&C.__O_DIRECT != 0 {
		log.Err("Libfuse::libfuse_open : Reset flags for open %s, fi.flags %X", name, fi.flags)
		// Blobfuse2 does not support the SYNC or DIRECT flag. If a user application passes this flag on to blobfuse2
		// and we open the file with this flag, subsequent write operations will fail with "Invalid argument" error.
		// Mask them out here in the open call so that write works.
		// Oracle RMAN is one such application that sends these flags during backup
		fi.flags = fi.flags &^ C.O_SYNC
		fi.flags = fi.flags &^ C.__O_DIRECT
	}
	if !fuseFS.disableWritebackCache {
		if fi.flags&C.O_ACCMODE == C.O_WRONLY || fi.flags&C.O_APPEND != 0 {
			if fuseFS.ignoreOpenFlags {
				log.Warn("Libfuse::libfuse_open : Flags (%X) not supported to open %s when write back cache is on. Ignoring unsupported flags.", fi.flags, name)
				// O_ACCMODE disables both RDONLY, WRONLY and RDWR flags
				fi.flags = fi.flags &^ (C.O_APPEND | C.O_ACCMODE)
				fi.flags = fi.flags | C.O_RDWR
			} else {
				log.Err("Libfuse::libfuse_open : Flag (%X) not supported to open %s when write back cache is on. Pass --disable-writeback-cache=true or --ignore-open-flags=true via CLI", fi.flags, name)
				return -C.EINVAL
			}
		}
	}

	handle, err := fuseFS.NextComponent().OpenFile(
		internal.OpenFileOptions{
			Name:  name,
			Flags: int(int(fi.flags) & 0xffffffff),
			Mode:  fs.FileMode(fuseFS.filePermission),
		})

	if err != nil {
		log.Err("Libfuse::libfuse_open : Failed to open %s [%s]", name, err.Error())
		if os.IsNotExist(err) {
			return -C.ENOENT
		} else if os.IsPermission(err) {
			return -C.EACCES
		} else {
			return -C.EIO
		}
	}

	handlemap.Add(handle)
	//fi.fh = C.ulong(uintptr(unsafe.Pointer(handle)))
	ret_val := C.allocate_native_file_object(C.ulong(handle.UnixFD), C.ulong(uintptr(unsafe.Pointer(handle))), C.ulong(handle.Size))
	if !handle.Cached() {
		ret_val.fd = 0
	}
	log.Trace("Libfuse::libfuse_open : %s, handle %d", name, handle.ID)
	fi.fh = C.ulong(uintptr(unsafe.Pointer(ret_val)))

	// increment open file handles count
	libfuseStatsCollector.UpdateStats(stats_manager.Increment, openHandles, (int64)(1))

	return 0
}

// libfuse_read reads data from an open file
//
//export libfuse_read
func libfuse_read(path *C.char, buf *C.char, size C.size_t, off C.off_t, fi *C.fuse_file_info_t) C.int {
	fileHandle := (*C.file_handle_t)(unsafe.Pointer(uintptr(fi.fh)))
	handle := (*handlemap.Handle)(unsafe.Pointer(uintptr(fileHandle.obj)))

	offset := uint64(off)
	data := (*[1 << 30]byte)(unsafe.Pointer(buf))

	var err error
	var bytesRead int

	if handle.Cached() {
		bytesRead, err = syscall.Pread(handle.FD(), data[:size], int64(offset))
		//bytesRead, err = handle.FObj.ReadAt(data[:size], int64(offset))
	} else {
		bytesRead, err = fuseFS.NextComponent().ReadInBuffer(
			internal.ReadInBufferOptions{
				Handle: handle,
				Offset: int64(offset),
				Data:   data[:size],
			})
	}

	if err == io.EOF {
		err = nil
	}
	if err != nil {
		log.Err("Libfuse::libfuse_read : error reading file %s, handle: %d [%s]", handle.Path, handle.ID, err.Error())
		return -C.EIO
	}

	return C.int(bytesRead)
}

// libfuse_write writes data to an open file
//
//export libfuse_write
func libfuse_write(path *C.char, buf *C.char, size C.size_t, off C.off_t, fi *C.fuse_file_info_t) C.int {
	fileHandle := (*C.file_handle_t)(unsafe.Pointer(uintptr(fi.fh)))
	handle := (*handlemap.Handle)(unsafe.Pointer(uintptr(fileHandle.obj)))

	offset := uint64(off)
	data := (*[1 << 30]byte)(unsafe.Pointer(buf))
	bytesWritten, err := fuseFS.NextComponent().WriteFile(
		internal.WriteFileOptions{
			Handle:   handle,
			Offset:   int64(offset),
			Data:     data[:size],
			Metadata: nil,
		})

	if err != nil {
		log.Err("Libfuse::libfuse_write : error writing file %s, handle: %d [%s]", handle.Path, handle.ID, err.Error())
		return -C.EIO
	}

	return C.int(bytesWritten)
}

// libfuse_flush possibly flushes cached data
//
//export libfuse_flush
func libfuse_flush(path *C.char, fi *C.fuse_file_info_t) C.int {
	fileHandle := (*C.file_handle_t)(unsafe.Pointer(uintptr(fi.fh)))
	handle := (*handlemap.Handle)(unsafe.Pointer(uintptr(fileHandle.obj)))
	log.Trace("Libfuse::libfuse_flush : %s, handle: %d", handle.Path, handle.ID)

	// If the file handle is not dirty, there is no need to flush
	// If the file handle is not dirty, there is no need to flush
	if fileHandle.dirty != 0 {
		handle.Flags.Set(handlemap.HandleFlagDirty)
	}

	if !handle.Dirty() {
		return 0
	}

	err := fuseFS.NextComponent().FlushFile(internal.FlushFileOptions{Handle: handle})
	if err != nil {
		log.Err("Libfuse::libfuse_flush : error flushing file %s, handle: %d [%s]", handle.Path, handle.ID, err.Error())
		if err == syscall.ENOENT {
			return -C.ENOENT
		} else if err == syscall.EACCES {
			return -C.EACCES
		} else {
			return -C.EIO
		}
	}

	return 0
}

// libfuse_truncate changes the size of a file
//
//export libfuse_truncate
func libfuse_truncate(path *C.char, off C.off_t, fi *C.fuse_file_info_t) C.int {
	name := trimFusePath(path)
	name = common.NormalizeObjectName(name)
	log.Trace("Libfuse::libfuse_truncate : %s size %d", name, off)

	err := fuseFS.NextComponent().TruncateFile(internal.TruncateFileOptions{Name: name, Size: int64(off)})
	if err != nil {
		log.Err("Libfuse::libfuse_truncate : error truncating file %s [%s]", name, err.Error())
		if os.IsNotExist(err) {
			return -C.ENOENT
		}
		return -C.EIO
	}

	libfuseStatsCollector.PushEvents(truncateFile, name, map[string]interface{}{size: int64(off)})
	libfuseStatsCollector.UpdateStats(stats_manager.Increment, truncateFile, (int64)(1))

	return 0
}

// libfuse_release releases an open file
//
//export libfuse_release
func libfuse_release(path *C.char, fi *C.fuse_file_info_t) C.int {
	fileHandle := (*C.file_handle_t)(unsafe.Pointer(uintptr(fi.fh)))
	handle := (*handlemap.Handle)(unsafe.Pointer(uintptr(fileHandle.obj)))

	log.Trace("Libfuse::libfuse_release : %s, handle: %d", handle.Path, handle.ID)

	// If the file handle is dirty then file-cache needs to flush this file
	if fileHandle.dirty != 0 {
		handle.Flags.Set(handlemap.HandleFlagDirty)
	}

	err := fuseFS.NextComponent().CloseFile(internal.CloseFileOptions{Handle: handle})
	if err != nil {
		log.Err("Libfuse::libfuse_release : error closing file %s, handle: %d [%s]", handle.Path, handle.ID, err.Error())
		if err == syscall.ENOENT {
			return -C.ENOENT
		} else if err == syscall.EACCES {
			return -C.EACCES
		} else {
			return -C.EIO
		}
	}

	handlemap.Delete(handle.ID)
	C.release_native_file_object(fi)

	// decrement open file handles count
	libfuseStatsCollector.UpdateStats(stats_manager.Decrement, openHandles, (int64)(1))

	return 0
}

// libfuse_unlink removes a file
//
//export libfuse_unlink
func libfuse_unlink(path *C.char) C.int {
	name := trimFusePath(path)
	name = common.NormalizeObjectName(name)
	log.Trace("Libfuse::libfuse_unlink : %s", name)

	err := fuseFS.NextComponent().DeleteFile(internal.DeleteFileOptions{Name: name})
	if err != nil {
		log.Err("Libfuse::libfuse_unlink : error deleting file %s [%s]", name, err.Error())
		if os.IsNotExist(err) {
			return -C.ENOENT
		} else if os.IsPermission(err) {
			return -C.EACCES
		}
		return -C.EIO
	}

	libfuseStatsCollector.PushEvents(deleteFile, name, nil)
	libfuseStatsCollector.UpdateStats(stats_manager.Increment, deleteFile, (int64)(1))

	return 0
}

// libfuse_rename renames a file or directory
// https://man7.org/linux/man-pages/man2/rename.2.html
// errors handled: EISDIR, ENOENT, ENOTDIR, ENOTEMPTY, EEXIST
// TODO: handle EACCESS, EINVAL?
//
//export libfuse_rename
func libfuse_rename(src *C.char, dst *C.char, flags C.uint) C.int {
	srcPath := trimFusePath(src)
	srcPath = common.NormalizeObjectName(srcPath)
	dstPath := trimFusePath(dst)
	dstPath = common.NormalizeObjectName(dstPath)
	log.Trace("Libfuse::libfuse_rename : %s -> %s", srcPath, dstPath)
	// Note: When running other commands from the command line, a lot of them seemed to handle some cases like ENOENT themselves.
	// Rename did not, so we manually check here.

	// TODO: Support for RENAME_EXCHANGE
	if flags&C.RENAME_EXCHANGE != 0 {
		return -C.ENOTSUP
	}

	// ENOENT. Not covered: a directory component in dst does not exist
	if srcPath == "" || dstPath == "" {
		log.Err("Libfuse::libfuse_rename : src: [%s] or dst: [%s] is an empty string", srcPath, dstPath)
		return -C.ENOENT
	}

	srcAttr, srcErr := fuseFS.NextComponent().GetAttr(internal.GetAttrOptions{Name: srcPath})
	if os.IsNotExist(srcErr) {
		log.Err("Libfuse::libfuse_rename : Failed to get attributes of %s [%s]", srcPath, srcErr.Error())
		return -C.ENOENT
	}
	dstAttr, dstErr := fuseFS.NextComponent().GetAttr(internal.GetAttrOptions{Name: dstPath})

	// EEXIST
	if flags&C.RENAME_NOREPLACE != 0 && (dstErr == nil || os.IsExist(dstErr)) {
		return -C.EEXIST
	}

	// EISDIR
	if (dstErr == nil || os.IsExist(dstErr)) && dstAttr.IsDir() && !srcAttr.IsDir() {
		log.Err("Libfuse::libfuse_rename : dst [%s] is an existing directory but src [%s] is not a directory", dstPath, srcPath)
		return -C.EISDIR
	}

	// ENOTDIR
	if (dstErr == nil || os.IsExist(dstErr)) && !dstAttr.IsDir() && srcAttr.IsDir() {
		log.Err("Libfuse::libfuse_rename : dst [%s] is an existing file but src [%s] is a directory", dstPath, srcPath)
		return -C.ENOTDIR
	}

	if srcAttr.IsDir() {
		// ENOTEMPTY
		if dstErr == nil || os.IsExist(dstErr) {
			empty := fuseFS.NextComponent().IsDirEmpty(internal.IsDirEmptyOptions{Name: dstPath})
			if !empty {
				return -C.ENOTEMPTY
			}
		}

		err := fuseFS.NextComponent().RenameDir(internal.RenameDirOptions{Src: srcPath, Dst: dstPath})
		if err != nil {
			log.Err("Libfuse::libfuse_rename : error renaming directory %s -> %s [%s]", srcPath, dstPath, err.Error())
			return -C.EIO
		}

		libfuseStatsCollector.PushEvents(renameDir, srcPath, map[string]interface{}{source: srcPath, dest: dstPath})
		libfuseStatsCollector.UpdateStats(stats_manager.Increment, renameDir, (int64)(1))

	} else {
		err := fuseFS.NextComponent().RenameFile(internal.RenameFileOptions{Src: srcPath, Dst: dstPath})
		if err != nil {
			log.Err("Libfuse::libfuse_rename : error renaming file %s -> %s [%s]", srcPath, dstPath, err.Error())
			return -C.EIO
		}

		libfuseStatsCollector.PushEvents(renameFile, srcPath, map[string]interface{}{source: srcPath, dest: dstPath})
		libfuseStatsCollector.UpdateStats(stats_manager.Increment, renameFile, (int64)(1))

	}

	return 0
}

// Symlink Operations

// libfuse_symlink creates a symbolic link
//
//export libfuse_symlink
func libfuse_symlink(target *C.char, link *C.char) C.int {
	name := trimFusePath(link)
	name = common.NormalizeObjectName(name)
	targetPath := C.GoString(target)
	targetPath = common.NormalizeObjectName(targetPath)
	log.Trace("Libfuse::libfuse_symlink : Received for %s -> %s", name, targetPath)

	err := fuseFS.NextComponent().CreateLink(internal.CreateLinkOptions{Name: name, Target: targetPath})
	if err != nil {
		log.Err("Libfuse::libfuse_symlink : error linking file %s -> %s [%s]", name, targetPath, err.Error())
		return -C.EIO
	}

	libfuseStatsCollector.PushEvents(createLink, name, map[string]interface{}{trgt: targetPath})
	libfuseStatsCollector.UpdateStats(stats_manager.Increment, createLink, (int64)(1))

	return 0
}

// libfuse_readlink reads the target of a symbolic link
//
//export libfuse_readlink
func libfuse_readlink(path *C.char, buf *C.char, size C.size_t) C.int {
	name := trimFusePath(path)
	name = common.NormalizeObjectName(name)
	//log.Trace("Libfuse::libfuse_readlink : Received for %s", name)

	targetPath, err := fuseFS.NextComponent().ReadLink(internal.ReadLinkOptions{Name: name})
	if err != nil {
		log.Err("Libfuse::libfuse_readlink : error reading link file %s [%s]", name, err.Error())
		if os.IsNotExist(err) {
			return -C.ENOENT
		}
		return -C.EIO
	}
	data := (*[1 << 30]byte)(unsafe.Pointer(buf))
	copy(data[:size-1], targetPath)
	data[len(targetPath)] = 0

	libfuseStatsCollector.PushEvents(readLink, name, map[string]interface{}{trgt: targetPath})
	libfuseStatsCollector.UpdateStats(stats_manager.Increment, readLink, (int64)(1))

	return 0
}

// libfuse_fsync synchronizes file contents
//
//export libfuse_fsync
func libfuse_fsync(path *C.char, datasync C.int, fi *C.fuse_file_info_t) C.int {
	if fi.fh == 0 {
		return C.int(-C.EIO)
	}

	fileHandle := (*C.file_handle_t)(unsafe.Pointer(uintptr(fi.fh)))
	handle := (*handlemap.Handle)(unsafe.Pointer(uintptr(fileHandle.obj)))
	log.Trace("Libfuse::libfuse_fsync : %s, handle: %d", handle.Path, handle.ID)

	options := internal.SyncFileOptions{Handle: handle}
	// If the datasync parameter is non-zero, then only the user data should be flushed, not the metadata.
	// TODO : Should we support this?

	err := fuseFS.NextComponent().SyncFile(options)
	if err != nil {
		log.Err("Libfuse::libfuse_fsync : error syncing file %s [%s]", handle.Path, err.Error())
		return -C.EIO
	}

	libfuseStatsCollector.PushEvents(syncFile, handle.Path, nil)
	libfuseStatsCollector.UpdateStats(stats_manager.Increment, syncFile, (int64)(1))

	return 0
}

// libfuse_fsyncdir synchronizes directory contents
//
//export libfuse_fsyncdir
func libfuse_fsyncdir(path *C.char, datasync C.int, fi *C.fuse_file_info_t) C.int {
	name := trimFusePath(path)
	name = common.NormalizeObjectName(name)
	log.Trace("Libfuse::libfuse_fsyncdir : %s", name)

	options := internal.SyncDirOptions{Name: name}
	// If the datasync parameter is non-zero, then only the user data should be flushed, not the metadata.
	// TODO : Should we support this?

	err := fuseFS.NextComponent().SyncDir(options)
	if err != nil {
		log.Err("Libfuse::libfuse_fsyncdir : error syncing dir %s [%s]", name, err.Error())
		return -C.EIO
	}

	libfuseStatsCollector.PushEvents(syncDir, name, nil)
	libfuseStatsCollector.UpdateStats(stats_manager.Increment, syncDir, (int64)(1))

	return 0
}

// libfuse_chmod changes permission bits of a file
//
//export libfuse_chmod
func libfuse_chmod(path *C.char, mode C.mode_t, fi *C.fuse_file_info_t) C.int {
	name := trimFusePath(path)
	name = common.NormalizeObjectName(name)
	log.Trace("Libfuse::libfuse_chmod : %s", name)

	err := fuseFS.NextComponent().Chmod(
		internal.ChmodOptions{
			Name: name,
			Mode: fs.FileMode(uint32(mode) & 0xffffffff),
		})
	if err != nil {
		log.Err("Libfuse::libfuse_chmod : error in chmod of %s [%s]", name, err.Error())
		if os.IsNotExist(err) {
			return -C.ENOENT
		} else if os.IsPermission(err) {
			return -C.EACCES
		}
		return -C.EIO
	}

	libfuseStatsCollector.PushEvents(chmod, name, map[string]interface{}{md: fs.FileMode(uint32(mode) & 0xffffffff)})
	libfuseStatsCollector.UpdateStats(stats_manager.Increment, chmod, (int64)(1))

	return 0
}

// libfuse_chown changes the owner and group of a file
//
//export libfuse_chown
func libfuse_chown(path *C.char, uid C.uid_t, gid C.gid_t, fi *C.fuse_file_info_t) C.int {
	name := trimFusePath(path)
	name = common.NormalizeObjectName(name)
	log.Trace("Libfuse::libfuse_chown : %s", name)
	// TODO: Implement
	return 0
}

// libfuse_utimens changes the access and modification times of a file
//
//export libfuse_utimens
func libfuse_utimens(path *C.char, tv *C.timespec_t, fi *C.fuse_file_info_t) C.int {
	name := trimFusePath(path)
	name = common.NormalizeObjectName(name)
	log.Trace("Libfuse::libfuse_utimens : %s", name)
	// TODO: is the conversion from [2]timespec to *timespec ok?
	// TODO: Implement
	// For now this returns 0 to allow touch to work correctly
	return 0
}

// blobfuse_cache_update refresh the file-cache policy for this file
//
//export blobfuse_cache_update
func blobfuse_cache_update(path *C.char) C.int {
	name := trimFusePath(path)
	name = common.NormalizeObjectName(name)
	go fuseFS.NextComponent().FileUsed(name) //nolint
	return 0
}<|MERGE_RESOLUTION|>--- conflicted
+++ resolved
@@ -216,13 +216,11 @@
 		options += ",ro"
 	}
 
-<<<<<<< HEAD
 	options += ",max_read=1048576"
-=======
+
 	if !fuseFS.directIO {
 		options += ",kernel_cache"
 	}
->>>>>>> 0909a777
 
 	// Why we pass -f
 	// CGo is not very good with handling forks - so if the user wants to run blobfuse in the

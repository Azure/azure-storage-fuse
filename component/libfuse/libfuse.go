/*
    _____           _____   _____   ____          ______  _____  ------
   |     |  |      |     | |     | |     |     | |       |            |
   |     |  |      |     | |     | |     |     | |       |            |
   | --- |  |      |     | |-----| |---- |     | |-----| |-----  ------
   |     |  |      |     | |     | |     |     |       | |       |
   | ____|  |_____ | ____| | ____| |     |_____|  _____| |_____  |_____


   Licensed under the MIT License <http://opensource.org/licenses/MIT>.

   Copyright © 2020-2025 Microsoft Corporation. All rights reserved.
   Author : <blobfusedev@microsoft.com>

   Permission is hereby granted, free of charge, to any person obtaining a copy
   of this software and associated documentation files (the "Software"), to deal
   in the Software without restriction, including without limitation the rights
   to use, copy, modify, merge, publish, distribute, sublicense, and/or sell
   copies of the Software, and to permit persons to whom the Software is
   furnished to do so, subject to the following conditions:

   The above copyright notice and this permission notice shall be included in all
   copies or substantial portions of the Software.

   THE SOFTWARE IS PROVIDED "AS IS", WITHOUT WARRANTY OF ANY KIND, EXPRESS OR
   IMPLIED, INCLUDING BUT NOT LIMITED TO THE WARRANTIES OF MERCHANTABILITY,
   FITNESS FOR A PARTICULAR PURPOSE AND NONINFRINGEMENT. IN NO EVENT SHALL THE
   AUTHORS OR COPYRIGHT HOLDERS BE LIABLE FOR ANY CLAIM, DAMAGES OR OTHER
   LIABILITY, WHETHER IN AN ACTION OF CONTRACT, TORT OR OTHERWISE, ARISING FROM,
   OUT OF OR IN CONNECTION WITH THE SOFTWARE OR THE USE OR OTHER DEALINGS IN THE
   SOFTWARE
*/

package libfuse

import (
	"context"
	"fmt"
	"strings"

	"github.com/Azure/azure-storage-fuse/v2/common"
	"github.com/Azure/azure-storage-fuse/v2/common/config"
	"github.com/Azure/azure-storage-fuse/v2/common/log"
	"github.com/Azure/azure-storage-fuse/v2/internal"
	"github.com/Azure/azure-storage-fuse/v2/internal/stats_manager"
)

/* NOTES:
   - Component shall have a structure which inherits "internal.BaseComponent" to participate in pipeline
   - Component shall register a name and its constructor to participate in pipeline  (add by default by generator)
   - Order of calls : Constructor -> Configure -> Start ..... -> Stop
   - To read any new setting from config file follow the Configure method default comments
*/

// Common structure for Component
type Libfuse struct {
	internal.BaseComponent
	mountPath             string
	dirPermission         uint
	filePermission        uint
	readOnly              bool
	attributeExpiration   uint32
	entryExpiration       uint32
	negativeTimeout       uint32
	allowOther            bool
	allowRoot             bool
	ownerUID              uint32
	ownerGID              uint32
	overrideUser          bool
	traceEnable           bool
	extensionPath         string
	disableWritebackCache bool
	ignoreOpenFlags       bool
	nonEmptyMount         bool
	lsFlags               common.BitMap16
	maxFuseThreads        uint32
	directIO              bool
	umask                 uint32
	disableKernelCache    bool
}

// To support pagination in readdir calls this structure holds a block of items for a given directory
type dirChildCache struct {
	sIndex   uint64              // start index of current block of items
	eIndex   uint64              // End index of current block of items
	length   uint64              // Length of the children list
	token    string              // Token to get next block of items from container
	children []*internal.ObjAttr // Slice holding current block of children
}

// Structure defining your config parameters
type LibfuseOptions struct {
	mountPath               string
	DefaultPermission       uint32 `config:"default-permission" yaml:"default-permission,omitempty"`
	AttributeExpiration     uint32 `config:"attribute-expiration-sec" yaml:"attribute-expiration-sec,omitempty"`
	EntryExpiration         uint32 `config:"entry-expiration-sec" yaml:"entry-expiration-sec,omitempty"`
	NegativeEntryExpiration uint32 `config:"negative-entry-expiration-sec" yaml:"negative-entry-expiration-sec,omitempty"`
	EnableFuseTrace         bool   `config:"fuse-trace" yaml:"fuse-trace,omitempty"`
	allowOther              bool   `config:"allow-other" yaml:"-"`
	allowRoot               bool   `config:"allow-root" yaml:"-"`
	readOnly                bool   `config:"read-only" yaml:"-"`
	ExtensionPath           string `config:"extension" yaml:"extension,omitempty"`
	DisableWritebackCache   bool   `config:"disable-writeback-cache" yaml:"-"`
	IgnoreOpenFlags         bool   `config:"ignore-open-flags" yaml:"ignore-open-flags,omitempty"`
	nonEmptyMount           bool   `config:"nonempty" yaml:"nonempty,omitempty"`
	Uid                     uint32 `config:"uid" yaml:"uid,omitempty"`
	Gid                     uint32 `config:"gid" yaml:"gid,omitempty"`
	MaxFuseThreads          uint32 `config:"max-fuse-threads" yaml:"max-fuse-threads,omitempty"`
	DirectIO                bool   `config:"direct-io" yaml:"direct-io,omitempty"`
	Umask                   uint32 `config:"umask" yaml:"umask,omitempty"`
}

const compName = "libfuse"
const defaultEntryExpiration = 120
const defaultAttrExpiration = 120
const defaultNegativeEntryExpiration = 120
const defaultMaxFuseThreads = 128

var fuseFS *Libfuse

var libfuseStatsCollector *stats_manager.StatsCollector

// Bitmasks in Go: https://yourbasic.org/golang/bitmask-flag-set-clear/

var ignoreFiles = map[string]bool{
	".Trash":           true,
	".Trash-1000":      true,
	".xdg-volume-info": true,
	"autorun.inf":      true,
}

// Verification to check satisfaction criteria with Component Interface
var _ internal.Component = &Libfuse{}

func (lf *Libfuse) Name() string {
	return compName
}

func (lf *Libfuse) SetName(name string) {
	lf.BaseComponent.SetName(name)
}

func (lf *Libfuse) SetNextComponent(nc internal.Component) {
	lf.BaseComponent.SetNextComponent(nc)
}

func (lf *Libfuse) Priority() internal.ComponentPriority {
	return internal.EComponentPriority.Producer()
}

// Start : Pipeline calls this method to start the component functionality
//
//	this shall not block the call otherwise pipeline will not start
func (lf *Libfuse) Start(ctx context.Context) error {
	log.Trace("Libfuse::Start : Starting component %s", lf.Name())

	// create stats collector for libfuse
	libfuseStatsCollector = stats_manager.NewStatsCollector(lf.Name())

	lf.lsFlags = internal.NewDirBitMap()
	lf.lsFlags.Set(internal.PropFlagModeDefault)

	// This marks the global fuse object so shall be the first statement
	fuseFS = lf

	// This starts the libfuse process and hence shall always be the last statement
	err := lf.initFuse()
	if err != nil {
		log.Err("Libfuse::Start : Failed to init fuse [%s]", err.Error())
		return err
	}

	return nil
}

// Stop : Stop the component functionality and kill all threads started
func (lf *Libfuse) Stop() error {
	log.Trace("Libfuse::Stop : Stopping component %s", lf.Name())
	_ = lf.destroyFuse()
	libfuseStatsCollector.Destroy()
	return nil
}

// Validate : Validate available config and convert them if required
func (lf *Libfuse) Validate(opt *LibfuseOptions) error {
	lf.mountPath = opt.mountPath
	lf.readOnly = opt.readOnly
	lf.traceEnable = opt.EnableFuseTrace
	lf.allowOther = opt.allowOther
	lf.allowRoot = opt.allowRoot
	lf.extensionPath = opt.ExtensionPath
	lf.disableWritebackCache = opt.DisableWritebackCache
	lf.ignoreOpenFlags = opt.IgnoreOpenFlags
	lf.nonEmptyMount = opt.nonEmptyMount
	lf.directIO = opt.DirectIO
	lf.ownerGID = opt.Gid
	lf.ownerUID = opt.Uid
	lf.umask = opt.Umask

	if lf.disableKernelCache {
		opt.DirectIO = true
		lf.directIO = true
		log.Crit("Libfuse::Validate : Kernel cache disabled, setting direct-io mode in fuse")
	}

	if opt.allowOther {
		lf.dirPermission = uint(common.DefaultAllowOtherPermissionBits)
		lf.filePermission = uint(common.DefaultAllowOtherPermissionBits)
	} else {
		if opt.DefaultPermission != 0 {
			lf.dirPermission = uint(opt.DefaultPermission)
			lf.filePermission = uint(opt.DefaultPermission)
		} else {
			lf.dirPermission = uint(common.DefaultDirectoryPermissionBits)
			lf.filePermission = uint(common.DefaultFilePermissionBits)
		}
	}

	if config.IsSet(compName+".entry-expiration-sec") || config.IsSet("lfuse.entry-expiration-sec") {
		lf.entryExpiration = opt.EntryExpiration
	} else {
		lf.entryExpiration = defaultEntryExpiration
	}

	if config.IsSet(compName+".attribute-expiration-sec") || config.IsSet("lfuse.attribute-expiration-sec") {
		lf.attributeExpiration = opt.AttributeExpiration
	} else {
		lf.attributeExpiration = defaultAttrExpiration
	}

	if config.IsSet(compName+".negative-entry-expiration-sec") || config.IsSet("lfuse.negative-entry-expiration-sec") {
		lf.negativeTimeout = opt.NegativeEntryExpiration
	} else {
		lf.negativeTimeout = defaultNegativeEntryExpiration
	}

	if lf.directIO {
		lf.negativeTimeout = 0
		lf.attributeExpiration = 0
		lf.entryExpiration = 0
		log.Crit("Libfuse::Validate : DirectIO enabled, setting fuse timeouts to 0")
	}

<<<<<<< HEAD
	lf.overrideUser = true
	if !(config.IsSet(compName+".uid") || config.IsSet(compName+".gid") ||
		config.IsSet("lfuse.uid") || config.IsSet("lfuse.gid")) {
=======
	if !config.IsSet(compName+".uid") && !config.IsSet(compName+".gid") && !config.IsSet("lfuse.uid") && !config.IsSet("lfuse.gid") {
>>>>>>> 4b679ae9
		var err error
		lf.ownerUID, lf.ownerGID, err = common.GetCurrentUser()
		if err != nil {
			log.Err("Libfuse::Validate : config error [unable to obtain current user info]")
			return nil
		}

		// User has not explicitly set any user/group in config
		lf.overrideUser = false
	}

	if config.IsSet(compName + ".max-fuse-threads") {
		lf.maxFuseThreads = opt.MaxFuseThreads
	} else {
		lf.maxFuseThreads = defaultMaxFuseThreads
	}

	log.Info("Libfuse::Validate : UID %v, GID %v", lf.ownerUID, lf.ownerGID)

	return nil
}

func (lf *Libfuse) GenConfig() string {
	log.Info("Libfuse::Configure : config generation started")

	// If DirectIO is enabled, override expiration values
	directIO := false
	_ = config.UnmarshalKey("direct-io", &directIO)

	var sb strings.Builder
	sb.WriteString(fmt.Sprintf("\n%s:", lf.Name()))

	timeout := defaultEntryExpiration
	if directIO {
		timeout = 0
		sb.WriteString("\n  direct-io: true")
	}

	sb.WriteString(fmt.Sprintf("\n  attribute-expiration-sec: %v", timeout))
	sb.WriteString(fmt.Sprintf("\n  entry-expiration-sec: %v", timeout))
	sb.WriteString(fmt.Sprintf("\n  negative-entry-expiration-sec: %v", timeout))

	return sb.String()
}

// Configure : Pipeline will call this method after constructor so that you can read config and initialize yourself
//
//	Return failure if any config is not valid to exit the process
func (lf *Libfuse) Configure(_ bool) error {
	log.Trace("Libfuse::Configure : %s", lf.Name())
	// >> If you do not need any config parameters remove below code and return nil
	conf := LibfuseOptions{IgnoreOpenFlags: true}
	err := config.UnmarshalKey(lf.Name(), &conf)
	if err != nil {
		log.Err("Libfuse::Configure : config error [invalid config attributes]")
		return fmt.Errorf("config error in %s [invalid config attributes]", lf.Name())
	}

	err = config.UnmarshalKey("lfuse", &conf)
	if err != nil {
		log.Err("Libfuse::Configure : config error [invalid config attributes: %s]", err.Error())
		return fmt.Errorf("config error in lfuse [invalid config attributes]")
	}
	// Extract values from 'conf' and store them as you wish here

	err = config.UnmarshalKey("mount-path", &conf.mountPath)
	if err != nil {
		log.Err("Libfuse::Configure : config error [unable to obtain mount-path]")
		return err
	}
	err = config.UnmarshalKey("read-only", &conf.readOnly)
	if err != nil {
		log.Err("Libfuse::Configure : config error [unable to obtain read-only]")
		return err
	}

	err = config.UnmarshalKey("allow-other", &conf.allowOther)
	if err != nil {
		log.Err("Libfuse::Configure : config error [unable to obtain allow-other]")
		return err
	}

	err = config.UnmarshalKey("allow-root", &conf.allowRoot)
	if err != nil {
		log.Err("Libfuse::Configure : config error [unable to obtain allow-root]")
		return err
	}

	err = config.UnmarshalKey("nonempty", &conf.nonEmptyMount)
	if err != nil {
		log.Err("Libfuse::Configure : config error [unable to obtain nonempty]")
		return err
	}

	_ = config.UnmarshalKey("disable-kernel-cache", &lf.disableKernelCache)

	err = lf.Validate(&conf)
	if err != nil {
		log.Err("Libfuse::Configure : config error [invalid config settings]")
		return fmt.Errorf("%s config error %s", lf.Name(), err.Error())
	}

	// Disable libfuse logs if the mount is not running in foreground.
	// Currently as of 01-05-2025, we emit the libfuse logs only to the stdout.
	if !common.ForegroundMount {
		if lf.traceEnable {
			lf.traceEnable = false
		}
	}

	log.Crit("Libfuse::Configure : read-only %t, allow-other %t, allow-root %t, default-perm %d, entry-timeout %d, attr-time %d, negative-timeout %d, ignore-open-flags %t, nonempty %t, direct_io %t, max-fuse-threads %d, fuse-trace %t, extension %s, disable-writeback-cache %t, dirPermission %v, mountPath %v, umask %v, disableKernelCache %v",
		lf.readOnly, lf.allowOther, lf.allowRoot, lf.filePermission, lf.entryExpiration, lf.attributeExpiration, lf.negativeTimeout, lf.ignoreOpenFlags, lf.nonEmptyMount, lf.directIO, lf.maxFuseThreads, lf.traceEnable, lf.extensionPath, lf.disableWritebackCache, lf.dirPermission, lf.mountPath, lf.umask, lf.disableKernelCache)

	return nil
}

// ------------------------- Factory -------------------------------------------

// Pipeline will call this method to create your object, initialize your variables here
// << DO NOT DELETE ANY AUTO GENERATED CODE HERE >>
func NewLibfuseComponent() internal.Component {
	comp := &Libfuse{}
	comp.SetName(compName)
	return comp
}

// On init register this component to pipeline and supply your constructor
func init() {
	internal.AddComponent(compName, NewLibfuseComponent)

	attrTimeoutFlag := config.AddUint32Flag("attr-timeout", 0, " The attribute timeout in seconds")
	config.BindPFlag(compName+".attribute-expiration-sec", attrTimeoutFlag)

	entryTimeoutFlag := config.AddUint32Flag("entry-timeout", 0, "The entry timeout in seconds.")
	config.BindPFlag(compName+".entry-expiration-sec", entryTimeoutFlag)

	negativeTimeoutFlag := config.AddUint32Flag("negative-timeout", 0, "The negative entry timeout in seconds.")
	config.BindPFlag(compName+".negative-entry-expiration-sec", negativeTimeoutFlag)

	allowOther := config.AddBoolFlag("allow-other", false, "Allow other users to access this mount point.")
	config.BindPFlag("allow-other", allowOther)

	disableWritebackCache := config.AddBoolFlag("disable-writeback-cache", false, "Disallow libfuse to buffer write requests if you must strictly open files in O_WRONLY or O_APPEND mode.")
	config.BindPFlag(compName+".disable-writeback-cache", disableWritebackCache)

	debug := config.AddBoolPFlag("d", false, "Mount with foreground and FUSE logs on.")
	config.BindPFlag(compName+".fuse-trace", debug)
	debug.Hidden = true

	ignoreOpenFlags := config.AddBoolFlag("ignore-open-flags", true, "Ignore unsupported open flags (APPEND, WRONLY) by blobfuse when writeback caching is enabled.")
	config.BindPFlag(compName+".ignore-open-flags", ignoreOpenFlags)
}<|MERGE_RESOLUTION|>--- conflicted
+++ resolved
@@ -241,13 +241,7 @@
 		log.Crit("Libfuse::Validate : DirectIO enabled, setting fuse timeouts to 0")
 	}
 
-<<<<<<< HEAD
-	lf.overrideUser = true
-	if !(config.IsSet(compName+".uid") || config.IsSet(compName+".gid") ||
-		config.IsSet("lfuse.uid") || config.IsSet("lfuse.gid")) {
-=======
 	if !config.IsSet(compName+".uid") && !config.IsSet(compName+".gid") && !config.IsSet("lfuse.uid") && !config.IsSet("lfuse.gid") {
->>>>>>> 4b679ae9
 		var err error
 		lf.ownerUID, lf.ownerGID, err = common.GetCurrentUser()
 		if err != nil {

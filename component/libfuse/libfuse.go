--- conflicted
+++ resolved
@@ -91,13 +91,8 @@
 	allowOther              bool   `config:"allow-other" yaml:"-"`
 	readOnly                bool   `config:"read-only" yaml:"-"`
 	ExtensionPath           string `config:"extension" yaml:"extension,omitempty"`
-<<<<<<< HEAD
-	DisableWritebackCache   bool   `config:"disable-writeback-cache"`
-	IgnoreOpenFlag          bool   `config:"ignore-open-flags"`
-=======
 	DisableWritebackCache   bool   `config:"disable-writeback-cache" yaml:"-"`
 	IgnoreOpenFlags         bool   `config:"ignore-open-flags" yaml:"ignore-open-flags,omitempty"`
->>>>>>> cdde152a
 }
 
 const compName = "libfuse"

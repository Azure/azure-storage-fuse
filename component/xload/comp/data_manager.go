--- conflicted
+++ resolved
@@ -98,14 +98,7 @@
 func (rdm *remoteDataManager) ReadData(item *common.WorkItem) (int, error) {
 	// log.Debug("remoteDataManager::ReadData : Scheduling download for %s offset %v", item.path, item.block.offset)
 
-<<<<<<< HEAD
-	h := handlemap.NewHandle(item.Path)
-	h.Size = int64(item.DataLen)
 	n, err := rdm.GetRemote().ReadInBuffer(internal.ReadInBufferOptions{
-		Handle: h,
-=======
-	return rdm.GetRemote().ReadInBuffer(internal.ReadInBufferOptions{
->>>>>>> 1e139aa1
 		Offset: item.Block.Offset,
 		Data:   item.Block.Data,
 		Path:   item.Path,

--- conflicted
+++ resolved
@@ -50,12 +50,7 @@
 var _ xinternal.XComponent = &downloadSplitter{}
 
 type splitter struct {
-<<<<<<< HEAD
 	xinternal.XBase
-	blockSize uint64
-=======
-	common.XBase
->>>>>>> 1e139aa1
 	blockPool *common.BlockPool
 	path      string
 }
@@ -66,13 +61,8 @@
 	splitter
 }
 
-<<<<<<< HEAD
-func NewDownloadSplitter(blockSize uint64, blockPool *common.BlockPool, path string, remote internal.Component, statsMgr *xinternal.StatsManager) (*downloadSplitter, error) {
-	log.Debug("splitter::NewDownloadSplitter : create new download splitter for %s, block size %v", path, blockSize)
-=======
-func NewDownloadSplitter(blockPool *common.BlockPool, path string, remote internal.Component) (*downloadSplitter, error) {
+func NewDownloadSplitter(blockPool *common.BlockPool, path string, remote internal.Component, statsMgr *xinternal.StatsManager) (*downloadSplitter, error) {
 	log.Debug("splitter::NewDownloadSplitter : create new download splitter for %s, block size %v", path, blockPool.GetBlockSize())
->>>>>>> 1e139aa1
 
 	d := &downloadSplitter{
 		splitter: splitter{
@@ -199,13 +189,8 @@
 				ResponseChannel: responseChannel,
 				Download:        true,
 			}
-<<<<<<< HEAD
 			// log.Debug("downloadSplitter::Process : Scheduling download for %s offset %v", item.Path, offset)
-			d.GetNext().GetThreadPool().Schedule(splitItem)
-=======
-			log.Debug("downloadSplitter::Process : Scheduling download for %s offset %v", item.Path, offset)
 			d.GetNext().Schedule(splitItem)
->>>>>>> 1e139aa1
 		}
 
 		offset += int64(d.blockPool.GetBlockSize())

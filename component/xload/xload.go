--- conflicted
+++ resolved
@@ -53,18 +53,6 @@
 // Common structure for Component
 type Xload struct {
 	internal.BaseComponent
-<<<<<<< HEAD
-	blockSize      uint64 // Size of each block to be cached
-	mode           Mode   // Mode of the Xload component
-	exportProgress bool   // Export the progess of xload operation to json file
-
-	workerCount uint32          // Number of workers running
-	blockPool   *BlockPool      // Pool of blocks
-	path        string          // Path on local disk where Xload will operate
-	comps       []xcomponent    // list of components in xload
-	statsMgr    *statsManager   // stats manager
-	fileLocks   *common.LockMap // lock to take on a file if one thread is processing it
-=======
 	blockSize      uint64                  // Size of each block to be cached
 	mode           xcommon.Mode            // Mode of the Xload component
 	exportProgress bool                    // Export the progess of xload operation to json file
@@ -73,7 +61,7 @@
 	path           string                  // Path on local disk where Xload will operate
 	comps          []xinternal.XComponent  // list of components in xload
 	statsMgr       *xinternal.StatsManager // stats manager
->>>>>>> dedc6db5
+	fileLocks      *common.LockMap         // lock to take on a file if one thread is processing it
 }
 
 // Structure defining your config parameters
@@ -265,11 +253,7 @@
 		return err
 	}
 
-<<<<<<< HEAD
-	ds, err := newDownloadSplitter(xl.blockSize, xl.blockPool, xl.path, xl.NextComponent(), xl.statsMgr, xl.fileLocks)
-=======
-	ds, err := comp.NewDownloadSplitter(xl.blockSize, xl.blockPool, xl.path, xl.NextComponent(), xl.statsMgr)
->>>>>>> dedc6db5
+	ds, err := comp.NewDownloadSplitter(xl.blockSize, xl.blockPool, xl.path, xl.NextComponent(), xl.statsMgr, xl.fileLocks)
 	if err != nil {
 		log.Err("Xload::startDownloader : Unable to create download splitter [%s]", err.Error())
 		return err
@@ -317,7 +301,7 @@
 }
 
 func (xl *Xload) isDownloadRequired(localPath string, blobPath string) (bool, *internal.ObjAttr, error) {
-	filePresent, size := isFilePresent(localPath)
+	filePresent, size := xcommon.IsFilePresent(localPath)
 	downloadRequired := !filePresent
 
 	var attr *internal.ObjAttr
@@ -332,9 +316,9 @@
 	return downloadRequired, attr, err
 }
 
-func (xl *Xload) getSplitter() xcomponent {
+func (xl *Xload) getSplitter() xinternal.XComponent {
 	for _, c := range xl.comps {
-		if c.getName() == SPLITTER {
+		if c.GetName() == xcommon.SPLITTER {
 			return c
 		}
 	}
@@ -365,11 +349,11 @@
 			return nil, fmt.Errorf("failed to  get download splitter")
 		}
 
-		_, err = splitter.process(&workItem{
-			compName: splitter.getName(),
-			path:     options.Name,
-			dataLen:  uint64(attr.Size),
-			priority: true,
+		_, err = splitter.Process(&xcommon.WorkItem{
+			CompName: splitter.GetName(),
+			Path:     options.Name,
+			DataLen:  uint64(attr.Size),
+			Priority: true,
 		})
 
 		if err != nil {

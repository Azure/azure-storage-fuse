--- conflicted
+++ resolved
@@ -329,25 +329,6 @@
 	return nil
 }
 
-<<<<<<< HEAD
-func (xl *Xload) isDownloadRequired(localPath string, blobPath string) (bool, *internal.ObjAttr, error) {
-	filePresent, size := IsFilePresent(localPath)
-	downloadRequired := !filePresent
-
-	var attr *internal.ObjAttr
-	var err error
-	attr, err = xl.NextComponent().GetAttr(internal.GetAttrOptions{Name: blobPath})
-	if err != nil {
-		log.Err("Xload::isDownloadRequired : Failed to get attr of %s [%s]", blobPath, err.Error())
-	} else if filePresent {
-		downloadRequired = attr.Size != size
-	}
-
-	return downloadRequired, attr, err
-}
-
-=======
->>>>>>> e44c09f2
 func (xl *Xload) getSplitter() XComponent {
 	for _, c := range xl.comps {
 		if c.GetName() == SPLITTER {
@@ -358,8 +339,6 @@
 	return nil
 }
 
-<<<<<<< HEAD
-=======
 // downloadFile sends the file to splitter to be downloaded on priority
 func (xl *Xload) downloadFile(fileName string) error {
 	log.Debug("Xload::downloadFile : download file %s", fileName)
@@ -389,7 +368,6 @@
 	return nil
 }
 
->>>>>>> e44c09f2
 // OpenFile: Download the file if not already downloaded and return the file handle
 func (xl *Xload) OpenFile(options internal.OpenFileOptions) (*handlemap.Handle, error) {
 	log.Trace("Xload::OpenFile : name=%s, flags=%d, mode=%s", options.Name, options.Flags, options.Mode)
@@ -399,31 +377,6 @@
 	flock.Lock()
 	defer flock.Unlock()
 
-<<<<<<< HEAD
-	downloadRequired, attr, err := xl.isDownloadRequired(localPath, options.Name)
-	if err != nil {
-		log.Err("Xload::OpenFile : failed to open file %s [%s]", options.Name, err.Error())
-		return nil, err
-	}
-
-	if downloadRequired {
-		// send to splitter to download on priority
-		splitter := xl.getSplitter()
-		if splitter == nil {
-			log.Err("Xload::OpenFile : failed to  get download splitter for %s", options.Name)
-			return nil, fmt.Errorf("failed to  get download splitter")
-		}
-
-		_, err = splitter.Process(&WorkItem{
-			CompName: splitter.GetName(),
-			Path:     options.Name,
-			DataLen:  uint64(attr.Size),
-			Priority: true,
-		})
-
-		if err != nil {
-			log.Err("Xload::OpenFile : failed to download file %s [%s]", options.Name, err.Error())
-=======
 	filePresent, _ := isFilePresent(localPath)
 
 	// if file is not present, send it to splitter for downloading on priority
@@ -432,7 +385,6 @@
 		if err != nil {
 			log.Err("Xload::OpenFile : failed to download file %s [%s]", options.Name, err.Error())
 			return nil, err
->>>>>>> e44c09f2
 		}
 
 	} else {
@@ -449,15 +401,9 @@
 	flock.Inc()
 
 	handle := handlemap.NewHandle(options.Name)
-<<<<<<< HEAD
-	inf, err := fh.Stat()
-	if err == nil {
-		handle.Size = inf.Size()
-=======
 	info, err := fh.Stat()
 	if err == nil {
 		handle.Size = info.Size()
->>>>>>> e44c09f2
 	}
 
 	handle.UnixFD = uint64(fh.Fd())

--- conflicted
+++ resolved
@@ -75,13 +75,10 @@
 	Path           string  `config:"path" yaml:"path,omitempty"`
 	ExportProgress bool    `config:"export-progress" yaml:"path,omitempty"`
 	ValidateMD5    bool    `config:"validate-md5" yaml:"validate-md5,omitempty"`
-<<<<<<< HEAD
 	CleanupOnStart bool    `config:"cleanup-on-start" yaml:"cleanup-on-start,omitempty"`
-=======
 	Workers        int32   `config:"workers" yaml:"workers,omitempty"`
 	PoolSize       uint32  `config:"pool-size" yaml:"pool-size,omitempty"`
 	// TODO:: xload : add parallelism parameter
->>>>>>> e3d442a4
 }
 
 const (
@@ -217,10 +214,6 @@
 		xl.defaultPermission = common.DefaultFilePermissionBits
 	}
 
-<<<<<<< HEAD
-	log.Crit("Xload::Configure : block size %v, mode %v, path %v, default permission %v, export progress %v, validate md5 %v, cleanup-on-start %t",
-		xl.blockSize, xl.mode.String(), xl.path, xl.defaultPermission, xl.exportProgress, xl.validateMD5, conf.CleanupOnStart)
-=======
 	xl.workerCount = uint32(math.Min(float64(runtime.NumCPU()*3), float64(MAX_WORKER_COUNT)))
 	if config.IsSet(compName+".workers") && conf.Workers > 0 {
 		xl.workerCount = uint32(math.Min(float64(conf.Workers), float64(MAX_WORKER_COUNT)))
@@ -236,7 +229,6 @@
 
 	log.Crit("Xload::Configure : block size %v, mode %v, path %v, default permission %v, export progress %v, validate md5 %v", xl.blockSize,
 		xl.mode.String(), xl.path, xl.defaultPermission, xl.exportProgress, xl.validateMD5)
->>>>>>> e3d442a4
 
 	return nil
 }

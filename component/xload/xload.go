--- conflicted
+++ resolved
@@ -51,25 +51,15 @@
 // Common structure for Component
 type Xload struct {
 	internal.BaseComponent
-<<<<<<< HEAD
-	blockSize      uint64                  // Size of each block to be cached
-	mode           xcommon.Mode            // Mode of the Xload component
-	exportProgress bool                    // Export the progess of xload operation to json file
-	workerCount    uint32                  // Number of workers running
-	blockPool      *xcommon.BlockPool      // Pool of blocks
-	path           string                  // Path on local disk where Xload will operate
-	comps          []xinternal.XComponent  // list of components in xload
-	statsMgr       *xinternal.StatsManager // stats manager
-=======
-	blockSize uint64       // Size of each block to be cached
-	mode      xcommon.Mode // Mode of the Xload component
-
-	workerCount       uint32             // Number of workers running
-	blockPool         *xcommon.BlockPool // Pool of blocks
-	path              string             // Path on local disk where Xload will operate
-	defaultPermission os.FileMode        // default permissions of files and directories in the xload path
-	comps             []xcommon.XComponent
->>>>>>> 1e139aa1
+	blockSize         uint64                  // Size of each block to be cached
+	mode              xcommon.Mode            // Mode of the Xload component
+	exportProgress    bool                    // Export the progess of xload operation to json file
+	workerCount       uint32                  // Number of workers running
+	blockPool         *xcommon.BlockPool      // Pool of blocks
+	path              string                  // Path on local disk where Xload will operate
+	defaultPermission os.FileMode             // Default permissions of files and directories in the xload path
+	comps             []xinternal.XComponent  // list of components in xload
+	statsMgr          *xinternal.StatsManager // stats manager
 }
 
 // Structure defining your config parameters
@@ -129,11 +119,6 @@
 		return fmt.Errorf("Xload: config error [invalid config attributes]")
 	}
 
-<<<<<<< HEAD
-	xl.blockSize = uint64(defaultBlockSize) * xcommon.MB // 16 MB as deafult block size
-	if config.IsSet(compName + ".block-size-mb") {
-		xl.blockSize = uint64(conf.BlockSize * float64(xcommon.MB))
-=======
 	blockSize := (float64)(defaultBlockSize) // 16 MB as deafult block size
 	if config.IsSet(compName + ".block-size-mb") {
 		blockSize = conf.BlockSize
@@ -144,7 +129,7 @@
 		}
 	}
 
-	xl.blockSize = uint64(blockSize * float64(_1MB))
+	xl.blockSize = uint64(blockSize * float64(xcommon.MB))
 
 	localPath := strings.TrimSpace(conf.Path)
 	if localPath == "" {
@@ -154,7 +139,6 @@
 				log.Err("Xload::Configure : Failed to unmarshal tmp-path [%s]", err.Error())
 			}
 		}
->>>>>>> 1e139aa1
 	}
 
 	xl.path = common.ExpandPath(localPath)
@@ -207,6 +191,7 @@
 	}
 
 	xl.mode = mode
+	xl.exportProgress = conf.ExportProgress
 
 	allowOther := false
 	err = config.UnmarshalKey("allow-other", &allowOther)
@@ -220,12 +205,7 @@
 		xl.defaultPermission = common.DefaultFilePermissionBits
 	}
 
-<<<<<<< HEAD
-	xl.mode = mode
-	xl.exportProgress = conf.ExportProgress
-=======
 	log.Debug("Xload::Configure : block size %v, mode %v, path %v, default permission %v", xl.blockSize, xl.mode.String(), xl.path, xl.defaultPermission)
->>>>>>> 1e139aa1
 
 	return nil
 }
@@ -296,21 +276,13 @@
 	log.Trace("Xload::createDownloader : Starting downloader")
 
 	// Create remote lister pool to list remote files
-<<<<<<< HEAD
-	rl, err := comp.NewRemoteLister(xl.path, xl.NextComponent(), xl.statsMgr)
-=======
-	rl, err := comp.NewRemoteLister(xl.path, xl.defaultPermission, xl.NextComponent())
->>>>>>> 1e139aa1
+	rl, err := comp.NewRemoteLister(xl.path, xl.defaultPermission, xl.NextComponent(), xl.statsMgr)
 	if err != nil {
 		log.Err("Xload::createDownloader : Unable to create remote lister [%s]", err.Error())
 		return err
 	}
 
-<<<<<<< HEAD
-	ds, err := comp.NewDownloadSplitter(xl.blockSize, xl.blockPool, xl.path, xl.NextComponent(), xl.statsMgr)
-=======
-	ds, err := comp.NewDownloadSplitter(xl.blockPool, xl.path, xl.NextComponent())
->>>>>>> 1e139aa1
+	ds, err := comp.NewDownloadSplitter(xl.blockPool, xl.path, xl.NextComponent(), xl.statsMgr)
 	if err != nil {
 		log.Err("Xload::createDownloader : Unable to create download splitter [%s]", err.Error())
 		return err

/*
    _____           _____   _____   ____          ______  _____  ------
   |     |  |      |     | |     | |     |     | |       |            |
   |     |  |      |     | |     | |     |     | |       |            |
   | --- |  |      |     | |-----| |---- |     | |-----| |-----  ------
   |     |  |      |     | |     | |     |     |       | |       |
   | ____|  |_____ | ____| | ____| |     |_____|  _____| |_____  |_____


   Licensed under the MIT License <http://opensource.org/licenses/MIT>.

   Copyright © 2020-2025 Microsoft Corporation. All rights reserved.
   Author : <blobfusedev@microsoft.com>

   Permission is hereby granted, free of charge, to any person obtaining a copy
   of this software and associated documentation files (the "Software"), to deal
   in the Software without restriction, including without limitation the rights
   to use, copy, modify, merge, publish, distribute, sublicense, and/or sell
   copies of the Software, and to permit persons to whom the Software is
   furnished to do so, subject to the following conditions:

   The above copyright notice and this permission notice shall be included in all
   copies or substantial portions of the Software.

   THE SOFTWARE IS PROVIDED "AS IS", WITHOUT WARRANTY OF ANY KIND, EXPRESS OR
   IMPLIED, INCLUDING BUT NOT LIMITED TO THE WARRANTIES OF MERCHANTABILITY,
   FITNESS FOR A PARTICULAR PURPOSE AND NONINFRINGEMENT. IN NO EVENT SHALL THE
   AUTHORS OR COPYRIGHT HOLDERS BE LIABLE FOR ANY CLAIM, DAMAGES OR OTHER
   LIABILITY, WHETHER IN AN ACTION OF CONTRACT, TORT OR OTHERWISE, ARISING FROM,
   OUT OF OR IN CONNECTION WITH THE SOFTWARE OR THE USE OR OTHER DEALINGS IN THE
   SOFTWARE
*/

package xload

import (
	"context"
	"fmt"
	"os"
	"path/filepath"
	"strings"

	"github.com/Azure/azure-storage-fuse/v2/common"
	"github.com/Azure/azure-storage-fuse/v2/common/config"
	"github.com/Azure/azure-storage-fuse/v2/common/log"
	"github.com/Azure/azure-storage-fuse/v2/internal"
	"github.com/Azure/azure-storage-fuse/v2/internal/handlemap"
)

// Common structure for Component
type Xload struct {
	internal.BaseComponent
<<<<<<< HEAD
	blockSize      uint64          // Size of each block to be cached
	mode           Mode            // Mode of the Xload component
	exportProgress bool            // Export the progess of xload operation to json file
	workerCount    uint32          // Number of workers running
	blockPool      *BlockPool      // Pool of blocks
	path           string          // Path on local disk where Xload will operate
	comps          []XComponent    // list of components in xload
	statsMgr       *StatsManager   // stats manager
	fileLocks      *common.LockMap // lock to take on a file if one thread is processing it
=======
	blockSize         uint64          // Size of each block to be cached
	mode              Mode            // Mode of the Xload component
	exportProgress    bool            // Export the progess of xload operation to json file
	workerCount       uint32          // Number of workers running
	blockPool         *BlockPool      // Pool of blocks
	path              string          // Path on local disk where Xload will operate
	defaultPermission os.FileMode     // Default permissions of files and directories in the xload path
	comps             []XComponent    // list of components in xload
	statsMgr          *StatsManager   // stats manager
	fileLocks         *common.LockMap // lock to take on a file if one thread is processing it
>>>>>>> 6bc69b5f
}

// Structure defining your config parameters
type XloadOptions struct {
	BlockSize      float64 `config:"block-size-mb" yaml:"block-size-mb,omitempty"`
	Mode           string  `config:"mode" yaml:"mode,omitempty"`
	Path           string  `config:"path" yaml:"path,omitempty"`
	ExportProgress bool    `config:"export-progress" yaml:"path,omitempty"`
	// TODO:: xload : add parallelism parameter
}

const (
	compName         = "xload"
	defaultBlockSize = 16
)

// Verification to check satisfaction criteria with Component Interface
var _ internal.Component = &Xload{}

func (xl *Xload) Name() string {
	return compName
}

func (xl *Xload) SetName(name string) {
	xl.BaseComponent.SetName(name)
}

func (xl *Xload) SetNextComponent(nc internal.Component) {
	xl.BaseComponent.SetNextComponent(nc)
}

func (xl *Xload) Priority() internal.ComponentPriority {
	return internal.EComponentPriority.LevelMid()
}

// Configure : Pipeline will call this method after constructor so that you can read config and initialize yourself
func (xl *Xload) Configure(_ bool) error {
	log.Trace("Xload::Configure : %s", xl.Name())

	// xload component should be used only in readonly mode
	var readonly bool
	err := config.UnmarshalKey("read-only", &readonly)
	if err != nil {
		log.Err("Xload::Configure : config error [unable to obtain read-only]")
		return fmt.Errorf("config error in %s [%s]", xl.Name(), err.Error())
	}

	if !readonly {
		log.Err("Xload::Configure : Xload component should be used only in read-only mode")
		return fmt.Errorf("Xload component should be used in only in read-only mode")
	}

	conf := XloadOptions{}
	err = config.UnmarshalKey(xl.Name(), &conf)
	if err != nil {
		log.Err("Xload::Configure : config error [invalid config attributes]")
		return fmt.Errorf("Xload: config error [invalid config attributes]")
	}

<<<<<<< HEAD
	xl.blockSize = uint64(defaultBlockSize) * MB // 16 MB as deafult block size
	if config.IsSet(compName + ".block-size-mb") {
		xl.blockSize = uint64(conf.BlockSize * float64(MB))
=======
	blockSize := (float64)(defaultBlockSize) // 16 MB as deafult block size
	if config.IsSet(compName + ".block-size-mb") {
		blockSize = conf.BlockSize
	} else if config.IsSet("stream.block-size-mb") {
		err = config.UnmarshalKey("stream.block-size-mb", &blockSize)
		if err != nil {
			log.Err("Xload::Configure : Failed to unmarshal block-size-mb [%s]", err.Error())
		}
>>>>>>> 6bc69b5f
	}

	xl.blockSize = uint64(blockSize * float64(MB))

	localPath := strings.TrimSpace(conf.Path)
	if localPath == "" {
		if config.IsSet("file_cache.path") {
			err = config.UnmarshalKey("file_cache.path", &localPath)
			if err != nil {
				log.Err("Xload::Configure : Failed to unmarshal tmp-path [%s]", err.Error())
			}
		}
	}

	xl.path = common.ExpandPath(localPath)
	if xl.path == "" {
		// TODO:: xload : should we use current working directory in this case
		log.Err("Xload::Configure : config error [path not given in xload]")
		return fmt.Errorf("config error in %s [path not given]", xl.Name())
	} else {
		//check mnt path is not same as xload path
		mntPath := ""
		err = config.UnmarshalKey("mount-path", &mntPath)
		if err != nil {
			log.Err("Xload::Configure : config error [unable to obtain Mount Path [%s]]", err.Error())
			return fmt.Errorf("config error in %s [%s]", xl.Name(), err.Error())
		}

		if xl.path == mntPath {
			log.Err("Xload::Configure : config error [xload path is same as mount path]")
			return fmt.Errorf("config error in %s error [xload path is same as mount path]", xl.Name())
		}

		_, err = os.Stat(xl.path)
		if os.IsNotExist(err) {
			log.Info("Xload::Configure : config error [xload path does not exist, attempting to create path]")
			err := os.Mkdir(xl.path, os.FileMode(0755))
			if err != nil {
				log.Err("Xload::Configure : config error creating directory of xload path [%s]", err.Error())
				return fmt.Errorf("config error in %s [%s]", xl.Name(), err.Error())
			}
		}

		if !common.IsDirectoryEmpty(xl.path) {
			log.Err("Xload::Configure : config error %s directory is not empty", xl.path)
			return fmt.Errorf("config error in %s [temp directory not empty]", xl.Name())
		}
	}

<<<<<<< HEAD
	var mode Mode
	err = mode.Parse(conf.Mode)
	if err != nil {
		log.Err("Xload::Configure : Failed to parse mode %s [%s]", conf.Mode, err.Error())
		return fmt.Errorf("invalid mode in xload : %s", conf.Mode)
	}

	if mode == EMode.INVALID_MODE() {
		log.Err("Xload::Configure : Invalid mode : %s", conf.Mode)
		return fmt.Errorf("invalid mode in xload : %s", conf.Mode)
=======
	var mode Mode = EMode.PRELOAD() // using preload as the default mode
	if len(conf.Mode) > 0 {
		err = mode.Parse(conf.Mode)
		if err != nil {
			log.Err("Xload::Configure : Failed to parse mode %s [%s]", conf.Mode, err.Error())
			return fmt.Errorf("invalid mode in xload : %s", conf.Mode)
		}

		if mode == EMode.INVALID_MODE() {
			log.Err("Xload::Configure : Invalid mode : %s", conf.Mode)
			return fmt.Errorf("invalid mode in xload : %s", conf.Mode)
		}
>>>>>>> 6bc69b5f
	}

	xl.mode = mode
	xl.exportProgress = conf.ExportProgress

	allowOther := false
	err = config.UnmarshalKey("allow-other", &allowOther)
	if err != nil {
		log.Err("Xload::Configure : config error [unable to obtain allow-other]")
	}

	if allowOther {
		xl.defaultPermission = common.DefaultAllowOtherPermissionBits
	} else {
		xl.defaultPermission = common.DefaultFilePermissionBits
	}

	log.Debug("Xload::Configure : block size %v, mode %v, path %v, default permission %v", xl.blockSize, xl.mode.String(), xl.path, xl.defaultPermission)

	return nil
}

// Start : Pipeline calls this method to start the component functionality
func (xl *Xload) Start(ctx context.Context) error {
	log.Trace("Xload::Start : Starting component %s", xl.Name())

	xl.workerCount = MAX_WORKER_COUNT
	xl.blockPool = NewBlockPool(xl.blockSize, xl.workerCount*3)
	if xl.blockPool == nil {
		log.Err("Xload::Start : Failed to create block pool")
		return fmt.Errorf("failed to create block pool")
	}

	var err error

	// create stats manager
	xl.statsMgr, err = NewStatsManager(MAX_WORKER_COUNT*2, xl.exportProgress)
	if err != nil {
		log.Err("Xload::Start : Failed to create stats manager [%s]", err.Error())
		return err
	}

	// Xload : start code goes here
	switch xl.mode {
<<<<<<< HEAD
	case EMode.CHECKPOINT():
		// Start checkpoint thread here
		return fmt.Errorf("checkpoint is currently unsupported")
	case EMode.DOWNLOAD():
=======
	case EMode.PRELOAD():
>>>>>>> 6bc69b5f
		// Start downloader here
		err = xl.createDownloader()
		if err != nil {
			log.Err("Xload::Start : Failed to start downloader [%s]", err.Error())
			return err
		}
	case EMode.UPLOAD():
		// Start uploader here
		return fmt.Errorf("uploader is currently unsupported")
	case EMode.SYNC():
		//Start syncer here
		return fmt.Errorf("sync is currently unsupported")
	default:
		log.Err("Xload::Start : Invalid mode : %s", xl.mode.String())
		return fmt.Errorf("invalid mode in xload : %s", xl.mode.String())
	}

	xl.statsMgr.Start()
	return xl.startComponents()
}

// Stop : Stop the component functionality and kill all threads started
func (xl *Xload) Stop() error {
	log.Trace("Xload::Stop : Stopping component %s", xl.Name())

	xl.comps[0].Stop()
	xl.statsMgr.Stop()
	xl.blockPool.Terminate()

	// TODO:: xload : should we delete the files from local path
	err := common.TempCacheCleanup(xl.path)
	if err != nil {
		log.Err("unable to clean xload local path [%s]", err.Error())
		return err
	}

	return nil
}

func (xl *Xload) createDownloader() error {
	log.Trace("Xload::createDownloader : Starting downloader")

	// Create remote lister pool to list remote files
<<<<<<< HEAD
	rl, err := NewRemoteLister(xl.path, xl.NextComponent(), xl.statsMgr)
=======
	rl, err := NewRemoteLister(xl.path, xl.defaultPermission, xl.NextComponent(), xl.statsMgr)
>>>>>>> 6bc69b5f
	if err != nil {
		log.Err("Xload::createDownloader : Unable to create remote lister [%s]", err.Error())
		return err
	}

<<<<<<< HEAD
	ds, err := NewDownloadSplitter(xl.blockSize, xl.blockPool, xl.path, xl.NextComponent(), xl.statsMgr, xl.fileLocks)
=======
	ds, err := NewDownloadSplitter(xl.blockPool, xl.path, xl.NextComponent(), xl.statsMgr, xl.fileLocks)
>>>>>>> 6bc69b5f
	if err != nil {
		log.Err("Xload::createDownloader : Unable to create download splitter [%s]", err.Error())
		return err
	}

	rdm, err := NewRemoteDataManager(xl.NextComponent(), xl.statsMgr)
	if err != nil {
		log.Err("Xload::startUploader : failed to create remote data manager [%s]", err.Error())
		return err
	}

	xl.comps = []XComponent{rl, ds, rdm}
	return nil
}

func (xl *Xload) createChain() error {
	if len(xl.comps) == 0 {
		log.Err("Xload::createChain : no component initialized in xload")
		return fmt.Errorf("no component initialized in xload")
	}

	currComp := xl.comps[0]

	for i := 1; i < len(xl.comps); i++ {
		nextComp := xl.comps[i]
		currComp.SetNext(nextComp)
		currComp = nextComp
	}

	return nil
}

func (xl *Xload) startComponents() error {
	err := xl.createChain()
	if err != nil {
		log.Err("Xload::startComponents : failed to create chain [%s]", err.Error())
		return err
	}

	for i := len(xl.comps) - 1; i >= 0; i-- {
		xl.comps[i].Start()
	}

	return nil
}

func (xl *Xload) isDownloadRequired(localPath string, blobPath string) (bool, *internal.ObjAttr, error) {
	filePresent, size := IsFilePresent(localPath)
	downloadRequired := !filePresent

	var attr *internal.ObjAttr
	var err error
	attr, err = xl.NextComponent().GetAttr(internal.GetAttrOptions{Name: blobPath})
	if err != nil {
		log.Err("Xload::isDownloadRequired : Failed to get attr of %s [%s]", blobPath, err.Error())
	} else if filePresent {
		downloadRequired = attr.Size != size
	}

	return downloadRequired, attr, err
}

func (xl *Xload) getSplitter() XComponent {
	for _, c := range xl.comps {
		if c.GetName() == SPLITTER {
			return c
		}
	}

	return nil
}

// OpenFile: Download the file if not already downloaded and return the file handle
func (xl *Xload) OpenFile(options internal.OpenFileOptions) (*handlemap.Handle, error) {
	log.Trace("Xload::OpenFile : name=%s, flags=%d, mode=%s", options.Name, options.Flags, options.Mode)
	localPath := filepath.Join(xl.path, options.Name)

	flock := xl.fileLocks.Get(options.Name)
	flock.Lock()
	defer flock.Unlock()

	downloadRequired, attr, err := xl.isDownloadRequired(localPath, options.Name)
	if err != nil {
		log.Err("Xload::OpenFile : failed to open file %s [%s]", options.Name, err.Error())
		return nil, err
	}

	if downloadRequired {
		// send to splitter to download on priority
		splitter := xl.getSplitter()
		if splitter == nil {
			log.Err("Xload::OpenFile : failed to  get download splitter for %s", options.Name)
			return nil, fmt.Errorf("failed to  get download splitter")
		}

		_, err = splitter.Process(&WorkItem{
			CompName: splitter.GetName(),
			Path:     options.Name,
			DataLen:  uint64(attr.Size),
			Priority: true,
		})

		if err != nil {
			log.Err("Xload::OpenFile : failed to download file %s [%s]", options.Name, err.Error())
		}

	} else {
		log.Debug("Xload::OpenFile : %s will be served from local path", options.Name)
	}

	fh, err := os.OpenFile(localPath, options.Flags, options.Mode)
	if err != nil {
		log.Err("Xload::OpenFile : error opening cached file %s [%s]", options.Name, err.Error())
		return nil, err
	}

	// Increment the handle count in this lock item as there is one handle open for this now
	flock.Inc()

	handle := handlemap.NewHandle(options.Name)
	inf, err := fh.Stat()
	if err == nil {
		handle.Size = inf.Size()
	}

	handle.UnixFD = uint64(fh.Fd())
	handle.Flags.Set(handlemap.HandleFlagCached)

	log.Info("Xload::OpenFile : file=%s, fd=%d", options.Name, fh.Fd())
	handle.SetFileObject(fh)

	return handle, nil
}

func (xl *Xload) CloseFile(options internal.CloseFileOptions) error {
	// Lock the file so that while close is in progress no one can open the file again
	flock := xl.fileLocks.Get(options.Handle.Path)
	flock.Lock()
	defer flock.Unlock()

	flock.Dec()
	return nil
}

// ------------------------- Factory -------------------------------------------

// Pipeline will call this method to create your object, initialize your variables here
func NewXloadComponent() internal.Component {
	comp := &Xload{
		fileLocks: common.NewLockMap(),
	}
	comp.SetName(compName)
	return comp
}

// On init register this component to pipeline and supply your constructor
func init() {
	internal.AddComponent(compName, NewXloadComponent)
}<|MERGE_RESOLUTION|>--- conflicted
+++ resolved
@@ -50,17 +50,6 @@
 // Common structure for Component
 type Xload struct {
 	internal.BaseComponent
-<<<<<<< HEAD
-	blockSize      uint64          // Size of each block to be cached
-	mode           Mode            // Mode of the Xload component
-	exportProgress bool            // Export the progess of xload operation to json file
-	workerCount    uint32          // Number of workers running
-	blockPool      *BlockPool      // Pool of blocks
-	path           string          // Path on local disk where Xload will operate
-	comps          []XComponent    // list of components in xload
-	statsMgr       *StatsManager   // stats manager
-	fileLocks      *common.LockMap // lock to take on a file if one thread is processing it
-=======
 	blockSize         uint64          // Size of each block to be cached
 	mode              Mode            // Mode of the Xload component
 	exportProgress    bool            // Export the progess of xload operation to json file
@@ -71,7 +60,6 @@
 	comps             []XComponent    // list of components in xload
 	statsMgr          *StatsManager   // stats manager
 	fileLocks         *common.LockMap // lock to take on a file if one thread is processing it
->>>>>>> 6bc69b5f
 }
 
 // Structure defining your config parameters
@@ -131,11 +119,6 @@
 		return fmt.Errorf("Xload: config error [invalid config attributes]")
 	}
 
-<<<<<<< HEAD
-	xl.blockSize = uint64(defaultBlockSize) * MB // 16 MB as deafult block size
-	if config.IsSet(compName + ".block-size-mb") {
-		xl.blockSize = uint64(conf.BlockSize * float64(MB))
-=======
 	blockSize := (float64)(defaultBlockSize) // 16 MB as deafult block size
 	if config.IsSet(compName + ".block-size-mb") {
 		blockSize = conf.BlockSize
@@ -144,7 +127,6 @@
 		if err != nil {
 			log.Err("Xload::Configure : Failed to unmarshal block-size-mb [%s]", err.Error())
 		}
->>>>>>> 6bc69b5f
 	}
 
 	xl.blockSize = uint64(blockSize * float64(MB))
@@ -194,18 +176,6 @@
 		}
 	}
 
-<<<<<<< HEAD
-	var mode Mode
-	err = mode.Parse(conf.Mode)
-	if err != nil {
-		log.Err("Xload::Configure : Failed to parse mode %s [%s]", conf.Mode, err.Error())
-		return fmt.Errorf("invalid mode in xload : %s", conf.Mode)
-	}
-
-	if mode == EMode.INVALID_MODE() {
-		log.Err("Xload::Configure : Invalid mode : %s", conf.Mode)
-		return fmt.Errorf("invalid mode in xload : %s", conf.Mode)
-=======
 	var mode Mode = EMode.PRELOAD() // using preload as the default mode
 	if len(conf.Mode) > 0 {
 		err = mode.Parse(conf.Mode)
@@ -218,7 +188,6 @@
 			log.Err("Xload::Configure : Invalid mode : %s", conf.Mode)
 			return fmt.Errorf("invalid mode in xload : %s", conf.Mode)
 		}
->>>>>>> 6bc69b5f
 	}
 
 	xl.mode = mode
@@ -263,14 +232,7 @@
 
 	// Xload : start code goes here
 	switch xl.mode {
-<<<<<<< HEAD
-	case EMode.CHECKPOINT():
-		// Start checkpoint thread here
-		return fmt.Errorf("checkpoint is currently unsupported")
-	case EMode.DOWNLOAD():
-=======
 	case EMode.PRELOAD():
->>>>>>> 6bc69b5f
 		// Start downloader here
 		err = xl.createDownloader()
 		if err != nil {
@@ -314,21 +276,13 @@
 	log.Trace("Xload::createDownloader : Starting downloader")
 
 	// Create remote lister pool to list remote files
-<<<<<<< HEAD
-	rl, err := NewRemoteLister(xl.path, xl.NextComponent(), xl.statsMgr)
-=======
 	rl, err := NewRemoteLister(xl.path, xl.defaultPermission, xl.NextComponent(), xl.statsMgr)
->>>>>>> 6bc69b5f
 	if err != nil {
 		log.Err("Xload::createDownloader : Unable to create remote lister [%s]", err.Error())
 		return err
 	}
 
-<<<<<<< HEAD
-	ds, err := NewDownloadSplitter(xl.blockSize, xl.blockPool, xl.path, xl.NextComponent(), xl.statsMgr, xl.fileLocks)
-=======
 	ds, err := NewDownloadSplitter(xl.blockPool, xl.path, xl.NextComponent(), xl.statsMgr, xl.fileLocks)
->>>>>>> 6bc69b5f
 	if err != nil {
 		log.Err("Xload::createDownloader : Unable to create download splitter [%s]", err.Error())
 		return err

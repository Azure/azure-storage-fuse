--- conflicted
+++ resolved
@@ -180,15 +180,11 @@
 	}
 
 	c.createEmptyFile = conf.CreateEmptyFile
-<<<<<<< HEAD
 	if config.IsSet(compName + ".timeout-sec") {
-		c.cacheTimeout = conf.Timeout
+    c.cacheTimeout = float64(conf.Timeout)
 	} else {
-		c.cacheTimeout = defaultFileCacheTimeout
-	}
-=======
-	c.cacheTimeout = float64(conf.Timeout)
->>>>>>> 82750659
+    c.cacheTimeout = float64(defaultFileCacheTimeout)
+	}
 	c.allowNonEmpty = conf.AllowNonEmpty
 	c.cleanupOnStart = conf.CleanupOnStart
 	c.policyTrace = conf.EnablePolicyTrace

/*
    _____           _____   _____   ____          ______  _____  ------
   |     |  |      |     | |     | |     |     | |       |            |
   |     |  |      |     | |     | |     |     | |       |            |
   | --- |  |      |     | |-----| |---- |     | |-----| |-----  ------
   |     |  |      |     | |     | |     |     |       | |       |
   | ____|  |_____ | ____| | ____| |     |_____|  _____| |_____  |_____


   Licensed under the MIT License <http://opensource.org/licenses/MIT>.

   Copyright © 2020-2022 Microsoft Corporation. All rights reserved.
   Author : <blobfusedev@microsoft.com>

   Permission is hereby granted, free of charge, to any person obtaining a copy
   of this software and associated documentation files (the "Software"), to deal
   in the Software without restriction, including without limitation the rights
   to use, copy, modify, merge, publish, distribute, sublicense, and/or sell
   copies of the Software, and to permit persons to whom the Software is
   furnished to do so, subject to the following conditions:

   The above copyright notice and this permission notice shall be included in all
   copies or substantial portions of the Software.

   THE SOFTWARE IS PROVIDED "AS IS", WITHOUT WARRANTY OF ANY KIND, EXPRESS OR
   IMPLIED, INCLUDING BUT NOT LIMITED TO THE WARRANTIES OF MERCHANTABILITY,
   FITNESS FOR A PARTICULAR PURPOSE AND NONINFRINGEMENT. IN NO EVENT SHALL THE
   AUTHORS OR COPYRIGHT HOLDERS BE LIABLE FOR ANY CLAIM, DAMAGES OR OTHER
   LIABILITY, WHETHER IN AN ACTION OF CONTRACT, TORT OR OTHERWISE, ARISING FROM,
   OUT OF OR IN CONNECTION WITH THE SOFTWARE OR THE USE OR OTHER DEALINGS IN THE
   SOFTWARE
*/

package file_cache

import (
	"blobfuse2/common"
	"blobfuse2/common/config"
	"blobfuse2/common/log"
	"blobfuse2/internal"
	"blobfuse2/internal/handlemap"
	"context"
	"fmt"
	"io"
	"io/fs"
	"math"
	"os"
	"path/filepath"
	"strconv"
	"strings"
	"sync"
	"syscall"
	"time"

	"github.com/spf13/cobra"
)

// Common structure for Component
type FileCache struct {
	internal.BaseComponent

	tmpPath   string
	fileLocks *common.LockMap
	policy    cachePolicy

	createEmptyFile bool
	allowNonEmpty   bool
	cacheTimeout    float64
	cleanupOnStart  bool
	policyTrace     bool
	missedChmodList sync.Map
	mountPath       string
	allowOther      bool
	offloadIO       bool
	maxCacheSize    float64

	defaultPermission os.FileMode
}

// type FileCacheStats struct {
// 	stats internal.Stats
// 	blob  string
// }

// Structure defining your config parameters
type FileCacheOptions struct {
	// e.g. var1 uint32 `config:"var1"`
	TmpPath string `config:"path" yaml:"path,omitempty"`
	Policy  string `config:"policy" yaml:"policy,omitempty"`

	Timeout     uint32 `config:"timeout-sec" yaml:"timeout-sec,omitempty"`
	MaxEviction uint32 `config:"max-eviction" yaml:"max-eviction,omitempty"`

	MaxSizeMB     float64 `config:"max-size-mb" yaml:"max-size-mb,omitempty"`
	HighThreshold uint32  `config:"high-threshold" yaml:"high-threshold,omitempty"`
	LowThreshold  uint32  `config:"low-threshold" yaml:"low-threshold,omitempty"`

	CreateEmptyFile bool `config:"create-empty-file" yaml:"create-empty-file,omitempty"`
	AllowNonEmpty   bool `config:"allow-non-empty-temp" yaml:"allow-non-empty-temp,omitempty"`
	CleanupOnStart  bool `config:"cleanup-on-start" yaml:"cleanup-on-start,omitempty"`

	EnablePolicyTrace bool `config:"policy-trace" yaml:"policy-trace,omitempty"`
	OffloadIO         bool `config:"offload-io" yaml:"offload-io,omitempty"`
}

const (
	compName                = "file_cache"
	defaultMaxEviction      = 5000
	defaultMaxThreshold     = 80
	defaultMinThreshold     = 60
	defaultFileCacheTimeout = 120
	defaultCacheUpdateCount = 100
	MB                      = 1024 * 1024
)

//  Verification to check satisfaction criteria with Component Interface
var _ internal.Component = &FileCache{}

var FileCacheStatsCollector *internal.StatsCollector

func (c *FileCache) Name() string {
	return compName
}

func (c *FileCache) SetName(name string) {
	c.BaseComponent.SetName(name)
}

func (c *FileCache) SetNextComponent(nc internal.Component) {
	c.BaseComponent.SetNextComponent(nc)
}

func (c *FileCache) Priority() internal.ComponentPriority {
	return internal.EComponentPriority.LevelMid()
}

// Start : Pipeline calls this method to start the component functionality
//  this shall not block the call otherwise pipeline will not start
func (c *FileCache) Start(ctx context.Context) error {
	log.Trace("Starting component : %s", c.Name())

	if c.cleanupOnStart {
		c.TempCacheCleanup()
	}

	if c.policy == nil {
		return fmt.Errorf("config error in %s error [cache policy missing]", c.Name())
	}

	c.policy.StartPolicy()
	return nil
}

// Stop : Stop the component functionality and kill all threads started
func (c *FileCache) Stop() error {
	log.Trace("Stopping component : %s", c.Name())

	c.policy.ShutdownPolicy()
	c.TempCacheCleanup()

	return nil
}

func (c *FileCache) TempCacheCleanup() error {
	// TODO : Cleanup temp cache dir before exit
	if !isLocalDirEmpty(c.tmpPath) {
		log.Err("FileCache::TempCacheCleanup : Cleaning up temp directory %s", c.tmpPath)

		dirents, err := os.ReadDir(c.tmpPath)
		if err != nil {
			return nil
		}

		for _, entry := range dirents {
			os.RemoveAll(filepath.Join(c.tmpPath, entry.Name()))
		}
	}

	return nil
}

// Configure : Pipeline will call this method after constructor so that you can read config and initialize yourself
//  Return failure if any config is not valid to exit the process
func (c *FileCache) Configure() error {
	log.Trace("FileCache::Configure : %s", c.Name())

	conf := FileCacheOptions{}
	err := config.UnmarshalKey(compName, &conf)
	if err != nil {
		log.Err("FileCache: config error [invalid config attributes]")
		return fmt.Errorf("config error in %s [%s]", c.Name(), err.Error())
	}

	c.createEmptyFile = conf.CreateEmptyFile
	if config.IsSet(compName + ".timeout-sec") {
		c.cacheTimeout = float64(conf.Timeout)
	} else {
		c.cacheTimeout = float64(defaultFileCacheTimeout)
	}
	c.allowNonEmpty = conf.AllowNonEmpty
	c.cleanupOnStart = conf.CleanupOnStart
	c.policyTrace = conf.EnablePolicyTrace
	c.offloadIO = conf.OffloadIO
	c.maxCacheSize = conf.MaxSizeMB

	c.tmpPath = conf.TmpPath
	if c.tmpPath == "" {
		log.Err("FileCache: config error [tmp-path not set]")
		return fmt.Errorf("config error in %s error [tmp-path not set]", c.Name())
	}

	err = config.UnmarshalKey("mount-path", &c.mountPath)
	if err == nil && c.mountPath == c.tmpPath {
		log.Err("FileCache: config error [tmp-path is same as mount path]")
		return fmt.Errorf("config error in %s error [tmp-path is same as mount path]", c.Name())
	}

	// Extract values from 'conf' and store them as you wish here
	_, err = os.Stat(conf.TmpPath)
	if os.IsNotExist(err) {
		log.Err("FileCache: config error [tmp-path does not exist. attempting to create tmp-path.]")
		err := os.Mkdir(conf.TmpPath, os.FileMode(0755))
		if err != nil {
			log.Err("FileCache: config error creating directory after clean [%s]", err.Error())
			return fmt.Errorf("config error in %s [%s]", c.Name(), err.Error())
		}
	}

	if !isLocalDirEmpty(conf.TmpPath) && !c.allowNonEmpty {
		log.Err("FileCache: config error %s directory is not empty", conf.TmpPath)
		return fmt.Errorf("config error in %s [%s]", c.Name(), "temp directory not empty")
	}

	err = config.UnmarshalKey("allow-other", &c.allowOther)
	if err != nil {
		log.Err("FileCache::Configure : config error [unable to obtain allow-other]")
		return fmt.Errorf("config error in %s [%s]", c.Name(), err.Error())
	}

	if c.allowOther {
		c.defaultPermission = common.DefaultAllowOtherPermissionBits
	} else {
		c.defaultPermission = common.DefaultFilePermissionBits
	}

	cacheConfig := c.GetPolicyConfig(conf)

	switch strings.ToLower(conf.Policy) {
	case "lru":
		c.policy = NewLRUPolicy(cacheConfig)
	case "lfu":
		c.policy = NewLFUPolicy(cacheConfig)
	default:
		log.Info("FileCache::Configure : Using default eviction policy")
		c.policy = NewLRUPolicy(cacheConfig)
	}

	if c.policy == nil {
		log.Err("FileCache::Configure : failed to create cache eviction policy")
		return fmt.Errorf("config error in %s [%s]", c.Name(), "failed to create cache policy")
	}

	log.Info("FileCache::Configure : create-empty %t, cache-timeout %d, tmp-path %s",
		c.createEmptyFile, int(c.cacheTimeout), c.tmpPath)

	if common.EnableMonitoring {
		FileCacheStatsCollector, err = internal.NewStatsCollector("file_cache", FileCacheReader)
		if err != nil {
			log.Err("FileCache::Configure : Failed to set up stats collector (%s)", err.Error())
			// return err
		} else {
			FileCacheStatsCollector.Init()
		}
	}

	return nil
}

func FileCacheReader() {

}

// OnConfigChange : If component has registered, on config file change this method is called
func (c *FileCache) OnConfigChange() {
	conf := FileCacheOptions{}
	err := config.UnmarshalKey(compName, &conf)
	if err != nil {
		log.Err("FileCache: config error [invalid config attributes]")
	}

	c.createEmptyFile = conf.CreateEmptyFile
	c.cacheTimeout = float64(conf.Timeout)
	c.policyTrace = conf.EnablePolicyTrace
	c.offloadIO = conf.OffloadIO
	c.maxCacheSize = conf.MaxSizeMB
	c.policy.UpdateConfig(c.GetPolicyConfig(conf))
}

func (c *FileCache) StatFs() (*syscall.Statfs_t, bool, error) {
	// cache_size = f_blocks * f_frsize/1024
	// cache_size - used = f_frsize * f_bavail/1024
	// cache_size - used = vfs.f_bfree * vfs.f_frsize / 1024
	// if cache size is set to 0 then we have the root mount usage
	maxCacheSize := c.maxCacheSize * MB
	if maxCacheSize == 0 {
		return nil, false, nil
	}
	usage := getUsage(c.tmpPath) * MB
	available := maxCacheSize - usage
	statfs := &syscall.Statfs_t{}
	err := syscall.Statfs("/", statfs)
	if err != nil {
		log.Debug("FileCache::StatFs : statfs err [%s].", err.Error())
		return nil, false, err
	}
	statfs.Blocks = uint64(maxCacheSize) / uint64(statfs.Frsize)
	statfs.Bavail = uint64(math.Max(0, available)) / uint64(statfs.Frsize)
	statfs.Bfree = statfs.Bavail

	// if common.EnableMonitoring {
	// 	fs := FileCacheStats{stats: internal.Stats{ComponentName: "file_cache", Operation: "StatFs"}}
	// 	fs.stats.Value = make(map[string]string)
	// 	fs.stats.Value["Size"] = strconv.FormatInt(int64(maxCacheSize), 10)
	// 	fs.stats.Value["Usage"] = strconv.FormatInt(int64(usage), 10)
	// 	FileCacheStatsCollector.AddStats(fs)
	// }

	return statfs, true, nil
}

func (c *FileCache) GetPolicyConfig(conf FileCacheOptions) cachePolicyConfig {
	// A user provided value of 0 doesn't make sense for MaxEviction, HighThreshold or LowThreshold.
	if conf.MaxEviction == 0 {
		conf.MaxEviction = defaultMaxEviction
	}
	if conf.HighThreshold == 0 {
		conf.HighThreshold = defaultMaxThreshold
	}
	if conf.LowThreshold == 0 {
		conf.LowThreshold = defaultMinThreshold
	}

	cacheConfig := cachePolicyConfig{
		tmpPath:       conf.TmpPath,
		maxEviction:   conf.MaxEviction,
		highThreshold: float64(conf.HighThreshold),
		lowThreshold:  float64(conf.LowThreshold),
		cacheTimeout:  uint32(conf.Timeout),
		maxSizeMB:     conf.MaxSizeMB,
		fileLocks:     c.fileLocks,
		policyTrace:   conf.EnablePolicyTrace,
	}

	return cacheConfig
}

// isLocalDirEmpty: Whether or not the local directory is empty.
func isLocalDirEmpty(path string) bool {
	f, _ := os.Open(path)
	defer f.Close()

	_, err := f.Readdirnames(1)
	return err == io.EOF
}

// invalidateDirectory: Recursively invalidates a directory in the file cache.
func (fc *FileCache) invalidateDirectory(name string) error {
	log.Trace("FileCache::invalidateDirectory : %s", name)

	localPath := filepath.Join(fc.tmpPath, name)
	_, err := os.Stat(localPath)
	if os.IsNotExist(err) {
		log.Info("FileCache::invalidateDirectory : %s does not exist in local cache.", name)
		return nil
	} else if err != nil {
		log.Debug("FileCache::invalidateDirectory : %s stat err [%s].", name, err.Error())
		return err
	}
	// TODO : wouldn't this cause a race condition? a thread might get the lock before we purge - and the file would be non-existent
	filepath.WalkDir(localPath, func(path string, d fs.DirEntry, err error) error {
		if err == nil && d != nil {
			log.Debug("FileCache::invalidateDirectory : %s (%d) getting removed from cache", path, d.IsDir())
			if !d.IsDir() {
				fc.policy.CachePurge(path)
			} else {
				deleteFile(path)
			}
		}
		return nil
	})

	deleteFile(localPath)
	return nil
}

// Note: The primary purpose of the file cache is to keep track of files that are opened by the user.
// So we do not need to support some APIs like Create Directory since the file cache will manage
// creating local directories as needed.

// DeleteDir: Recursively invalidate the directory and its children
func (fc *FileCache) DeleteDir(options internal.DeleteDirOptions) error {
	log.Trace("FileCache::DeleteDir : %s", options.Name)

	err := fc.NextComponent().DeleteDir(options)
	if err != nil {
		log.Err("FileCache::DeleteDir : %s failed", options.Name)
		// There is a chance that meta file for directory was not created in which case
		// rest api delete will fail while we still need to cleanup the local cache for the same
	}

	go fc.invalidateDirectory(options.Name)
	return err
}

// Creates a new object attribute
func newObjAttr(path string, info fs.FileInfo) *internal.ObjAttr {
	stat := info.Sys().(*syscall.Stat_t)
	attrs := &internal.ObjAttr{
		Path:  path,
		Name:  info.Name(),
		Size:  info.Size(),
		Mode:  info.Mode(),
		Mtime: time.Unix(stat.Mtim.Sec, stat.Mtim.Nsec),
		Atime: time.Unix(stat.Atim.Sec, stat.Atim.Nsec),
		Ctime: time.Unix(stat.Ctim.Sec, stat.Ctim.Nsec),
	}

	if info.Mode()&os.ModeSymlink != 0 {
		attrs.Flags.Set(internal.PropFlagSymlink)
	} else if info.IsDir() {
		attrs.Flags.Set(internal.PropFlagIsDir)
	}

	return attrs
}

// ReadDir: Consolidate entries in storage and local cache to return the children under this path.
func (fc *FileCache) ReadDir(options internal.ReadDirOptions) ([]*internal.ObjAttr, error) {
	log.Trace("FileCache::ReadDir : %s", options.Name)

	// For read directory, there are three different child path situations we have to potentially handle.
	// 1. Path in storage but not in local cache
	// 2. Path not in storage but in local cache (this could happen if we recently created the file [and are currently writing to it]) (also supports immutable containers)
	// 3. Path in storage and in local cache (this could result in dirty properties on the service if we recently wrote to the file)

	// To cover case 1, grab all entries from storage
	attrs, err := fc.NextComponent().ReadDir(options)
	if err != nil {
		log.Err("FileCache::ReadDir : error fetching storage attributes [%s]", err.Error())
		// TODO : Should we return here if the directory failed to be read from storage?
	}

	// Create a mapping from path to index in the storage attributes array, so we can handle case 3 (conflicting attributes)
	var pathToIndex = make(map[string]int)
	for i, attr := range attrs {
		pathToIndex[attr.Path] = i
	}

	// To cover cases 2 and 3, grab entries from the local cache
	localPath := filepath.Join(fc.tmpPath, options.Name)
	dirents, err := os.ReadDir(localPath)

	// If the local ReadDir fails it means the directory falls under case 1.
	// The directory will not exist locally even if it exists in the container
	// if the directory was freshly created or no files have been updated in the directory recently.
	if err == nil {
		// Enumerate over the results from the local cache and update/add to attrs to return if necessary (to support case 2 and 3)
		for _, entry := range dirents {
			entryPath := filepath.Join(options.Name, entry.Name())
			entryCachePath := filepath.Join(fc.tmpPath, entryPath)

			info, err := os.Stat(entryCachePath) // Grab local cache attributes
			// All directory operations are guaranteed to be synced with storage so they cannot be in a case 2 or 3 state.
			if err == nil && !info.IsDir() {
				idx, ok := pathToIndex[filepath.Join(options.Name, entry.Name())] // Grab the index of the corresponding storage attributes

				if ok { // Case 3 (file in storage and in local cache) so update the relevant attributes
					// Return from local cache only if file is not under download or deletion
					// If file is under download then taking size or mod time from it will be incorrect.
					if !fc.fileLocks.Locked(entryPath) {
						log.Debug("FileCache::ReadDir : updating %s from local cache", entryPath)
						attrs[idx].Size = info.Size()
						attrs[idx].Mtime = info.ModTime()
					}
				} else if !fc.createEmptyFile { // Case 2 (file only in local cache) so create a new attributes and add them to the storage attributes
					log.Debug("FileCache::ReadDir : serving %s from local cache", entryPath)
					attr := newObjAttr(entryPath, info)
					attrs = append(attrs, attr)
					pathToIndex[attr.Path] = len(attrs) - 1 // append adds to the end of an array
				}
			}
		}
	} else {
		log.Debug("FileCache::ReadDir : error fetching local attributes [%s]", err.Error())
	}

	return attrs, nil
}

// StreamDir : Add local files to the list retrieved from storage container
func (fc *FileCache) StreamDir(options internal.StreamDirOptions) ([]*internal.ObjAttr, string, error) {
	attrs, token, err := fc.NextComponent().StreamDir(options)

	if token == "" {
		// This is the last set of objects retrieved from container so we need to add local files here
		localPath := filepath.Join(fc.tmpPath, options.Name)
		dirents, err := os.ReadDir(localPath)

		if err == nil {
			// Enumerate over the results from the local cache and add to attrs
			for _, entry := range dirents {
				entryPath := filepath.Join(options.Name, entry.Name())
				entryCachePath := filepath.Join(fc.tmpPath, entryPath)

				info, err := os.Stat(entryCachePath) // Grab local cache attributes
				// If local file is not locked then only use its attributes otherwise rely on container attributes
				if err == nil && !info.IsDir() &&
					!fc.fileLocks.Locked(entryPath) {

					// This is an overhead for streamdir for now
					// As list is paginated we have no way to know whether this particular item exists both in local cache
					// and container or not. So we rely on getAttr to tell if entry was cached then it exists in storage too
					// If entry does not exists on storage then only return a local item here.
					_, err := fc.NextComponent().GetAttr(internal.GetAttrOptions{Name: entryPath})
					if err != nil && (err == syscall.ENOENT || os.IsNotExist(err)) {
						log.Debug("FileCache::StreamDir : serving %s from local cache", entryPath)
						attr := newObjAttr(entryPath, info)
						attrs = append(attrs, attr)
					}
				}
			}
		}
	}

	return attrs, token, err
}

// IsDirEmpty: Whether or not the directory is empty
func (fc *FileCache) IsDirEmpty(options internal.IsDirEmptyOptions) bool {
	log.Trace("FileCache::IsDirEmpty : %s", options.Name)

	// If the directory does not exist locally then call the next component
	localPath := filepath.Join(fc.tmpPath, options.Name)
	f, err := os.Open(localPath)
	if os.IsNotExist(err) {
		log.Debug("FileCache::IsDirEmpty : %s not found in local cache", options.Name)
		return fc.NextComponent().IsDirEmpty(options)
	}

	if err != nil {
		log.Err("FileCache::IsDirEmpty : error opening directory %s [%s]", options.Name, err.Error())
		return false
	}

	// The file cache policy handles deleting locally empty directories in the cache
	// If the directory exists locally and is empty, it was probably recently emptied and we can trust this result.
	path, err := f.Readdirnames(1)
	if err == io.EOF {
		log.Debug("FileCache::IsDirEmpty : %s was empty in local cache", options.Name)
		return true
	}
	// If the local directory has a path in it, it is likely due to !createEmptyFile.
	if err == nil && !fc.createEmptyFile && len(path) > 0 {
		log.Debug("FileCache::IsDirEmpty : %s had a subpath in the local cache", options.Name)
		return false
	}

	return fc.NextComponent().IsDirEmpty(options)
}

// RenameDir: Recursively invalidate the source directory and its children
func (fc *FileCache) RenameDir(options internal.RenameDirOptions) error {
	log.Trace("FileCache::RenameDir : src=%s, dst=%s", options.Src, options.Dst)

	err := fc.NextComponent().RenameDir(options)
	if err != nil {
		log.Err("FileCache::RenameDir : error %s [%s]", options.Src, err.Error())
		return err
	}

	go fc.invalidateDirectory(options.Src)
	// TLDR: Dst is guaranteed to be non-existent or empty.
	// Note: We do not need to invalidate Dst due to the logic in our FUSE connector, see comments there.
	return nil
}

// CreateFile: Create the file in local cache.
func (fc *FileCache) CreateFile(options internal.CreateFileOptions) (*handlemap.Handle, error) {
	//defer exectime.StatTimeCurrentBlock("FileCache::CreateFile")()
	log.Trace("FileCache::CreateFile : name=%s, mode=%d", options.Name, options.Mode)

	flock := fc.fileLocks.Get(options.Name)
	flock.Lock()
	defer flock.Unlock()

	// createEmptyFile was added to optionally support immutable containers. If customers do not care about immutability they can set this to true.
	if fc.createEmptyFile {
		// We tried moving CreateFile to a separate thread for better perf.
		// However, before it is created in storage, if GetAttr is called, the call will fail since the file
		// does not exist in storage yet, failing the whole CreateFile sequence in FUSE.
		_, err := fc.NextComponent().CreateFile(options)
		if err != nil {
			log.Err("FileCache::CreateFile : Failed to create file %s", options.Name)
			return nil, err
		}
	}

	// Create the file in local cache
	localPath := filepath.Join(fc.tmpPath, options.Name)
	fc.policy.CacheValid(localPath)

	err := os.MkdirAll(filepath.Dir(localPath), fc.defaultPermission)
	if err != nil {
		log.Err("FileCache::CreateFile : unable to create local directory %s [%s]", options.Name, err.Error())
		return nil, err
	}

	// Open the file and grab a shared lock to prevent deletion by the cache policy.
	f, err := os.OpenFile(localPath, os.O_RDWR|os.O_CREATE|os.O_TRUNC, options.Mode)
	if err != nil {
		log.Err("FileCache::CreateFile : error opening local file %s [%s]", options.Name, err.Error())
		return nil, err
	}
	// The user might change permissions WHILE creating the file therefore we need to account for that
	if options.Mode != common.DefaultFilePermissionBits {
		fc.missedChmodList.LoadOrStore(options.Name, true)
	}

	// Increment the handle count in this lock item as there is one handle open for this now
	flock.Inc()

	handle := handlemap.NewHandle(options.Name)
	handle.UnixFD = uint64(f.Fd())

	if !fc.offloadIO {
		handle.Flags.Set(handlemap.HandleFlagCached)
	}
	log.Info("FileCache::CreateFile : file=%s, fd=%d", options.Name, f.Fd())

	handle.SetFileObject(f)

	// If an empty file is created in storage then there is no need to upload if FlushFile is called immediately after CreateFile.
	if !fc.createEmptyFile {
		handle.Flags.Set(handlemap.HandleFlagDirty)
	}

	return handle, nil
}

// Validate that storage 404 errors truly correspond to Does Not Exist.
// path: the storage path
// err: the storage error
// method: the caller method name
// recoverable: whether or not case 2 is recoverable on flush/close of the file
func (fc *FileCache) validateStorageError(path string, err error, method string, recoverable bool) error {
	// For methods that take in file name, the goal is to update the path in storage and the local cache.
	// See comments in GetAttr for the different situations we can run into. This specifically handles case 2.
	if err != nil {
		if err == syscall.ENOENT || os.IsNotExist(err) {
			log.Debug("FileCache::%s : %s does not exist in storage", method, path)
			if !fc.createEmptyFile {
				// Check if the file exists in the local cache
				// (policy might not think the file exists if the file is merely marked for evication and not actually evicted yet)
				localPath := filepath.Join(fc.tmpPath, path)
				_, err := os.Stat(localPath)
				if os.IsNotExist(err) { // If the file is not in the local cache, then the file does not exist.
					log.Err("FileCache::%s : %s does not exist in local cache", method, path)
					return syscall.ENOENT
				} else {
					if !recoverable {
						log.Err("FileCache::%s : %s has not been closed/flushed yet, unable to recover this operation on close", method, path)
						return syscall.EIO
					} else {
						log.Info("FileCache::%s : %s has not been closed/flushed yet, we can recover this operation on close", method, path)
						return nil
					}
				}
			}
		} else {
			return err
		}
	}
	return nil
}

// DeleteFile: Invalidate the file in local cache.
func (fc *FileCache) DeleteFile(options internal.DeleteFileOptions) error {
	log.Trace("FileCache::DeleteFile : name=%s", options.Name)

	flock := fc.fileLocks.Get(options.Name)
	flock.Lock()
	defer flock.Unlock()

	err := fc.NextComponent().DeleteFile(options)
	err = fc.validateStorageError(options.Name, err, "DeleteFile", false)
	if err != nil {
		log.Err("FileCache::DeleteFile : error  %s [%s]", options.Name, err.Error())
		return err
	}

	localPath := filepath.Join(fc.tmpPath, options.Name)
	deleteFile(localPath)
	fc.policy.CachePurge(localPath)

	addFileCacheStats("DeleteFile", options.Name, true, nil)
	return nil
}

// isDownloadRequired: Whether or not the file needs to be downloaded to local cache.
func (fc *FileCache) isDownloadRequired(localPath string) (bool, bool) {
	fileExists := false
	downloadRequired := false

	// The file is not cached
	if !fc.policy.IsCached(localPath) {
		log.Debug("FileCache::isDownloadRequired : %s not present in local cache policy", localPath)
		downloadRequired = true
	}

	finfo, err := os.Stat(localPath)
	if err == nil {
		// The file exists in local cache
		// The file needs to be downloaded if the cacheTimeout elapsed (check last change time and last modified time)
		fileExists = true
		stat := finfo.Sys().(*syscall.Stat_t)

		// Deciding based on last modified time is not correct. Last modified time is based on the file was last written
		// so if file was last written back to container 2 days back then even downloading it now shall represent the same date
		// hence immediately after download it will become invalid. It shall be based on when the file was last downloaded.
		// We can rely on last change time because once file is downloaded we reset its last mod time (represent same time as
		// container on the local disk by resetting last mod time of local disk with utimens)
		// and hence last change time on local disk will then represent the download time.

		if time.Since(finfo.ModTime()).Seconds() > fc.cacheTimeout &&
			time.Since(time.Unix(stat.Ctim.Sec, stat.Ctim.Nsec)).Seconds() > fc.cacheTimeout {
			log.Debug("FileCache::isDownloadRequired : %s not valid as per time checks", localPath)
			downloadRequired = true
		}
	} else if os.IsNotExist(err) {
		// The file does not exist in the local cache so it needs to be downloaded
		log.Debug("FileCache::isDownloadRequired : %s not present in local cache", localPath)
		downloadRequired = true
	} else {
		// Catch all, the file needs to be downloaded
		log.Debug("FileCache::isDownloadRequired : error calling stat %s [%s]", localPath, err.Error())
		downloadRequired = true
	}

	return downloadRequired, fileExists
}

// OpenFile: Makes the file available in the local cache for further file operations.
func (fc *FileCache) OpenFile(options internal.OpenFileOptions) (*handlemap.Handle, error) {
	log.Trace("FileCache::OpenFile : name=%s, flags=%d, mode=%s", options.Name, options.Flags, options.Mode)

	localPath := filepath.Join(fc.tmpPath, options.Name)
	var f *os.File
	var err error

	flock := fc.fileLocks.Get(options.Name)
	flock.Lock()
	defer flock.Unlock()

	fc.policy.CacheValid(localPath)

	downloadRequired, fileExists := fc.isDownloadRequired(localPath)

	if fileExists && flock.Count() > 0 {
		// file exists in local cache and there is already an handle open for it
		// In this case we can not redownload the file from container
		log.Info("FileCache::OpenFile : Need to re-download %s, but skipping as handle is already open", options.Name)
		downloadRequired = false
	}

	if downloadRequired {
		log.Debug("FileCache::OpenFile : Need to re-download %s", options.Name)

		if fileExists {
			log.Debug("FileCache::OpenFile : Delete cached file %s", options.Name)

			err := deleteFile(localPath)
			if err != nil {
				log.Err("FileCache::OpenFile : Failed to delete old file %s", options.Name)
			}
		} else {
			// Create the file if if doesn't already exist.
			err := os.MkdirAll(filepath.Dir(localPath), fc.defaultPermission)
			if err != nil {
				log.Err("FileCache::OpenFile : error creating directory structure for file %s [%s]", options.Name, err.Error())
				return nil, err
			}
		}

		// Open the file in write mode.
		f, err = os.OpenFile(localPath, os.O_CREATE|os.O_WRONLY, options.Mode)
		if err != nil {
			log.Err("FileCache::OpenFile : error creating new file %s [%s]", options.Name, err.Error())
			return nil, err
		}

		attrReceived := false
		fileSize := int64(0)

		attr, err := fc.NextComponent().GetAttr(internal.GetAttrOptions{Name: options.Name})
		if err != nil {
			log.Err("FileCache::OpenFile : Failed to get attr of %s [%s]", options.Name, err.Error())
		} else {
			attrReceived = true
			fileSize = int64(attr.Size)
		}

		if !attrReceived || fileSize > 0 {
			// Download/Copy the file from storage to the local file.
			err = fc.NextComponent().CopyToFile(
				internal.CopyToFileOptions{
					Name:   options.Name,
					Offset: 0,
					Count:  fileSize,
					File:   f,
				})
			if err != nil {
				log.Err("FileCache::OpenFile : error downloading file from storage %s [%s]", options.Name, err.Error())
				return nil, err
			}
		}

		log.Debug("FileCache::OpenFile : Download of %s is complete", options.Name)
		f.Close()

		// After downloading the file, update the modified times and mode of the file.
		fileMode := fc.defaultPermission
		if attrReceived && !attr.IsModeDefault() {
			fileMode = attr.Mode
		}

		// If user has selected some non default mode in config then every local file shall be created with that mode only
		err = os.Chmod(localPath, fileMode)
		if err != nil {
			log.Err("FileCache::OpenFile : Failed to change mode of file %s [%s]", options.Name, err.Error())
		}
		// TODO: When chown is supported should we update that?

		// chtimes shall be the last api otherwise calling chmod/chown will update the last change time
		err = os.Chtimes(localPath, attr.Atime, attr.Mtime)
		if err != nil {
			log.Err("FileCache::OpenFile : Failed to change times of file %s [%s]", options.Name, err.Error())
		}

		// addFileCacheStats("OpenFile", options.Name, true, nil)
	} else {
		log.Debug("FileCache::OpenFile : %s will be served from cache", options.Name)
	}

	// Open the file and grab a shared lock to prevent deletion by the cache policy.
	f, err = os.OpenFile(localPath, options.Flags, options.Mode)
	if err != nil {
		log.Err("FileCache::OpenFile : error opening cached file %s [%s]", options.Name, err.Error())
		return nil, err
	}

	// Increment the handle count in this lock item as there is one handle open for this now
	flock.Inc()

	handle := handlemap.NewHandle(options.Name)
	inf, err := f.Stat()
	if err == nil {
		handle.Size = inf.Size()
	}

	handle.UnixFD = uint64(f.Fd())
	if !fc.offloadIO {
		handle.Flags.Set(handlemap.HandleFlagCached)
	}

	log.Info("FileCache::OpenFile : file=%s, fd=%d", options.Name, f.Fd())
	handle.SetFileObject(f)

	addFileCacheStats("OpenFile", options.Name, true, map[string]string{"Mode": options.Mode.String()})

	return handle, nil
}

// CloseFile: Flush the file and invalidate it from the cache.
func (fc *FileCache) CloseFile(options internal.CloseFileOptions) error {
	log.Trace("FileCache::CloseFile : name=%s, handle=%d", options.Handle.Path, options.Handle.ID)

	localPath := filepath.Join(fc.tmpPath, options.Handle.Path)

	if options.Handle.Dirty() {
		log.Info("FileCache::CloseFile : name=%s, handle=%d dirty. Flushing the file.", options.Handle.Path, options.Handle.ID)
		err := fc.FlushFile(internal.FlushFileOptions{Handle: options.Handle})
		if err != nil {
			log.Err("FileCache::CloseFile : failed to flush file %s", options.Handle.Path)
			return err
		}
	}

	f := options.Handle.GetFileObject()
	if f == nil {
		log.Err("FileCache::CloseFile : error [missing fd in handle object] %s", options.Handle.Path)
		return syscall.EBADF
	}

	// Reduce the open handle counter here as file is being closed now
	flock := fc.fileLocks.Get(options.Handle.Path)
	flock.Lock()
	defer flock.Unlock()

	err := f.Close()
	if err != nil {
		log.Err("FileCache::CloseFile : error closing file %s(%d) [%s]", options.Handle.Path, int(f.Fd()), err.Error())
		return err
	}
	flock.Dec()

	// If it is an fsync op then purge the file
	if options.Handle.Fsynced() {
		log.Trace("FileCache::CloseFile : fsync/sync op, purging %s", options.Handle.Path)
		localPath := filepath.Join(fc.tmpPath, options.Handle.Path)
		deleteFile(localPath)
		fc.policy.CachePurge(localPath)
		return nil
	}

	fc.policy.CacheInvalidate(localPath) // Invalidate the file from the local cache.
	return nil
}

// ReadFile: Read the local file
func (fc *FileCache) ReadFile(options internal.ReadFileOptions) ([]byte, error) {
	// The file should already be in the cache since CreateFile/OpenFile was called before and a shared lock was acquired.
	localPath := filepath.Join(fc.tmpPath, options.Handle.Path)
	fc.policy.CacheValid(localPath)

	f := options.Handle.GetFileObject()
	if f == nil {
		log.Err("FileCache::ReadFile : error [couldn't find fd in handle] %s", options.Handle.Path)
		return nil, syscall.EBADF
	}

	// Get file info so we know the size of data we expect to read.
	info, err := f.Stat()
	if err != nil {
		log.Err("FileCache::ReadFile : error stat %s [%s] ", options.Handle.Path, err.Error())
		return nil, err
	}
	data := make([]byte, info.Size())
	bytesRead, err := f.Read(data)

	if int64(bytesRead) != info.Size() {
		log.Err("FileCache::ReadFile : error [couldn't read entire file] %s", options.Handle.Path)
		return nil, syscall.EIO
	}

	return data, err
}

// ReadInBuffer: Read the local file into a buffer
func (fc *FileCache) ReadInBuffer(options internal.ReadInBufferOptions) (int, error) {
	//defer exectime.StatTimeCurrentBlock("FileCache::ReadInBuffer")()
	// The file should already be in the cache since CreateFile/OpenFile was called before and a shared lock was acquired.
	f := options.Handle.GetFileObject()
	if f == nil {
		log.Err("FileCache::ReadInBuffer : error [couldn't find fd in handle] %s", options.Handle.Path)
		return 0, syscall.EBADF
	}

	// Read and write operations are very frequent so updating cache policy for every read is a costly operation
	// Update cache policy every 1K operations (includes both read and write) instead
	options.Handle.OptCnt++
	if (options.Handle.OptCnt % defaultCacheUpdateCount) == 0 {
		localPath := filepath.Join(fc.tmpPath, options.Handle.Path)
		fc.policy.CacheValid(localPath)
	}

	// Removing f.ReadAt as it involves lot of house keeping and then calls syscall.Pread
	// Instead we will call syscall directly for better perf
	return syscall.Pread(options.Handle.FD(), options.Data, options.Offset)
}

// WriteFile: Write to the local file
func (fc *FileCache) WriteFile(options internal.WriteFileOptions) (int, error) {
	//defer exectime.StatTimeCurrentBlock("FileCache::WriteFile")()
	// The file should already be in the cache since CreateFile/OpenFile was called before and a shared lock was acquired.
	f := options.Handle.GetFileObject()
	if f == nil {
		log.Err("FileCache::WriteFile : error [couldn't find fd in handle] %s", options.Handle.Path)
		return 0, syscall.EBADF
	}

	// Read and write operations are very frequent so updating cache policy for every read is a costly operation
	// Update cache policy every 1K operations (includes both read and write) instead
	options.Handle.OptCnt++
	if (options.Handle.OptCnt % defaultCacheUpdateCount) == 0 {
		localPath := filepath.Join(fc.tmpPath, options.Handle.Path)
		fc.policy.CacheValid(localPath)
	}

	// Removing f.WriteAt as it involves lot of house keeping and then calls syscall.Pwrite
	// Instead we will call syscall directly for better perf
	bytesWritten, err := syscall.Pwrite(options.Handle.FD(), options.Data, options.Offset)

	if err == nil {
		// Mark the handle dirty so the file is written back to storage on FlushFile.
		options.Handle.Flags.Set(handlemap.HandleFlagDirty)
<<<<<<< HEAD

		addFileCacheStats("WriteFile", f.Name(), true, nil)
=======
	} else {
		log.Err("FileCache::WriteFile : failed to write %s (%s)", options.Handle.Path, err.Error())
>>>>>>> 87f15a3e
	}

	return bytesWritten, err
}

func (fc *FileCache) SyncFile(options internal.SyncFileOptions) error {
	err := fc.NextComponent().SyncFile(options)
	if err != nil {
		log.Err("FileCache::SyncFile : %s failed", options.Handle.Path)
		return err
	}

	options.Handle.Flags.Set(handlemap.HandleFlagFSynced)
	return err
}

// in SyncDir we're not going to clear the file cache for now
// on regular linux its fs responsibility
// func (fc *FileCache) SyncDir(options internal.SyncDirOptions) error {
// 	log.Trace("FileCache::SyncDir : %s", options.Name)

// 	err := fc.NextComponent().SyncDir(options)
// 	if err != nil {
// 		log.Err("FileCache::SyncDir : %s failed", options.Name)
// 		return err
// 	}
// 	// TODO: we can decide here if we want to flush all the files in the directory first or not. Currently I'm just invalidating files
// 	// within the dir
// 	go fc.invalidateDirectory(options.Name)
// 	return nil
// }

// FlushFile: Flush the local file to storage
func (fc *FileCache) FlushFile(options internal.FlushFileOptions) error {
	//defer exectime.StatTimeCurrentBlock("FileCache::FlushFile")()
	log.Trace("FileCache::FlushFile : handle=%d, path=%s", options.Handle.ID, options.Handle.Path)

	// The file should already be in the cache since CreateFile/OpenFile was called before and a shared lock was acquired.
	localPath := filepath.Join(fc.tmpPath, options.Handle.Path)
	fc.policy.CacheValid(localPath)
	// if our handle is dirty then that means we wrote to the file
	if options.Handle.Dirty() {
		f := options.Handle.GetFileObject()
		if f == nil {
			log.Err("FileCache::FlushFile : error [couldn't find fd in handle] %s", options.Handle.Path)
			return syscall.EBADF
		}

		// Flush all data to disk that has been buffered by the kernel.
		// We cannot close the incoming handle since the user called flush, note close and flush can be called on the same handle multiple times.
		// To ensure the data is flushed to disk before writing to storage, we duplicate the handle and close that handle.
		// f.fsync() is another option but dup+close does it quickly compared to sync
		dupFd, err := syscall.Dup(int(f.Fd()))
		if err != nil {
			log.Err("FileCache::FlushFile : error [couldn't duplicate the fd] %s", options.Handle.Path)
			return syscall.EIO
		}

		err = syscall.Close(dupFd)
		if err != nil {
			log.Err("FileCache::FlushFile : error [unable to close duplicate fd] %s", options.Handle.Path)
			return syscall.EIO
		}

		// Write to storage
		// Create a new handle for the SDK to use to upload (read local file)
		// The local handle can still be used for read and write.
		uploadHandle, err := os.Open(localPath)
		if err != nil {
			log.Err("FileCache::FlushFile : error [unable to open upload handle] %s [%s]", options.Handle.Path, err.Error())
			return nil
		}

		err = fc.NextComponent().CopyFromFile(
			internal.CopyFromFileOptions{
				Name: options.Handle.Path,
				File: uploadHandle,
			})

		uploadHandle.Close()
		if err != nil {
			log.Err("FileCache::FlushFile : %s upload failed [%s]", options.Handle.Path, err.Error())
			return err
		}

		options.Handle.Flags.Clear(handlemap.HandleFlagDirty)

		// If chmod was done on the file before it was uploaded to container then setting up mode would have been missed
		// Such file names are added to this map and here post upload we try to set the mode correctly
		_, found := fc.missedChmodList.Load(options.Handle.Path)
		if found {
			// If file is found in map it means last chmod was missed on this
			// Delete the entry from map so that any further flush do not try to update the mode again
			fc.missedChmodList.Delete(options.Handle.Path)

			// When chmod on container was missed, local file was updated with correct mode
			// Here take the mode from local cache and update the container accordingly
			localPath := filepath.Join(fc.tmpPath, options.Handle.Path)
			info, err := os.Lstat(localPath)
			if err == nil {
				err = fc.Chmod(internal.ChmodOptions{Name: options.Handle.Path, Mode: info.Mode()})
				if err != nil {
					// chmod was missed earlier for this file and doing it now also
					// resulted in error so ignore this one and proceed for flush handling
					log.Err("FileCache::FlushFile : %s chmod failed [%s]", options.Handle.Path, err.Error())
				}
			}
		}
	}

	return nil
}

// GetAttr: Consolidate attributes from storage and local cache
func (fc *FileCache) GetAttr(options internal.GetAttrOptions) (*internal.ObjAttr, error) {
	log.Trace("FileCache::GetAttr : %s", options.Name)

	// For get attr, there are three different path situations we have to potentially handle.
	// 1. Path in storage but not in local cache
	// 2. Path not in storage but in local cache (this could happen if we recently created the file [and are currently writing to it]) (also supports immutable containers)
	// 3. Path in storage and in local cache (this could result in dirty properties on the service if we recently wrote to the file)

	// To cover case 1, get attributes from storage
	var exists bool
	attrs, err := fc.NextComponent().GetAttr(options)
	if err != nil {
		if err == syscall.ENOENT || os.IsNotExist(err) {
			log.Debug("FileCache::GetAttr : %s does not exist in storage", options.Name)
			exists = false
		} else {
			log.Err("FileCache::GetAttr : Failed to get attr of %s [%s]", options.Name, err.Error())
			return &internal.ObjAttr{}, err
		}
	} else {
		exists = true
	}

	// To cover cases 2 and 3, grab the attributes from the local cache
	localPath := filepath.Join(fc.tmpPath, options.Name)
	info, err := os.Lstat(localPath)
	// All directory operations are guaranteed to be synced with storage so they cannot be in a case 2 or 3 state.
	if (err == nil || os.IsExist(err)) && !info.IsDir() {
		if exists { // Case 3 (file in storage and in local cache) so update the relevant attributes
			// Return from local cache only if file is not under download or deletion
			// If file is under download then taking size or mod time from it will be incorrect.
			if !fc.fileLocks.Locked(options.Name) {
				log.Debug("FileCache::GetAttr : updating %s from local cache", options.Name)
				attrs.Size = info.Size()
				attrs.Mtime = info.ModTime()
			} else {
				log.Debug("FileCache::GetAttr : %s is locked, use storage attributes", options.Name)
			}
		} else { // Case 2 (file only in local cache) so create a new attributes and add them to the storage attributes
			if !strings.Contains(localPath, fc.tmpPath) {
				// Here if the path is going out of the temp directory then return ENOENT
				exists = false
			} else {
				log.Debug("FileCache::GetAttr : serving %s attr from local cache", options.Name)
				exists = true
				attrs = newObjAttr(options.Name, info)
			}
		}
	}

	if !exists {
		return &internal.ObjAttr{}, syscall.ENOENT
	}

	return attrs, nil
}

// RenameFile: Invalidate the file in local cache.
func (fc *FileCache) RenameFile(options internal.RenameFileOptions) error {
	log.Trace("FileCache::RenameFile : src=%s, dst=%s", options.Src, options.Dst)

	sflock := fc.fileLocks.Get(options.Src)
	sflock.Lock()
	defer sflock.Unlock()

	dflock := fc.fileLocks.Get(options.Dst)
	dflock.Lock()
	defer dflock.Unlock()

	err := fc.NextComponent().RenameFile(options)
	err = fc.validateStorageError(options.Src, err, "RenameFile", false)
	if err != nil {
		log.Err("FileCache::RenameFile : %s failed to rename file [%s]", options.Src, err.Error())
		return err
	}

	localSrcPath := filepath.Join(fc.tmpPath, options.Src)
	localDstPath := filepath.Join(fc.tmpPath, options.Dst)

	// in case of git clone multiple rename requests come for which destination files already exists in system
	// if we do not perform rename operation locally and those destination files are cached then next time they are read
	// we will be serving the wrong content (as we did not rename locally, we still be having older destination files with
	// stale content). We either need to remove dest file as well from cache or just run rename to replace the content.
	err = os.Rename(localSrcPath, localDstPath)
	if err != nil && !os.IsNotExist(err) {
		log.Err("FileCache::RenameFile : %s failed to rename local file %s [%s]", localSrcPath, err.Error())
	}

	if err != nil {
		// If there was a problem in local rename then delete the destination file
		// it might happen that dest file was already there and local rename failed
		// so deleting local dest file ensures next open of that will get the updated file from container
		err = deleteFile(localDstPath)
		if err != nil && !os.IsNotExist(err) {
			log.Err("FileCache::RenameFile : %s failed to delete local file %s [%s]", localDstPath, err.Error())
		}
		fc.policy.CachePurge(localDstPath)
	}

	err = deleteFile(localSrcPath)
	if err != nil && !os.IsNotExist(err) {
		log.Err("FileCache::RenameFile : %s failed to delete local file %s [%s]", localSrcPath, err.Error())
	}

	fc.policy.CachePurge(localSrcPath)
	return nil
}

// TruncateFile: Update the file with its new size.
func (fc *FileCache) TruncateFile(options internal.TruncateFileOptions) error {
	log.Trace("FileCache::TruncateFile : name=%s, size=%d", options.Name, options.Size)

	flock := fc.fileLocks.Get(options.Name)
	flock.Lock()
	defer flock.Unlock()

	err := fc.NextComponent().TruncateFile(options)
	err = fc.validateStorageError(options.Name, err, "TruncateFile", true)
	if err != nil {
		log.Err("FileCache::TruncateFile : %s failed to truncate [%s]", options.Name, err.Error())
		return err
	}

	// Update the size of the file in the local cache
	localPath := filepath.Join(fc.tmpPath, options.Name)
	info, err := os.Stat(localPath)
	if err == nil || os.IsExist(err) {
		fc.policy.CacheValid(localPath)

		if info.Size() != options.Size {
			err = os.Truncate(localPath, options.Size)
			if err != nil {
				log.Err("FileCache::TruncateFile : error truncating cached file %s [%s]", localPath, err.Error())
				return err
			}
		}
	}

	addFileCacheStats("TruncateFile", options.Name, true, map[string]string{"Size": strconv.FormatInt(options.Size, 10)})

	return nil
}

// Chmod : Update the file with its new permissions
func (fc *FileCache) Chmod(options internal.ChmodOptions) error {
	log.Trace("FileCache::Chmod : Change mode of path %s", options.Name)

	// Update the file in storage
	err := fc.NextComponent().Chmod(options)
	err = fc.validateStorageError(options.Name, err, "Chmod", false)
	if err != nil {
		if err != syscall.EIO {
			log.Err("FileCache::Chmod : %s failed to change mode [%s]", options.Name, err.Error())
			return err
		} else {
			fc.missedChmodList.LoadOrStore(options.Name, true)
		}
	}

	// Update the mode of the file in the local cache
	localPath := filepath.Join(fc.tmpPath, options.Name)
	info, err := os.Stat(localPath)
	if err == nil || os.IsExist(err) {
		fc.policy.CacheValid(localPath)

		if info.Mode() != options.Mode {
			err = os.Chmod(localPath, options.Mode)
			if err != nil {
				log.Err("FileCache::Chmod : error changing mode on the cached path %s [%s]", localPath, err.Error())
				return err
			}
		}
	}

	addFileCacheStats("Chmod", options.Name, true, map[string]string{"Mode": options.Mode.String()})

	return nil
}

// Chown : Update the file with its new owner and group
func (fc *FileCache) Chown(options internal.ChownOptions) error {
	log.Trace("FileCache::Chown : Change owner of path %s", options.Name)

	// Update the file in storage
	err := fc.NextComponent().Chown(options)
	err = fc.validateStorageError(options.Name, err, "Chown", false)
	if err != nil {
		log.Err("FileCache::Chown : %s failed to change owner [%s]", options.Name, err.Error())
		return err
	}

	// Update the owner and group of the file in the local cache
	localPath := filepath.Join(fc.tmpPath, options.Name)
	_, err = os.Stat(localPath)
	if err == nil || os.IsExist(err) {
		fc.policy.CacheValid(localPath)

		err = os.Chown(localPath, options.Owner, options.Group)
		if err != nil {
			log.Err("FileCache::Chown : error changing owner on the cached path %s [%s]", localPath, err.Error())
			return err
		}
	}

	addFileCacheStats("Chown", options.Name, true, map[string]string{"Owner": strconv.Itoa(options.Owner), "Group": strconv.Itoa(options.Group)})

	return nil
}

func addFileCacheStats(op string, blobName string, isEvent bool, mp map[string]string) {
	if common.EnableMonitoring {
		fs := internal.Stats{ComponentName: "file_cache", Operation: op, Blob: blobName}
		if mp != nil {
			fs.Value = mp
		}
		FileCacheStatsCollector.AddStats(internal.ChannelMsg{IsEvent: isEvent, CompStats: fs})
	}
}

func (fc *FileCache) FileUsed(name string) error {
	// Update the owner and group of the file in the local cache
	localPath := filepath.Join(fc.tmpPath, name)
	fc.policy.CacheValid(localPath)
	return nil
}

// ------------------------- Factory -------------------------------------------

// Pipeline will call this method to create your object, initialize your variables here
// << DO NOT DELETE ANY AUTO GENERATED CODE HERE >>
func NewFileCacheComponent() internal.Component {
	comp := &FileCache{
		fileLocks: common.NewLockMap(),
	}
	comp.SetName(compName)
	config.AddConfigChangeEventListener(comp)
	return comp
}

// On init register this component to pipeline and supply your constructor
func init() {
	internal.AddComponent(compName, NewFileCacheComponent)
	fileCacheTimeout := config.AddUint32Flag("file-cache-timeout", defaultFileCacheTimeout, "file cache timeout")
	config.BindPFlag(compName+".timeout-sec", fileCacheTimeout)
	tmpPathFlag := config.AddStringFlag("tmp-path", "", "Configures the tmp location for the cache. Configure the fastest disk (SSD or ramdisk) for best performance.")
	config.BindPFlag(compName+".path", tmpPathFlag)
	config.RegisterFlagCompletionFunc("tmp-path", func(cmd *cobra.Command, args []string, toComplete string) ([]string, cobra.ShellCompDirective) {
		return nil, cobra.ShellCompDirectiveDefault
	})
}<|MERGE_RESOLUTION|>--- conflicted
+++ resolved
@@ -1003,13 +1003,10 @@
 	if err == nil {
 		// Mark the handle dirty so the file is written back to storage on FlushFile.
 		options.Handle.Flags.Set(handlemap.HandleFlagDirty)
-<<<<<<< HEAD
 
 		addFileCacheStats("WriteFile", f.Name(), true, nil)
-=======
 	} else {
 		log.Err("FileCache::WriteFile : failed to write %s (%s)", options.Handle.Path, err.Error())
->>>>>>> 87f15a3e
 	}
 
 	return bytesWritten, err

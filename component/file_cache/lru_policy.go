--- conflicted
+++ resolved
@@ -34,11 +34,7 @@
 package file_cache
 
 import (
-<<<<<<< HEAD
-	"blobfuse2/common/log"
 	"os"
-=======
->>>>>>> 35cf5ff4
 	"strings"
 	"sync"
 	"time"

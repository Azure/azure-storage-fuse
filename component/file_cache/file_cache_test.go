--- conflicted
+++ resolved
@@ -1446,13 +1446,8 @@
 
 	// Chmod
 	size := 1024
-<<<<<<< HEAD
 	err = suite.fileCache.TruncateFile(internal.TruncateFileOptions{Name: path, NewSize: int64(size)})
-	suite.assert.Nil(err)
-=======
-	err = suite.fileCache.TruncateFile(internal.TruncateFileOptions{Name: path, Size: int64(size)})
-	suite.assert.NoError(err)
->>>>>>> 43314da6
+	suite.assert.NoError(err)
 
 	// Path in fake storage should be updated
 	info, _ := os.Stat(suite.fake_storage_path + "/" + path)
@@ -1476,13 +1471,8 @@
 
 	// Chmod
 	size := 1024
-<<<<<<< HEAD
 	err = suite.fileCache.TruncateFile(internal.TruncateFileOptions{Name: path, NewSize: int64(size)})
-	suite.assert.Nil(err)
-=======
-	err = suite.fileCache.TruncateFile(internal.TruncateFileOptions{Name: path, Size: int64(size)})
-	suite.assert.NoError(err)
->>>>>>> 43314da6
+	suite.assert.NoError(err)
 	// Path in fake storage and file cache should be updated
 	info, _ := os.Stat(suite.cache_path + "/" + path)
 	suite.assert.EqualValues(info.Size(), size)
@@ -1499,13 +1489,8 @@
 	suite.fileCache.CreateFile(internal.CreateFileOptions{Name: path, Mode: 0666})
 
 	size := 1024
-<<<<<<< HEAD
 	err := suite.fileCache.TruncateFile(internal.TruncateFileOptions{Name: path, NewSize: int64(size)})
-	suite.assert.Nil(err)
-=======
-	err := suite.fileCache.TruncateFile(internal.TruncateFileOptions{Name: path, Size: int64(size)})
-	suite.assert.NoError(err)
->>>>>>> 43314da6
+	suite.assert.NoError(err)
 
 	// Path should be in the file cache and size should be updated
 	info, err := os.Stat(suite.cache_path + "/" + path)
@@ -1917,21 +1902,12 @@
 	suite.assert.NoError(err)
 
 	// try opening small file
-<<<<<<< HEAD
 	err = suite.fileCache.TruncateFile(internal.TruncateFileOptions{Name: pathsmall, NewSize: 1 * MB})
-	suite.assert.Nil(err)
+	suite.assert.NoError(err)
 
 	// try opening small file
 	err = suite.fileCache.TruncateFile(internal.TruncateFileOptions{Name: pathsmall, NewSize: 3 * MB})
-	suite.assert.NotNil(err)
-=======
-	err = suite.fileCache.TruncateFile(internal.TruncateFileOptions{Name: pathsmall, Size: 1 * MB})
-	suite.assert.NoError(err)
-
-	// try opening small file
-	err = suite.fileCache.TruncateFile(internal.TruncateFileOptions{Name: pathsmall, Size: 3 * MB})
 	suite.assert.Error(err)
->>>>>>> 43314da6
 }
 
 // create a list of empty directories in local and storage and then try to delete those to validate empty directories

/*
    _____           _____   _____   ____          ______  _____  ------
   |     |  |      |     | |     | |     |     | |       |            |
   |     |  |      |     | |     | |     |     | |       |            |
   | --- |  |      |     | |-----| |---- |     | |-----| |-----  ------
   |     |  |      |     | |     | |     |     |       | |       |
   | ____|  |_____ | ____| | ____| |     |_____|  _____| |_____  |_____


   Licensed under the MIT License <http://opensource.org/licenses/MIT>.

   Copyright © 2020-2023 Microsoft Corporation. All rights reserved.
   Author : <blobfusedev@microsoft.com>

   Permission is hereby granted, free of charge, to any person obtaining a copy
   of this software and associated documentation files (the "Software"), to deal
   in the Software without restriction, including without limitation the rights
   to use, copy, modify, merge, publish, distribute, sublicense, and/or sell
   copies of the Software, and to permit persons to whom the Software is
   furnished to do so, subject to the following conditions:

   The above copyright notice and this permission notice shall be included in all
   copies or substantial portions of the Software.

   THE SOFTWARE IS PROVIDED "AS IS", WITHOUT WARRANTY OF ANY KIND, EXPRESS OR
   IMPLIED, INCLUDING BUT NOT LIMITED TO THE WARRANTIES OF MERCHANTABILITY,
   FITNESS FOR A PARTICULAR PURPOSE AND NONINFRINGEMENT. IN NO EVENT SHALL THE
   AUTHORS OR COPYRIGHT HOLDERS BE LIABLE FOR ANY CLAIM, DAMAGES OR OTHER
   LIABILITY, WHETHER IN AN ACTION OF CONTRACT, TORT OR OTHERWISE, ARISING FROM,
   OUT OF OR IN CONNECTION WITH THE SOFTWARE OR THE USE OR OTHER DEALINGS IN THE
   SOFTWARE
*/

package file_cache

import (
	"fmt"
	"os"
<<<<<<< HEAD
	"os/exec"
	"strconv"
	"strings"
	"syscall"
=======
>>>>>>> 5ecfe400

	"github.com/Azure/azure-storage-fuse/v2/common"
	"github.com/Azure/azure-storage-fuse/v2/common/log"
	"github.com/Azure/azure-storage-fuse/v2/internal/stats_manager"
)

const DefaultEvictTime = 10

type cachePolicyConfig struct {
	tmpPath      string
	cacheTimeout uint32
	maxEviction  uint32

	maxSizeMB     float64
	highThreshold float64
	lowThreshold  float64

	fileLocks *common.LockMap

	policyTrace bool
}

type cachePolicy interface {
	StartPolicy() error
	ShutdownPolicy() error

	UpdateConfig(cachePolicyConfig) error

	CacheValid(name string)      // Mark the file as hit
	CacheInvalidate(name string) // Invalidate the file
	CachePurge(name string)      // Schedule the file for deletion

	IsCached(name string) bool // Whether or not the cache policy considers this file cached

	Name() string // The name of the policy
}

<<<<<<< HEAD
var duPath []string = []string{"/usr/bin/du", "/usr/local/bin/du", "/usr/sbin/du", "/usr/local/sbin/du", "/sbin/du", "/bin/du"}
var selectedDuPath string = ""

// getUsage: The current cache usage in MB
func getUsage(path string) (float64, error) {
	log.Trace("cachePolicy::getCacheUsage : %s", path)

	var currSize float64
	var out bytes.Buffer

	if selectedDuPath == "" {
		selectedDuPath = "-"
		for _, dup := range duPath {
			_, err := os.Stat(dup)
			if err == nil {
				selectedDuPath = dup
				break
			}
		}
	}

	if selectedDuPath == "-" {
		log.Err("cachePolicy::getCacheUsage : error finding du in any configured path")
		return 0, fmt.Errorf("failed to find du")
	}

	// du - estimates file space usage
	// https://man7.org/linux/man-pages/man1/du.1.html
	// Note: We cannot just pass -BM as a parameter here since it will result in less accurate estimates of the size of the path
	// (i.e. du will round up to 1M if the path is smaller than 1M).
	cmd := exec.Command(selectedDuPath, "-sh", path)
	cmd.Stdout = &out

	err := cmd.Run()
	if err != nil {
		log.Err("cachePolicy::getCacheUsage : error running du [%s]", err.Error())
		return 0, err
	}

	size := strings.Split(out.String(), "\t")[0]
	if size == "0" {
		return 0, fmt.Errorf("failed to parse du output")
	}

	// some OS's use "," instead of "." that will not work for float parsing - replace it
	size = strings.Replace(size, ",", ".", 1)
	parsed, err := strconv.ParseFloat(size[:len(size)-1], 64)
	if err != nil {
		log.Err("cachePolicy::getCacheUsage : error parsing folder size [%s]", err.Error())
		return 0, fmt.Errorf("failed to parse du output")
	}

	switch size[len(size)-1] {
	case 'K':
		currSize = parsed / float64(1024)
	case 'M':
		currSize = parsed
	case 'G':
		currSize = parsed * 1024
	case 'T':
		currSize = parsed * 1024 * 1024
	}

	log.Debug("cachePolicy::getCacheUsage : current cache usage : %fMB", currSize)
	return currSize, nil
}

var currentUID int = -1

// getDiskUsageFromStatfs: Current disk usage of temp path
func getDiskUsageFromStatfs(path string) (float64, float64) {
	// We need to compute the disk usage percentage for the temp path
	var stat syscall.Statfs_t
	err := syscall.Statfs(path, &stat)
	if err != nil {
		log.Err("cachePolicy::getUsagePercentage : error getting statfs [%s]", err.Error())
		return 0, 0
	}

	if currentUID == -1 {
		currentUID = os.Getuid()
	}

	var availableSpace uint64 = 0
	if currentUID == 0 {
		// Sudo  has mounted
		availableSpace = stat.Bfree * uint64(stat.Frsize)
	} else {
		// non Sudo has mounted
		availableSpace = stat.Bavail * uint64(stat.Frsize)
	}

	totalSpace := stat.Blocks * uint64(stat.Frsize)
	usedSpace := float64(totalSpace - availableSpace)
	return usedSpace, float64(usedSpace) / float64(totalSpace) * 100
}

=======
>>>>>>> 5ecfe400
// getUsagePercentage:  The current cache usage as a percentage of the maxSize
func getUsagePercentage(path string, maxSize float64) float64 {
	var currSize float64 = 0
	var usagePercent float64 = 0

	if maxSize == 0 {
		currSize, usagePercent = getDiskUsageFromStatfs(path)
	} else {
		// We need to compuate % usage of temp directory against configured limit
		currSize, _ = getUsage(path)
		usagePercent = (currSize / float64(maxSize)) * 100
	}

<<<<<<< HEAD
=======
	currSize, _ := common.GetUsage(path)
	usagePercent := (currSize / float64(maxSize)) * 100
>>>>>>> 5ecfe400
	log.Debug("cachePolicy::getUsagePercentage : current cache usage : %f%%", usagePercent)

	fileCacheStatsCollector.UpdateStats(stats_manager.Replace, cacheUsage, fmt.Sprintf("%f MB", currSize))
	fileCacheStatsCollector.UpdateStats(stats_manager.Replace, usgPer, fmt.Sprintf("%f%%", usagePercent))

	return usagePercent
}

// Delete a given file
func deleteFile(name string) error {
	log.Debug("cachePolicy::deleteFile : attempting to delete %s", name)

	err := os.Remove(name)
	if err != nil && os.IsPermission(err) {
		// File is not having delete permissions so change the mode and retry deletion
		log.Warn("cachePolicy::deleteFile : failed to delete %s due to permission", name)

		err = os.Chmod(name, os.FileMode(0666))
		if err != nil {
			log.Err("cachePolicy::deleteFile : %s failed to reset permissions", name)
			return err
		}

		err = os.Remove(name)
	} else if err != nil && os.IsNotExist(err) {
		log.Debug("cachePolicy::deleteFile : %s does not exist in local cache", name)
		return nil
	}

	if err != nil {
		log.Err("lruPolicy::DeleteItem : Failed to delete local file %s", name)
		return err
	}

	return nil
}<|MERGE_RESOLUTION|>--- conflicted
+++ resolved
@@ -36,13 +36,6 @@
 import (
 	"fmt"
 	"os"
-<<<<<<< HEAD
-	"os/exec"
-	"strconv"
-	"strings"
-	"syscall"
-=======
->>>>>>> 5ecfe400
 
 	"github.com/Azure/azure-storage-fuse/v2/common"
 	"github.com/Azure/azure-storage-fuse/v2/common/log"
@@ -80,124 +73,23 @@
 	Name() string // The name of the policy
 }
 
-<<<<<<< HEAD
-var duPath []string = []string{"/usr/bin/du", "/usr/local/bin/du", "/usr/sbin/du", "/usr/local/sbin/du", "/sbin/du", "/bin/du"}
-var selectedDuPath string = ""
-
-// getUsage: The current cache usage in MB
-func getUsage(path string) (float64, error) {
-	log.Trace("cachePolicy::getCacheUsage : %s", path)
-
-	var currSize float64
-	var out bytes.Buffer
-
-	if selectedDuPath == "" {
-		selectedDuPath = "-"
-		for _, dup := range duPath {
-			_, err := os.Stat(dup)
-			if err == nil {
-				selectedDuPath = dup
-				break
-			}
-		}
-	}
-
-	if selectedDuPath == "-" {
-		log.Err("cachePolicy::getCacheUsage : error finding du in any configured path")
-		return 0, fmt.Errorf("failed to find du")
-	}
-
-	// du - estimates file space usage
-	// https://man7.org/linux/man-pages/man1/du.1.html
-	// Note: We cannot just pass -BM as a parameter here since it will result in less accurate estimates of the size of the path
-	// (i.e. du will round up to 1M if the path is smaller than 1M).
-	cmd := exec.Command(selectedDuPath, "-sh", path)
-	cmd.Stdout = &out
-
-	err := cmd.Run()
-	if err != nil {
-		log.Err("cachePolicy::getCacheUsage : error running du [%s]", err.Error())
-		return 0, err
-	}
-
-	size := strings.Split(out.String(), "\t")[0]
-	if size == "0" {
-		return 0, fmt.Errorf("failed to parse du output")
-	}
-
-	// some OS's use "," instead of "." that will not work for float parsing - replace it
-	size = strings.Replace(size, ",", ".", 1)
-	parsed, err := strconv.ParseFloat(size[:len(size)-1], 64)
-	if err != nil {
-		log.Err("cachePolicy::getCacheUsage : error parsing folder size [%s]", err.Error())
-		return 0, fmt.Errorf("failed to parse du output")
-	}
-
-	switch size[len(size)-1] {
-	case 'K':
-		currSize = parsed / float64(1024)
-	case 'M':
-		currSize = parsed
-	case 'G':
-		currSize = parsed * 1024
-	case 'T':
-		currSize = parsed * 1024 * 1024
-	}
-
-	log.Debug("cachePolicy::getCacheUsage : current cache usage : %fMB", currSize)
-	return currSize, nil
-}
-
-var currentUID int = -1
-
-// getDiskUsageFromStatfs: Current disk usage of temp path
-func getDiskUsageFromStatfs(path string) (float64, float64) {
-	// We need to compute the disk usage percentage for the temp path
-	var stat syscall.Statfs_t
-	err := syscall.Statfs(path, &stat)
-	if err != nil {
-		log.Err("cachePolicy::getUsagePercentage : error getting statfs [%s]", err.Error())
-		return 0, 0
-	}
-
-	if currentUID == -1 {
-		currentUID = os.Getuid()
-	}
-
-	var availableSpace uint64 = 0
-	if currentUID == 0 {
-		// Sudo  has mounted
-		availableSpace = stat.Bfree * uint64(stat.Frsize)
-	} else {
-		// non Sudo has mounted
-		availableSpace = stat.Bavail * uint64(stat.Frsize)
-	}
-
-	totalSpace := stat.Blocks * uint64(stat.Frsize)
-	usedSpace := float64(totalSpace - availableSpace)
-	return usedSpace, float64(usedSpace) / float64(totalSpace) * 100
-}
-
-=======
->>>>>>> 5ecfe400
 // getUsagePercentage:  The current cache usage as a percentage of the maxSize
 func getUsagePercentage(path string, maxSize float64) float64 {
 	var currSize float64 = 0
 	var usagePercent float64 = 0
+	var err error
 
 	if maxSize == 0 {
-		currSize, usagePercent = getDiskUsageFromStatfs(path)
+		err, currSize, usagePercent = common.GetDiskUsageFromStatfs(path)
+		if err != nil {
+			log.Err("cachePolicy::getUsagePercentage : failed to get disk usage for %s [%v]", path, err.Error)
+		}
 	} else {
 		// We need to compuate % usage of temp directory against configured limit
-		currSize, _ = getUsage(path)
+		currSize, _ = common.GetUsage(path)
 		usagePercent = (currSize / float64(maxSize)) * 100
 	}
 
-<<<<<<< HEAD
-=======
-	currSize, _ := common.GetUsage(path)
-	usagePercent := (currSize / float64(maxSize)) * 100
->>>>>>> 5ecfe400
 	log.Debug("cachePolicy::getUsagePercentage : current cache usage : %f%%", usagePercent)
 
 	fileCacheStatsCollector.UpdateStats(stats_manager.Replace, cacheUsage, fmt.Sprintf("%f MB", currSize))

/*
    _____           _____   _____   ____          ______  _____  ------
   |     |  |      |     | |     | |     |     | |       |            |
   |     |  |      |     | |     | |     |     | |       |            |
   | --- |  |      |     | |-----| |---- |     | |-----| |-----  ------
   |     |  |      |     | |     | |     |     |       | |       |
   | ____|  |_____ | ____| | ____| |     |_____|  _____| |_____  |_____


   Licensed under the MIT License <http://opensource.org/licenses/MIT>.

   Copyright © 2020-2025 Microsoft Corporation. All rights reserved.
   Author : <blobfusedev@microsoft.com>

   Permission is hereby granted, free of charge, to any person obtaining a copy
   of this software and associated documentation files (the "Software"), to deal
   in the Software without restriction, including without limitation the rights
   to use, copy, modify, merge, publish, distribute, sublicense, and/or sell
   copies of the Software, and to permit persons to whom the Software is
   furnished to do so, subject to the following conditions:

   The above copyright notice and this permission notice shall be included in all
   copies or substantial portions of the Software.

   THE SOFTWARE IS PROVIDED "AS IS", WITHOUT WARRANTY OF ANY KIND, EXPRESS OR
   IMPLIED, INCLUDING BUT NOT LIMITED TO THE WARRANTIES OF MERCHANTABILITY,
   FITNESS FOR A PARTICULAR PURPOSE AND NONINFRINGEMENT. IN NO EVENT SHALL THE
   AUTHORS OR COPYRIGHT HOLDERS BE LIABLE FOR ANY CLAIM, DAMAGES OR OTHER
   LIABILITY, WHETHER IN AN ACTION OF CONTRACT, TORT OR OTHERWISE, ARISING FROM,
   OUT OF OR IN CONNECTION WITH THE SOFTWARE OR THE USE OR OTHER DEALINGS IN THE
   SOFTWARE
*/

package distributed_cache

import (
	"github.com/Azure/azure-storage-fuse/v2/internal"
	"github.com/Azure/azure-storage-fuse/v2/internal/dcache"
)

// StorageCallbackImpl is a struct that implements the Storage interface
type StorageCallbackImpl struct {
	nextComp internal.Component
	storage  internal.Component
}

// DeleteBlob implements dcache.StorageCallbacks.
func (sci *StorageCallbackImpl) DeleteBlob(opt internal.DeleteFileOptions) error {
	return sci.nextComp.DeleteFile(opt)
}

// DeleteBlobInStorage implements dcache.StorageCallbacks.
func (sci *StorageCallbackImpl) DeleteBlobInStorage(opt internal.DeleteFileOptions) error {
	return sci.storage.DeleteFile(opt)
}

// GetBlob implements dcache.StorageCallbacks.
func (sci *StorageCallbackImpl) GetBlob(options internal.ReadFileWithNameOptions) ([]byte, error) {
	return sci.nextComp.ReadFileWithName(options)
}

// GetBlobFromStorage implements dcache.StorageCallbacks.
func (sci *StorageCallbackImpl) GetBlobFromStorage(options internal.ReadFileWithNameOptions) ([]byte, error) {
	return sci.storage.ReadFileWithName(options)
}

// GetProperties implements dcache.StorageCallbacks.
func (sci *StorageCallbackImpl) GetProperties(options internal.GetAttrOptions) (*internal.ObjAttr, error) {
	return sci.nextComp.GetAttr(options)
}

func (sci *StorageCallbackImpl) GetPropertiesFromStorage(options internal.GetAttrOptions) (*internal.ObjAttr, error) {
	return sci.storage.GetAttr(options)
}

// ReadDir implements dcache.StorageCallbacks.
func (sci *StorageCallbackImpl) ReadDir(options internal.ReadDirOptions) ([]*internal.ObjAttr, error) {
	return sci.nextComp.ReadDir(options)
}

// ReadDirFromStorage implements dcache.StorageCallbacks.
func (sci *StorageCallbackImpl) ReadDirFromStorage(options internal.ReadDirOptions) ([]*internal.ObjAttr, error) {
	return sci.storage.ReadDir(options)
}

// SetProperties implements dcache.StorageCallbacks.
func (sci *StorageCallbackImpl) SetMetaProperties(options internal.SetMetadataOptions) error {
	return sci.nextComp.SetMetadata(options)
}

// SetPropertiesInStorage implements dcache.StorageCallbacks.
func (sci *StorageCallbackImpl) SetMetaPropertiesInStorage(options internal.SetMetadataOptions) error {
	return sci.storage.SetMetadata(options)
}

<<<<<<< HEAD
=======
// Returns Etag of the blob incase of success
>>>>>>> 84f8b5fa
func (sci *StorageCallbackImpl) PutBlobInStorage(options internal.WriteFromBufferOptions) (string, error) {
	return sci.storage.WriteFromBuffer(options)
}

<<<<<<< HEAD
=======
// Returns Etag of the blob incase of success
>>>>>>> 84f8b5fa
func (sci *StorageCallbackImpl) PutBlob(options internal.WriteFromBufferOptions) (string, error) {
	return sci.nextComp.WriteFromBuffer(options)
}

func (sci *StorageCallbackImpl) CreateDir(options internal.CreateDirOptions) error {
	return sci.nextComp.CreateDir(options)
}

func (sci *StorageCallbackImpl) CreateDirInStorage(options internal.CreateDirOptions) error {
	return sci.storage.CreateDir(options)
}

func (sci *StorageCallbackImpl) RenameFileInStorage(options internal.RenameFileOptions) error {
	return sci.storage.RenameFile(options)
}

// Factory function to create a new instance of StorageCallbacks
func initStorageCallback(nextComp internal.Component, azstorage internal.Component) dcache.StorageCallbacks {

	return &StorageCallbackImpl{
		nextComp: nextComp,
		storage:  azstorage,
	}
}<|MERGE_RESOLUTION|>--- conflicted
+++ resolved
@@ -93,18 +93,12 @@
 	return sci.storage.SetMetadata(options)
 }
 
-<<<<<<< HEAD
-=======
 // Returns Etag of the blob incase of success
->>>>>>> 84f8b5fa
 func (sci *StorageCallbackImpl) PutBlobInStorage(options internal.WriteFromBufferOptions) (string, error) {
 	return sci.storage.WriteFromBuffer(options)
 }
 
-<<<<<<< HEAD
-=======
 // Returns Etag of the blob incase of success
->>>>>>> 84f8b5fa
 func (sci *StorageCallbackImpl) PutBlob(options internal.WriteFromBufferOptions) (string, error) {
 	return sci.nextComp.WriteFromBuffer(options)
 }

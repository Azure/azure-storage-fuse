--- conflicted
+++ resolved
@@ -198,17 +198,11 @@
 
 	log.Info("DistributedCache::Start : component started successfully")
 
-<<<<<<< HEAD
-	// todo : Replace the hardcoded values with user config values.
-	// todo:  Add Init function to fileIOmanager to initialize the defaults.
-	fm.NewFileIOManager(dCacheConfig, 10, 4, 4, 4*1024*1024, 100)
-=======
-	err = fm.NewFileIOManager()
+	err = fm.NewFileIOManager(dCacheConfig)
 	if err != nil {
 		return log.LogAndReturnError(fmt.Sprintf("DistributedCache::Start error [Failed to start fileio manager : %v]", err))
 	}
 
->>>>>>> 4f40d2de
 	return nil
 }
 

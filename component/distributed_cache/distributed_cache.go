--- conflicted
+++ resolved
@@ -186,10 +186,7 @@
 				SafeDeletes:            dc.safeDeletes,
 				CacheAccess:            dc.cacheAccess,
 				StorageCachePath:       "__CACHE__" + dc.cacheID,
-<<<<<<< HEAD
-=======
 				RVList:                 []dcache.RawVolume{},
->>>>>>> e27c998f
 			})
 			if bloberror.HasCode(err, bloberror.BlobAlreadyExists) {
 				return logAndReturnError(fmt.Sprintf("DistributedCache::Start error [failed to create creator file: %v]", err))

/*
    _____           _____   _____   ____          ______  _____  ------
   |     |  |      |     | |     | |     |     | |       |            |
   |     |  |      |     | |     | |     |     | |       |            |
   | --- |  |      |     | |-----| |---- |     | |-----| |-----  ------
   |     |  |      |     | |     | |     |     |       | |       |
   | ____|  |_____ | ____| | ____| |     |_____|  _____| |_____  |_____


   Licensed under the MIT License <http://opensource.org/licenses/MIT>.

   Copyright © 2020-2024 Microsoft Corporation. All rights reserved.
   Author : <blobfusedev@microsoft.com>

   Permission is hereby granted, free of charge, to any person obtaining a copy
   of this software and associated documentation files (the "Software"), to deal
   in the Software without restriction, including without limitation the rights
   to use, copy, modify, merge, publish, distribute, sublicense, and/or sell
   copies of the Software, and to permit persons to whom the Software is
   furnished to do so, subject to the following conditions:

   The above copyright notice and this permission notice shall be included in all
   copies or substantial portions of the Software.

   THE SOFTWARE IS PROVIDED "AS IS", WITHOUT WARRANTY OF ANY KIND, EXPRESS OR
   IMPLIED, INCLUDING BUT NOT LIMITED TO THE WARRANTIES OF MERCHANTABILITY,
   FITNESS FOR A PARTICULAR PURPOSE AND NONINFRINGEMENT. IN NO EVENT SHALL THE
   AUTHORS OR COPYRIGHT HOLDERS BE LIABLE FOR ANY CLAIM, DAMAGES OR OTHER
   LIABILITY, WHETHER IN AN ACTION OF CONTRACT, TORT OR OTHERWISE, ARISING FROM,
   OUT OF OR IN CONNECTION WITH THE SOFTWARE OR THE USE OR OTHER DEALINGS IN THE
   SOFTWARE
*/

package common

import (
	"crypto/rand"
	"encoding/base64"
	"os"
	"path/filepath"
	"reflect"
	"sync"
	"time"

	"github.com/JeffreyRichter/enum/enum"
)

// Standard config default values
const (
<<<<<<< HEAD
	blobfuse2Version_ = "2.3.2"
=======
	blobfuse2Version_ = "2.3.3"
>>>>>>> 117411a5

	DefaultMaxLogFileSize = 512
	DefaultLogFileCount   = 10
	FileSystemName        = "blobfuse2"

	DefaultConfigFilePath = "config.yaml"

	MaxConcurrency     = 40
	DefaultConcurrency = 20

	MaxDirListCount                             = 5000
	DefaultFilePermissionBits       os.FileMode = 0755
	DefaultDirectoryPermissionBits  os.FileMode = 0775
	DefaultAllowOtherPermissionBits os.FileMode = 0777

	MbToBytes  = 1024 * 1024
	GbToBytes  = 1024 * MbToBytes
	BfuseStats = "blobfuse_stats"

	FuseAllowedFlags = "invalid FUSE options. Allowed FUSE configurations are: `-o attr_timeout=TIMEOUT`, `-o negative_timeout=TIMEOUT`, `-o entry_timeout=TIMEOUT` `-o allow_other`, `-o allow_root`, `-o umask=PERMISSIONS -o default_permissions`, `-o ro`"

	UserAgentHeader = "User-Agent"

	BlockCacheRWErrMsg = "Notice: The random write flow using block cache is temporarily blocked due to potential data integrity issues. This is a precautionary measure. \nIf you see this message, contact blobfusedev@microsoft.com or create a GitHub issue. We're working on a fix. More details: https://aka.ms/blobfuse2warnings."
)

func FuseIgnoredFlags() []string {
	return []string{"default_permissions", "rw", "dev", "nodev", "suid", "nosuid", "delay_connect", "auto", "noauto", "user", "nouser", "exec", "noexec"}
}

var Blobfuse2Version = Blobfuse2Version_()

func Blobfuse2Version_() string {
	return blobfuse2Version_
}

var DefaultWorkDir = "$HOME/.blobfuse2"
var DefaultLogFilePath = filepath.Join(DefaultWorkDir, "blobfuse2.log")
var StatsConfigFilePath = filepath.Join(DefaultWorkDir, "stats_monitor.cfg")

var EnableMonitoring = false
var BfsDisabled = false
var TransferPipe = "/tmp/transferPipe"
var PollingPipe = "/tmp/pollPipe"

var MountPath string

// LogLevel enum
type LogLevel int

var ELogLevel = LogLevel(0).INVALID()

func (LogLevel) INVALID() LogLevel {
	return LogLevel(0)
}

func (LogLevel) LOG_OFF() LogLevel {
	return LogLevel(1)
}

func (LogLevel) LOG_CRIT() LogLevel {
	return LogLevel(2)
}

func (LogLevel) LOG_ERR() LogLevel {
	return LogLevel(3)
}

func (LogLevel) LOG_WARNING() LogLevel {
	return LogLevel(4)
}

func (LogLevel) LOG_INFO() LogLevel {
	return LogLevel(5)
}

func (LogLevel) LOG_TRACE() LogLevel {
	return LogLevel(6)
}

func (LogLevel) LOG_DEBUG() LogLevel {
	return LogLevel(7)
}

func (l LogLevel) String() string {
	return enum.StringInt(l, reflect.TypeOf(l))
}

func (l *LogLevel) Parse(s string) error {
	enumVal, err := enum.ParseInt(reflect.TypeOf(l), s, true, false)
	if enumVal != nil {
		*l = enumVal.(LogLevel)
	}
	return err
}

type LogConfig struct {
	Level       LogLevel
	MaxFileSize uint64
	FileCount   uint64
	FilePath    string
	TimeTracker bool
	Tag         string // logging tag which can be either blobfuse2 or bfusemon
}

// Flags for blocks
const (
	BlockFlagUnknown uint16 = iota
	DirtyBlock
	TruncatedBlock
	RemovedBlocks
)

type Block struct {
	sync.RWMutex
	StartIndex int64
	EndIndex   int64
	Flags      BitMap16
	Id         string
	Data       []byte
}

// Dirty : Handle is dirty or not
func (block *Block) Dirty() bool {
	return block.Flags.IsSet(DirtyBlock)
}

// Truncated : block created on a truncate operation
func (block *Block) Truncated() bool {
	return block.Flags.IsSet(TruncatedBlock)
}

func (block *Block) Removed() bool {
	return block.Flags.IsSet(RemovedBlocks)
}

// Flags for block offset list
const (
	BolFlagUnknown uint16 = iota
	SmallFile
)

// list that holds blocks containing ids and corresponding offsets
type BlockOffsetList struct {
	BlockList     []*Block //blockId to offset mapping
	Flags         BitMap16
	BlockIdLength int64
	Size          int64
	Mtime         time.Time
}

// Dirty : Handle is dirty or not
func (bol *BlockOffsetList) SmallFile() bool {
	return bol.Flags.IsSet(SmallFile)
}

// return true if item found and index of the item
func (bol BlockOffsetList) BinarySearch(offset int64) (bool, int) {
	lowerBound := 0
	size := len(bol.BlockList)
	higherBound := size - 1
	for lowerBound <= higherBound {
		middleIndex := (lowerBound + higherBound) / 2
		// we found the starting block that changes are being applied to
		if bol.BlockList[middleIndex].EndIndex > offset && bol.BlockList[middleIndex].StartIndex <= offset {
			return true, middleIndex
			// if the end index is smaller or equal then we need to increase our lower bound
		} else if bol.BlockList[middleIndex].EndIndex <= offset {
			lowerBound = middleIndex + 1
			// if the start index is larger than the offset we need to decrease our upper bound
		} else if bol.BlockList[middleIndex].StartIndex > offset {
			higherBound = middleIndex - 1
		}
	}
	// return size as this would be where the new blocks start
	return false, size
}

// returns index of first mod block, size of mod data, does the new data exceed current size?, is it append only?
func (bol BlockOffsetList) FindBlocks(offset, length int64) ([]*Block, bool) {
	// size of mod block list
	currentBlockOffset := offset
	var blocks []*Block
	found, index := bol.BinarySearch(offset)
	if !found {
		return blocks, false
	}
	for _, blk := range bol.BlockList[index:] {
		if blk.StartIndex > offset+length {
			break
		}
		if currentBlockOffset >= blk.StartIndex && currentBlockOffset < blk.EndIndex && currentBlockOffset <= offset+length {
			blocks = append(blocks, blk)
			currentBlockOffset = blk.EndIndex
		}
	}
	return blocks, true
}

// returns index of first mod block, size of mod data, does the new data exceed current size?, is it append only?
func (bol BlockOffsetList) FindBlocksToModify(offset, length int64) (int, int64, bool, bool) {
	// size of mod block list
	size := int64(0)
	appendOnly := true
	currentBlockOffset := offset
	found, index := bol.BinarySearch(offset)
	if !found {
		return index, 0, true, appendOnly
	}
	// after the binary search just iterate to find the remaining blocks
	for _, blk := range bol.BlockList[index:] {
		if blk.StartIndex > offset+length {
			break
		}
		if currentBlockOffset >= blk.StartIndex && currentBlockOffset < blk.EndIndex && currentBlockOffset <= offset+length {
			appendOnly = false
			blk.Flags.Set(DirtyBlock)
			currentBlockOffset = blk.EndIndex
			size += (blk.EndIndex - blk.StartIndex)
		}
	}

	return index, size, offset+length >= bol.BlockList[len(bol.BlockList)-1].EndIndex, appendOnly
}

// A UUID representation compliant with specification in RFC 4122 document.
type uuid [16]byte

const reservedRFC4122 byte = 0x40

func (u uuid) Bytes() []byte {
	return u[:]
}

// NewUUIDWithLength returns a new uuid using RFC 4122 algorithm with the given length.
func NewUUIDWithLength(length int64) []byte {
	u := make([]byte, length)
	// Set all bits to randomly (or pseudo-randomly) chosen values.
	_, err := rand.Read(u[:])
	if err == nil {
		u[8] = (u[8] | 0x40) & 0x7F // u.setVariant(ReservedRFC4122)
		var version byte = 4
		u[6] = (u[6] & 0xF) | (version << 4) // u.setVersion(4)
	}
	return u[:]
}

// NewUUID returns a new uuid using RFC 4122 algorithm.
func NewUUID() (u uuid) {
	u = uuid{}
	// Set all bits to randomly (or pseudo-randomly) chosen values.
	_, err := rand.Read(u[:])
	if err == nil {
		u[8] = (u[8] | reservedRFC4122) & 0x7F // u.setVariant(ReservedRFC4122)
		var version byte = 4
		u[6] = (u[6] & 0xF) | (version << 4) // u.setVersion(4)
	}
	return
}

func GetIdLength(id string) int64 {
	existingBlockId, _ := base64.StdEncoding.DecodeString(id)
	return int64(len(existingBlockId))
}

func init() {
	val, present := os.LookupEnv("HOME")
	if !present {
		val = "./"
	}
	DefaultWorkDir = filepath.Join(val, ".blobfuse2")
	DefaultLogFilePath = filepath.Join(DefaultWorkDir, "blobfuse2.log")
	StatsConfigFilePath = filepath.Join(DefaultWorkDir, "stats_monitor.cfg")
}<|MERGE_RESOLUTION|>--- conflicted
+++ resolved
@@ -47,11 +47,7 @@
 
 // Standard config default values
 const (
-<<<<<<< HEAD
-	blobfuse2Version_ = "2.3.2"
-=======
 	blobfuse2Version_ = "2.3.3"
->>>>>>> 117411a5
 
 	DefaultMaxLogFileSize = 512
 	DefaultLogFileCount   = 10

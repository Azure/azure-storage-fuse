--- conflicted
+++ resolved
@@ -56,13 +56,8 @@
 
 type parseVal struct {
 	val    string
-<<<<<<< HEAD
-	toType reflect.Type
-	result interface{}
-=======
 	toType reflect.Kind
 	result any
->>>>>>> 171080b6
 }
 
 func (suite *keysTreeTestSuite) TestParseValue() {

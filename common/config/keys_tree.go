/*
    _____           _____   _____   ____          ______  _____  ------
   |     |  |      |     | |     | |     |     | |       |            |
   |     |  |      |     | |     | |     |     | |       |            |
   | --- |  |      |     | |-----| |---- |     | |-----| |-----  ------
   |     |  |      |     | |     | |     |     |       | |       |
   | ____|  |_____ | ____| | ____| |     |_____|  _____| |_____  |_____


   Licensed under the MIT License <http://opensource.org/licenses/MIT>.

   Copyright © 2020-2025 Microsoft Corporation. All rights reserved.
   Author : <blobfusedev@microsoft.com>

   Permission is hereby granted, free of charge, to any person obtaining a copy
   of this software and associated documentation files (the "Software"), to deal
   in the Software without restriction, including without limitation the rights
   to use, copy, modify, merge, publish, distribute, sublicense, and/or sell
   copies of the Software, and to permit persons to whom the Software is
   furnished to do so, subject to the following conditions:

   The above copyright notice and this permission notice shall be included in all
   copies or substantial portions of the Software.

   THE SOFTWARE IS PROVIDED "AS IS", WITHOUT WARRANTY OF ANY KIND, EXPRESS OR
   IMPLIED, INCLUDING BUT NOT LIMITED TO THE WARRANTIES OF MERCHANTABILITY,
   FITNESS FOR A PARTICULAR PURPOSE AND NONINFRINGEMENT. IN NO EVENT SHALL THE
   AUTHORS OR COPYRIGHT HOLDERS BE LIABLE FOR ANY CLAIM, DAMAGES OR OTHER
   LIABILITY, WHETHER IN AN ACTION OF CONTRACT, TORT OR OTHERWISE, ARISING FROM,
   OUT OF OR IN CONNECTION WITH THE SOFTWARE OR THE USE OR OTHER DEALINGS IN THE
   SOFTWARE
*/

package config

import (
	"fmt"
	"reflect"
	"strconv"
	"strings"
)

const STRUCT_TAG = "config"

type TreeNode struct {
	children map[string]*TreeNode
	value    any
	name     string
}

type Tree struct {
	head *TreeNode
}

// NewTree returns a new Tree object with the head initialized to a default root TreeNode
func NewTree() *Tree {
	return &Tree{
		head: NewTreeNode("root"),
	}
}

// NewTreeNode returns a TreeNode initialized with the passed in string as name
func NewTreeNode(name string) *TreeNode {
	return &TreeNode{
		children: make(map[string]*TreeNode),
		name:     name,
	}
}

// Insert function is used to insert a new object into the tree
// The key is specified as a dot separated hierarchical value
// For eg. root.child1.child2
func (tree *Tree) Insert(key string, value any) {
	subKeys := strings.Split(key, ".")
	curNode := tree.head
	for _, idx := range subKeys {
		if subStruct, ok := curNode.children[idx]; ok {
			if subStruct != nil {
				curNode = subStruct
			} else {
				break
			}
		} else {
			curNode.children[idx] = NewTreeNode(idx)
			curNode = curNode.children[idx]
		}
	}

	curNode.value = value
}

// Print is a utility function that prints the Tree in a level order fashion
func (tree *Tree) Print() {
	nodes := make([]*TreeNode, 0)
	nodes = append(nodes, tree.head)
	for len(nodes) > 0 {
		curNode := nodes[0]
		nodes = nodes[1:]
		for key, node := range curNode.children {
			fmt.Print(key, ",")
			nodes = append(nodes, node)
		}
	}
}

// GetSubTree returns the sub Tree that is present from the last child of the key passed in.
// For eg. to retrieve the subtree starting from child2 the passed key can be root.child1.child2
func (tree *Tree) GetSubTree(key string) *TreeNode {
	subKeys := strings.Split(key, ".")
	curNode := tree.head
	for _, idx := range subKeys {
		if curNode == nil {
			return nil
		}
		curNode = curNode.children[idx]
	}
	return curNode
}

<<<<<<< HEAD
// Apart from primitive types it also handles the slice type where value is a comma separated string
func parseValue(val string, toType reflect.Type) any {
	switch toType.Kind() {
	case reflect.Slice:
		if toType.Elem().Kind() != reflect.String {
			return nil // only support []string for now
		}
		stringSlice := strings.Split(val, ",")
		for i := range stringSlice {
			stringSlice[i] = strings.TrimSpace(strings.Trim(stringSlice[i], "[]"))
		}
		return stringSlice
=======
// parseValue is a utility function that accepts a val and returns the parsed value of that type.
func parseValue(val string, toType reflect.Kind) any {
	switch toType {
>>>>>>> ba815585
	case reflect.Bool:
		parsed, err := strconv.ParseBool(val)
		if err != nil {
			return nil
		}
		return parsed
	case reflect.Int:
		parsed, err := strconv.ParseInt(val, 0, 0)
		if err != nil {
			return nil
		}
		return int(parsed)
	case reflect.Int8:
		parsed, err := strconv.ParseInt(val, 0, 8)
		if err != nil {
			return nil
		}
		return int8(parsed)
	case reflect.Int16:
		parsed, err := strconv.ParseInt(val, 0, 16)
		if err != nil {
			return nil
		}
		return int16(parsed)
	case reflect.Int32:
		parsed, err := strconv.ParseInt(val, 0, 32)
		if err != nil {
			return nil
		}
		return int32(parsed)
	case reflect.Int64:
		parsed, err := strconv.ParseInt(val, 0, 64)
		if err != nil {
			return nil
		}
		return int64(parsed)
	case reflect.Uint:
		parsed, err := strconv.ParseUint(val, 0, 0)
		if err != nil {
			return nil
		}
		return uint(parsed)
	case reflect.Uint8:
		parsed, err := strconv.ParseUint(val, 0, 8)
		if err != nil {
			return nil
		}
		return uint8(parsed)
	case reflect.Uint16:
		parsed, err := strconv.ParseUint(val, 0, 16)
		if err != nil {
			return nil
		}
		return uint16(parsed)
	case reflect.Uint32:
		parsed, err := strconv.ParseUint(val, 0, 32)
		if err != nil {
			return nil
		}
		return uint32(parsed)
	case reflect.Uint64:
		parsed, err := strconv.ParseUint(val, 0, 64)
		if err != nil {
			return nil
		}
		return uint64(parsed)
	case reflect.Float32:
		parsed, err := strconv.ParseFloat(val, 32)
		if err != nil {
			return nil
		}
		return float32(parsed)
	case reflect.Float64:
		parsed, err := strconv.ParseFloat(val, 64)
		if err != nil {
			return nil
		}
		return float64(parsed)
	case reflect.Complex64:
		parsed, err := strconv.ParseComplex(val, 64)
		if err != nil {
			return nil
		}
		return complex64(parsed)
	case reflect.Complex128:
		parsed, err := strconv.ParseComplex(val, 128)
		if err != nil {
			return nil
		}
		return complex128(parsed)
	case reflect.String:
		return val
	default:
		return nil
	}
}

// MergeWithKey is used to merge the contained tree with the object (obj) that is passed in as parameter.
// getValue parameter is a function that accepts the value stored in a TreeNode and performs any business logic and returns the value that has to be placed in the obj parameter
// it must also return true|false based on which the value will be set in the obj parameter.
func (tree *Tree) MergeWithKey(key string, obj any, getValue func(val any) (res any, ok bool)) {
	subTree := tree.GetSubTree(key)
	if subTree == nil {
		return
	}
	var elem = reflect.Indirect(reflect.ValueOf(obj))
	if obj == nil {
		return
	}

	if elem.Type().Kind() == reflect.Struct {
		for i := 0; i < elem.NumField(); i++ {
			idx := getIdxFromField(elem.Type().Field(i))
			if _, ok := subTree.children[idx]; ok {
				if elem.Field(i).Type().Kind() == reflect.Struct {
					subKey := key + "." + idx
					tree.MergeWithKey(subKey, elem.Field(i).Addr().Interface(), getValue)
				} else if elem.Field(i).Type().Kind() == reflect.Ptr {
					subKey := key + "." + idx
					tree.MergeWithKey(subKey, elem.Field(i).Elem().Addr().Interface(), getValue)
				} else {
					val, ok := getValue(subTree.children[idx].value)
					if ok {
						assignToField(elem.Field(i), val)
					}
				}
			}
		}
	} else if isPrimitiveType(elem.Type().Kind()) {
		val, ok := getValue(subTree.value)
		if ok {
			assignToField(elem, val)
		}
	}
}

// Merge performs the same function as MergeWithKey but at the root level
func (tree *Tree) Merge(obj any, getValue func(val any) (res any, ok bool)) {
	subTree := tree.head
	if subTree == nil {
		return
	}
	var elem = reflect.Indirect(reflect.ValueOf(obj))
	if obj == nil {
		return
	}

	if elem.Type().Kind() == reflect.Struct {
		for i := 0; i < elem.NumField(); i++ {
			idx := getIdxFromField(elem.Type().Field(i))
			if _, ok := subTree.children[idx]; ok {
				if elem.Field(i).Type().Kind() == reflect.Struct {
					subKey := idx
					tree.MergeWithKey(subKey, elem.Field(i).Addr().Interface(), getValue)
				} else if elem.Field(i).Type().Kind() == reflect.Ptr {
					subKey := idx
					tree.MergeWithKey(subKey, elem.Field(i).Elem().Addr().Interface(), getValue)
				} else {
					val, ok := getValue(subTree.children[idx].value)
					if ok {
						assignToField(elem.Field(i), val)
					}
				}
			}
		}
	} else if isPrimitiveType(elem.Type().Kind()) {
		val, ok := getValue(subTree.value)
		if ok {
			assignToField(elem, val)
		}
	}
}

// isPrimitiveType is a utility function that returns true if the kind parameter is a primitive data type or not
func isPrimitiveType(kind reflect.Kind) bool {
	switch kind {
	case reflect.Bool:
		return true
	case reflect.Int:
		return true
	case reflect.Int8:
		return true
	case reflect.Int16:
		return true
	case reflect.Int32:
		return true
	case reflect.Int64:
		return true
	case reflect.Uint:
		return true
	case reflect.Uint8:
		return true
	case reflect.Uint16:
		return true
	case reflect.Uint32:
		return true
	case reflect.Uint64:
		return true
	case reflect.Float32:
		return true
	case reflect.Float64:
		return true
	case reflect.Complex64:
		return true
	case reflect.Complex128:
		return true
	case reflect.String:
		return true
	default:
		return false
	}
}

// assignToField is utility function to set the val to the passed field based on it's state
func assignToField(field reflect.Value, val any) {
	if field.CanSet() {
		if reflect.TypeOf(val).Kind() == reflect.String {
			parseVal := parseValue(val.(string), field.Type())
			if parseVal != nil {
				field.Set(reflect.ValueOf(parseVal))
			}
		} else {
			field.Set(reflect.ValueOf(val))
		}
	}
}

// getIdxFromField is a utility function that returns the key to index into the map based on struct tags.
func getIdxFromField(structField reflect.StructField) string {
	idx := structField.Tag.Get(STRUCT_TAG)
	if idx == "" {
		idx = strings.ToLower(structField.Name)
	}
	return idx
}<|MERGE_RESOLUTION|>--- conflicted
+++ resolved
@@ -117,7 +117,7 @@
 	return curNode
 }
 
-<<<<<<< HEAD
+// parseValue is a utility function that accepts a val and returns the parsed value of that type.
 // Apart from primitive types it also handles the slice type where value is a comma separated string
 func parseValue(val string, toType reflect.Type) any {
 	switch toType.Kind() {
@@ -130,11 +130,6 @@
 			stringSlice[i] = strings.TrimSpace(strings.Trim(stringSlice[i], "[]"))
 		}
 		return stringSlice
-=======
-// parseValue is a utility function that accepts a val and returns the parsed value of that type.
-func parseValue(val string, toType reflect.Kind) any {
-	switch toType {
->>>>>>> ba815585
 	case reflect.Bool:
 		parsed, err := strconv.ParseBool(val)
 		if err != nil {

--- conflicted
+++ resolved
@@ -118,23 +118,8 @@
 }
 
 // parseValue is a utility function that accepts a val and returns the parsed value of that type.
-<<<<<<< HEAD
-// Apart from primitive types it also handles the slice type where value is a comma separated string
-func parseValue(val string, toType reflect.Type) interface{} {
-	switch toType.Kind() {
-	case reflect.Slice:
-		if toType.Elem().Kind() != reflect.String {
-			return nil // only support []string for now
-		}
-		stringSlice := strings.Split(val, ",")
-		for i := range stringSlice {
-			stringSlice[i] = strings.TrimSpace(strings.Trim(stringSlice[i], "[]"))
-		}
-		return stringSlice
-=======
 func parseValue(val string, toType reflect.Kind) any {
 	switch toType {
->>>>>>> 171080b6
 	case reflect.Bool:
 		parsed, err := strconv.ParseBool(val)
 		if err != nil {
@@ -352,7 +337,7 @@
 func assignToField(field reflect.Value, val any) {
 	if field.CanSet() {
 		if reflect.TypeOf(val).Kind() == reflect.String {
-			parseVal := parseValue(val.(string), field.Type())
+			parseVal := parseValue(val.(string), field.Kind())
 			if parseVal != nil {
 				field.Set(reflect.ValueOf(parseVal))
 			}

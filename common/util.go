/*
    _____           _____   _____   ____          ______  _____  ------
   |     |  |      |     | |     | |     |     | |       |            |
   |     |  |      |     | |     | |     |     | |       |            |
   | --- |  |      |     | |-----| |---- |     | |-----| |-----  ------
   |     |  |      |     | |     | |     |     |       | |       |
   | ____|  |_____ | ____| | ____| |     |_____|  _____| |_____  |_____


   Licensed under the MIT License <http://opensource.org/licenses/MIT>.

   Copyright © 2020-2025 Microsoft Corporation. All rights reserved.
   Author : <blobfusedev@microsoft.com>

   Permission is hereby granted, free of charge, to any person obtaining a copy
   of this software and associated documentation files (the "Software"), to deal
   in the Software without restriction, including without limitation the rights
   to use, copy, modify, merge, publish, distribute, sublicense, and/or sell
   copies of the Software, and to permit persons to whom the Software is
   furnished to do so, subject to the following conditions:

   The above copyright notice and this permission notice shall be included in all
   copies or substantial portions of the Software.

   THE SOFTWARE IS PROVIDED "AS IS", WITHOUT WARRANTY OF ANY KIND, EXPRESS OR
   IMPLIED, INCLUDING BUT NOT LIMITED TO THE WARRANTIES OF MERCHANTABILITY,
   FITNESS FOR A PARTICULAR PURPOSE AND NONINFRINGEMENT. IN NO EVENT SHALL THE
   AUTHORS OR COPYRIGHT HOLDERS BE LIABLE FOR ANY CLAIM, DAMAGES OR OTHER
   LIABILITY, WHETHER IN AN ACTION OF CONTRACT, TORT OR OTHERWISE, ARISING FROM,
   OUT OF OR IN CONNECTION WITH THE SOFTWARE OR THE USE OR OTHER DEALINGS IN THE
   SOFTWARE
*/

package common

import (
	"bufio"
	"bytes"
	"crypto/aes"
	"crypto/cipher"
	"crypto/md5"
	"crypto/rand"
	"encoding/binary"
	"fmt"
	"hash/crc64"
	"io"
	"os"
	"os/exec"
	"os/user"
	"path/filepath"
	"strconv"
	"strings"
	"sync"
	"syscall"

	gouuid "github.com/google/uuid"
	"gopkg.in/ini.v1"
)

var RootMount bool
var ForegroundMount bool
var IsStream bool

// IsDirectoryMounted is a utility function that returns true if the directory is already mounted using fuse
func IsDirectoryMounted(path string) bool {
	mntList, err := os.ReadFile("/etc/mtab")
	if err != nil {
		//fmt.Println("failed to read mount points : ", err.Error())
		return false
	}

	// removing trailing / from the path
	path = strings.TrimRight(path, "/")

	for _, line := range strings.Split(string(mntList), "\n") {
		if strings.TrimSpace(line) != "" {
			mntPoint := strings.Split(line, " ")[1]
			if path == mntPoint {
				// with earlier fuse driver ' fuse.' was searched in /etc/mtab
				// however with libfuse entry does not have that signature
				// if this path is already mounted using fuse then fail
				if strings.Contains(line, "fuse") {
					//fmt.Println(path, " is already mounted.")
					return true
				}
			}
		}
	}

	return false
}

func IsMountActive(path string) (bool, error) {
	// Get the process details for this path using ps -aux
	var out bytes.Buffer
	cmd := exec.Command("pidof", "blobfuse2")
	cmd.Stdout = &out
	err := cmd.Run()
	if err != nil {
		if err.Error() == "exit status 1" {
			return false, nil
		} else {
			return true, fmt.Errorf("failed to get pid of blobfuse2 [%v]", err.Error())
		}
	}

	// out contains the list of pids of the processes that are running
	pidString := strings.Replace(out.String(), "\n", " ", -1)
	pids := strings.Split(pidString, " ")
	for _, pid := range pids {
		// Get the mount path for this pid
		// For this we need to check the command line arguments given to this command
		// If the path is same then we need to return true
		if pid == "" {
			continue
		}

		cmd = exec.Command("ps", "-o", "args=", "-p", pid)
		out.Reset()
		cmd.Stdout = &out

		err := cmd.Run()
		if err != nil {
			return true, fmt.Errorf("failed to get command line arguments for pid %s [%v]", pid, err.Error())
		}

		if strings.Contains(out.String(), path) {
			return true, nil
		}
	}

	return false, nil
}

// IsDirectoryEmpty is a utility function that returns true if the directory at that path is empty or not
func IsDirectoryEmpty(path string) bool {
	if !DirectoryExists(path) {
		// Directory does not exists so safe to assume its empty
		return true
	}

	f, _ := os.Open(path)
	defer f.Close()

	_, err := f.Readdirnames(1)
	// If there is nothing in the directory then it is empty
	return err == io.EOF
}

func TempCacheCleanup(path string) error {
	if !IsDirectoryEmpty(path) {
		// List the first level children of the directory
		dirents, err := os.ReadDir(path)
		if err != nil {
			// Failed to list, return back error
			return fmt.Errorf("failed to list directory contents : %s", err.Error())
		}

		// Delete all first level children with their hierarchy
		for _, entry := range dirents {
			os.RemoveAll(filepath.Join(path, entry.Name()))
		}
	}

	return nil
}

// DirectoryExists is a utility function that returns true if the directory at that path exists and returns false if it does not exist.
func DirectoryExists(path string) bool {
	_, err := os.Stat(path)

	if os.IsNotExist(err) {
		return false
	} else if err != nil {
		return false
	}
	return true
}

// GetCurrentUser is a utility function that returns the UID and GID of the user that invokes the blobfuse2 command.
func GetCurrentUser() (uint32, uint32, error) {
	var (
		currentUser      *user.User
		userUID, userGID uint64
	)

	currentUser, err := user.Current()
	if err != nil {
		return 0, 0, err
	}

	userUID, err = strconv.ParseUint(currentUser.Uid, 10, 32)
	if err != nil {
		return 0, 0, err
	}

	userGID, err = strconv.ParseUint(currentUser.Gid, 10, 32)
	if err != nil {
		return 0, 0, err
	}

	if currentUser.Name == "root" || userUID == 0 {
		RootMount = true
	} else {
		RootMount = false
	}

	return uint32(userUID), uint32(userGID), nil
}

// normalizeObjectName : If file contains \\ in name replace it with ..
func NormalizeObjectName(name string) string {
	return strings.ReplaceAll(name, "\\", "/")
}

// List all mount points which were mounted using blobfuse2
func ListMountPoints() ([]string, error) {
	file, err := os.Open("/etc/mtab")
	if err != nil {
		return nil, err
	}

	defer file.Close()

	// Read /etc/mtab file line by line
	var mntList []string
	scanner := bufio.NewScanner(file)
	for scanner.Scan() {
		line := scanner.Text()

		// If there is any directory mounted using blobfuse2 its of our interest
		if strings.HasPrefix(line, "blobfuse2") {
			// Extract the mount path from this line
			mntPath := strings.Split(line, " ")[1]
			mntList = append(mntList, mntPath)
		}
	}

	return mntList, nil
}

// Encrypt given data using the key provided
func EncryptData(plainData []byte, key []byte) ([]byte, error) {
	block, err := aes.NewCipher(key)
	if err != nil {
		return nil, err
	}

	gcm, err := cipher.NewGCM(block)
	if err != nil {
		return nil, err
	}

	nonce := make([]byte, gcm.NonceSize())
	if _, err := io.ReadFull(rand.Reader, nonce); err != nil {
		return nil, err
	}

	ciphertext := gcm.Seal(nonce, nonce, plainData, nil)
	return ciphertext, nil
}

// Decrypt given data using the key provided
func DecryptData(cipherData []byte, key []byte) ([]byte, error) {
	block, err := aes.NewCipher(key)
	if err != nil {
		return nil, err
	}

	gcm, err := cipher.NewGCM(block)
	if err != nil {
		return nil, err
	}

	nonce := cipherData[:gcm.NonceSize()]
	ciphertext := cipherData[gcm.NonceSize():]

	plaintext, err := gcm.Open(nil, nonce, ciphertext, nil)
	if err != nil {
		return nil, err
	}

	return plaintext, nil
}

func GetCurrentDistro() string {
	cfg, err := ini.Load("/etc/os-release")
	if err != nil {
		return ""
	}

	distro := cfg.Section("").Key("PRETTY_NAME").String()
	return distro
}

type BitMap16 uint16

// IsSet : Check whether the given bit is set or not
func (bm BitMap16) IsSet(bit uint16) bool { return (bm & (1 << bit)) != 0 }

// Set : Set the given bit in bitmap
func (bm *BitMap16) Set(bit uint16) { *bm |= (1 << bit) }

// Clear : Clear the given bit from bitmap
func (bm *BitMap16) Clear(bit uint16) { *bm &= ^(1 << bit) }

// Reset : Reset the whole bitmap by setting it to 0
func (bm *BitMap16) Reset() { *bm = 0 }

type KeyedMutex struct {
	mutexes sync.Map // Zero value is empty and ready for use
}

func (m *KeyedMutex) GetLock(key string) *sync.Mutex {
	value, _ := m.mutexes.LoadOrStore(key, &sync.Mutex{})
	mtx := value.(*sync.Mutex)
	return mtx
}

// check if health monitor is enabled and blofuse stats monitor is not disabled
func MonitorBfs() bool {
	return EnableMonitoring && !BfsDisabled
}

// convert ~ to $HOME in path
func ExpandPath(path string) string {
	if path == "" {
		return path
	}

	if strings.HasPrefix(path, "~/") {
		homeDir, err := os.UserHomeDir()
		if err != nil {
			return path
		}
		path = filepath.Join(homeDir, path[2:])
	}

	path = os.Expand(path, func(key string) string {
		if azureSpecialContainers[key] {
			return "$" + key // Keep it as is
		}
		return os.Getenv(key) // Expand normally
	})

	path, _ = filepath.Abs(path)
	return path
}

// NotifyMountToParent : Send a signal to parent process about successful mount
func NotifyMountToParent() error {
	if !ForegroundMount {
		ppid := syscall.Getppid()
		if ppid > 1 {
			if err := syscall.Kill(ppid, syscall.SIGUSR2); err != nil {
				return err
			}
		} else {
			return fmt.Errorf("failed to get parent pid, received : %v", ppid)
		}
	}

	return nil
}

var duPath []string = []string{"/usr/bin/du", "/usr/local/bin/du", "/usr/sbin/du", "/usr/local/sbin/du", "/sbin/du", "/bin/du"}
var selectedDuPath string = ""

// GetUsage: The current disk usage in MB
func GetUsage(path string) (float64, error) {
	var currSize float64
	var out bytes.Buffer

	if selectedDuPath == "" {
		selectedDuPath = "-"
		for _, dup := range duPath {
			_, err := os.Stat(dup)
			if err == nil {
				selectedDuPath = dup
				break
			}
		}
	}

	if selectedDuPath == "-" {
		return 0, fmt.Errorf("failed to find du")
	}

	// du - estimates file space usage
	// https://man7.org/linux/man-pages/man1/du.1.html
	// Note: We cannot just pass -BM as a parameter here since it will result in less accurate estimates of the size of the path
	// (i.e. du will round up to 1M if the path is smaller than 1M).
	cmd := exec.Command(selectedDuPath, "-sh", path)
	cmd.Stdout = &out

	err := cmd.Run()
	if err != nil {
		return 0, err
	}

	size := strings.Split(out.String(), "\t")[0]
	if size == "0" {
		return 0, nil
	}

	// some OS's use "," instead of "." that will not work for float parsing - replace it
	size = strings.Replace(size, ",", ".", 1)
	parsed, err := strconv.ParseFloat(size[:len(size)-1], 64)
	if err != nil {
		return 0, fmt.Errorf("failed to parse du output")
	}

	switch size[len(size)-1] {
	case 'K':
		currSize = parsed / float64(1024)
	case 'M':
		currSize = parsed
	case 'G':
		currSize = parsed * 1024
	case 'T':
		currSize = parsed * 1024 * 1024
	}

	return currSize, nil
}

var currentUID int = -1

// GetDiskUsageFromStatfs: Current disk usage of temp path
func GetDiskUsageFromStatfs(path string) (float64, float64, error) {
	// We need to compute the disk usage percentage for the temp path
	var stat syscall.Statfs_t
	err := syscall.Statfs(path, &stat)
	if err != nil {
		return 0, 0, err
	}

	if currentUID == -1 {
		currentUID = os.Getuid()
	}

	var availableSpace uint64
	if currentUID == 0 {
		// Sudo  has mounted
		availableSpace = stat.Bfree * uint64(stat.Frsize)
	} else {
		// non Sudo has mounted
		availableSpace = stat.Bavail * uint64(stat.Frsize)
	}

	totalSpace := stat.Blocks * uint64(stat.Frsize)
	usedSpace := float64(totalSpace - availableSpace)
	return usedSpace, float64(usedSpace) / float64(totalSpace) * 100, nil
}

func GetFuseMinorVersion() int {
	var out bytes.Buffer
	cmd := exec.Command("fusermount3", "--version")
	cmd.Stdout = &out

	err := cmd.Run()
	if err != nil {
		return 0
	}

	output := strings.Split(out.String(), ":")
	if len(output) < 2 {
		return 0
	}

	version := strings.Trim(output[1], " ")
	if version == "" {
		return 0
	}

	output = strings.Split(version, ".")
	if len(output) < 2 {
		return 0
	}

	val, err := strconv.Atoi(output[1])
	if err != nil {
		return 0
	}

	return val
}

type WriteToFileOptions struct {
	Flags      int
	Permission os.FileMode
}

func WriteToFile(filename string, data string, options WriteToFileOptions) error {
	// Open the file with the provided flags, create it if it doesn't exist
	//check if options.Permission is 0 if so then assign 0777
	if options.Permission == 0 {
		options.Permission = 0777
	}
	file, err := os.OpenFile(filename, options.Flags|os.O_CREATE|os.O_WRONLY, options.Permission)
	if err != nil {
		return fmt.Errorf("error opening file: [%s]", err.Error())
	}
	defer file.Close() // Ensure the file is closed when we're done

	// Write the data content to the file
	if _, err := file.WriteString(data); err != nil {
		return fmt.Errorf("error writing to file [%s]", err.Error())
	}

	return nil
}

func GetCRC64(data []byte, len int) []byte {
	// Create a CRC64 hash using the ECMA polynomial
	crc64Table := crc64.MakeTable(crc64.ECMA)
	checksum := crc64.Checksum(data[:len], crc64Table)

	checksumBytes := make([]byte, 8)
	binary.BigEndian.PutUint64(checksumBytes, checksum)

	return checksumBytes
}

func GetMD5(fi *os.File) ([]byte, error) {
	hasher := md5.New()
	_, err := io.Copy(hasher, fi)

	if err != nil {
		return nil, fmt.Errorf("failed to generate md5 [%s]", err.Error())
	}

	return hasher.Sum(nil), nil
}

func ComponentInPipeline(pipeline []string, component string) bool {
	for _, comp := range pipeline {
		if comp == component {
			return true
		}
	}

	return false
}

func ValidatePipeline(pipeline []string) error {
	// file-cache, block-cache and xload are mutually exclusive
	if ComponentInPipeline(pipeline, "file_cache") &&
		ComponentInPipeline(pipeline, "block_cache") {
		return fmt.Errorf("mount: file-cache and block-cache cannot be used together")
	}

	if ComponentInPipeline(pipeline, "file_cache") &&
		ComponentInPipeline(pipeline, "xload") {
		return fmt.Errorf("mount: file-cache and xload cannot be used together")
	}

	if ComponentInPipeline(pipeline, "block_cache") &&
		ComponentInPipeline(pipeline, "xload") {
		return fmt.Errorf("mount: block-cache and xload cannot be used together")
	}

	return nil
}

func UpdatePipeline(pipeline []string, component string) []string {
	if ComponentInPipeline(pipeline, component) {
		return pipeline
	}

	if component == "xload" {
		for i, comp := range pipeline {
			if comp == "file_cache" || comp == "block_cache" {
				pipeline[i] = component
				return pipeline
			}
		}
	}

	if component == "block_cache" {
		for i, comp := range pipeline {
			if comp == "file_cache" || comp == "xload" {
				pipeline[i] = component
				return pipeline
			}
		}
	}

	return pipeline
}

<<<<<<< HEAD
func GetUUID() (string, error) {
	uuidFilePath := filepath.Join(DefaultWorkDir, "blobfuse_node_uuid")

	if _, err := os.Stat(uuidFilePath); err == nil {
		// File exists, read its content
		data, err := os.ReadFile(uuidFilePath)
		if err != nil {
			return "", err
		}
		return string(data), nil
	}

	// File doesn't exist, generate a new UUID
	newUuid := gouuid.New().String()
	if err := os.WriteFile(uuidFilePath, []byte(newUuid), 0400); err != nil {
		return "", err
	}

	return newUuid, nil
=======
func GetTotalSpace(path string) (uint64, error) {
	var stat syscall.Statfs_t
	if err := syscall.Statfs(path, &stat); err != nil {
		return 0, err
	}
	return stat.Blocks * uint64(stat.Bsize), nil
>>>>>>> 39dfd453
}<|MERGE_RESOLUTION|>--- conflicted
+++ resolved
@@ -589,7 +589,6 @@
 	return pipeline
 }
 
-<<<<<<< HEAD
 func GetUUID() (string, error) {
 	uuidFilePath := filepath.Join(DefaultWorkDir, "blobfuse_node_uuid")
 
@@ -609,12 +608,12 @@
 	}
 
 	return newUuid, nil
-=======
+}
+
 func GetTotalSpace(path string) (uint64, error) {
 	var stat syscall.Statfs_t
 	if err := syscall.Statfs(path, &stat); err != nil {
 		return 0, err
 	}
 	return stat.Blocks * uint64(stat.Bsize), nil
->>>>>>> 39dfd453
 }
/*
    _____           _____   _____   ____          ______  _____  ------
   |     |  |      |     | |     | |     |     | |       |            |
   |     |  |      |     | |     | |     |     | |       |            |
   | --- |  |      |     | |-----| |---- |     | |-----| |-----  ------
   |     |  |      |     | |     | |     |     |       | |       |
   | ____|  |_____ | ____| | ____| |     |_____|  _____| |_____  |_____


   Licensed under the MIT License <http://opensource.org/licenses/MIT>.

   Copyright © 2020-2025 Microsoft Corporation. All rights reserved.
   Author : <blobfusedev@microsoft.com>

   Permission is hereby granted, free of charge, to any person obtaining a copy
   of this software and associated documentation files (the "Software"), to deal
   in the Software without restriction, including without limitation the rights
   to use, copy, modify, merge, publish, distribute, sublicense, and/or sell
   copies of the Software, and to permit persons to whom the Software is
   furnished to do so, subject to the following conditions:

   The above copyright notice and this permission notice shall be included in all
   copies or substantial portions of the Software.

   THE SOFTWARE IS PROVIDED "AS IS", WITHOUT WARRANTY OF ANY KIND, EXPRESS OR
   IMPLIED, INCLUDING BUT NOT LIMITED TO THE WARRANTIES OF MERCHANTABILITY,
   FITNESS FOR A PARTICULAR PURPOSE AND NONINFRINGEMENT. IN NO EVENT SHALL THE
   AUTHORS OR COPYRIGHT HOLDERS BE LIABLE FOR ANY CLAIM, DAMAGES OR OTHER
   LIABILITY, WHETHER IN AN ACTION OF CONTRACT, TORT OR OTHERWISE, ARISING FROM,
   OUT OF OR IN CONNECTION WITH THE SOFTWARE OR THE USE OR OTHER DEALINGS IN THE
   SOFTWARE
*/

package common

import (
	"bytes"
	"crypto/rand"
	"fmt"
	"os"
	"os/exec"
	"path/filepath"
	"sync"
	"testing"

	"github.com/stretchr/testify/assert"
	"github.com/stretchr/testify/suite"
)

var home_dir, _ = os.UserHomeDir()

func randomString(length int) string {
	b := make([]byte, length)
	rand.Read(b)
	return fmt.Sprintf("%x", b)[:length]
}

type utilTestSuite struct {
	suite.Suite
	assert *assert.Assertions
}

func (suite *utilTestSuite) SetupTest() {
	suite.assert = assert.New(suite.T())
}

func TestUtil(t *testing.T) {
	suite.Run(t, new(utilTestSuite))
}

func (suite *utilTestSuite) TestIsMountActiveNoMount() {
	var out bytes.Buffer
	cmd := exec.Command("../blobfuse2", "unmount", "all")
	cmd.Stdout = &out
	err := cmd.Run()
	suite.assert.NoError(err)
	cmd = exec.Command("pidof", "blobfuse2")
	cmd.Stdout = &out
	err = cmd.Run()
	suite.assert.Equal("exit status 1", err.Error())
	res, err := IsMountActive("/mnt/blobfuse")
	suite.assert.NoError(err)
	suite.assert.False(res)
}

func (suite *utilTestSuite) TestIsMountActiveTwoMounts() {
	var out bytes.Buffer

	// Define the file name and the content you want to write
	fileName := "config.yaml"

	lbpath := filepath.Join(home_dir, "lbpath")
	os.MkdirAll(lbpath, 0777)
	defer os.RemoveAll(lbpath)

	content := "components:\n" +
		"  - libfuse\n" +
		"  - loopbackfs\n\n" +
		"loopbackfs:\n" +
		"  path: " + lbpath + "\n\n"

	mntdir := filepath.Join(home_dir, "mountdir")
	os.MkdirAll(mntdir, 0777)
	defer os.RemoveAll(mntdir)

	dir, err := os.Getwd()
	suite.assert.NoError(err)
	configFile := filepath.Join(dir, "config.yaml")
	// Create or open the file. If it doesn't exist, it will be created.
	file, err := os.Create(fileName)
	suite.assert.NoError(err)
	defer file.Close() // Ensure the file is closed after we're done

	// Write the content to the file
	_, err = file.WriteString(content)
	suite.assert.NoError(err)

	err = os.Chdir("..")
	suite.assert.NoError(err)

	dir, err = os.Getwd()
	suite.assert.NoError(err)
	binary := filepath.Join(dir, "blobfuse2")
	cmd := exec.Command(binary, mntdir, "--config-file", configFile)
	cmd.Stdout = &out
	err = cmd.Run()
	suite.assert.NoError(err)

	res, err := IsMountActive(mntdir)
	suite.assert.NoError(err)
	suite.assert.True(res)

	res, err = IsMountActive("/mnt/blobfuse")
	suite.assert.NoError(err)
	suite.assert.False(res)

	cmd = exec.Command(binary, "unmount", mntdir)
	cmd.Stdout = &out
	err = cmd.Run()
	suite.assert.NoError(err)
}

func (suite *typesTestSuite) TestDirectoryExists() {
	rand := randomString(8)
	dir := filepath.Join(home_dir, "dir"+rand)
	os.MkdirAll(dir, 0777)
	defer os.RemoveAll(dir)

	exists := DirectoryExists(dir)
	suite.assert.True(exists)
}

func (suite *typesTestSuite) TestDirectoryDoesNotExist() {
	rand := randomString(8)
	dir := filepath.Join(home_dir, "dir"+rand)

	exists := DirectoryExists(dir)
	suite.assert.False(exists)
}

func (suite *typesTestSuite) TestEncryptBadKey() {
	// Generate a random key
	key := make([]byte, 20)
	rand.Read(key)

	data := make([]byte, 1024)
	rand.Read(data)

	_, err := EncryptData(data, key)
	suite.assert.Error(err)
}

func (suite *typesTestSuite) TestDecryptBadKey() {
	// Generate a random key
	key := make([]byte, 20)
	rand.Read(key)

	data := make([]byte, 1024)
	rand.Read(data)

	_, err := DecryptData(data, key)
	suite.assert.Error(err)
}

func (suite *typesTestSuite) TestEncryptDecrypt() {
	// Generate a random key
	key := make([]byte, 16)
	rand.Read(key)

	data := make([]byte, 1024)
	rand.Read(data)

	cipher, err := EncryptData(data, key)
	suite.assert.NoError(err)

	d, err := DecryptData(cipher, key)
	suite.assert.NoError(err)
	suite.assert.Equal(data, d)
}

func (suite *utilTestSuite) TestMonitorBfs() {
	monitor := MonitorBfs()
	suite.assert.False(monitor)
}

func (suite *utilTestSuite) TestExpandPath() {
	homeDir, err := os.UserHomeDir()
	if err != nil {
		return
	}

	pwd, err := os.Getwd()
	if err != nil {
		return
	}

	path := "~/a/b/c/d"
	expandedPath := ExpandPath(path)
	suite.assert.NotEqual(expandedPath, path)
	suite.assert.Contains(expandedPath, path[2:])
	suite.assert.Contains(expandedPath, homeDir)

	path = "$HOME/a/b/c/d"
	expandedPath = ExpandPath(path)
	suite.assert.NotEqual(expandedPath, path)
	suite.assert.Contains(expandedPath, path[5:])
	suite.assert.Contains(expandedPath, homeDir)

	path = "/a/b/c/d"
	expandedPath = ExpandPath(path)
	suite.assert.Equal(expandedPath, path)

	path = "./a"
	expandedPath = ExpandPath(path)
	suite.assert.NotEqual(expandedPath, path)
	suite.assert.Contains(expandedPath, pwd)

	path = "./a/../a/b/c/d/../../../a/b/c/d/.././a"
	expandedPath = ExpandPath(path)
	suite.assert.NotEqual(expandedPath, path)
	suite.assert.Contains(expandedPath, pwd)

	path = "~/a/../$HOME/a/b/c/d/../../../a/b/c/d/.././a"
	expandedPath = ExpandPath(path)
	suite.assert.NotEqual(expandedPath, path)
	suite.assert.Contains(expandedPath, homeDir)

	path = "$HOME/a/b/c/d/../../../a/b/c/d/.././a"
	expandedPath = ExpandPath(path)
	suite.assert.NotEqual(expandedPath, path)
	suite.assert.Contains(expandedPath, homeDir)

	path = "/$HOME/a/b/c/d/../../../a/b/c/d/.././a"
	expandedPath = ExpandPath(path)
	suite.assert.NotEqual(expandedPath, path)
	suite.assert.Contains(expandedPath, homeDir)

	path = ""
	expandedPath = ExpandPath(path)
	suite.assert.Equal(expandedPath, path)

	path = "$HOME/.blobfuse2/config_$web.yaml"
	expandedPath = ExpandPath(path)
	suite.assert.NotEqual(expandedPath, path)
	suite.assert.Contains(path, "$web")

	path = "$HOME/.blobfuse2/$web"
	expandedPath = ExpandPath(path)
	suite.assert.NotEqual(expandedPath, path)
	suite.assert.Contains(path, "$web")
}

func (suite *utilTestSuite) TestGetUSage() {
	pwd, err := os.Getwd()
	if err != nil {
		return
	}

	dirName := filepath.Join(pwd, "util_test")
	err = os.Mkdir(dirName, 0777)
	suite.assert.NoError(err)

	data := make([]byte, 1024*1024)
	err = os.WriteFile(dirName+"/1.txt", data, 0777)
	suite.assert.NoError(err)

	err = os.WriteFile(dirName+"/2.txt", data, 0777)
	suite.assert.NoError(err)

	usage, err := GetUsage(dirName)
	suite.assert.NoError(err)
	suite.assert.GreaterOrEqual(int(usage), 2)
	suite.assert.LessOrEqual(int(usage), 4)

	_ = os.RemoveAll(dirName)
}

func (suite *utilTestSuite) TestGetDiskUsage() {
	pwd, err := os.Getwd()
	if err != nil {
		return
	}

	dirName := filepath.Join(pwd, "util_test", "a", "b", "c")
	err = os.MkdirAll(dirName, 0777)
	suite.assert.NoError(err)

	usage, usagePercent, err := GetDiskUsageFromStatfs(dirName)
	suite.assert.NoError(err)
	suite.assert.NotEqual(0, usage)
	suite.assert.NotEqual(0, usagePercent)
	suite.assert.NotEqual(100, usagePercent)
	_ = os.RemoveAll(filepath.Join(pwd, "util_test"))
}

func (suite *utilTestSuite) TestDirectoryCleanup() {
	dirName := "./TestDirectoryCleanup"

	// Directory does not exists
	exists := DirectoryExists(dirName)
	suite.assert.False(exists)

	err := TempCacheCleanup(dirName)
	suite.assert.NoError(err)

	// Directory exists but is empty
	_ = os.MkdirAll(dirName, 0777)
	exists = DirectoryExists(dirName)
	suite.assert.True(exists)

	empty := IsDirectoryEmpty(dirName)
	suite.assert.True(empty)

	err = TempCacheCleanup(dirName)
	suite.assert.NoError(err)

	// Directory exists and is not empty
	_ = os.MkdirAll(dirName+"/A", 0777)
	exists = DirectoryExists(dirName)
	suite.assert.True(exists)

	empty = IsDirectoryEmpty(dirName)
	suite.assert.False(empty)

	err = TempCacheCleanup(dirName)
	suite.assert.NoError(err)

	_ = os.RemoveAll(dirName)

}

func (suite *utilTestSuite) TestWriteToFile() {
	homeDir, err := os.UserHomeDir()
	if err != nil {
		fmt.Println("Error getting home directory:", err)
		return
	}
	filePath := fmt.Sprintf(".blobfuse2/test_%s.txt", randomString(8))
	content := "Hello World"
	filePath = homeDir + "/" + filePath

	defer os.Remove(filePath)

	err = WriteToFile(filePath, content, WriteToFileOptions{})
	suite.assert.NoError(err)

	// Check if file exists
	suite.assert.FileExists(filePath)

	// Check the content of the file
	data, err := os.ReadFile(filePath)
	suite.assert.NoError(err)
	suite.assert.Equal(content, string(data))

}

func (suite *utilTestSuite) TestCRC64() {
	data := []byte("Hello World")
	crc := GetCRC64(data, len(data))

	data = []byte("Hello World!")
	crc1 := GetCRC64(data, len(data))

	suite.assert.NotEqual(crc, crc1)
}

func (suite *utilTestSuite) TestGetFuseMinorVersion() {
	i := GetFuseMinorVersion()
	suite.assert.GreaterOrEqual(i, 0)
}

func (s *utilTestSuite) TestGetMD5() {
	assert := assert.New(s.T())

	f, err := os.Create("abc.txt")
	assert.NoError(err)

	_, err = f.Write([]byte(randomString(50)))
	assert.NoError(err)

	f.Close()

	f, err = os.Open("abc.txt")
	assert.NoError(err)

	md5Sum, err := GetMD5(f)
	assert.NoError(err)
	assert.NotZero(md5Sum)

	f.Close()
	os.Remove("abc.txt")
}

func (s *utilTestSuite) TestComponentExists() {
	components := []string{
		"component1",
		"component2",
		"component3",
	}

	exists := ComponentInPipeline(components, "component1")
	s.True(exists)

	exists = ComponentInPipeline(components, "component4")
	s.False(exists)

}

func (s *utilTestSuite) TestValidatePipeline() {
	err := ValidatePipeline([]string{"libfuse", "file_cache", "block_cache", "azstorage"})
	s.Assert().Error(err)

	err = ValidatePipeline([]string{"libfuse", "file_cache", "xload", "azstorage"})
	s.Assert().Error(err)

	err = ValidatePipeline([]string{"libfuse", "block_cache", "xload", "azstorage"})
	s.Assert().Error(err)

	err = ValidatePipeline([]string{"libfuse", "file_cache", "block_cache", "xload", "azstorage"})
	s.Assert().Error(err)

	err = ValidatePipeline([]string{"libfuse", "file_cache", "azstorage"})
	s.Assert().NoError(err)

	err = ValidatePipeline([]string{"libfuse", "block_cache", "azstorage"})
	s.Assert().NoError(err)

	err = ValidatePipeline([]string{"libfuse", "xload", "attr_cache", "azstorage"})
	s.Assert().NoError(err)
}

func (s *utilTestSuite) TestUpdatePipeline() {
	pipeline := UpdatePipeline([]string{"libfuse", "file_cache", "azstorage"}, "xload")
	s.NotNil(pipeline)
	s.False(ComponentInPipeline(pipeline, "file_cache"))
	s.Assert().Equal([]string{"libfuse", "xload", "azstorage"}, pipeline)

	pipeline = UpdatePipeline([]string{"libfuse", "block_cache", "azstorage"}, "xload")
	s.NotNil(pipeline)
	s.False(ComponentInPipeline(pipeline, "block_cache"))
	s.Assert().Equal([]string{"libfuse", "xload", "azstorage"}, pipeline)

	pipeline = UpdatePipeline([]string{"libfuse", "file_cache", "azstorage"}, "block_cache")
	s.NotNil(pipeline)
	s.False(ComponentInPipeline(pipeline, "file_cache"))
	s.Assert().Equal([]string{"libfuse", "block_cache", "azstorage"}, pipeline)

	pipeline = UpdatePipeline([]string{"libfuse", "xload", "azstorage"}, "block_cache")
	s.NotNil(pipeline)
	s.False(ComponentInPipeline(pipeline, "xload"))
	s.Assert().Equal([]string{"libfuse", "block_cache", "azstorage"}, pipeline)

	pipeline = UpdatePipeline([]string{"libfuse", "xload", "azstorage"}, "xload")
	s.NotNil(pipeline)
	s.Assert().Equal([]string{"libfuse", "xload", "azstorage"}, pipeline)
}

<<<<<<< HEAD
// TestGetGoroutineIDBasic validates that GetGoroutineID returns a non-zero, stable goroutine id within
// the same goroutine.
func (s *utilTestSuite) TestGetGoroutineIDBasic() {
	gid1 := GetGoroutineID()
	s.Assert().Greater(gid1, uint64(0))
	gid2 := GetGoroutineID()
	s.Assert().Equal(gid1, gid2, "goroutine id should be stable within same goroutine")
}

// TestGetGoroutineIDConcurrency validates that concurrently obtained goroutine IDs are unique
// for live goroutines.
func (s *utilTestSuite) TestGetGoroutineIDConcurrency() {
	const workers = 10
	idsCh := make(chan uint64, workers)
	var wg sync.WaitGroup

	for i := 0; i < workers; i++ {
		wg.Add(1)
		go func() {
			defer wg.Done()
			idsCh <- GetGoroutineID()
		}()
	}

	wg.Wait()
	close(idsCh)

	idMap := make(map[uint64]struct{}, workers)
	for id := range idsCh {
		s.Assert().Greater(id, uint64(0))
		idMap[id] = struct{}{}
	}

	s.Assert().Equal(workers, len(idMap), "expected unique goroutine ids equal to workers")
=======
func TestPrettyOpenFlags(t *testing.T) {
	tests := []struct {
		name string
		flag int
		want string
	}{
		{
			name: "read only",
			flag: os.O_RDONLY,
			want: "[O_RDONLY]",
		},
		{
			name: "write only",
			flag: os.O_WRONLY,
			want: "[O_WRONLY]",
		},
		{
			name: "read write",
			flag: os.O_RDWR,
			want: "[O_RDWR]",
		},
		{
			name: "rdwr create trunc",
			flag: os.O_RDWR | os.O_CREATE | os.O_TRUNC,
			// access first, then flags in flagNames order
			want: "[O_RDWR | O_CREATE | O_TRUNC]",
		},
		{
			name: "wronly append",
			flag: os.O_WRONLY | os.O_APPEND,
			want: "[O_WRONLY | O_APPEND]",
		},
		{
			name: "rdwr append create excl sync trunc",
			flag: os.O_RDWR | os.O_APPEND | os.O_CREATE | os.O_EXCL | os.O_SYNC | os.O_TRUNC,
			want: "[O_RDWR | O_APPEND | O_CREATE | O_EXCL | O_SYNC | O_TRUNC]",
		},
	}

	for _, tt := range tests {
		t.Run(tt.name, func(t *testing.T) {
			got := PrettyOpenFlags(tt.flag)
			if got != tt.want {
				t.Fatalf("PrettyOpenFlags(%#x) = %q, want %q", tt.flag, got, tt.want)
			}
		})
	}
>>>>>>> a0590abf
}<|MERGE_RESOLUTION|>--- conflicted
+++ resolved
@@ -475,42 +475,6 @@
 	s.Assert().Equal([]string{"libfuse", "xload", "azstorage"}, pipeline)
 }
 
-<<<<<<< HEAD
-// TestGetGoroutineIDBasic validates that GetGoroutineID returns a non-zero, stable goroutine id within
-// the same goroutine.
-func (s *utilTestSuite) TestGetGoroutineIDBasic() {
-	gid1 := GetGoroutineID()
-	s.Assert().Greater(gid1, uint64(0))
-	gid2 := GetGoroutineID()
-	s.Assert().Equal(gid1, gid2, "goroutine id should be stable within same goroutine")
-}
-
-// TestGetGoroutineIDConcurrency validates that concurrently obtained goroutine IDs are unique
-// for live goroutines.
-func (s *utilTestSuite) TestGetGoroutineIDConcurrency() {
-	const workers = 10
-	idsCh := make(chan uint64, workers)
-	var wg sync.WaitGroup
-
-	for i := 0; i < workers; i++ {
-		wg.Add(1)
-		go func() {
-			defer wg.Done()
-			idsCh <- GetGoroutineID()
-		}()
-	}
-
-	wg.Wait()
-	close(idsCh)
-
-	idMap := make(map[uint64]struct{}, workers)
-	for id := range idsCh {
-		s.Assert().Greater(id, uint64(0))
-		idMap[id] = struct{}{}
-	}
-
-	s.Assert().Equal(workers, len(idMap), "expected unique goroutine ids equal to workers")
-=======
 func TestPrettyOpenFlags(t *testing.T) {
 	tests := []struct {
 		name string
@@ -558,5 +522,40 @@
 			}
 		})
 	}
->>>>>>> a0590abf
+}
+
+// TestGetGoroutineIDBasic validates that GetGoroutineID returns a non-zero, stable goroutine id within
+// the same goroutine.
+func (s *utilTestSuite) TestGetGoroutineIDBasic() {
+	gid1 := GetGoroutineID()
+	s.Assert().Greater(gid1, uint64(0))
+	gid2 := GetGoroutineID()
+	s.Assert().Equal(gid1, gid2, "goroutine id should be stable within same goroutine")
+}
+
+// TestGetGoroutineIDConcurrency validates that concurrently obtained goroutine IDs are unique
+// for live goroutines.
+func (s *utilTestSuite) TestGetGoroutineIDConcurrency() {
+	const workers = 10
+	idsCh := make(chan uint64, workers)
+	var wg sync.WaitGroup
+
+	for i := 0; i < workers; i++ {
+		wg.Add(1)
+		go func() {
+			defer wg.Done()
+			idsCh <- GetGoroutineID()
+		}()
+	}
+
+	wg.Wait()
+	close(idsCh)
+
+	idMap := make(map[uint64]struct{}, workers)
+	for id := range idsCh {
+		s.Assert().Greater(id, uint64(0))
+		idMap[id] = struct{}{}
+	}
+
+	s.Assert().Equal(workers, len(idMap), "expected unique goroutine ids equal to workers")
 }
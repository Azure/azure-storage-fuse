--- conflicted
+++ resolved
@@ -52,15 +52,9 @@
 	github.com/spf13/cast v1.7.1 // indirect
 	github.com/subosito/gotenv v1.6.0 // indirect
 	go.uber.org/multierr v1.11.0 // indirect
-<<<<<<< HEAD
-	golang.org/x/crypto v0.32.0 // indirect
-	golang.org/x/exp v0.0.0-20250207012021-f9890c6ad9f3 // indirect
-	golang.org/x/net v0.34.0 // indirect
-=======
 	golang.org/x/crypto v0.33.0 // indirect
 	golang.org/x/exp v0.0.0-20250128182459-e0ece0dbea4c // indirect
 	golang.org/x/net v0.35.0 // indirect
->>>>>>> e44c09f2
 	golang.org/x/sys v0.30.0 // indirect
 	golang.org/x/text v0.22.0 // indirect
 )

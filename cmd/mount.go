/*
    _____           _____   _____   ____          ______  _____  ------
   |     |  |      |     | |     | |     |     | |       |            |
   |     |  |      |     | |     | |     |     | |       |            |
   | --- |  |      |     | |-----| |---- |     | |-----| |-----  ------
   |     |  |      |     | |     | |     |     |       | |       |
   | ____|  |_____ | ____| | ____| |     |_____|  _____| |_____  |_____


   Licensed under the MIT License <http://opensource.org/licenses/MIT>.

   Copyright © 2020-2025 Microsoft Corporation. All rights reserved.
   Author : <blobfusedev@microsoft.com>

   Permission is hereby granted, free of charge, to any person obtaining a copy
   of this software and associated documentation files (the "Software"), to deal
   in the Software without restriction, including without limitation the rights
   to use, copy, modify, merge, publish, distribute, sublicense, and/or sell
   copies of the Software, and to permit persons to whom the Software is
   furnished to do so, subject to the following conditions:

   The above copyright notice and this permission notice shall be included in all
   copies or substantial portions of the Software.

   THE SOFTWARE IS PROVIDED "AS IS", WITHOUT WARRANTY OF ANY KIND, EXPRESS OR
   IMPLIED, INCLUDING BUT NOT LIMITED TO THE WARRANTIES OF MERCHANTABILITY,
   FITNESS FOR A PARTICULAR PURPOSE AND NONINFRINGEMENT. IN NO EVENT SHALL THE
   AUTHORS OR COPYRIGHT HOLDERS BE LIABLE FOR ANY CLAIM, DAMAGES OR OTHER
   LIABILITY, WHETHER IN AN ACTION OF CONTRACT, TORT OR OTHERWISE, ARISING FROM,
   OUT OF OR IN CONNECTION WITH THE SOFTWARE OR THE USE OR OTHER DEALINGS IN THE
   SOFTWARE
*/

package cmd

import (
	"bytes"
	"context"
	"errors"
	"fmt"
	"net/http"
	_ "net/http/pprof"
	"os"
	"os/signal"
	"path/filepath"
	"runtime"
	"runtime/debug"
	"runtime/pprof"
	"strconv"
	"strings"
	"syscall"
	"time"

	"github.com/Azure/azure-storage-fuse/v2/common"
	"github.com/Azure/azure-storage-fuse/v2/common/config"
	"github.com/Azure/azure-storage-fuse/v2/common/log"
	"github.com/Azure/azure-storage-fuse/v2/internal"

	"github.com/sevlyar/go-daemon"
	"github.com/spf13/cobra"
)

type LogOptions struct {
	Type           string `config:"type" yaml:"type,omitempty"`
	LogLevel       string `config:"level" yaml:"level,omitempty"`
	LogFilePath    string `config:"file-path" yaml:"file-path,omitempty"`
	MaxLogFileSize uint64 `config:"max-file-size-mb" yaml:"max-file-size-mb,omitempty"`
	LogFileCount   uint64 `config:"file-count" yaml:"file-count,omitempty"`
	TimeTracker    bool   `config:"track-time" yaml:"track-time,omitempty"`
}

type mountOptions struct {
	MountPath  string
	ConfigFile string

	Logging           LogOptions     `config:"logging"`
	Components        []string       `config:"components"`
	Foreground        bool           `config:"foreground"`
	NonEmpty          bool           `config:"nonempty"`
	DefaultWorkingDir string         `config:"default-working-dir"`
	CPUProfile        string         `config:"cpu-profile"`
	MemProfile        string         `config:"mem-profile"`
	PassPhrase        string         `config:"passphrase"`
	SecureConfig      bool           `config:"secure-config"`
	DynamicProfiler   bool           `config:"dynamic-profile"`
	ProfilerPort      int            `config:"profiler-port"`
	ProfilerIP        string         `config:"profiler-ip"`
	MonitorOpt        monitorOptions `config:"health_monitor"`
	WaitForMount      time.Duration  `config:"wait-for-mount"`
	LazyWrite         bool           `config:"lazy-write"`

	// v1 support
	Streaming         bool     `config:"streaming"`
	AttrCache         bool     `config:"use-attr-cache"`
	LibfuseOptions    []string `config:"libfuse-options"`
	BlockCache        bool     `config:"block-cache"`
<<<<<<< HEAD
	DistributedCache  bool     `config:"distributed-cache"`
=======
	Preload           bool     `config:"preload"`
>>>>>>> 8e1d8d97
	EntryCacheTimeout int      `config:"list-cache-timeout"`
}

var options mountOptions

func (opt *mountOptions) validate(skipNonEmptyMount bool) error {
	if opt.MountPath == "" {
		return fmt.Errorf("mount path not provided")
	}

	if _, err := os.Stat(opt.MountPath); os.IsNotExist(err) {
		return fmt.Errorf("mount directory does not exist")
	} else if common.IsDirectoryMounted(opt.MountPath) {
		// Try to cleanup the stale mount
		log.Info("Mount::validate : Mount directory is already mounted, trying to cleanup")
		active, err := common.IsMountActive(opt.MountPath)
		if active || err != nil {
			// Previous mount is still active so we need to fail this mount
			return fmt.Errorf("directory is already mounted")
		} else {
			// Previous mount is in stale state so lets cleanup the state
			log.Info("Mount::validate : Cleaning up stale mount")
			if err = unmountBlobfuse2(opt.MountPath); err != nil {
				return fmt.Errorf("directory is already mounted, unmount manually before remount [%v]", err.Error())
			}

			// Clean up the file-cache temp directory if any
			var tempCachePath string
			_ = config.UnmarshalKey("file_cache.path", &tempCachePath)

			var cleanupOnStart bool
			_ = config.UnmarshalKey("file_cache.cleanup-on-start", &cleanupOnStart)

			if tempCachePath != "" && cleanupOnStart {
				if err = common.TempCacheCleanup(tempCachePath); err != nil {
					return fmt.Errorf("failed to cleanup file cache [%s]", err.Error())
				}
			}
		}
	} else if !skipNonEmptyMount && !common.IsDirectoryEmpty(opt.MountPath) {
		return fmt.Errorf("mount directory is not empty")
	}

	if err := common.ELogLevel.Parse(opt.Logging.LogLevel); err != nil {
		return fmt.Errorf("invalid log level [%s]", err.Error())
	}

	if opt.DefaultWorkingDir != "" {
		common.DefaultWorkDir = opt.DefaultWorkingDir

		if opt.Logging.LogFilePath == common.DefaultLogFilePath {
			// If default-working-dir is set then default log path shall be set to that path
			// Ignore if specific log-path is provided by user
			opt.Logging.LogFilePath = filepath.Join(common.DefaultWorkDir, "blobfuse2.log")
		}

		common.DefaultLogFilePath = filepath.Join(common.DefaultWorkDir, "blobfuse2.log")
	}

	f, err := os.Stat(common.ExpandPath(common.DefaultWorkDir))
	if err == nil && !f.IsDir() {
		return fmt.Errorf("default work dir '%s' is not a directory", common.DefaultWorkDir)
	}

	if err != nil && os.IsNotExist(err) {
		// create the default work dir
		if err = os.MkdirAll(common.ExpandPath(common.DefaultWorkDir), 0777); err != nil {
			return fmt.Errorf("failed to create default work dir [%s]", err.Error())
		}
	}

	opt.Logging.LogFilePath = common.ExpandPath(opt.Logging.LogFilePath)
	if !common.DirectoryExists(filepath.Dir(opt.Logging.LogFilePath)) {
		err := os.MkdirAll(filepath.Dir(opt.Logging.LogFilePath), os.FileMode(0776)|os.ModeDir)
		if err != nil {
			return fmt.Errorf("invalid log file path [%s]", err.Error())
		}
	}

	// A user provided value of 0 doesn't make sense for MaxLogFileSize or LogFileCount.
	if opt.Logging.MaxLogFileSize == 0 {
		opt.Logging.MaxLogFileSize = common.DefaultMaxLogFileSize
	}

	if opt.Logging.LogFileCount == 0 {
		opt.Logging.LogFileCount = common.DefaultLogFileCount
	}

	return nil
}

func OnConfigChange() {
	newLogOptions := &LogOptions{}
	err := config.UnmarshalKey("logging", newLogOptions)
	if err != nil {
		log.Err("Mount::OnConfigChange : Invalid logging options [%s]", err.Error())
	}

	var logLevel common.LogLevel
	err = logLevel.Parse(newLogOptions.LogLevel)
	if err != nil {
		log.Err("Mount::OnConfigChange : Invalid log level [%s]", newLogOptions.LogLevel)
	}

	err = log.SetConfig(common.LogConfig{
		Level:       logLevel,
		FilePath:    common.ExpandPath(newLogOptions.LogFilePath),
		MaxFileSize: newLogOptions.MaxLogFileSize,
		FileCount:   newLogOptions.LogFileCount,
		TimeTracker: newLogOptions.TimeTracker,
	})

	if err != nil {
		log.Err("Mount::OnConfigChange : Unable to reset Logging options [%s]", err.Error())
	}
}

// parseConfig : Based on config file or encrypted data parse the provided config
func parseConfig() error {
	options.ConfigFile = common.ExpandPath(options.ConfigFile)

	// Based on extension decide file is encrypted or not
	if options.SecureConfig ||
		filepath.Ext(options.ConfigFile) == SecureConfigExtension {

		// Validate config is to be secured on write or not
		if options.PassPhrase == "" {
			options.PassPhrase = os.Getenv(SecureConfigEnvName)
		}

		if options.PassPhrase == "" {
			return fmt.Errorf("no passphrase provided to decrypt the config file.\n Either use --passphrase cli option or store passphrase in BLOBFUSE2_SECURE_CONFIG_PASSPHRASE environment variable")
		}

		cipherText, err := os.ReadFile(options.ConfigFile)
		if err != nil {
			return fmt.Errorf("failed to read encrypted config file %s [%s]", options.ConfigFile, err.Error())
		}

		plainText, err := common.DecryptData(cipherText, []byte(options.PassPhrase))
		if err != nil {
			return fmt.Errorf("failed to decrypt config file %s [%s]", options.ConfigFile, err.Error())
		}

		config.SetConfigFile(options.ConfigFile)
		config.SetSecureConfigOptions(options.PassPhrase)
		err = config.ReadFromConfigBuffer(plainText)
		if err != nil {
			return fmt.Errorf("invalid decrypted config file [%s]", err.Error())
		}

	} else {
		err := config.ReadFromConfigFile(options.ConfigFile)
		if err != nil {
			return fmt.Errorf("invalid config file [%s]", err.Error())
		}
	}

	return nil
}

var mountCmd = &cobra.Command{
	Use:               "mount [path]",
	Short:             "Mounts the azure container as a filesystem",
	Long:              "Mounts the azure container as a filesystem",
	SuggestFor:        []string{"mnt", "mout"},
	Args:              cobra.ExactArgs(1),
	FlagErrorHandling: cobra.ExitOnError,
	RunE: func(_ *cobra.Command, args []string) error {
		options.MountPath = common.ExpandPath(args[0])
		common.MountPath = options.MountPath

		configFileExists := true

		if options.ConfigFile == "" {
			// Config file is not set in cli parameters
			// Blobfuse2 defaults to config.yaml in current directory
			// If the file does not exist then user might have configured required things in env variables
			// Fall back to defaults and let components fail if all required env variables are not set.
			_, err := os.Stat(common.DefaultConfigFilePath)
			if err != nil && os.IsNotExist(err) {
				configFileExists = false
			} else {
				options.ConfigFile = common.DefaultConfigFilePath
			}
		}

		if configFileExists {
			err := parseConfig()
			if err != nil {
				return err
			}
		}

		err := config.Unmarshal(&options)
		if err != nil {
			return fmt.Errorf("failed to unmarshal config [%s]", err.Error())
		}

		if !configFileExists || len(options.Components) == 0 {
			pipeline := []string{"libfuse"}

			if config.IsSet("streaming") && options.Streaming {
				pipeline = append(pipeline, "stream")
			} else if config.IsSet("block-cache") && options.BlockCache {
				pipeline = append(pipeline, "block_cache")
<<<<<<< HEAD
			} else if config.IsSet("distributed-cache") && options.DistributedCache {
				pipeline = append(pipeline, "distributed_cache")
=======
			} else if options.Preload {
				pipeline = append(pipeline, "xload")
>>>>>>> 8e1d8d97
			} else {
				pipeline = append(pipeline, "file_cache")
			}

			// by default attr-cache is enable in v2
			// only way to disable is to pass cli param and set it to false
			if options.AttrCache {
				pipeline = append(pipeline, "attr_cache")
			}

			pipeline = append(pipeline, "azstorage")
			options.Components = pipeline
		}

		if config.IsSet("entry_cache.timeout-sec") || options.EntryCacheTimeout > 0 {
			options.Components = append(options.Components[:1], append([]string{"entry_cache"}, options.Components[1:]...)...)
		}

		if err = common.ValidatePipeline(options.Components); err != nil {
			// file-cache, block-cache and xload are mutually exclusive
			log.Err("mount: invalid pipeline components [%s]", err.Error())
			return fmt.Errorf("invalid pipeline components [%s]", err.Error())
		}

		// either passed in CLI or in config file
		if options.BlockCache || common.ComponentInPipeline(options.Components, "block_cache") {
			// CLI overriding the pipeline to inject block-cache
			options.Components = common.UpdatePipeline(options.Components, "block_cache")
		}

		if options.Preload || common.ComponentInPipeline(options.Components, "xload") {
			// CLI overriding the pipeline to inject xload
			options.Components = common.UpdatePipeline(options.Components, "xload")
			config.Set("read-only", "true") // preload is only supported in read-only mode
		}

		if config.IsSet("libfuse-options") {
			for _, v := range options.LibfuseOptions {
				parameter := strings.Split(v, "=")
				if len(parameter) > 2 || len(parameter) <= 0 {
					return errors.New(common.FuseAllowedFlags)
				}

				v = strings.TrimSpace(v)
				if ignoreFuseOptions(v) {
					continue
				} else if v == "allow_other" || v == "allow_other=true" {
					config.Set("allow-other", "true")
				} else if strings.HasPrefix(v, "attr_timeout=") {
					config.Set("lfuse.attribute-expiration-sec", parameter[1])
				} else if strings.HasPrefix(v, "entry_timeout=") {
					config.Set("lfuse.entry-expiration-sec", parameter[1])
				} else if strings.HasPrefix(v, "negative_timeout=") {
					config.Set("lfuse.negative-entry-expiration-sec", parameter[1])
				} else if v == "ro" || v == "ro=true" {
					config.Set("read-only", "true")
				} else if v == "allow_root" || v == "allow_root=true" {
					config.Set("allow-root", "true")
				} else if v == "nonempty" || v == "nonempty=true" {
					// For fuse3, -o nonempty mount option has been removed and
					// mounting over non-empty directories is now always allowed.
					// For fuse2, this option is supported.
					options.NonEmpty = true
					config.Set("nonempty", "true")
				} else if strings.HasPrefix(v, "umask=") {
					umask, err := strconv.ParseUint(parameter[1], 10, 32)
					if err != nil {
						return fmt.Errorf("failed to parse umask [%s]", err.Error())
					}
					config.Set("lfuse.umask", fmt.Sprint(umask))
				} else if strings.HasPrefix(v, "uid=") {
					val, err := strconv.ParseUint(parameter[1], 10, 32)
					if err != nil {
						return fmt.Errorf("failed to parse uid [%s]", err.Error())
					}
					config.Set("lfuse.uid", fmt.Sprint(val))
				} else if strings.HasPrefix(v, "gid=") {
					val, err := strconv.ParseUint(parameter[1], 10, 32)
					if err != nil {
						return fmt.Errorf("failed to parse gid [%s]", err.Error())
					}
					config.Set("lfuse.gid", fmt.Sprint(val))
				} else if v == "direct_io" || v == "direct_io=true" {
					config.Set("lfuse.direct-io", "true")
					config.Set("direct-io", "true")
				} else {
					return errors.New(common.FuseAllowedFlags)
				}
			}
		}

		if !config.IsSet("logging.file-path") {
			options.Logging.LogFilePath = common.DefaultLogFilePath
		}

		if !config.IsSet("logging.level") {
			options.Logging.LogLevel = "LOG_WARNING"
		}

		err = options.validate(options.NonEmpty)
		if err != nil {
			return err
		}

		var logLevel common.LogLevel
		err = logLevel.Parse(options.Logging.LogLevel)
		if err != nil {
			return fmt.Errorf("invalid log level [%s]", err.Error())
		}

		err = log.SetDefaultLogger(options.Logging.Type, common.LogConfig{
			FilePath:    options.Logging.LogFilePath,
			MaxFileSize: options.Logging.MaxLogFileSize,
			FileCount:   options.Logging.LogFileCount,
			Level:       logLevel,
			TimeTracker: options.Logging.TimeTracker,
		})

		if err != nil {
			return fmt.Errorf("failed to initialize logger [%s]", err.Error())
		}

		if !disableVersionCheck {
			err := VersionCheck()
			if err != nil {
				log.Err(err.Error())
			}
		}

		if config.IsSet("invalidate-on-sync") {
			log.Warn("mount: unsupported v1 CLI parameter: invalidate-on-sync is always true in blobfuse2.")
		}
		if config.IsSet("pre-mount-validate") {
			log.Warn("mount: unsupported v1 CLI parameter: pre-mount-validate is always true in blobfuse2.")
		}
		if config.IsSet("basic-remount-check") {
			log.Warn("mount: unsupported v1 CLI parameter: basic-remount-check is always true in blobfuse2.")
		}

		common.EnableMonitoring = options.MonitorOpt.EnableMon

		// check if blobfuse stats monitor is added in the disable list
		for _, mon := range options.MonitorOpt.DisableList {
			if mon == common.BfuseStats {
				common.BfsDisabled = true
				break
			}
		}

		config.Set("mount-path", options.MountPath)

		var pipeline *internal.Pipeline

		log.Crit("Starting Blobfuse2 Mount : %s on [%s]", common.Blobfuse2Version, common.GetCurrentDistro())
		log.Info("Mount Command: %s", os.Args)
		log.Crit("Logging level set to : %s", logLevel.String())
		log.Debug("Mount allowed on nonempty path : %v", options.NonEmpty)

		directIO := false
		_ = config.UnmarshalKey("direct-io", &directIO)
		if directIO {
			// Directio is enabled, so remove the attr-cache from the pipeline
			for i, name := range options.Components {
				if name == "attr_cache" {
					options.Components = append(options.Components[:i], options.Components[i+1:]...)
					log.Crit("Mount::runPipeline : Direct IO enabled, removing attr_cache from pipeline")
					break
				}
			}
		}

		pipeline, err = internal.NewPipeline(options.Components, !daemon.WasReborn())
		if err != nil {
			log.Err("mount : failed to initialize new pipeline [%v]", err)
			return Destroy(fmt.Sprintf("failed to initialize new pipeline [%s]", err.Error()))
		}

		common.ForegroundMount = options.Foreground

		log.Info("mount: Mounting blobfuse2 on %s", options.MountPath)
		if !options.Foreground {
			pidFile := strings.Replace(options.MountPath, "/", "_", -1) + ".pid"
			pidFileName := filepath.Join(os.ExpandEnv(common.DefaultWorkDir), pidFile)

			pid := os.Getpid()
			fname := fmt.Sprintf("/tmp/blobfuse2.%v", pid)

			dmnCtx := &daemon.Context{
				PidFileName: pidFileName,
				PidFilePerm: 0644,
				Umask:       022,
				LogFileName: fname, // this will redirect stderr of child to given file
			}

			ctx, _ := context.WithCancel(context.Background()) //nolint

			// Signal handlers for parent and child to communicate success or failures in mount
			var sigusr2 chan os.Signal
			if !daemon.WasReborn() { // execute in parent only
				sigusr2 = make(chan os.Signal, 1)
				signal.Notify(sigusr2, syscall.SIGUSR2)

			} else { // execute in child only
				daemon.SetSigHandler(sigusrHandler(pipeline, ctx), syscall.SIGUSR1, syscall.SIGUSR2)
				go func() {
					_ = daemon.ServeSignals()
				}()
			}

			child, err := dmnCtx.Reborn()
			if err != nil {
				log.Err("mount : failed to daemonize application [%v]", err)
				return Destroy(fmt.Sprintf("failed to daemonize application [%s]", err.Error()))
			}

			log.Debug("mount: foreground disabled, child = %v", daemon.WasReborn())
			if child == nil { // execute in child only
				defer dmnCtx.Release() // nolint
				setGOConfig()
				go startDynamicProfiler()

				// In case of failure stderr will have the error emitted by child and parent will read
				// those logs from the file set in daemon context
				return runPipeline(pipeline, ctx)
			} else { // execute in parent only
				defer os.Remove(fname)

				childDone := make(chan struct{})

				go monitorChild(child.Pid, childDone)

				select {
				case <-sigusr2:
					log.Info("mount: Child [%v] mounted successfully at %s", child.Pid, options.MountPath)

				case <-childDone:
					// Get error string from the child, stderr or child was redirected to a file
					log.Info("mount: Child [%v] terminated from %s", child.Pid, options.MountPath)

					buff, err := os.ReadFile(dmnCtx.LogFileName)
					if err != nil {
						log.Err("mount: failed to read child [%v] failure logs [%s]", child.Pid, err.Error())
						return Destroy(fmt.Sprintf("failed to mount, please check logs [%s]", err.Error()))
					} else {
						return Destroy(string(buff))
					}

				case <-time.After(options.WaitForMount):
					log.Info("mount: Child [%v : %s] status check timeout", child.Pid, options.MountPath)
				}

				_ = log.Destroy()
			}
		} else {
			if options.CPUProfile != "" {
				os.Remove(options.CPUProfile)
				f, err := os.Create(options.CPUProfile)
				if err != nil {
					fmt.Printf("Error opening file for cpuprofile [%s]", err.Error())
				}
				defer f.Close()
				if err := pprof.StartCPUProfile(f); err != nil {
					fmt.Printf("Failed to start cpuprofile [%s]", err.Error())
				}
				defer pprof.StopCPUProfile()
			}

			setGOConfig()
			go startDynamicProfiler()

			log.Debug("mount: foreground enabled")
			err = runPipeline(pipeline, context.Background())
			if err != nil {
				return err
			}

			if options.MemProfile != "" {
				os.Remove(options.MemProfile)
				f, err := os.Create(options.MemProfile)
				if err != nil {
					fmt.Printf("Error opening file for memprofile [%s]", err.Error())
				}
				defer f.Close()
				runtime.GC()
				if err = pprof.WriteHeapProfile(f); err != nil {
					fmt.Printf("Error memory profiling [%s]", err.Error())
				}
			}
		}
		return nil
	},
	ValidArgsFunction: func(cmd *cobra.Command, args []string, toComplete string) ([]string, cobra.ShellCompDirective) {
		return nil, cobra.ShellCompDirectiveDefault
	},
}

func monitorChild(pid int, done chan struct{}) {
	// Monitor the child process and if child terminates then exit
	var wstatus syscall.WaitStatus

	for {
		// Wait for a signal from child
		wpid, err := syscall.Wait4(pid, &wstatus, 0, nil)
		if err != nil {
			log.Err("Error retrieving child status [%s]", err.Error())
			break
		}

		if wpid == pid {
			// Exit only if child has exited
			// Signal can be received on a state change of child as well
			if wstatus.Exited() || wstatus.Signaled() || wstatus.Stopped() {
				close(done)
				return
			}
		}
	}
}

func ignoreFuseOptions(opt string) bool {
	for _, o := range common.FuseIgnoredFlags() {
		// Flags like uid and gid come with value so exact string match is not correct in that case.
		if strings.HasPrefix(opt, o) {
			return true
		}
	}
	return false
}

func runPipeline(pipeline *internal.Pipeline, ctx context.Context) error {
	pid := fmt.Sprintf("%v", os.Getpid())
	common.TransferPipe += "_" + pid
	common.PollingPipe += "_" + pid
	log.Debug("Mount::runPipeline : blobfuse2 pid = %v, transfer pipe = %v, polling pipe = %v", pid, common.TransferPipe, common.PollingPipe)

	go startMonitor(os.Getpid())

	err := pipeline.Start(ctx)
	if err != nil {
		log.Err("mount: error unable to start pipeline [%s]", err.Error())
		return Destroy(fmt.Sprintf("unable to start pipeline [%s]", err.Error()))
	}

	err = pipeline.Stop()
	if err != nil {
		log.Err("mount: error unable to stop pipeline [%s]", err.Error())
		return Destroy(fmt.Sprintf("unable to stop pipeline [%s]", err.Error()))
	}

	_ = log.Destroy()
	return nil
}

func startMonitor(pid int) {
	if common.EnableMonitoring {
		log.Debug("Mount::startMonitor : pid = %v, config-file = %v", pid, options.ConfigFile)
		buf := new(bytes.Buffer)
		rootCmd.SetOut(buf)
		rootCmd.SetErr(buf)
		rootCmd.SetArgs([]string{"health-monitor", fmt.Sprintf("--pid=%v", pid), fmt.Sprintf("--config-file=%s", options.ConfigFile)})
		err := rootCmd.Execute()
		if err != nil {
			common.EnableMonitoring = false
			log.Err("Mount::startMonitor : [%s]", err.Error())
		}
	}
}

func sigusrHandler(pipeline *internal.Pipeline, ctx context.Context) daemon.SignalHandlerFunc {
	return func(sig os.Signal) error {
		log.Crit("Mount::sigusrHandler : Signal %d received", sig)

		var err error
		if sig == syscall.SIGUSR1 {
			log.Crit("Mount::sigusrHandler : SIGUSR1 received")
			config.OnConfigChange()
		}

		return err
	}
}

func setGOConfig() {
	// Ensure we always have more than 1 OS thread running goroutines, since there are issues with having just 1.
	isOnlyOne := runtime.GOMAXPROCS(0) == 1
	if isOnlyOne {
		runtime.GOMAXPROCS(2)
	}

	// Golang's default behaviour is to GC when new objects = (100% of) total of objects surviving previous GC.
	// Set it to lower level so that memory if freed up early
	debug.SetGCPercent(80)
}

func startDynamicProfiler() {
	if !options.DynamicProfiler {
		return
	}

	if options.ProfilerIP == "" {
		// By default enable profiler on 127.0.0.1
		options.ProfilerIP = "localhost"
	}

	if options.ProfilerPort == 0 {
		// This is default go profiler port
		options.ProfilerPort = 6060
	}

	connStr := fmt.Sprintf("%s:%d", options.ProfilerIP, options.ProfilerPort)
	log.Info("Mount::startDynamicProfiler : Staring profiler on [%s]", connStr)

	// To check dynamic profiling info http://<ip>:<port>/debug/pprof
	// for e.g. for default config use http://localhost:6060/debug/pprof
	// Also CLI based profiler can be used
	// e.g. go tool pprof http://localhost:6060/debug/pprof/heap
	//      go tool pprof http://localhost:6060/debug/pprof/profile?seconds=30
	//      go tool pprof http://localhost:6060/debug/pprof/block
	//
	err := http.ListenAndServe(connStr, nil)
	if err != nil {
		log.Err("Mount::startDynamicProfiler : Failed to start dynamic profiler [%s]", err.Error())
	}
}

func init() {
	rootCmd.AddCommand(mountCmd)

	options = mountOptions{}

	mountCmd.AddCommand(mountListCmd)
	mountCmd.AddCommand(mountAllCmd)

	mountCmd.PersistentFlags().StringVar(&options.ConfigFile, "config-file", "",
		"Configures the path for the file where the account credentials are provided. Default is config.yaml in current directory.")
	_ = mountCmd.MarkPersistentFlagFilename("config-file", "yaml")

	mountCmd.PersistentFlags().BoolVar(&options.SecureConfig, "secure-config", false,
		"Encrypt auto generated config file for each container")

	mountCmd.PersistentFlags().StringVar(&options.PassPhrase, "passphrase", "",
		"Key to decrypt config file. Can also be specified by env-variable BLOBFUSE2_SECURE_CONFIG_PASSPHRASE.\nKey length shall be 16 (AES-128), 24 (AES-192), or 32 (AES-256) bytes in length.")

	mountCmd.PersistentFlags().String("log-type", "syslog", "Type of logger to be used by the system. Set to syslog by default. Allowed values are silent|syslog|base.")
	config.BindPFlag("logging.type", mountCmd.PersistentFlags().Lookup("log-type"))
	_ = mountCmd.RegisterFlagCompletionFunc("log-type", func(cmd *cobra.Command, args []string, toComplete string) ([]string, cobra.ShellCompDirective) {
		return []string{"silent", "base", "syslog"}, cobra.ShellCompDirectiveNoFileComp
	})

	mountCmd.PersistentFlags().String("log-level", "LOG_WARNING",
		"Enables logs written to syslog. Set to LOG_WARNING by default. Allowed values are LOG_OFF|LOG_CRIT|LOG_ERR|LOG_WARNING|LOG_INFO|LOG_DEBUG")
	config.BindPFlag("logging.level", mountCmd.PersistentFlags().Lookup("log-level"))
	_ = mountCmd.RegisterFlagCompletionFunc("log-level", func(cmd *cobra.Command, args []string, toComplete string) ([]string, cobra.ShellCompDirective) {
		return []string{"LOG_OFF", "LOG_CRIT", "LOG_ERR", "LOG_WARNING", "LOG_INFO", "LOG_TRACE", "LOG_DEBUG"}, cobra.ShellCompDirectiveNoFileComp
	})

	mountCmd.PersistentFlags().String("log-file-path",
		common.DefaultLogFilePath, "Configures the path for log files. Default is "+common.DefaultLogFilePath)
	config.BindPFlag("logging.file-path", mountCmd.PersistentFlags().Lookup("log-file-path"))
	_ = mountCmd.MarkPersistentFlagDirname("log-file-path")

	mountCmd.PersistentFlags().Bool("foreground", false, "Mount the system in foreground mode. Default value false.")
	config.BindPFlag("foreground", mountCmd.PersistentFlags().Lookup("foreground"))

	mountCmd.PersistentFlags().Bool("read-only", false, "Mount the system in read only mode. Default value false.")
	config.BindPFlag("read-only", mountCmd.PersistentFlags().Lookup("read-only"))

	mountCmd.PersistentFlags().Bool("lazy-write", false, "Async write to storage container after file handle is closed.")
	config.BindPFlag("lazy-write", mountCmd.PersistentFlags().Lookup("lazy-write"))

	mountCmd.PersistentFlags().String("default-working-dir", "", "Default working directory for storing log files and other blobfuse2 information")
	mountCmd.PersistentFlags().Lookup("default-working-dir").Hidden = true
	config.BindPFlag("default-working-dir", mountCmd.PersistentFlags().Lookup("default-working-dir"))
	_ = mountCmd.MarkPersistentFlagDirname("default-working-dir")

	mountCmd.Flags().BoolVar(&options.Streaming, "streaming", false, "Enable Streaming.")
	config.BindPFlag("streaming", mountCmd.Flags().Lookup("streaming"))
	mountCmd.Flags().Lookup("streaming").Hidden = true

	mountCmd.Flags().BoolVar(&options.BlockCache, "block-cache", false, "Enable Block-Cache.")
	config.BindPFlag("block-cache", mountCmd.Flags().Lookup("block-cache"))

	mountCmd.Flags().BoolVar(&options.Preload, "preload", false, "Enable Preload, to start downloading all files from container on mount.")
	config.BindPFlag("preload", mountCmd.Flags().Lookup("preload"))

	mountCmd.Flags().BoolVar(&options.DistributedCache, "dcache", false, "Enable Distributed-Cache.")
	config.BindPFlag("distributed-cache", mountCmd.Flags().Lookup("dcache"))
	mountCmd.Flags().Lookup("dcache").Hidden = true

	mountCmd.Flags().BoolVar(&options.AttrCache, "use-attr-cache", true, "Use attribute caching.")
	config.BindPFlag("use-attr-cache", mountCmd.Flags().Lookup("use-attr-cache"))

	mountCmd.Flags().Bool("invalidate-on-sync", true, "Invalidate file/dir on sync/fsync.")
	config.BindPFlag("invalidate-on-sync", mountCmd.Flags().Lookup("invalidate-on-sync"))
	mountCmd.Flags().Lookup("invalidate-on-sync").Hidden = true

	mountCmd.Flags().Bool("pre-mount-validate", true, "Validate blobfuse2 is mounted.")
	config.BindPFlag("pre-mount-validate", mountCmd.Flags().Lookup("pre-mount-validate"))
	mountCmd.Flags().Lookup("pre-mount-validate").Hidden = true

	mountCmd.Flags().Bool("basic-remount-check", true, "Validate blobfuse2 is mounted by reading /etc/mtab.")
	config.BindPFlag("basic-remount-check", mountCmd.Flags().Lookup("basic-remount-check"))
	mountCmd.Flags().Lookup("basic-remount-check").Hidden = true

	mountCmd.PersistentFlags().StringSliceVarP(&options.LibfuseOptions, "o", "o", []string{}, "FUSE options.")
	config.BindPFlag("libfuse-options", mountCmd.PersistentFlags().ShorthandLookup("o"))
	mountCmd.PersistentFlags().ShorthandLookup("o").Hidden = true

	mountCmd.PersistentFlags().DurationVar(&options.WaitForMount, "wait-for-mount", 5*time.Second, "Let parent process wait for given timeout before exit")

	config.AttachToFlagSet(mountCmd.PersistentFlags())
	config.AttachFlagCompletions(mountCmd)
	config.AddConfigChangeEventListener(config.ConfigChangeEventHandlerFunc(OnConfigChange))
}

func Destroy(message string) error {
	_ = log.Destroy()
	if message != "" {
		return fmt.Errorf("%s", message)
	}

	return nil
}<|MERGE_RESOLUTION|>--- conflicted
+++ resolved
@@ -94,11 +94,8 @@
 	AttrCache         bool     `config:"use-attr-cache"`
 	LibfuseOptions    []string `config:"libfuse-options"`
 	BlockCache        bool     `config:"block-cache"`
-<<<<<<< HEAD
 	DistributedCache  bool     `config:"distributed-cache"`
-=======
 	Preload           bool     `config:"preload"`
->>>>>>> 8e1d8d97
 	EntryCacheTimeout int      `config:"list-cache-timeout"`
 }
 
@@ -305,13 +302,10 @@
 				pipeline = append(pipeline, "stream")
 			} else if config.IsSet("block-cache") && options.BlockCache {
 				pipeline = append(pipeline, "block_cache")
-<<<<<<< HEAD
 			} else if config.IsSet("distributed-cache") && options.DistributedCache {
 				pipeline = append(pipeline, "distributed_cache")
-=======
 			} else if options.Preload {
 				pipeline = append(pipeline, "xload")
->>>>>>> 8e1d8d97
 			} else {
 				pipeline = append(pipeline, "file_cache")
 			}

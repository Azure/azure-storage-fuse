/*
    _____           _____   _____   ____          ______  _____  ------
   |     |  |      |     | |     | |     |     | |       |            |
   |     |  |      |     | |     | |     |     | |       |            |
   | --- |  |      |     | |-----| |---- |     | |-----| |-----  ------
   |     |  |      |     | |     | |     |     |       | |       |
   | ____|  |_____ | ____| | ____| |     |_____|  _____| |_____  |_____


   Licensed under the MIT License <http://opensource.org/licenses/MIT>.

   Copyright © 2020-2025 Microsoft Corporation. All rights reserved.
   Author : <blobfusedev@microsoft.com>

   Permission is hereby granted, free of charge, to any person obtaining a copy
   of this software and associated documentation files (the "Software"), to deal
   in the Software without restriction, including without limitation the rights
   to use, copy, modify, merge, publish, distribute, sublicense, and/or sell
   copies of the Software, and to permit persons to whom the Software is
   furnished to do so, subject to the following conditions:

   The above copyright notice and this permission notice shall be included in all
   copies or substantial portions of the Software.

   THE SOFTWARE IS PROVIDED "AS IS", WITHOUT WARRANTY OF ANY KIND, EXPRESS OR
   IMPLIED, INCLUDING BUT NOT LIMITED TO THE WARRANTIES OF MERCHANTABILITY,
   FITNESS FOR A PARTICULAR PURPOSE AND NONINFRINGEMENT. IN NO EVENT SHALL THE
   AUTHORS OR COPYRIGHT HOLDERS BE LIABLE FOR ANY CLAIM, DAMAGES OR OTHER
   LIABILITY, WHETHER IN AN ACTION OF CONTRACT, TORT OR OTHERWISE, ARISING FROM,
   OUT OF OR IN CONNECTION WITH THE SOFTWARE OR THE USE OR OTHER DEALINGS IN THE
   SOFTWARE
*/

package cmd

import (
	"bytes"
	"context"
	"errors"
	"fmt"
	"net/http"
	_ "net/http/pprof"
	"os"
	"os/signal"
	"path/filepath"
	"runtime"
	"runtime/debug"
	"runtime/pprof"
	"slices"
	"strconv"
	"strings"
	"syscall"
	"time"

	"github.com/Azure/azure-storage-fuse/v2/common"
	"github.com/Azure/azure-storage-fuse/v2/common/config"
	"github.com/Azure/azure-storage-fuse/v2/common/log"
	"github.com/Azure/azure-storage-fuse/v2/internal"

	"github.com/sevlyar/go-daemon"
	"github.com/spf13/cobra"
)

type LogOptions struct {
	Type           string `config:"type" yaml:"type,omitempty"`
	LogLevel       string `config:"level" yaml:"level,omitempty"`
	LogFilePath    string `config:"file-path" yaml:"file-path,omitempty"`
	MaxLogFileSize uint64 `config:"max-file-size-mb" yaml:"max-file-size-mb,omitempty"`
	LogFileCount   uint64 `config:"file-count" yaml:"file-count,omitempty"`
	TimeTracker    bool   `config:"track-time" yaml:"track-time,omitempty"`
}

type mountOptions struct {
	MountPath      string
	inputMountPath string
	ConfigFile     string

<<<<<<< HEAD
	Logging            LogOptions     `config:"logging"`
	Components         []string       `config:"components"`
	Foreground         bool           `config:"foreground"`
	NonEmpty           bool           `config:"nonempty"`
	DefaultWorkingDir  string         `config:"default-working-dir"`
	CPUProfile         string         `config:"cpu-profile"`
	MemProfile         string         `config:"mem-profile"`
	PassPhrase         string         `config:"passphrase"`
	SecureConfig       bool           `config:"secure-config"`
	DynamicProfiler    bool           `config:"dynamic-profile"`
	ProfilerPort       int            `config:"profiler-port"`
	ProfilerIP         string         `config:"profiler-ip"`
	MonitorOpt         monitorOptions `config:"health_monitor"`
	WaitForMount       time.Duration  `config:"wait-for-mount"`
	LazyWrite          bool           `config:"lazy-write"`
	disableKernelCache bool           `config:"disable-kernel-cache"`
	posixCompliance    bool           `config:"posix"`
=======
	Logging           LogOptions     `config:"logging"`
	Components        []string       `config:"components"`
	Foreground        bool           `config:"foreground"`
	NonEmpty          bool           `config:"nonempty"`
	DefaultWorkingDir string         `config:"default-working-dir"`
	CPUProfile        string         `config:"cpu-profile"`
	MemProfile        string         `config:"mem-profile"`
	PassPhrase        string         `config:"passphrase"`
	SecureConfig      bool           `config:"secure-config"`
	DynamicProfiler   bool           `config:"dynamic-profile"`
	ProfilerPort      int            `config:"profiler-port"`
	ProfilerIP        string         `config:"profiler-ip"`
	MonitorOpt        monitorOptions `config:"health_monitor"`
	WaitForMount      time.Duration  `config:"wait-for-mount"`
	LazyWrite         bool           `config:"lazy-write"`
>>>>>>> 4b679ae9

	// v1 support
	Streaming         bool     `config:"streaming"`
	AttrCache         bool     `config:"use-attr-cache"`
	LibfuseOptions    []string `config:"libfuse-options"`
	BlockCache        bool     `config:"block-cache"`
	Preload           bool     `config:"preload"`
	EntryCacheTimeout int      `config:"list-cache-timeout"`
}

var options mountOptions

func (opt *mountOptions) validate(skipNonEmptyMount bool) error {
	if opt.MountPath == "" {
		return fmt.Errorf("mount path not provided")
	}

	if _, err := os.Stat(opt.MountPath); os.IsNotExist(err) {
		return fmt.Errorf("mount directory does not exist")
	} else if common.IsDirectoryMounted(opt.MountPath) {
		// Try to cleanup the stale mount
		log.Info("Mount::validate : Mount directory is already mounted, trying to cleanup")
		active, err := common.IsMountActive(opt.inputMountPath)
		if active || err != nil {
			// Previous mount is still active so we need to fail this mount
			return fmt.Errorf("directory is already mounted")
		} else {
			// Previous mount is in stale state so lets cleanup the state
			log.Info("Mount::validate : Cleaning up stale mount")
			if err = unmountBlobfuse2(opt.MountPath, true, true); err != nil {
				return fmt.Errorf("directory is already mounted, unmount manually before remount [%v]", err.Error())
			}
		}
	} else if !skipNonEmptyMount && !common.IsDirectoryEmpty(opt.MountPath) {
		return fmt.Errorf("mount directory is not empty")
	}

	if err := common.ELogLevel.Parse(opt.Logging.LogLevel); err != nil {
		return fmt.Errorf("invalid log level [%s]", err.Error())
	}

	if opt.DefaultWorkingDir != "" {
		common.DefaultWorkDir = opt.DefaultWorkingDir

		if opt.Logging.LogFilePath == common.DefaultLogFilePath {
			// If default-working-dir is set then default log path shall be set to that path
			// Ignore if specific log-path is provided by user
			opt.Logging.LogFilePath = filepath.Join(common.DefaultWorkDir, "blobfuse2.log")
		}

		common.DefaultLogFilePath = filepath.Join(common.DefaultWorkDir, "blobfuse2.log")
	}

	f, err := os.Stat(common.ExpandPath(common.DefaultWorkDir))
	if err == nil && !f.IsDir() {
		return fmt.Errorf("default work dir '%s' is not a directory", common.DefaultWorkDir)
	}

	if err != nil && os.IsNotExist(err) {
		// create the default work dir
		if err = os.MkdirAll(common.ExpandPath(common.DefaultWorkDir), 0777); err != nil {
			return fmt.Errorf("failed to create default work dir [%s]", err.Error())
		}
	}

	opt.Logging.LogFilePath = common.ExpandPath(opt.Logging.LogFilePath)
	if !common.DirectoryExists(filepath.Dir(opt.Logging.LogFilePath)) {
		err := os.MkdirAll(filepath.Dir(opt.Logging.LogFilePath), os.FileMode(0776)|os.ModeDir)
		if err != nil {
			return fmt.Errorf("invalid log file path [%s]", err.Error())
		}
	}

	// A user provided value of 0 doesn't make sense for MaxLogFileSize or LogFileCount.
	if opt.Logging.MaxLogFileSize == 0 {
		opt.Logging.MaxLogFileSize = common.DefaultMaxLogFileSize
	}

	if opt.Logging.LogFileCount == 0 {
		opt.Logging.LogFileCount = common.DefaultLogFileCount
	}

	return nil
}

func OnConfigChange() {
	newLogOptions := &LogOptions{}
	err := config.UnmarshalKey("logging", newLogOptions)
	if err != nil {
		log.Err("Mount::OnConfigChange : Invalid logging options [%s]", err.Error())
	}

	var logLevel common.LogLevel
	err = logLevel.Parse(newLogOptions.LogLevel)
	if err != nil {
		log.Err("Mount::OnConfigChange : Invalid log level [%s]", newLogOptions.LogLevel)
	}

	err = log.SetConfig(common.LogConfig{
		Level:       logLevel,
		FilePath:    common.ExpandPath(newLogOptions.LogFilePath),
		MaxFileSize: newLogOptions.MaxLogFileSize,
		FileCount:   newLogOptions.LogFileCount,
		TimeTracker: newLogOptions.TimeTracker,
	})

	if err != nil {
		log.Err("Mount::OnConfigChange : Unable to reset Logging options [%s]", err.Error())
	}
}

// parseConfig : Based on config file or encrypted data parse the provided config
func parseConfig() error {
	options.ConfigFile = common.ExpandPath(options.ConfigFile)

	// Based on extension decide file is encrypted or not
	if options.SecureConfig ||
		filepath.Ext(options.ConfigFile) == SecureConfigExtension {

		// Validate config is to be secured on write or not
		if options.PassPhrase == "" {
			options.PassPhrase = os.Getenv(SecureConfigEnvName)
		}

		if options.PassPhrase == "" {
			return fmt.Errorf("no passphrase provided to decrypt the config file.\n Either use --passphrase cli option or store passphrase in BLOBFUSE2_SECURE_CONFIG_PASSPHRASE environment variable")
		}

		cipherText, err := os.ReadFile(options.ConfigFile)
		if err != nil {
			return fmt.Errorf("failed to read encrypted config file %s [%s]", options.ConfigFile, err.Error())
		}

		plainText, err := common.DecryptData(cipherText, []byte(options.PassPhrase))
		if err != nil {
			return fmt.Errorf("failed to decrypt config file %s [%s]", options.ConfigFile, err.Error())
		}

		config.SetConfigFile(options.ConfigFile)
		config.SetSecureConfigOptions(options.PassPhrase)
		err = config.ReadFromConfigBuffer(plainText)
		if err != nil {
			return fmt.Errorf("invalid decrypted config file [%s]", err.Error())
		}

	} else {
		err := config.ReadFromConfigFile(options.ConfigFile)
		if err != nil {
			return fmt.Errorf("invalid config file [%s]", err.Error())
		}
	}

	return nil
}

var mountCmd = &cobra.Command{
	Use:               "mount [path]",
	Short:             "Mounts the azure container as a filesystem",
	Long:              "Mounts the azure container as a filesystem",
	SuggestFor:        []string{"mnt", "mout"},
	Args:              cobra.ExactArgs(1),
	FlagErrorHandling: cobra.ExitOnError,
	RunE: func(_ *cobra.Command, args []string) error {
		options.inputMountPath = args[0]
		options.MountPath = common.ExpandPath(args[0])
		common.MountPath = options.MountPath

		configFileExists := true
		directIO := false

		if options.ConfigFile == "" {
			// Config file is not set in cli parameters
			// Blobfuse2 defaults to config.yaml in current directory
			// If the file does not exist then user might have configured required things in env variables
			// Fall back to defaults and let components fail if all required env variables are not set.
			_, err := os.Stat(common.DefaultConfigFilePath)
			if err != nil && os.IsNotExist(err) {
				configFileExists = false
			} else {
				options.ConfigFile = common.DefaultConfigFilePath
			}
		}

		if configFileExists {
			err := parseConfig()
			if err != nil {
				return err
			}
		}

		err := config.Unmarshal(&options)
		if err != nil {
			return fmt.Errorf("failed to unmarshal config [%s]", err.Error())
		}

		if !configFileExists || len(options.Components) == 0 {
			pipeline := []string{"libfuse"}

			if config.IsSet("streaming") && options.Streaming {
				pipeline = append(pipeline, "stream")
			} else if config.IsSet("block-cache") && options.BlockCache {
				pipeline = append(pipeline, "block_cache")
			} else if options.Preload {
				pipeline = append(pipeline, "xload")
			} else {
				pipeline = append(pipeline, "file_cache")
			}

			// by default attr-cache is enable in v2
			// only way to disable is to pass cli param and set it to false
			if options.AttrCache {
				pipeline = append(pipeline, "attr_cache")
			}

			pipeline = append(pipeline, "azstorage")
			options.Components = pipeline
		}

		if config.IsSet("entry_cache.timeout-sec") || options.EntryCacheTimeout > 0 {
			options.Components = append(options.Components[:1], append([]string{"entry_cache"}, options.Components[1:]...)...)
		}

		if err = common.ValidatePipeline(options.Components); err != nil {
			// file-cache, block-cache and xload are mutually exclusive
			log.Err("mount: invalid pipeline components [%s]", err.Error())
			return fmt.Errorf("invalid pipeline components [%s]", err.Error())
		}

		// either passed in CLI or in config file
		if options.BlockCache || common.ComponentInPipeline(options.Components, "block_cache") {
			// CLI overriding the pipeline to inject block-cache
			options.Components = common.UpdatePipeline(options.Components, "block_cache")
		}

		if options.Preload || common.ComponentInPipeline(options.Components, "xload") {
			// CLI overriding the pipeline to inject xload
			options.Components = common.UpdatePipeline(options.Components, "xload")
			config.Set("read-only", "true") // preload is only supported in read-only mode
		}

		if config.IsSet("libfuse-options") {
			for _, v := range options.LibfuseOptions {
				parameter := strings.Split(v, "=")
				if len(parameter) > 2 || len(parameter) <= 0 {
					return errors.New(common.FuseAllowedFlags)
				}

				v = strings.TrimSpace(v)
				if ignoreFuseOptions(v) {
					continue
				} else if v == "allow_other" || v == "allow_other=true" {
					config.Set("allow-other", "true")
				} else if strings.HasPrefix(v, "attr_timeout=") {
					config.Set("lfuse.attribute-expiration-sec", parameter[1])
				} else if strings.HasPrefix(v, "entry_timeout=") {
					config.Set("lfuse.entry-expiration-sec", parameter[1])
				} else if strings.HasPrefix(v, "negative_timeout=") {
					config.Set("lfuse.negative-entry-expiration-sec", parameter[1])
				} else if v == "ro" || v == "ro=true" {
					config.Set("read-only", "true")
				} else if v == "allow_root" || v == "allow_root=true" {
					config.Set("allow-root", "true")
				} else if v == "nonempty" || v == "nonempty=true" {
					// For fuse3, -o nonempty mount option has been removed and
					// mounting over non-empty directories is now always allowed.
					// For fuse2, this option is supported.
					options.NonEmpty = true
					config.Set("nonempty", "true")
				} else if strings.HasPrefix(v, "umask=") {
					umask, err := strconv.ParseUint(parameter[1], 10, 32)
					if err != nil {
						return fmt.Errorf("failed to parse umask [%s]", err.Error())
					}
					config.Set("lfuse.umask", fmt.Sprint(umask))
				} else if strings.HasPrefix(v, "uid=") {
					val, err := strconv.ParseUint(parameter[1], 10, 32)
					if err != nil {
						return fmt.Errorf("failed to parse uid [%s]", err.Error())
					}
					config.Set("lfuse.uid", fmt.Sprint(val))
				} else if strings.HasPrefix(v, "gid=") {
					val, err := strconv.ParseUint(parameter[1], 10, 32)
					if err != nil {
						return fmt.Errorf("failed to parse gid [%s]", err.Error())
					}
					config.Set("lfuse.gid", fmt.Sprint(val))
				} else if v == "direct_io" || v == "direct_io=true" {
					config.Set("lfuse.direct-io", "true")
					config.Set("direct-io", "true")
					directIO = true
				} else {
					return errors.New(common.FuseAllowedFlags)
				}
			}
		}

		// Check if direct-io is enabled in the config file.
		if !directIO {
			_ = config.UnmarshalKey("libfuse.direct-io", &directIO)
			if directIO {
				config.Set("direct-io", "true")
			}
		}

		if config.IsSet("disable-kernel-cache") && directIO {
			// Both flag shall not be enable together
			return fmt.Errorf("direct-io and disable-kernel-cache cannot be enabled together")
		}

		if !config.IsSet("logging.file-path") {
			options.Logging.LogFilePath = common.DefaultLogFilePath
		}

		if !config.IsSet("logging.level") {
			options.Logging.LogLevel = "LOG_WARNING"
		}

		err = options.validate(options.NonEmpty)
		if err != nil {
			return err
		}

		var logLevel common.LogLevel
		err = logLevel.Parse(options.Logging.LogLevel)
		if err != nil {
			return fmt.Errorf("invalid log level [%s]", err.Error())
		}

		err = log.SetDefaultLogger(options.Logging.Type, common.LogConfig{
			FilePath:    options.Logging.LogFilePath,
			MaxFileSize: options.Logging.MaxLogFileSize,
			FileCount:   options.Logging.LogFileCount,
			Level:       logLevel,
			TimeTracker: options.Logging.TimeTracker,
		})
		if err != nil {
			return fmt.Errorf("failed to initialize logger [%s]", err.Error())
		}

		if !disableVersionCheck {
			err := VersionCheck()
			if err != nil {
				log.Err(err.Error())
			}
		}

		if config.IsSet("invalidate-on-sync") {
			log.Warn("mount: unsupported v1 CLI parameter: invalidate-on-sync is always true in blobfuse2.")
		}
		if config.IsSet("pre-mount-validate") {
			log.Warn("mount: unsupported v1 CLI parameter: pre-mount-validate is always true in blobfuse2.")
		}
		if config.IsSet("basic-remount-check") {
			log.Warn("mount: unsupported v1 CLI parameter: basic-remount-check is always true in blobfuse2.")
		}

		common.EnableMonitoring = options.MonitorOpt.EnableMon

		// check if blobfuse stats monitor is added in the disable list
		if slices.Contains(options.MonitorOpt.DisableList, common.BfuseStats) {
			common.BfsDisabled = true
		}

		config.Set("mount-path", options.MountPath)

		var pipeline *internal.Pipeline

		log.Crit("Starting Blobfuse2 Mount : %s on [%s]", common.Blobfuse2Version, common.GetCurrentDistro())
		log.Info("Mount Command: %s", os.Args)
		log.Crit("Logging level set to : %s", logLevel.String())
		log.Debug("Mount allowed on nonempty path : %v", options.NonEmpty)

		if directIO {
			// Direct IO is enabled, so remove the attr-cache from the pipeline
			for i, name := range options.Components {
				if name == "attr_cache" {
					options.Components = append(options.Components[:i], options.Components[i+1:]...)
					log.Crit("Mount::runPipeline : Direct IO enabled, removing attr_cache from pipeline")
					break
				}
			}
		}

		// Clean up any cache directory if cleanup-on-start is set from the cli parameter or specified in parameter in
		// config file for a specific component for file-cache, block-cache, xload.
		err = options.tempCacheCleanup()
		if err != nil {
			return err
		}

		common.ForegroundMount = options.Foreground

		pipeline, err = internal.NewPipeline(options.Components, !daemon.WasReborn())
		if err != nil {
			log.Err("mount : failed to initialize new pipeline [%v]", err)
			return fmt.Errorf("failed to initialize new pipeline [%s]", err.Error())
		}

		log.Info("mount: Mounting blobfuse2 on %s", options.MountPath)
		if !options.Foreground {
			pidFile := strings.ReplaceAll(options.MountPath, "/", "_") + ".pid"
			pidFileName := filepath.Join(os.ExpandEnv(common.DefaultWorkDir), pidFile)

			// Save the stack trace of the mount process in case of any panic
			pid := os.Getpid()
			traceFile := fmt.Sprintf("%s.%d.trace", strings.ReplaceAll(options.MountPath, "/", "_"), pid)
			// we link this file to stderr of child process in daemon mode
			traceFilePath := filepath.Join(os.ExpandEnv(common.DefaultWorkDir), traceFile)

			dmnCtx := &daemon.Context{
				PidFileName: pidFileName,
				PidFilePerm: 0644,
				Umask:       022,
				LogFileName: traceFilePath, // this will redirect stderr of child to given file
			}

			ctx, _ := context.WithCancel(context.Background()) //nolint

			// Signal handlers for parent and child to communicate success or failures in mount
			var sigusr2 chan os.Signal
			if !daemon.WasReborn() { // execute in parent only
				sigusr2 = make(chan os.Signal, 1)
				signal.Notify(sigusr2, syscall.SIGUSR2)

			} else { // execute in child only
				daemon.SetSigHandler(sigusrHandler(pipeline, ctx), syscall.SIGUSR1, syscall.SIGUSR2)
				go func() {
					_ = daemon.ServeSignals()
				}()
			}

		retry:
			// If the .pid file is locked and there no blobfuse process owning it then we need to try
			// a cleanup of the .pid file. If cleanup goes through then retry the daemonization.
			child, err := dmnCtx.Reborn()
			if err != nil {
				log.Err("mount : failed to daemonize application [%s], trying auto cleanup", err.Error())
				rmErr := os.Remove(pidFileName)
				if rmErr != nil {
					log.Err("mount : auto cleanup failed [%v]", rmErr.Error())
					return fmt.Errorf("failed to daemonize application [%s]", err.Error())
				}
				goto retry
			}

			log.Debug("mount: foreground disabled, child = %v", daemon.WasReborn())
			if child == nil { // execute in child only

				// defer the removal of this temp file. This file should only be removed when the mountpoint is
				// gracefully unmounted. In case of any panic caused by go runtime/ by our application. This file
				// would have the essential stack trace to debug the issue.
				ppid := os.Getppid()
				traceFile = fmt.Sprintf("%s.%d.trace", strings.ReplaceAll(options.MountPath, "/", "_"), ppid)
				// we link this file to stderr of child process in daemon mode
				traceFilePath = filepath.Join(os.ExpandEnv(common.DefaultWorkDir), traceFile)

				defer dmnCtx.Release() // nolint
				setGOConfig()
				go startDynamicProfiler()

				// In case of failure stderr will have the error emitted by child and parent will read
				// those logs from the file set in daemon context
				err = runPipeline(pipeline, ctx)

				defer func() {
					// if there is any error while initializing the components, we shouldn't delete this temp file.
					// as this file is used by the parent to get the errors from it's child.
					if err == nil {
						rmErr := os.Remove(traceFilePath)
						if rmErr != nil {
							log.Err("mount : Failed to delete temp file: %s[%v]", traceFilePath, err)
						}
					}
				}()

			} else { // execute in parent only

				childDone := make(chan struct{})

				go monitorChild(child.Pid, childDone)

				select {
				case <-sigusr2:
					log.Info("mount: Child [%v] mounted successfully at %s", child.Pid, options.MountPath)

				case <-childDone:
					// Get error string from the child, stderr or child was redirected to a file
					log.Info("mount: Child [%v] terminated from %s", child.Pid, options.MountPath)

					buff, err := os.ReadFile(dmnCtx.LogFileName)
					if err != nil {
						log.Err("mount: failed to read child [%v] failure logs [%s]", child.Pid, err.Error())
						err = fmt.Errorf("failed to mount, please check logs [%s]", err.Error())
					} else {
						err = fmt.Errorf("%s", string(buff))
					}

					// Safe to delete the temp file.
					rmErr := os.Remove(traceFilePath)
					if rmErr != nil {
						log.Err("mount : Failed to delete temp file: %s[%v]", traceFilePath, err)
					}

					return errors.Join(err, rmErr)

				case <-time.After(options.WaitForMount):
					log.Info("mount: Child [%v : %s] status check timeout", child.Pid, options.MountPath)
				}

			}
		} else {
			if options.CPUProfile != "" {
				os.Remove(options.CPUProfile)
				f, err := os.Create(options.CPUProfile)
				if err != nil {
					fmt.Printf("Error opening file for cpuprofile [%s]", err.Error())
				}
				defer f.Close()
				if err := pprof.StartCPUProfile(f); err != nil {
					fmt.Printf("Failed to start cpuprofile [%s]", err.Error())
				}
				defer pprof.StopCPUProfile()
			}

			setGOConfig()
			go startDynamicProfiler()

			log.Debug("mount: foreground enabled")
			err = runPipeline(pipeline, context.Background())
			if err != nil {
				return err
			}

			if options.MemProfile != "" {
				os.Remove(options.MemProfile)
				f, err := os.Create(options.MemProfile)
				if err != nil {
					fmt.Printf("Error opening file for memprofile [%s]", err.Error())
				}
				defer f.Close()
				runtime.GC()
				if err = pprof.WriteHeapProfile(f); err != nil {
					fmt.Printf("Error memory profiling [%s]", err.Error())
				}
			}
		}
		return nil
	},
	ValidArgsFunction: func(cmd *cobra.Command, args []string, toComplete string) ([]string, cobra.ShellCompDirective) {
		return nil, cobra.ShellCompDirectiveDefault
	},
}

func monitorChild(pid int, done chan struct{}) {
	// Monitor the child process and if child terminates then exit
	var wstatus syscall.WaitStatus

	for {
		// Wait for a signal from child
		wpid, err := syscall.Wait4(pid, &wstatus, 0, nil)
		if err != nil {
			log.Err("Error retrieving child status [%s]", err.Error())
			break
		}

		if wpid == pid {
			// Exit only if child has exited
			// Signal can be received on a state change of child as well
			if wstatus.Exited() || wstatus.Signaled() || wstatus.Stopped() {
				close(done)
				return
			}
		}
	}
}

func ignoreFuseOptions(opt string) bool {
	for _, o := range common.FuseIgnoredFlags() {
		// Flags like uid and gid come with value so exact string match is not correct in that case.
		if strings.HasPrefix(opt, o) {
			return true
		}
	}
	return false
}

func runPipeline(pipeline *internal.Pipeline, ctx context.Context) error {
	pid := fmt.Sprintf("%v", os.Getpid())
	common.TransferPipe += "_" + pid
	common.PollingPipe += "_" + pid
	log.Debug("Mount::runPipeline : blobfuse2 pid = %v, transfer pipe = %v, polling pipe = %v", pid, common.TransferPipe, common.PollingPipe)

	go startMonitor(os.Getpid())

	err := pipeline.Start(ctx)
	if err != nil {
		log.Err("mount: error unable to start pipeline [%s]", err.Error())
		return fmt.Errorf("unable to start pipeline [%s]", err.Error())
	}

	err = pipeline.Stop()
	if err != nil {
		log.Err("mount: error unable to stop pipeline [%s]", err.Error())
		return fmt.Errorf("unable to stop pipeline [%s]", err.Error())
	}

	return nil
}

func startMonitor(pid int) {
	if common.EnableMonitoring {
		log.Debug("Mount::startMonitor : pid = %v, config-file = %v", pid, options.ConfigFile)
		buf := new(bytes.Buffer)
		rootCmd.SetOut(buf)
		rootCmd.SetErr(buf)
		rootCmd.SetArgs([]string{"health-monitor", fmt.Sprintf("--pid=%v", pid), fmt.Sprintf("--config-file=%s", options.ConfigFile)})
		err := rootCmd.Execute()
		if err != nil {
			common.EnableMonitoring = false
			log.Err("Mount::startMonitor : [%s]", err.Error())
		}
	}
}

// cleanupCachePath is a helper function to clean up cache directory for a component that is present in the pipeline.
// componentName: the name of the component (e.g., "file_cache", "block_cache")
func (opt *mountOptions) tempCacheCleanup() error {
	// Check for global cleanup-on-start flag from cli.
	var cleanupOnStart bool
	_ = config.UnmarshalKey("cleanup-on-start", &cleanupOnStart)

	components := []string{"file_cache", "block_cache", "xload"}

	for _, component := range components {
		if common.ComponentInPipeline(options.Components, component) {
			err := cleanupCachePath(component, cleanupOnStart)
			if err != nil {
				return fmt.Errorf("failed to clean up  cache for %s: %v", component, err)
			}
		}
	}

	return nil
}

func cleanupCachePath(componentName string, globalCleanupFlag bool) error {
	// Get the path for the component
	var cachePath string
	_ = config.UnmarshalKey(componentName+".path", &cachePath)

	if cachePath == "" {
		// No path configured for this component
		return nil
	}

	// Check for component-specific cleanup flag
	var componentCleanupFlag bool
	_ = config.UnmarshalKey(componentName+".cleanup-on-start", &componentCleanupFlag)

	// Clean up if either global or component-specific flag is set
	if globalCleanupFlag || componentCleanupFlag {
		if err := common.TempCacheCleanup(cachePath); err != nil {
			return fmt.Errorf("failed to cleanup temp cache path: %s for %s component: %v", cachePath, componentName, err)
		}
	}

	return nil
}

func sigusrHandler(pipeline *internal.Pipeline, ctx context.Context) daemon.SignalHandlerFunc {
	return func(sig os.Signal) error {
		log.Crit("Mount::sigusrHandler : Signal %d received", sig)

		var err error
		if sig == syscall.SIGUSR1 {
			log.Crit("Mount::sigusrHandler : SIGUSR1 received")
			config.OnConfigChange()
		}

		return err
	}
}

func setGOConfig() {
	// Ensure we always have more than 1 OS thread running goroutines, since there are issues with having just 1.
	isOnlyOne := runtime.GOMAXPROCS(0) == 1
	if isOnlyOne {
		runtime.GOMAXPROCS(2)
	}

	// Golang's default behaviour is to GC when new objects = (100% of) total of objects surviving previous GC.
	// Set it to lower level so that memory if freed up early
	debug.SetGCPercent(80)
}

func startDynamicProfiler() {
	if !options.DynamicProfiler {
		return
	}

	if options.ProfilerIP == "" {
		// By default enable profiler on 127.0.0.1
		options.ProfilerIP = "localhost"
	}

	if options.ProfilerPort == 0 {
		// This is default go profiler port
		options.ProfilerPort = 6060
	}

	connStr := fmt.Sprintf("%s:%d", options.ProfilerIP, options.ProfilerPort)
	log.Info("Mount::startDynamicProfiler : Staring profiler on [%s]", connStr)

	// To check dynamic profiling info http://<ip>:<port>/debug/pprof
	// for e.g. for default config use http://localhost:6060/debug/pprof
	// Also CLI based profiler can be used
	// e.g. go tool pprof http://localhost:6060/debug/pprof/heap
	//      go tool pprof http://localhost:6060/debug/pprof/profile?seconds=30
	//      go tool pprof http://localhost:6060/debug/pprof/block
	//
	err := http.ListenAndServe(connStr, nil)
	if err != nil {
		log.Err("Mount::startDynamicProfiler : Failed to start dynamic profiler [%s]", err.Error())
	}
}

func init() {
	rootCmd.AddCommand(mountCmd)

	options = mountOptions{}

	mountCmd.AddCommand(mountListCmd)
	mountCmd.AddCommand(mountAllCmd)

	mountCmd.PersistentFlags().StringVar(&options.ConfigFile, "config-file", "",
		"Configures the path for the file where the account credentials are provided. Default is config.yaml in current directory.")
	_ = mountCmd.MarkPersistentFlagFilename("config-file", "yaml")

	mountCmd.PersistentFlags().BoolVar(&options.SecureConfig, "secure-config", false,
		"Encrypt auto generated config file for each container")

	mountCmd.PersistentFlags().StringVar(&options.PassPhrase, "passphrase", "",
		"Key to decrypt config file. Can also be specified by env-variable BLOBFUSE2_SECURE_CONFIG_PASSPHRASE.\nKey length shall be 16 (AES-128), 24 (AES-192), or 32 (AES-256) bytes in length.")

	mountCmd.PersistentFlags().String("log-type", "syslog", "Type of logger to be used by the system. Set to syslog by default. Allowed values are silent|syslog|base.")
	config.BindPFlag("logging.type", mountCmd.PersistentFlags().Lookup("log-type"))
	_ = mountCmd.RegisterFlagCompletionFunc("log-type", func(cmd *cobra.Command, args []string, toComplete string) ([]string, cobra.ShellCompDirective) {
		return []string{"silent", "base", "syslog"}, cobra.ShellCompDirectiveNoFileComp
	})

	// Add a generic cleanup-on-start flag that applies to all cache components
	mountCmd.PersistentFlags().Bool("cleanup-on-start", false, "Clear cache directory on startup if not empty for file_cache, block_cache, xload components.")
	config.BindPFlag("cleanup-on-start", mountCmd.PersistentFlags().Lookup("cleanup-on-start"))

	mountCmd.PersistentFlags().String("log-level", "LOG_WARNING",
		"Enables logs written to syslog. Set to LOG_WARNING by default. Allowed values are LOG_OFF|LOG_CRIT|LOG_ERR|LOG_WARNING|LOG_INFO|LOG_DEBUG")
	config.BindPFlag("logging.level", mountCmd.PersistentFlags().Lookup("log-level"))
	_ = mountCmd.RegisterFlagCompletionFunc("log-level", func(cmd *cobra.Command, args []string, toComplete string) ([]string, cobra.ShellCompDirective) {
		return []string{"LOG_OFF", "LOG_CRIT", "LOG_ERR", "LOG_WARNING", "LOG_INFO", "LOG_TRACE", "LOG_DEBUG"}, cobra.ShellCompDirectiveNoFileComp
	})

	mountCmd.PersistentFlags().String("log-file-path",
		common.DefaultLogFilePath, "Configures the path for log files. Default is "+common.DefaultLogFilePath)
	config.BindPFlag("logging.file-path", mountCmd.PersistentFlags().Lookup("log-file-path"))
	_ = mountCmd.MarkPersistentFlagDirname("log-file-path")

	mountCmd.PersistentFlags().Bool("foreground", false, "Mount the system in foreground mode. Default value false.")
	config.BindPFlag("foreground", mountCmd.PersistentFlags().Lookup("foreground"))

	mountCmd.PersistentFlags().Bool("read-only", false, "Mount the system in read only mode. Default value false.")
	config.BindPFlag("read-only", mountCmd.PersistentFlags().Lookup("read-only"))

	mountCmd.PersistentFlags().Bool("lazy-write", false, "Async write to storage container after file handle is closed.")
	config.BindPFlag("lazy-write", mountCmd.PersistentFlags().Lookup("lazy-write"))

	mountCmd.PersistentFlags().String("default-working-dir", "", "Default working directory for storing log files and other blobfuse2 information")
	mountCmd.PersistentFlags().Lookup("default-working-dir").Hidden = true
	config.BindPFlag("default-working-dir", mountCmd.PersistentFlags().Lookup("default-working-dir"))
	_ = mountCmd.MarkPersistentFlagDirname("default-working-dir")

	mountCmd.Flags().BoolVar(&options.Streaming, "streaming", false, "Enable Streaming.")
	config.BindPFlag("streaming", mountCmd.Flags().Lookup("streaming"))
	mountCmd.Flags().Lookup("streaming").Hidden = true

	mountCmd.Flags().BoolVar(&options.BlockCache, "block-cache", false, "Enable Block-Cache.")
	config.BindPFlag("block-cache", mountCmd.Flags().Lookup("block-cache"))

	mountCmd.Flags().BoolVar(&options.Preload, "preload", false, "Enable Preload, to start downloading all files from container on mount.")
	config.BindPFlag("preload", mountCmd.Flags().Lookup("preload"))

	mountCmd.Flags().BoolVar(&options.AttrCache, "use-attr-cache", true, "Use attribute caching.")
	config.BindPFlag("use-attr-cache", mountCmd.Flags().Lookup("use-attr-cache"))

	mountCmd.Flags().Bool("invalidate-on-sync", true, "Invalidate file/dir on sync/fsync.")
	config.BindPFlag("invalidate-on-sync", mountCmd.Flags().Lookup("invalidate-on-sync"))
	mountCmd.Flags().Lookup("invalidate-on-sync").Hidden = true

	mountCmd.Flags().Bool("pre-mount-validate", true, "Validate blobfuse2 is mounted.")
	config.BindPFlag("pre-mount-validate", mountCmd.Flags().Lookup("pre-mount-validate"))
	mountCmd.Flags().Lookup("pre-mount-validate").Hidden = true

	mountCmd.Flags().Bool("basic-remount-check", true, "Validate blobfuse2 is mounted by reading /etc/mtab.")
	config.BindPFlag("basic-remount-check", mountCmd.Flags().Lookup("basic-remount-check"))
	mountCmd.Flags().Lookup("basic-remount-check").Hidden = true

	mountCmd.PersistentFlags().StringSliceVarP(&options.LibfuseOptions, "o", "o", []string{}, "FUSE options.")
	config.BindPFlag("libfuse-options", mountCmd.PersistentFlags().ShorthandLookup("o"))
	mountCmd.PersistentFlags().ShorthandLookup("o").Hidden = true

	mountCmd.PersistentFlags().DurationVar(&options.WaitForMount, "wait-for-mount", 5*time.Second, "Let parent process wait for given timeout before exit")

	mountCmd.PersistentFlags().Bool("disable-kernel-cache", false, "Disable kerneel cache, but keep blobfuse cache. Default value false.")
	config.BindPFlag("disable-kernel-cache", mountCmd.PersistentFlags().Lookup("disable-kernel-cache"))

	mountCmd.PersistentFlags().Bool("posix", false, "Enable chmod and chown support. Default value false.")
	config.BindPFlag("posix", mountCmd.PersistentFlags().Lookup("posix"))

	config.AttachToFlagSet(mountCmd.PersistentFlags())
	config.AttachFlagCompletions(mountCmd)
	config.AddConfigChangeEventListener(config.ConfigChangeEventHandlerFunc(OnConfigChange))
}<|MERGE_RESOLUTION|>--- conflicted
+++ resolved
@@ -75,25 +75,6 @@
 	inputMountPath string
 	ConfigFile     string
 
-<<<<<<< HEAD
-	Logging            LogOptions     `config:"logging"`
-	Components         []string       `config:"components"`
-	Foreground         bool           `config:"foreground"`
-	NonEmpty           bool           `config:"nonempty"`
-	DefaultWorkingDir  string         `config:"default-working-dir"`
-	CPUProfile         string         `config:"cpu-profile"`
-	MemProfile         string         `config:"mem-profile"`
-	PassPhrase         string         `config:"passphrase"`
-	SecureConfig       bool           `config:"secure-config"`
-	DynamicProfiler    bool           `config:"dynamic-profile"`
-	ProfilerPort       int            `config:"profiler-port"`
-	ProfilerIP         string         `config:"profiler-ip"`
-	MonitorOpt         monitorOptions `config:"health_monitor"`
-	WaitForMount       time.Duration  `config:"wait-for-mount"`
-	LazyWrite          bool           `config:"lazy-write"`
-	disableKernelCache bool           `config:"disable-kernel-cache"`
-	posixCompliance    bool           `config:"posix"`
-=======
 	Logging           LogOptions     `config:"logging"`
 	Components        []string       `config:"components"`
 	Foreground        bool           `config:"foreground"`
@@ -109,7 +90,8 @@
 	MonitorOpt        monitorOptions `config:"health_monitor"`
 	WaitForMount      time.Duration  `config:"wait-for-mount"`
 	LazyWrite         bool           `config:"lazy-write"`
->>>>>>> 4b679ae9
+  disableKernelCache bool           `config:"disable-kernel-cache"`
+	posixCompliance    bool           `config:"posix"`
 
 	// v1 support
 	Streaming         bool     `config:"streaming"`

/*
    _____           _____   _____   ____          ______  _____  ------
   |     |  |      |     | |     | |     |     | |       |            |
   |     |  |      |     | |     | |     |     | |       |            |
   | --- |  |      |     | |-----| |---- |     | |-----| |-----  ------
   |     |  |      |     | |     | |     |     |       | |       |
   | ____|  |_____ | ____| | ____| |     |_____|  _____| |_____  |_____


   Licensed under the MIT License <http://opensource.org/licenses/MIT>.

   Copyright © 2020-2025 Microsoft Corporation. All rights reserved.
   Author : <blobfusedev@microsoft.com>

   Permission is hereby granted, free of charge, to any person obtaining a copy
   of this software and associated documentation files (the "Software"), to deal
   in the Software without restriction, including without limitation the rights
   to use, copy, modify, merge, publish, distribute, sublicense, and/or sell
   copies of the Software, and to permit persons to whom the Software is
   furnished to do so, subject to the following conditions:

   The above copyright notice and this permission notice shall be included in all
   copies or substantial portions of the Software.

   THE SOFTWARE IS PROVIDED "AS IS", WITHOUT WARRANTY OF ANY KIND, EXPRESS OR
   IMPLIED, INCLUDING BUT NOT LIMITED TO THE WARRANTIES OF MERCHANTABILITY,
   FITNESS FOR A PARTICULAR PURPOSE AND NONINFRINGEMENT. IN NO EVENT SHALL THE
   AUTHORS OR COPYRIGHT HOLDERS BE LIABLE FOR ANY CLAIM, DAMAGES OR OTHER
   LIABILITY, WHETHER IN AN ACTION OF CONTRACT, TORT OR OTHERWISE, ARISING FROM,
   OUT OF OR IN CONNECTION WITH THE SOFTWARE OR THE USE OR OTHER DEALINGS IN THE
   SOFTWARE
*/

package cmd

import (
	"bytes"
	"context"
	"errors"
	"fmt"
	"net/http"
	_ "net/http/pprof"
	"os"
	"os/signal"
	"path/filepath"
	"runtime"
	"runtime/debug"
	"runtime/pprof"
	"strconv"
	"strings"
	"syscall"
	"time"

	"github.com/Azure/azure-storage-fuse/v2/common"
	"github.com/Azure/azure-storage-fuse/v2/common/config"
	"github.com/Azure/azure-storage-fuse/v2/common/log"
	"github.com/Azure/azure-storage-fuse/v2/internal"

	"github.com/sevlyar/go-daemon"
	"github.com/spf13/cobra"
)

type LogOptions struct {
	Type           string `config:"type" yaml:"type,omitempty"`
	LogLevel       string `config:"level" yaml:"level,omitempty"`
	LogFilePath    string `config:"file-path" yaml:"file-path,omitempty"`
	MaxLogFileSize uint64 `config:"max-file-size-mb" yaml:"max-file-size-mb,omitempty"`
	LogFileCount   uint64 `config:"file-count" yaml:"file-count,omitempty"`
	TimeTracker    bool   `config:"track-time" yaml:"track-time,omitempty"`
}

type mountOptions struct {
	MountPath      string
	inputMountPath string
	ConfigFile     string

	Logging           LogOptions     `config:"logging"`
	Components        []string       `config:"components"`
	Foreground        bool           `config:"foreground"`
	NonEmpty          bool           `config:"nonempty"`
	DefaultWorkingDir string         `config:"default-working-dir"`
	CPUProfile        string         `config:"cpu-profile"`
	MemProfile        string         `config:"mem-profile"`
	PassPhrase        string         `config:"passphrase"`
	SecureConfig      bool           `config:"secure-config"`
	DynamicProfiler   bool           `config:"dynamic-profile"`
	ProfilerPort      int            `config:"profiler-port"`
	ProfilerIP        string         `config:"profiler-ip"`
	MonitorOpt        monitorOptions `config:"health_monitor"`
	WaitForMount      time.Duration  `config:"wait-for-mount"`
	LazyWrite         bool           `config:"lazy-write"`

	// v1 support
	Streaming         bool     `config:"streaming"`
	AttrCache         bool     `config:"use-attr-cache"`
	LibfuseOptions    []string `config:"libfuse-options"`
	BlockCache        bool     `config:"block-cache"`
	Preload           bool     `config:"preload"`
	EntryCacheTimeout int      `config:"list-cache-timeout"`
}

var options mountOptions

func (opt *mountOptions) validate(skipNonEmptyMount bool) error {
	if opt.MountPath == "" {
		return fmt.Errorf("mount path not provided")
	}

	if _, err := os.Stat(opt.MountPath); os.IsNotExist(err) {
		return fmt.Errorf("mount directory does not exist")
	} else if common.IsDirectoryMounted(opt.MountPath) {
		// Try to cleanup the stale mount
		log.Info("Mount::validate : Mount directory is already mounted, trying to cleanup")
		active, err := common.IsMountActive(opt.inputMountPath)
		if active || err != nil {
			// Previous mount is still active so we need to fail this mount
			return fmt.Errorf("directory is already mounted")
		} else {
			// Previous mount is in stale state so lets cleanup the state
			log.Info("Mount::validate : Cleaning up stale mount")
			if err = unmountBlobfuse2(opt.MountPath, true, true); err != nil {
				return fmt.Errorf("directory is already mounted, unmount manually before remount [%v]", err.Error())
			}
		}
	} else if !skipNonEmptyMount && !common.IsDirectoryEmpty(opt.MountPath) {
		return fmt.Errorf("mount directory is not empty")
	}

	if err := common.ELogLevel.Parse(opt.Logging.LogLevel); err != nil {
		return fmt.Errorf("invalid log level [%s]", err.Error())
	}

	if opt.DefaultWorkingDir != "" {
		common.DefaultWorkDir = opt.DefaultWorkingDir

		if opt.Logging.LogFilePath == common.DefaultLogFilePath {
			// If default-working-dir is set then default log path shall be set to that path
			// Ignore if specific log-path is provided by user
			opt.Logging.LogFilePath = filepath.Join(common.DefaultWorkDir, "blobfuse2.log")
		}

		common.DefaultLogFilePath = filepath.Join(common.DefaultWorkDir, "blobfuse2.log")
	}

	f, err := os.Stat(common.ExpandPath(common.DefaultWorkDir))
	if err == nil && !f.IsDir() {
		return fmt.Errorf("default work dir '%s' is not a directory", common.DefaultWorkDir)
	}

	if err != nil && os.IsNotExist(err) {
		// create the default work dir
		if err = os.MkdirAll(common.ExpandPath(common.DefaultWorkDir), 0777); err != nil {
			return fmt.Errorf("failed to create default work dir [%s]", err.Error())
		}
	}

	opt.Logging.LogFilePath = common.ExpandPath(opt.Logging.LogFilePath)
	if !common.DirectoryExists(filepath.Dir(opt.Logging.LogFilePath)) {
		err := os.MkdirAll(filepath.Dir(opt.Logging.LogFilePath), os.FileMode(0776)|os.ModeDir)
		if err != nil {
			return fmt.Errorf("invalid log file path [%s]", err.Error())
		}
	}

	// A user provided value of 0 doesn't make sense for MaxLogFileSize or LogFileCount.
	if opt.Logging.MaxLogFileSize == 0 {
		opt.Logging.MaxLogFileSize = common.DefaultMaxLogFileSize
	}

	if opt.Logging.LogFileCount == 0 {
		opt.Logging.LogFileCount = common.DefaultLogFileCount
	}

	// Check for global cleanup-on-start flag
	var cleanupOnStart bool
	_ = config.UnmarshalKey("cleanup-on-start", &cleanupOnStart)

	// Clean up any cache directory if cleanup-on-start is set
	err = tempCacheCleanup(cleanupOnStart)
	if err != nil {
		return err
	}

	return nil
}

func OnConfigChange() {
	newLogOptions := &LogOptions{}
	err := config.UnmarshalKey("logging", newLogOptions)
	if err != nil {
		log.Err("Mount::OnConfigChange : Invalid logging options [%s]", err.Error())
	}

	var logLevel common.LogLevel
	err = logLevel.Parse(newLogOptions.LogLevel)
	if err != nil {
		log.Err("Mount::OnConfigChange : Invalid log level [%s]", newLogOptions.LogLevel)
	}

	err = log.SetConfig(common.LogConfig{
		Level:       logLevel,
		FilePath:    common.ExpandPath(newLogOptions.LogFilePath),
		MaxFileSize: newLogOptions.MaxLogFileSize,
		FileCount:   newLogOptions.LogFileCount,
		TimeTracker: newLogOptions.TimeTracker,
	})

	if err != nil {
		log.Err("Mount::OnConfigChange : Unable to reset Logging options [%s]", err.Error())
	}
}

// parseConfig : Based on config file or encrypted data parse the provided config
func parseConfig() error {
	options.ConfigFile = common.ExpandPath(options.ConfigFile)

	// Based on extension decide file is encrypted or not
	if options.SecureConfig ||
		filepath.Ext(options.ConfigFile) == SecureConfigExtension {

		// Validate config is to be secured on write or not
		if options.PassPhrase == "" {
			options.PassPhrase = os.Getenv(SecureConfigEnvName)
		}

		if options.PassPhrase == "" {
			return fmt.Errorf("no passphrase provided to decrypt the config file.\n Either use --passphrase cli option or store passphrase in BLOBFUSE2_SECURE_CONFIG_PASSPHRASE environment variable")
		}

		cipherText, err := os.ReadFile(options.ConfigFile)
		if err != nil {
			return fmt.Errorf("failed to read encrypted config file %s [%s]", options.ConfigFile, err.Error())
		}

		plainText, err := common.DecryptData(cipherText, []byte(options.PassPhrase))
		if err != nil {
			return fmt.Errorf("failed to decrypt config file %s [%s]", options.ConfigFile, err.Error())
		}

		config.SetConfigFile(options.ConfigFile)
		config.SetSecureConfigOptions(options.PassPhrase)
		err = config.ReadFromConfigBuffer(plainText)
		if err != nil {
			return fmt.Errorf("invalid decrypted config file [%s]", err.Error())
		}

	} else {
		err := config.ReadFromConfigFile(options.ConfigFile)
		if err != nil {
			return fmt.Errorf("invalid config file [%s]", err.Error())
		}
	}

	return nil
}

var mountCmd = &cobra.Command{
	Use:               "mount [path]",
	Short:             "Mounts the azure container as a filesystem",
	Long:              "Mounts the azure container as a filesystem",
	SuggestFor:        []string{"mnt", "mout"},
	Args:              cobra.ExactArgs(1),
	FlagErrorHandling: cobra.ExitOnError,
	RunE: func(_ *cobra.Command, args []string) error {
		options.inputMountPath = args[0]
		options.MountPath = common.ExpandPath(args[0])
		common.MountPath = options.MountPath

		configFileExists := true

		if options.ConfigFile == "" {
			// Config file is not set in cli parameters
			// Blobfuse2 defaults to config.yaml in current directory
			// If the file does not exist then user might have configured required things in env variables
			// Fall back to defaults and let components fail if all required env variables are not set.
			_, err := os.Stat(common.DefaultConfigFilePath)
			if err != nil && os.IsNotExist(err) {
				configFileExists = false
			} else {
				options.ConfigFile = common.DefaultConfigFilePath
			}
		}

		if configFileExists {
			err := parseConfig()
			if err != nil {
				return err
			}
		}

		err := config.Unmarshal(&options)
		if err != nil {
			return fmt.Errorf("failed to unmarshal config [%s]", err.Error())
		}

		if !configFileExists || len(options.Components) == 0 {
			pipeline := []string{"libfuse"}

			if config.IsSet("streaming") && options.Streaming {
				pipeline = append(pipeline, "stream")
			} else if config.IsSet("block-cache") && options.BlockCache {
				pipeline = append(pipeline, "block_cache")
			} else if options.Preload {
				pipeline = append(pipeline, "xload")
			} else {
				pipeline = append(pipeline, "file_cache")
			}

			// by default attr-cache is enable in v2
			// only way to disable is to pass cli param and set it to false
			if options.AttrCache {
				pipeline = append(pipeline, "attr_cache")
			}

			pipeline = append(pipeline, "azstorage")
			options.Components = pipeline
		}

		if config.IsSet("entry_cache.timeout-sec") || options.EntryCacheTimeout > 0 {
			options.Components = append(options.Components[:1], append([]string{"entry_cache"}, options.Components[1:]...)...)
		}

		if err = common.ValidatePipeline(options.Components); err != nil {
			// file-cache, block-cache and xload are mutually exclusive
			log.Err("mount: invalid pipeline components [%s]", err.Error())
			return fmt.Errorf("invalid pipeline components [%s]", err.Error())
		}

		// either passed in CLI or in config file
		if options.BlockCache || common.ComponentInPipeline(options.Components, "block_cache") {
			// CLI overriding the pipeline to inject block-cache
			options.Components = common.UpdatePipeline(options.Components, "block_cache")
		}

		if options.Preload || common.ComponentInPipeline(options.Components, "xload") {
			// CLI overriding the pipeline to inject xload
			options.Components = common.UpdatePipeline(options.Components, "xload")
			config.Set("read-only", "true") // preload is only supported in read-only mode
		}

		if config.IsSet("libfuse-options") {
			for _, v := range options.LibfuseOptions {
				parameter := strings.Split(v, "=")
				if len(parameter) > 2 || len(parameter) <= 0 {
					return errors.New(common.FuseAllowedFlags)
				}

				v = strings.TrimSpace(v)
				if ignoreFuseOptions(v) {
					continue
				} else if v == "allow_other" || v == "allow_other=true" {
					config.Set("allow-other", "true")
				} else if strings.HasPrefix(v, "attr_timeout=") {
					config.Set("lfuse.attribute-expiration-sec", parameter[1])
				} else if strings.HasPrefix(v, "entry_timeout=") {
					config.Set("lfuse.entry-expiration-sec", parameter[1])
				} else if strings.HasPrefix(v, "negative_timeout=") {
					config.Set("lfuse.negative-entry-expiration-sec", parameter[1])
				} else if v == "ro" || v == "ro=true" {
					config.Set("read-only", "true")
				} else if v == "allow_root" || v == "allow_root=true" {
					config.Set("allow-root", "true")
				} else if v == "nonempty" || v == "nonempty=true" {
					// For fuse3, -o nonempty mount option has been removed and
					// mounting over non-empty directories is now always allowed.
					// For fuse2, this option is supported.
					options.NonEmpty = true
					config.Set("nonempty", "true")
				} else if strings.HasPrefix(v, "umask=") {
					umask, err := strconv.ParseUint(parameter[1], 10, 32)
					if err != nil {
						return fmt.Errorf("failed to parse umask [%s]", err.Error())
					}
					config.Set("lfuse.umask", fmt.Sprint(umask))
				} else if strings.HasPrefix(v, "uid=") {
					val, err := strconv.ParseUint(parameter[1], 10, 32)
					if err != nil {
						return fmt.Errorf("failed to parse uid [%s]", err.Error())
					}
					config.Set("lfuse.uid", fmt.Sprint(val))
				} else if strings.HasPrefix(v, "gid=") {
					val, err := strconv.ParseUint(parameter[1], 10, 32)
					if err != nil {
						return fmt.Errorf("failed to parse gid [%s]", err.Error())
					}
					config.Set("lfuse.gid", fmt.Sprint(val))
				} else if v == "direct_io" || v == "direct_io=true" {
					config.Set("lfuse.direct-io", "true")
					config.Set("direct-io", "true")
				} else {
					return errors.New(common.FuseAllowedFlags)
				}
			}
		}

		if !config.IsSet("logging.file-path") {
			options.Logging.LogFilePath = common.DefaultLogFilePath
		}

		if !config.IsSet("logging.level") {
			options.Logging.LogLevel = "LOG_WARNING"
		}

		err = options.validate(options.NonEmpty)
		if err != nil {
			return err
		}

		var logLevel common.LogLevel
		err = logLevel.Parse(options.Logging.LogLevel)
		if err != nil {
			return fmt.Errorf("invalid log level [%s]", err.Error())
		}

		err = log.SetDefaultLogger(options.Logging.Type, common.LogConfig{
			FilePath:    options.Logging.LogFilePath,
			MaxFileSize: options.Logging.MaxLogFileSize,
			FileCount:   options.Logging.LogFileCount,
			Level:       logLevel,
			TimeTracker: options.Logging.TimeTracker,
		})

		if err != nil {
			return fmt.Errorf("failed to initialize logger [%s]", err.Error())
		}

		if !disableVersionCheck {
			err := VersionCheck()
			if err != nil {
				log.Err(err.Error())
			}
		}

		if config.IsSet("invalidate-on-sync") {
			log.Warn("mount: unsupported v1 CLI parameter: invalidate-on-sync is always true in blobfuse2.")
		}
		if config.IsSet("pre-mount-validate") {
			log.Warn("mount: unsupported v1 CLI parameter: pre-mount-validate is always true in blobfuse2.")
		}
		if config.IsSet("basic-remount-check") {
			log.Warn("mount: unsupported v1 CLI parameter: basic-remount-check is always true in blobfuse2.")
		}

		common.EnableMonitoring = options.MonitorOpt.EnableMon

		// check if blobfuse stats monitor is added in the disable list
		for _, mon := range options.MonitorOpt.DisableList {
			if mon == common.BfuseStats {
				common.BfsDisabled = true
				break
			}
		}

		config.Set("mount-path", options.MountPath)

		var pipeline *internal.Pipeline

		log.Crit("Starting Blobfuse2 Mount : %s on [%s]", common.Blobfuse2Version, common.GetCurrentDistro())
		log.Info("Mount Command: %s", os.Args)
		log.Crit("Logging level set to : %s", logLevel.String())
		log.Debug("Mount allowed on nonempty path : %v", options.NonEmpty)

		directIO := false
		_ = config.UnmarshalKey("direct-io", &directIO)
		if directIO {
			// Directio is enabled, so remove the attr-cache from the pipeline
			for i, name := range options.Components {
				if name == "attr_cache" {
					options.Components = append(options.Components[:i], options.Components[i+1:]...)
					log.Crit("Mount::runPipeline : Direct IO enabled, removing attr_cache from pipeline")
					break
				}
			}
		}

		// Clean up any cache directory if cleanup-on-start is set from the cli parameter or specified in parameter in
		// config file for a specific component for file-cache, block-cache, xload.
		err = options.tempCacheCleanup()
		if err != nil {
			return err
		}

		common.ForegroundMount = options.Foreground

		pipeline, err = internal.NewPipeline(options.Components, !daemon.WasReborn())
		if err != nil {
			log.Err("mount : failed to initialize new pipeline [%v]", err)
			return Destroy(fmt.Sprintf("failed to initialize new pipeline [%s]", err.Error()))
		}

		log.Info("mount: Mounting blobfuse2 on %s", options.MountPath)
		if !options.Foreground {
			pidFile := strings.Replace(options.MountPath, "/", "_", -1) + ".pid"
			pidFileName := filepath.Join(os.ExpandEnv(common.DefaultWorkDir), pidFile)

			pid := os.Getpid()
			fname := fmt.Sprintf("/tmp/blobfuse2.%v", pid)

			dmnCtx := &daemon.Context{
				PidFileName: pidFileName,
				PidFilePerm: 0644,
				Umask:       022,
				LogFileName: fname, // this will redirect stderr of child to given file
			}

			ctx, _ := context.WithCancel(context.Background()) //nolint

			// Signal handlers for parent and child to communicate success or failures in mount
			var sigusr2 chan os.Signal
			if !daemon.WasReborn() { // execute in parent only
				sigusr2 = make(chan os.Signal, 1)
				signal.Notify(sigusr2, syscall.SIGUSR2)

			} else { // execute in child only
				daemon.SetSigHandler(sigusrHandler(pipeline, ctx), syscall.SIGUSR1, syscall.SIGUSR2)
				go func() {
					_ = daemon.ServeSignals()
				}()
			}

		retry:
			// If the .pid file is locked and there no blobfuse process owning it then we need to try
			// a cleanup of the .pid file. If cleanup goes through then retry the daemonization.
			child, err := dmnCtx.Reborn()
			if err != nil {
				log.Err("mount : failed to daemonize application [%s], trying auto cleanup", err.Error())
				rmErr := os.Remove(pidFileName)
				if rmErr != nil {
					log.Err("mount : auto cleanup failed [%v]", rmErr.Error())
					return Destroy(fmt.Sprintf("failed to daemonize application [%s]", err.Error()))
				}
				goto retry
			}

			log.Debug("mount: foreground disabled, child = %v", daemon.WasReborn())
			if child == nil { // execute in child only
				defer dmnCtx.Release() // nolint
				setGOConfig()
				go startDynamicProfiler()

				// In case of failure stderr will have the error emitted by child and parent will read
				// those logs from the file set in daemon context
				return runPipeline(pipeline, ctx)
			} else { // execute in parent only
				defer os.Remove(fname)

				childDone := make(chan struct{})

				go monitorChild(child.Pid, childDone)

				select {
				case <-sigusr2:
					log.Info("mount: Child [%v] mounted successfully at %s", child.Pid, options.MountPath)

				case <-childDone:
					// Get error string from the child, stderr or child was redirected to a file
					log.Info("mount: Child [%v] terminated from %s", child.Pid, options.MountPath)

					buff, err := os.ReadFile(dmnCtx.LogFileName)
					if err != nil {
						log.Err("mount: failed to read child [%v] failure logs [%s]", child.Pid, err.Error())
						return Destroy(fmt.Sprintf("failed to mount, please check logs [%s]", err.Error()))
					} else {
						return Destroy(string(buff))
					}

				case <-time.After(options.WaitForMount):
					log.Info("mount: Child [%v : %s] status check timeout", child.Pid, options.MountPath)
				}

				_ = log.Destroy()
			}
		} else {
			if options.CPUProfile != "" {
				os.Remove(options.CPUProfile)
				f, err := os.Create(options.CPUProfile)
				if err != nil {
					fmt.Printf("Error opening file for cpuprofile [%s]", err.Error())
				}
				defer f.Close()
				if err := pprof.StartCPUProfile(f); err != nil {
					fmt.Printf("Failed to start cpuprofile [%s]", err.Error())
				}
				defer pprof.StopCPUProfile()
			}

			setGOConfig()
			go startDynamicProfiler()

			log.Debug("mount: foreground enabled")
			err = runPipeline(pipeline, context.Background())
			if err != nil {
				return err
			}

			if options.MemProfile != "" {
				os.Remove(options.MemProfile)
				f, err := os.Create(options.MemProfile)
				if err != nil {
					fmt.Printf("Error opening file for memprofile [%s]", err.Error())
				}
				defer f.Close()
				runtime.GC()
				if err = pprof.WriteHeapProfile(f); err != nil {
					fmt.Printf("Error memory profiling [%s]", err.Error())
				}
			}
		}
		return nil
	},
	ValidArgsFunction: func(cmd *cobra.Command, args []string, toComplete string) ([]string, cobra.ShellCompDirective) {
		return nil, cobra.ShellCompDirectiveDefault
	},
}

func monitorChild(pid int, done chan struct{}) {
	// Monitor the child process and if child terminates then exit
	var wstatus syscall.WaitStatus

	for {
		// Wait for a signal from child
		wpid, err := syscall.Wait4(pid, &wstatus, 0, nil)
		if err != nil {
			log.Err("Error retrieving child status [%s]", err.Error())
			break
		}

		if wpid == pid {
			// Exit only if child has exited
			// Signal can be received on a state change of child as well
			if wstatus.Exited() || wstatus.Signaled() || wstatus.Stopped() {
				close(done)
				return
			}
		}
	}
}

func ignoreFuseOptions(opt string) bool {
	for _, o := range common.FuseIgnoredFlags() {
		// Flags like uid and gid come with value so exact string match is not correct in that case.
		if strings.HasPrefix(opt, o) {
			return true
		}
	}
	return false
}

func runPipeline(pipeline *internal.Pipeline, ctx context.Context) error {
	pid := fmt.Sprintf("%v", os.Getpid())
	common.TransferPipe += "_" + pid
	common.PollingPipe += "_" + pid
	log.Debug("Mount::runPipeline : blobfuse2 pid = %v, transfer pipe = %v, polling pipe = %v", pid, common.TransferPipe, common.PollingPipe)

	go startMonitor(os.Getpid())

	err := pipeline.Start(ctx)
	if err != nil {
		log.Err("mount: error unable to start pipeline [%s]", err.Error())
		return Destroy(fmt.Sprintf("unable to start pipeline [%s]", err.Error()))
	}

	err = pipeline.Stop()
	if err != nil {
		log.Err("mount: error unable to stop pipeline [%s]", err.Error())
		return Destroy(fmt.Sprintf("unable to stop pipeline [%s]", err.Error()))
	}

	_ = log.Destroy()
	return nil
}

func startMonitor(pid int) {
	if common.EnableMonitoring {
		log.Debug("Mount::startMonitor : pid = %v, config-file = %v", pid, options.ConfigFile)
		buf := new(bytes.Buffer)
		rootCmd.SetOut(buf)
		rootCmd.SetErr(buf)
		rootCmd.SetArgs([]string{"health-monitor", fmt.Sprintf("--pid=%v", pid), fmt.Sprintf("--config-file=%s", options.ConfigFile)})
		err := rootCmd.Execute()
		if err != nil {
			common.EnableMonitoring = false
			log.Err("Mount::startMonitor : [%s]", err.Error())
		}
	}
}

<<<<<<< HEAD
// cleanupCachePath is a helper function to clean up cache directories
// componentName: the name of the component (e.g., "file_cache", "block_cache")
// globalCleanupFlag: value of the global cleanup-on-start flag

func tempCacheCleanup(globalCleanupFlag bool) error {
	// Handle file_cache component
	err := cleanupCachePath("file_cache", globalCleanupFlag)
	if err != nil {
		return fmt.Errorf("failed to clean up  cache for file_cache: %w", err)
	}

	// Handle block_cache component
	err = cleanupCachePath("block_cache", globalCleanupFlag)
	if err != nil {
		return fmt.Errorf("failed to clean up cache for block_cache: %w", err)
	}

	// Handle xload component
	err = cleanupCachePath("xload", globalCleanupFlag)
	if err != nil {
		return fmt.Errorf("failed to clean up cache for block_cache: %w", err)
=======
// cleanupCachePath is a helper function to clean up cache directory for a component that is present in the pipeline.
// componentName: the name of the component (e.g., "file_cache", "block_cache")
func (opt *mountOptions) tempCacheCleanup() error {
	// Check for global cleanup-on-start flag from cli.
	var cleanupOnStart bool
	_ = config.UnmarshalKey("cleanup-on-start", &cleanupOnStart)

	components := []string{"file_cache", "block_cache", "xload"}

	for _, component := range components {
		if common.ComponentInPipeline(options.Components, component) {
			err := cleanupCachePath(component, cleanupOnStart)
			if err != nil {
				return fmt.Errorf("failed to clean up  cache for %s: %v", component, err)
			}
		}
>>>>>>> ad44fa26
	}

	return nil
}

func cleanupCachePath(componentName string, globalCleanupFlag bool) error {
	// Get the path for the component
	var cachePath string
	_ = config.UnmarshalKey(componentName+".path", &cachePath)

	if cachePath == "" {
		// No path configured for this component
		return nil
	}

	// Check for component-specific cleanup flag
	var componentCleanupFlag bool
	_ = config.UnmarshalKey(componentName+".cleanup-on-start", &componentCleanupFlag)

	// Clean up if either global or component-specific flag is set
	if globalCleanupFlag || componentCleanupFlag {
		if err := common.TempCacheCleanup(cachePath); err != nil {
<<<<<<< HEAD
			return fmt.Errorf("failed to cleanup %s [%s]", componentName, err.Error())
=======
			return fmt.Errorf("failed to cleanup temp cache path: %s for %s component: %v", cachePath, componentName, err)
>>>>>>> ad44fa26
		}
	}

	return nil
}

func sigusrHandler(pipeline *internal.Pipeline, ctx context.Context) daemon.SignalHandlerFunc {
	return func(sig os.Signal) error {
		log.Crit("Mount::sigusrHandler : Signal %d received", sig)

		var err error
		if sig == syscall.SIGUSR1 {
			log.Crit("Mount::sigusrHandler : SIGUSR1 received")
			config.OnConfigChange()
		}

		return err
	}
}

func setGOConfig() {
	// Ensure we always have more than 1 OS thread running goroutines, since there are issues with having just 1.
	isOnlyOne := runtime.GOMAXPROCS(0) == 1
	if isOnlyOne {
		runtime.GOMAXPROCS(2)
	}

	// Golang's default behaviour is to GC when new objects = (100% of) total of objects surviving previous GC.
	// Set it to lower level so that memory if freed up early
	debug.SetGCPercent(80)
}

func startDynamicProfiler() {
	if !options.DynamicProfiler {
		return
	}

	if options.ProfilerIP == "" {
		// By default enable profiler on 127.0.0.1
		options.ProfilerIP = "localhost"
	}

	if options.ProfilerPort == 0 {
		// This is default go profiler port
		options.ProfilerPort = 6060
	}

	connStr := fmt.Sprintf("%s:%d", options.ProfilerIP, options.ProfilerPort)
	log.Info("Mount::startDynamicProfiler : Staring profiler on [%s]", connStr)

	// To check dynamic profiling info http://<ip>:<port>/debug/pprof
	// for e.g. for default config use http://localhost:6060/debug/pprof
	// Also CLI based profiler can be used
	// e.g. go tool pprof http://localhost:6060/debug/pprof/heap
	//      go tool pprof http://localhost:6060/debug/pprof/profile?seconds=30
	//      go tool pprof http://localhost:6060/debug/pprof/block
	//
	err := http.ListenAndServe(connStr, nil)
	if err != nil {
		log.Err("Mount::startDynamicProfiler : Failed to start dynamic profiler [%s]", err.Error())
	}
}

func init() {
	rootCmd.AddCommand(mountCmd)

	options = mountOptions{}

	mountCmd.AddCommand(mountListCmd)
	mountCmd.AddCommand(mountAllCmd)

	mountCmd.PersistentFlags().StringVar(&options.ConfigFile, "config-file", "",
		"Configures the path for the file where the account credentials are provided. Default is config.yaml in current directory.")
	_ = mountCmd.MarkPersistentFlagFilename("config-file", "yaml")

	mountCmd.PersistentFlags().BoolVar(&options.SecureConfig, "secure-config", false,
		"Encrypt auto generated config file for each container")

	mountCmd.PersistentFlags().StringVar(&options.PassPhrase, "passphrase", "",
		"Key to decrypt config file. Can also be specified by env-variable BLOBFUSE2_SECURE_CONFIG_PASSPHRASE.\nKey length shall be 16 (AES-128), 24 (AES-192), or 32 (AES-256) bytes in length.")

	mountCmd.PersistentFlags().String("log-type", "syslog", "Type of logger to be used by the system. Set to syslog by default. Allowed values are silent|syslog|base.")
	config.BindPFlag("logging.type", mountCmd.PersistentFlags().Lookup("log-type"))
	_ = mountCmd.RegisterFlagCompletionFunc("log-type", func(cmd *cobra.Command, args []string, toComplete string) ([]string, cobra.ShellCompDirective) {
		return []string{"silent", "base", "syslog"}, cobra.ShellCompDirectiveNoFileComp
	})

	// Add a generic cleanup-on-start flag that applies to all cache components
<<<<<<< HEAD
	mountCmd.PersistentFlags().Bool("cleanup-on-start", false, "Clear cache directory on startup if not empty for file_cache and block_cache components.")
=======
	mountCmd.PersistentFlags().Bool("cleanup-on-start", false, "Clear cache directory on startup if not empty for file_cache, block_cache, xload components.")
>>>>>>> ad44fa26
	config.BindPFlag("cleanup-on-start", mountCmd.PersistentFlags().Lookup("cleanup-on-start"))

	mountCmd.PersistentFlags().String("log-level", "LOG_WARNING",
		"Enables logs written to syslog. Set to LOG_WARNING by default. Allowed values are LOG_OFF|LOG_CRIT|LOG_ERR|LOG_WARNING|LOG_INFO|LOG_DEBUG")
	config.BindPFlag("logging.level", mountCmd.PersistentFlags().Lookup("log-level"))
	_ = mountCmd.RegisterFlagCompletionFunc("log-level", func(cmd *cobra.Command, args []string, toComplete string) ([]string, cobra.ShellCompDirective) {
		return []string{"LOG_OFF", "LOG_CRIT", "LOG_ERR", "LOG_WARNING", "LOG_INFO", "LOG_TRACE", "LOG_DEBUG"}, cobra.ShellCompDirectiveNoFileComp
	})

	mountCmd.PersistentFlags().String("log-file-path",
		common.DefaultLogFilePath, "Configures the path for log files. Default is "+common.DefaultLogFilePath)
	config.BindPFlag("logging.file-path", mountCmd.PersistentFlags().Lookup("log-file-path"))
	_ = mountCmd.MarkPersistentFlagDirname("log-file-path")

	mountCmd.PersistentFlags().Bool("foreground", false, "Mount the system in foreground mode. Default value false.")
	config.BindPFlag("foreground", mountCmd.PersistentFlags().Lookup("foreground"))

	mountCmd.PersistentFlags().Bool("read-only", false, "Mount the system in read only mode. Default value false.")
	config.BindPFlag("read-only", mountCmd.PersistentFlags().Lookup("read-only"))

	mountCmd.PersistentFlags().Bool("lazy-write", false, "Async write to storage container after file handle is closed.")
	config.BindPFlag("lazy-write", mountCmd.PersistentFlags().Lookup("lazy-write"))

	mountCmd.PersistentFlags().String("default-working-dir", "", "Default working directory for storing log files and other blobfuse2 information")
	mountCmd.PersistentFlags().Lookup("default-working-dir").Hidden = true
	config.BindPFlag("default-working-dir", mountCmd.PersistentFlags().Lookup("default-working-dir"))
	_ = mountCmd.MarkPersistentFlagDirname("default-working-dir")

	mountCmd.Flags().BoolVar(&options.Streaming, "streaming", false, "Enable Streaming.")
	config.BindPFlag("streaming", mountCmd.Flags().Lookup("streaming"))
	mountCmd.Flags().Lookup("streaming").Hidden = true

	mountCmd.Flags().BoolVar(&options.BlockCache, "block-cache", false, "Enable Block-Cache.")
	config.BindPFlag("block-cache", mountCmd.Flags().Lookup("block-cache"))

	mountCmd.Flags().BoolVar(&options.Preload, "preload", false, "Enable Preload, to start downloading all files from container on mount.")
	config.BindPFlag("preload", mountCmd.Flags().Lookup("preload"))

	mountCmd.Flags().BoolVar(&options.AttrCache, "use-attr-cache", true, "Use attribute caching.")
	config.BindPFlag("use-attr-cache", mountCmd.Flags().Lookup("use-attr-cache"))

	mountCmd.Flags().Bool("invalidate-on-sync", true, "Invalidate file/dir on sync/fsync.")
	config.BindPFlag("invalidate-on-sync", mountCmd.Flags().Lookup("invalidate-on-sync"))
	mountCmd.Flags().Lookup("invalidate-on-sync").Hidden = true

	mountCmd.Flags().Bool("pre-mount-validate", true, "Validate blobfuse2 is mounted.")
	config.BindPFlag("pre-mount-validate", mountCmd.Flags().Lookup("pre-mount-validate"))
	mountCmd.Flags().Lookup("pre-mount-validate").Hidden = true

	mountCmd.Flags().Bool("basic-remount-check", true, "Validate blobfuse2 is mounted by reading /etc/mtab.")
	config.BindPFlag("basic-remount-check", mountCmd.Flags().Lookup("basic-remount-check"))
	mountCmd.Flags().Lookup("basic-remount-check").Hidden = true

	mountCmd.PersistentFlags().StringSliceVarP(&options.LibfuseOptions, "o", "o", []string{}, "FUSE options.")
	config.BindPFlag("libfuse-options", mountCmd.PersistentFlags().ShorthandLookup("o"))
	mountCmd.PersistentFlags().ShorthandLookup("o").Hidden = true

	mountCmd.PersistentFlags().DurationVar(&options.WaitForMount, "wait-for-mount", 5*time.Second, "Let parent process wait for given timeout before exit")

	config.AttachToFlagSet(mountCmd.PersistentFlags())
	config.AttachFlagCompletions(mountCmd)
	config.AddConfigChangeEventListener(config.ConfigChangeEventHandlerFunc(OnConfigChange))
}

func Destroy(message string) error {
	_ = log.Destroy()
	if message != "" {
		return fmt.Errorf("%s", message)
	}

	return nil
}<|MERGE_RESOLUTION|>--- conflicted
+++ resolved
@@ -169,16 +169,6 @@
 
 	if opt.Logging.LogFileCount == 0 {
 		opt.Logging.LogFileCount = common.DefaultLogFileCount
-	}
-
-	// Check for global cleanup-on-start flag
-	var cleanupOnStart bool
-	_ = config.UnmarshalKey("cleanup-on-start", &cleanupOnStart)
-
-	// Clean up any cache directory if cleanup-on-start is set
-	err = tempCacheCleanup(cleanupOnStart)
-	if err != nil {
-		return err
 	}
 
 	return nil
@@ -685,29 +675,6 @@
 	}
 }
 
-<<<<<<< HEAD
-// cleanupCachePath is a helper function to clean up cache directories
-// componentName: the name of the component (e.g., "file_cache", "block_cache")
-// globalCleanupFlag: value of the global cleanup-on-start flag
-
-func tempCacheCleanup(globalCleanupFlag bool) error {
-	// Handle file_cache component
-	err := cleanupCachePath("file_cache", globalCleanupFlag)
-	if err != nil {
-		return fmt.Errorf("failed to clean up  cache for file_cache: %w", err)
-	}
-
-	// Handle block_cache component
-	err = cleanupCachePath("block_cache", globalCleanupFlag)
-	if err != nil {
-		return fmt.Errorf("failed to clean up cache for block_cache: %w", err)
-	}
-
-	// Handle xload component
-	err = cleanupCachePath("xload", globalCleanupFlag)
-	if err != nil {
-		return fmt.Errorf("failed to clean up cache for block_cache: %w", err)
-=======
 // cleanupCachePath is a helper function to clean up cache directory for a component that is present in the pipeline.
 // componentName: the name of the component (e.g., "file_cache", "block_cache")
 func (opt *mountOptions) tempCacheCleanup() error {
@@ -724,7 +691,6 @@
 				return fmt.Errorf("failed to clean up  cache for %s: %v", component, err)
 			}
 		}
->>>>>>> ad44fa26
 	}
 
 	return nil
@@ -747,11 +713,7 @@
 	// Clean up if either global or component-specific flag is set
 	if globalCleanupFlag || componentCleanupFlag {
 		if err := common.TempCacheCleanup(cachePath); err != nil {
-<<<<<<< HEAD
-			return fmt.Errorf("failed to cleanup %s [%s]", componentName, err.Error())
-=======
 			return fmt.Errorf("failed to cleanup temp cache path: %s for %s component: %v", cachePath, componentName, err)
->>>>>>> ad44fa26
 		}
 	}
 
@@ -840,11 +802,7 @@
 	})
 
 	// Add a generic cleanup-on-start flag that applies to all cache components
-<<<<<<< HEAD
-	mountCmd.PersistentFlags().Bool("cleanup-on-start", false, "Clear cache directory on startup if not empty for file_cache and block_cache components.")
-=======
 	mountCmd.PersistentFlags().Bool("cleanup-on-start", false, "Clear cache directory on startup if not empty for file_cache, block_cache, xload components.")
->>>>>>> ad44fa26
 	config.BindPFlag("cleanup-on-start", mountCmd.PersistentFlags().Lookup("cleanup-on-start"))
 
 	mountCmd.PersistentFlags().String("log-level", "LOG_WARNING",

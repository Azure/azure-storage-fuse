/*
    _____           _____   _____   ____          ______  _____  ------
   |     |  |      |     | |     | |     |     | |       |            |
   |     |  |      |     | |     | |     |     | |       |            |
   | --- |  |      |     | |-----| |---- |     | |-----| |-----  ------
   |     |  |      |     | |     | |     |     |       | |       |
   | ____|  |_____ | ____| | ____| |     |_____|  _____| |_____  |_____


   Licensed under the MIT License <http://opensource.org/licenses/MIT>.

   Copyright © 2020-2022 Microsoft Corporation. All rights reserved.
   Author : <blobfusedev@microsoft.com>

   Permission is hereby granted, free of charge, to any person obtaining a copy
   of this software and associated documentation files (the "Software"), to deal
   in the Software without restriction, including without limitation the rights
   to use, copy, modify, merge, publish, distribute, sublicense, and/or sell
   copies of the Software, and to permit persons to whom the Software is
   furnished to do so, subject to the following conditions:

   The above copyright notice and this permission notice shall be included in all
   copies or substantial portions of the Software.

   THE SOFTWARE IS PROVIDED "AS IS", WITHOUT WARRANTY OF ANY KIND, EXPRESS OR
   IMPLIED, INCLUDING BUT NOT LIMITED TO THE WARRANTIES OF MERCHANTABILITY,
   FITNESS FOR A PARTICULAR PURPOSE AND NONINFRINGEMENT. IN NO EVENT SHALL THE
   AUTHORS OR COPYRIGHT HOLDERS BE LIABLE FOR ANY CLAIM, DAMAGES OR OTHER
   LIABILITY, WHETHER IN AN ACTION OF CONTRACT, TORT OR OTHERWISE, ARISING FROM,
   OUT OF OR IN CONNECTION WITH THE SOFTWARE OR THE USE OR OTHER DEALINGS IN THE
   SOFTWARE
*/

package cmd

import (
	"bufio"
	"bytes"
	"errors"
	"fmt"
	"io/ioutil"
	"log"
	"log/syslog"
	"os"
	"strconv"
	"strings"

	"github.com/Azure/azure-storage-fuse/v2/component/attr_cache"
	"github.com/Azure/azure-storage-fuse/v2/component/azstorage"
	"github.com/Azure/azure-storage-fuse/v2/component/file_cache"
	"github.com/Azure/azure-storage-fuse/v2/component/libfuse"
	"github.com/Azure/azure-storage-fuse/v2/component/stream"

	"github.com/spf13/cobra"
	"github.com/spf13/pflag"
	"gopkg.in/yaml.v3"
)

type blobfuseCliOptions struct {
	configFile   string
	logLevel     string
	fuseLogging  bool
	useAttrCache bool
	useStreaming bool
	// fuseAttrTimeout   uint32
	// fuseEntryTimeout  uint32
	tmpPath           string
	cacheSize         float64
	fileCacheTimeout  uint32
	maxEviciton       uint32
	highDiskThreshold uint32
	lowDiskThreshold  uint32
	emptyDirCheck     bool
	blockSize         uint64
	maxBlocksPerFile  int
	streamCacheSize   uint64
	noSymlinks        bool
	cacheOnList       bool
	useAdls           bool
	useHttps          bool
	containerName     string
	maxConcurrency    uint16
	cancelListOnMount uint16
	maxRetry          int32
	maxRetryInterval  int32
	retryDelayFactor  int32
	httpProxy         string
	httpsProxy        string
}
type ComponentsConfig []string
type PipelineConfig struct {
	ForegroundOption            bool `yaml:"foreground,omitempty"`
	ReadOnlyOption              bool `yaml:"read-only,omitempty"`
	AllowOtherOption            bool `yaml:"allow-other,omitempty"`
	LogOptions                  `yaml:"logging,omitempty"`
	libfuse.LibfuseOptions      `yaml:"libfuse,omitempty"`
	stream.StreamOptions        `yaml:"stream,omitempty"`
	file_cache.FileCacheOptions `yaml:"file_cache,omitempty"`
	attr_cache.AttrCacheOptions `yaml:"attr_cache,omitempty"`
	azstorage.AzStorageOptions  `yaml:"azstorage,omitempty"`
	ComponentsConfig            `yaml:"components,omitempty"`
}

var outputFilePath string
var mountPath string
var libfuseOptions []string
var bfConfCliOptions blobfuseCliOptions
var bfv2StorageConfigOptions azstorage.AzStorageOptions
var bfv2LoggingConfigOptions LogOptions
var bfv2FuseConfigOptions libfuse.LibfuseOptions
var bfv2FileCacheConfigOptions file_cache.FileCacheOptions
var bfv2AttrCacheConfigOptions attr_cache.AttrCacheOptions
var bfv2ComponentsConfigOptions ComponentsConfig
var bfv2StreamConfigOptions stream.StreamOptions
var bfv2ForegroundOption bool
var bfv2ReadOnlyOption bool
var bfv2AllowOtherOption bool
var useAttrCache bool
var useStream bool
var useFileCache bool = true
var convertConfigOnly bool
var enableGen1 bool
var reqFreeSpaceMB int

func resetOptions() {
	bfv2StorageConfigOptions = azstorage.AzStorageOptions{}
	bfv2LoggingConfigOptions = LogOptions{}
	bfv2FuseConfigOptions = libfuse.LibfuseOptions{}
	bfv2FileCacheConfigOptions = file_cache.FileCacheOptions{}
	bfv2AttrCacheConfigOptions = attr_cache.AttrCacheOptions{}
	bfv2ComponentsConfigOptions = ComponentsConfig{}
	bfv2StreamConfigOptions = stream.StreamOptions{}
	bfv2ForegroundOption = false
	bfv2ReadOnlyOption = false
	bfv2AllowOtherOption = false
	useAttrCache = false
	useStream = false
	useFileCache = true
}

var generateConfigCmd = &cobra.Command{
	Use:               "mountv1",
	Short:             "Generate a configuration file for Blobfuse2 from Blobfuse configuration file/flags",
	Long:              "Generate a configuration file for Blobfuse2 from Blobfuse configuration file/flags",
	SuggestFor:        []string{"conv config", "convert config"},
	Args:              cobra.MaximumNArgs(1),
	FlagErrorHandling: cobra.ExitOnError,
	RunE: func(cmd *cobra.Command, args []string) error {
		_ = VersionCheck()
		resetOptions()
		// If we are only converting the config without mounting then we do not need the mount path and therefore the args length would be 0
		if len(args) == 1 {
			mountPath = args[0]
		}
		file, err := os.Open(bfConfCliOptions.configFile)
		if err == nil {
			defer file.Close()
			scanner := bufio.NewScanner(file)
			for scanner.Scan() {
				// some users may have a commented out config
				linePieces := strings.SplitN(scanner.Text(), "#", 2)
				line := linePieces[0]
				configParam := strings.Fields(line)
				if len(configParam) == 0 {
					continue
				}
				if len(configParam) != 2 {
					return fmt.Errorf("failed to read configuration file. the configuration %s is incorrect. please make sure your configuration file parameters are of the format `key value`", configParam)
				}
				// get corresponding Blobfuse2 configurations from the config file parameters
				err := convertBfConfigParameter(cmd.Flags(), configParam[0], configParam[1])
				if err != nil {
					return err
				}

			}
		}
		bfv2ComponentsConfigOptions = append(bfv2ComponentsConfigOptions, "libfuse")
		// get corresponding Blobfuse2 configurations from the cli parameters - these supersede the config options
		err = convertBfCliParameters(cmd.Flags())
		if err != nil {
			return err
		}
		// if we have the o being passed then parse it
		if cmd.Flags().Lookup("o").Changed {
			err := parseFuseConfig(libfuseOptions)
			if err != nil {
				return err
			}
		}
		if useStream {
			bfv2ComponentsConfigOptions = append(bfv2ComponentsConfigOptions, "stream")
		}
		if useFileCache {
			bfv2ComponentsConfigOptions = append(bfv2ComponentsConfigOptions, "file_cache")
		}
		if useAttrCache {
			bfv2ComponentsConfigOptions = append(bfv2ComponentsConfigOptions, "attr_cache")
		}
		bfv2ComponentsConfigOptions = append(bfv2ComponentsConfigOptions, "azstorage")

		// Set the endpoint if not explicitly provided
		if bfv2StorageConfigOptions.Endpoint == "" {
			accountName := bfv2StorageConfigOptions.AccountName
			if accountName == "" {
				res, ok := os.LookupEnv(azstorage.EnvAzStorageAccount)
				if !ok {
					return fmt.Errorf("invalid account name")
				} else {
					accountName = res
				}
			}
			http := "https"
			if bfv2StorageConfigOptions.UseHTTP {
				http = "http"
			}

			accountType := ""
			if bfv2StorageConfigOptions.AccountType == "" || bfv2StorageConfigOptions.AccountType == "blob" {
				accountType = "blob"
			} else if bfv2StorageConfigOptions.AccountType == "adls" {
				accountType = "dfs"
			} else {
				return fmt.Errorf("invalid account type")
			}
			bfv2StorageConfigOptions.Endpoint = fmt.Sprintf("%s://%s.%s.core.windows.net", http, accountName, accountType)
		}

		pConf := PipelineConfig{
			bfv2ForegroundOption,
			bfv2ReadOnlyOption,
			bfv2AllowOtherOption,
			bfv2LoggingConfigOptions,
			bfv2FuseConfigOptions,
			bfv2StreamConfigOptions,
			bfv2FileCacheConfigOptions,
			bfv2AttrCacheConfigOptions,
			bfv2StorageConfigOptions,
			bfv2ComponentsConfigOptions}

		data, _ := yaml.Marshal(&pConf)
		err2 := ioutil.WriteFile(outputFilePath, data, 0700)
		if err2 != nil {
			log.Fatal(err2)
			return err2
		}

		if !convertConfigOnly {
			buf := new(bytes.Buffer)
			rootCmd.SetOut(buf)
			rootCmd.SetErr(buf)
			if enableGen1 {
				rootCmd.SetArgs([]string{"mountgen1", mountPath, fmt.Sprintf("--config-file=%s", outputFilePath), fmt.Sprintf("--required-free-space-mb=%v", reqFreeSpaceMB)})
			} else {
				rootCmd.SetArgs([]string{"mount", mountPath, fmt.Sprintf("--config-file=%s", outputFilePath), "--disable-version-check=true"})
			}
			err := rootCmd.Execute()
			return err
		}
		return nil
	},
}

// `-o negative_timeout`: files that do not exist
// `-o ro`: read-only mode
// `-o entry_timeout`: timeout in seconds for which name lookups will be cached
// `-o attr_timeout`: The timeout in seconds for which file/directory attributes
// `-o umask`: inverse of default permissions being set, so 0000 is 0777
// `-d` : enable debug logs and foreground on
func parseFuseConfig(config []string) error {
	allowedFlags := "Allowed FUSE configurations are: `-o attr_timeout=TIMEOUT`, `-o negative_timeout=TIMEOUT`, `-o entry_timeout=TIMEOUT` `-o allow_other`, `-o allow_root`, `-o umask=PERMISSIONS -o default_permissions`, `-o ro`"
	// there are only 8 available options for -o so if we have more we should throw
	if len(config) > 8 {
		return errors.New(allowedFlags)
	}
	for _, v := range config {
		parameter := strings.Split(v, "=")
		if len(parameter) > 2 || len(parameter) <= 0 {
			return errors.New(allowedFlags)
		}
		v = strings.TrimSpace(v)
		if v == "default_permissions" {
			continue
		} else if v == "allow_other" || v == "allow_other=true" {
			bfv2AllowOtherOption = true
		} else if v == "allow_other=false" {
			bfv2AllowOtherOption = false
		} else if strings.HasPrefix(v, "attr_timeout=") {
			timeout, err := strconv.ParseUint(parameter[1], 10, 32)
			if err != nil {
				return err
			}
			bfv2FuseConfigOptions.AttributeExpiration = uint32(timeout)
		} else if strings.HasPrefix(v, "entry_timeout=") {
			timeout, err := strconv.ParseUint(parameter[1], 10, 32)
			if err != nil {
				return err
			}
			bfv2FuseConfigOptions.EntryExpiration = uint32(timeout)
		} else if strings.HasPrefix(v, "negative_timeout=") {
			timeout, err := strconv.ParseUint(parameter[1], 10, 32)
			if err != nil {
				return err
			}
			bfv2FuseConfigOptions.NegativeEntryExpiration = uint32(timeout)
		} else if v == "ro" {
			bfv2ReadOnlyOption = true
		} else if v == "allow_root" {
			bfv2FuseConfigOptions.DefaultPermission = 700
		} else if strings.HasPrefix(v, "umask=") {
			permission, err := strconv.ParseUint(parameter[1], 10, 32)
			if err != nil {
				return err
			}
			perm := ^uint32(permission) & 777
			bfv2FuseConfigOptions.DefaultPermission = perm
		} else {
			return errors.New(allowedFlags)
		}
	}
	return nil
}

// helper method: converts config file options
func convertBfConfigParameter(flags *pflag.FlagSet, configParameterKey string, configParameterValue string) error {
	switch configParameterKey {
	case "logLevel":
		if !flags.Lookup("log-level").Changed {
			bfv2LoggingConfigOptions.LogLevel = configParameterValue
		}
	case "accountName":
		bfv2StorageConfigOptions.AccountName = configParameterValue
	case "accountKey":
		bfv2StorageConfigOptions.AccountKey = configParameterValue
	case "accountType":
		if !flags.Lookup("use-adls").Changed {
			bfv2StorageConfigOptions.AccountType = configParameterValue
		}
	case "aadEndpoint":
		bfv2StorageConfigOptions.ActiveDirectoryEndpoint = configParameterValue
	case "authType":
		bfv2StorageConfigOptions.AuthMode = strings.ToLower(configParameterValue)
	case "blobEndpoint":
		bfv2StorageConfigOptions.Endpoint = configParameterValue
	case "containerName":
		if !flags.Lookup("container-name").Changed {
			bfv2StorageConfigOptions.Container = configParameterValue
		}
	case "httpProxy":
		if !flags.Lookup("http-proxy").Changed {
			bfv2StorageConfigOptions.HttpProxyAddress = configParameterValue
		}
	case "identityClientId":
		bfv2StorageConfigOptions.ApplicationID = configParameterValue
	case "httpsProxy":
		bfv2StorageConfigOptions.HttpsProxyAddress = configParameterValue
	case "identityObjectId":
		bfv2StorageConfigOptions.ObjectID = configParameterValue
	case "identityResourceId":
		bfv2StorageConfigOptions.ResourceID = configParameterValue
	case "sasToken":
		bfv2StorageConfigOptions.SaSKey = configParameterValue
	case "servicePrincipalClientId":
		bfv2StorageConfigOptions.ClientID = configParameterValue
	case "servicePrincipalClientSecret":
		bfv2StorageConfigOptions.ClientSecret = configParameterValue
	case "servicePrincipalTenantId":
		bfv2StorageConfigOptions.TenantID = configParameterValue

	case "msiEndpoint":
		// msiEndpoint is not supported config in V2, this needs to be given as MSI_ENDPOINT env variable
		return nil

	default:
		return fmt.Errorf("failed to parse configuration file. the configuration parameter `%s` is not supported in Blobfuse2", configParameterKey)
	}
	return nil
}

// helper method: converts cli options - cli options that overlap with config file take precedence
func convertBfCliParameters(flags *pflag.FlagSet) error {
	if flags.Lookup("set-content-type").Changed || flags.Lookup("ca-cert-file").Changed || flags.Lookup("basic-remount-check").Changed || flags.Lookup(
		"background-download").Changed || flags.Lookup("cache-poll-timeout-msec").Changed || flags.Lookup("upload-modified-only").Changed ||
		flags.Lookup("ignore-open-flags").Changed || flags.Lookup("debug-libcurl").Changed {
		logWriter, _ := syslog.New(syslog.LOG_WARNING, "")
		_ = logWriter.Warning("one or more unsupported v1 parameters [set-content-type, ca-cert-file, basic-remount-check, background-download, cache-poll-timeout-msec, upload-modified-only, ignore-open-flags, debug-libcurl] have been passed, ignoring and proceeding to mount")
	}

	bfv2LoggingConfigOptions.Type = "syslog"
	if flags.Lookup("log-level").Changed {
		bfv2LoggingConfigOptions.LogLevel = bfConfCliOptions.logLevel
	}

	if flags.Lookup("streaming").Changed {
		if bfConfCliOptions.useStreaming {
			useStream = true
			useFileCache = false
			if flags.Lookup("block-size-mb").Changed {
				bfv2StreamConfigOptions.BlockSize = bfConfCliOptions.blockSize
			}
			if flags.Lookup("max-blocks-per-file").Changed {
<<<<<<< HEAD
				bfv2StreamConfigOptions.BufferSize = uint64(bfConfCliOptions.maxBlocksPerFile)
			}
			if flags.Lookup("stream-cache-mb").Changed {
				bfv2StreamConfigOptions.CachedObjLimit = bfConfCliOptions.streamCacheSize / bfv2StreamConfigOptions.BufferSize
=======
				bfv2StreamConfigOptions.BufferSizePerFile = bfConfCliOptions.blockSize * uint64(bfConfCliOptions.maxBlocksPerFile)
			}
			if flags.Lookup("stream-cache-mb").Changed {
				bfv2StreamConfigOptions.HandleLimit = bfConfCliOptions.streamCacheSize / bfv2StreamConfigOptions.BufferSizePerFile
				if bfv2StreamConfigOptions.HandleLimit == 0 {
					bfv2StreamConfigOptions.HandleLimit = 1
				}
>>>>>>> b6d07cb4
			}
		} else {
			useStream = false
			useFileCache = true
		}
	}

	if flags.Lookup("use-attr-cache").Changed {
		useAttrCache = true
		if bfConfCliOptions.useAttrCache {
			if flags.Lookup("cache-on-list").Changed {
				if bfConfCliOptions.cacheOnList {
					bfv2AttrCacheConfigOptions.NoCacheOnList = !bfConfCliOptions.cacheOnList
				}
			}
			if flags.Lookup("no-symlinks").Changed {
				if bfConfCliOptions.noSymlinks {
					bfv2AttrCacheConfigOptions.NoSymlinks = bfConfCliOptions.noSymlinks
				}
			}
		}
	}
	if flags.Lookup("tmp-path").Changed {
		bfv2FileCacheConfigOptions.TmpPath = bfConfCliOptions.tmpPath
	}
	if flags.Lookup("cache-size-mb").Changed {
		bfv2FileCacheConfigOptions.MaxSizeMB = bfConfCliOptions.cacheSize
	}
	if flags.Lookup("file-cache-timeout-in-seconds").Changed {
		bfv2FileCacheConfigOptions.Timeout = bfConfCliOptions.fileCacheTimeout
	}
	if flags.Lookup("max-eviction").Changed {
		bfv2FileCacheConfigOptions.MaxEviction = bfConfCliOptions.maxEviciton
	}
	if flags.Lookup("high-disk-threshold").Changed {
		bfv2FileCacheConfigOptions.HighThreshold = bfConfCliOptions.highDiskThreshold
	}
	if flags.Lookup("low-disk-threshold").Changed {
		bfv2FileCacheConfigOptions.LowThreshold = bfConfCliOptions.lowDiskThreshold
	}
	if flags.Lookup("empty-dir-check").Changed {
		bfv2FileCacheConfigOptions.AllowNonEmpty = !bfConfCliOptions.emptyDirCheck
	}
	if flags.Lookup("use-adls").Changed {
		if bfConfCliOptions.useAdls {
			bfv2StorageConfigOptions.AccountType = "adls"
		} else {
			bfv2StorageConfigOptions.AccountType = "block"
		}
	}
	if flags.Lookup("use-https").Changed {
		bfv2StorageConfigOptions.UseHTTP = !bfConfCliOptions.useHttps
	}
	if flags.Lookup("container-name").Changed {
		bfv2StorageConfigOptions.Container = bfConfCliOptions.containerName
	}
	if flags.Lookup("max-concurrency").Changed {
		bfv2StorageConfigOptions.MaxConcurrency = bfConfCliOptions.maxConcurrency
	}
	if flags.Lookup("cancel-list-on-mount-seconds").Changed {
		bfv2StorageConfigOptions.CancelListForSeconds = bfConfCliOptions.cancelListOnMount
	}
	if flags.Lookup("max-retry").Changed {
		bfv2StorageConfigOptions.MaxRetries = bfConfCliOptions.maxRetry
	}
	if flags.Lookup("max-retry-interval-in-seconds").Changed {
		bfv2StorageConfigOptions.MaxTimeout = bfConfCliOptions.maxRetryInterval
	}
	if flags.Lookup("retry-delay-factor").Changed {
		bfv2StorageConfigOptions.BackoffTime = bfConfCliOptions.retryDelayFactor
	}
	if flags.Lookup("http-proxy").Changed {
		bfv2StorageConfigOptions.HttpProxyAddress = bfConfCliOptions.httpProxy
	}
	if flags.Lookup("https-proxy").Changed {
		bfv2StorageConfigOptions.HttpsProxyAddress = bfConfCliOptions.httpsProxy
	}
	if flags.Lookup("d").Changed {
		bfv2FuseConfigOptions.EnableFuseTrace = bfConfCliOptions.fuseLogging
		bfv2ForegroundOption = bfConfCliOptions.fuseLogging
	}
	return nil
}

func init() {
	rootCmd.AddCommand(generateConfigCmd)
	generateConfigCmd.Flags().StringVar(&outputFilePath, "output-file", "config.yaml", "Output Blobfuse configuration file.")

	generateConfigCmd.Flags().StringVar(&bfConfCliOptions.tmpPath, "tmp-path", "", "Tmp location for the file cache.")
	generateConfigCmd.Flags().StringVar(&bfConfCliOptions.configFile, "config-file", "", "Input Blobfuse configuration file.")
	generateConfigCmd.Flags().BoolVar(&bfConfCliOptions.useHttps, "use-https", false, "Enables HTTPS communication with Blob storage.")
	generateConfigCmd.Flags().Uint32Var(&bfConfCliOptions.fileCacheTimeout, "file-cache-timeout-in-seconds", 0, "During this time, blobfuse will not check whether the file is up to date or not.")
	generateConfigCmd.Flags().StringVar(&bfConfCliOptions.containerName, "container-name", "", "Required if no configuration file is specified.")
	generateConfigCmd.Flags().StringVar(&bfConfCliOptions.logLevel, "log-level", "LOG_WARNING", "Logging level.")
	generateConfigCmd.Flags().BoolVar(&bfConfCliOptions.useAttrCache, "use-attr-cache", false, "Enable attribute cache.")
	generateConfigCmd.Flags().BoolVar(&bfConfCliOptions.useAdls, "use-adls", false, "Enables blobfuse to access Azure DataLake storage account.")
	generateConfigCmd.Flags().BoolVar(&bfConfCliOptions.noSymlinks, "no-symlinks", false, "Disables symlink support.")
	generateConfigCmd.Flags().BoolVar(&bfConfCliOptions.cacheOnList, "cache-on-list", true, "Cache attributes on listing.")
	generateConfigCmd.Flags().Uint16Var(&bfConfCliOptions.maxConcurrency, "max-concurrency", 0, "Option to override default number of concurrent storage connections")
	generateConfigCmd.Flags().Float64Var(&bfConfCliOptions.cacheSize, "cache-size-mb", 0, "File cache size.")
	generateConfigCmd.Flags().BoolVar(&bfConfCliOptions.emptyDirCheck, "empty-dir-check", false, "Disallows remounting using a non-empty tmp-path.")
	generateConfigCmd.Flags().Uint16Var(&bfConfCliOptions.cancelListOnMount, "cancel-list-on-mount-seconds", 0, "A list call to the container is by default issued on mount.")
	generateConfigCmd.Flags().Uint32Var(&bfConfCliOptions.highDiskThreshold, "high-disk-threshold", 0, "High disk threshold percentage.")
	generateConfigCmd.Flags().Uint32Var(&bfConfCliOptions.lowDiskThreshold, "low-disk-threshold", 0, "Low disk threshold percentage.")
	generateConfigCmd.Flags().Uint32Var(&bfConfCliOptions.maxEviciton, "max-eviction", 0, "Number of files to be evicted from cache at once.")
	generateConfigCmd.Flags().StringVar(&bfConfCliOptions.httpsProxy, "https-proxy", "", "HTTPS Proxy address.")
	generateConfigCmd.Flags().StringVar(&bfConfCliOptions.httpProxy, "http-proxy", "", "HTTP Proxy address.")
	generateConfigCmd.Flags().Int32Var(&bfConfCliOptions.maxRetry, "max-retry", 0, "Maximum retry count if the failure codes are retryable.")
	generateConfigCmd.Flags().Int32Var(&bfConfCliOptions.maxRetryInterval, "max-retry-interval-in-seconds", 0, "Maximum number of seconds between 2 retries.")
	generateConfigCmd.Flags().Int32Var(&bfConfCliOptions.retryDelayFactor, "retry-delay-factor", 0, "Retry delay between two tries")
	//invalidate-on-sync is always on - accept it as an arg and just ignore it
	generateConfigCmd.Flags().Bool("invalidate-on-sync", true, "Invalidate file/dir on sync/fsync")
	//pre-mount-validate is always on - accept it as an arg and just ignore it
	generateConfigCmd.Flags().Bool("pre-mount-validate", true, "Validate blobfuse2 is mounted")
	generateConfigCmd.Flags().BoolVar(&bfConfCliOptions.useStreaming, "streaming", false, "Enable Streaming.")
	generateConfigCmd.Flags().Uint64Var(&bfConfCliOptions.streamCacheSize, "stream-cache-mb", 0, "Limit total amount of data being cached in memory to conserve memory footprint of blobfuse.")
	generateConfigCmd.Flags().IntVar(&bfConfCliOptions.maxBlocksPerFile, "max-blocks-per-file", 0, "Maximum number of blocks to be cached in memory for streaming.")
	generateConfigCmd.Flags().Uint64Var(&bfConfCliOptions.blockSize, "block-size-mb", 0, "Size (in MB) of a block to be downloaded during streaming.")

	generateConfigCmd.Flags().StringSliceVarP(&libfuseOptions, "o", "o", []string{}, "FUSE options.")
	generateConfigCmd.Flags().BoolVarP(&bfConfCliOptions.fuseLogging, "d", "d", false, "Mount with foreground and FUSE logs on.")
	generateConfigCmd.Flags().BoolVar(&convertConfigOnly, "convert-config-only", false, "Don't mount - only convert v1 configuration to v2.")

	// options that are not available in V2:
	generateConfigCmd.Flags().Bool("set-content-type", false, "Turns on automatic 'content-type' property based on the file extension.")
	generateConfigCmd.Flags().String("ca-cert-file", "", "Specifies the proxy pem certificate path if its not in the default path.")
	generateConfigCmd.Flags().Bool("basic-remount-check", false, "Check for an already mounted status using /etc/mtab.")
	generateConfigCmd.Flags().Bool("background-download", false, "File download to run in the background on open call.")
	generateConfigCmd.Flags().Uint64("cache-poll-timeout-msec", 0, "Time in milliseconds in order to poll for possible expired files awaiting cache eviction.")
	generateConfigCmd.Flags().Bool("upload-modified-only", false, "Flag to turn off unnecessary uploads to storage.")
	generateConfigCmd.Flags().Bool("ignore-open-flags", false, "Flag to ignore open flags unsupported by blobfuse.")
	generateConfigCmd.Flags().Bool("debug-libcurl", false, "Flag to allow users to debug libcurl calls.")

	// flags for gen1 mount
	generateConfigCmd.Flags().BoolVar(&enableGen1, "enable-gen1", false, "To enable Gen1 mount")
	generateConfigCmd.Flags().IntVar(&reqFreeSpaceMB, "required-free-space-mb", 0, "Required free space in MB")
}<|MERGE_RESOLUTION|>--- conflicted
+++ resolved
@@ -399,20 +399,13 @@
 				bfv2StreamConfigOptions.BlockSize = bfConfCliOptions.blockSize
 			}
 			if flags.Lookup("max-blocks-per-file").Changed {
-<<<<<<< HEAD
-				bfv2StreamConfigOptions.BufferSize = uint64(bfConfCliOptions.maxBlocksPerFile)
+				bfv2StreamConfigOptions.BufferSize = bfConfCliOptions.blockSize * uint64(bfConfCliOptions.maxBlocksPerFile)
 			}
 			if flags.Lookup("stream-cache-mb").Changed {
 				bfv2StreamConfigOptions.CachedObjLimit = bfConfCliOptions.streamCacheSize / bfv2StreamConfigOptions.BufferSize
-=======
-				bfv2StreamConfigOptions.BufferSizePerFile = bfConfCliOptions.blockSize * uint64(bfConfCliOptions.maxBlocksPerFile)
-			}
-			if flags.Lookup("stream-cache-mb").Changed {
-				bfv2StreamConfigOptions.HandleLimit = bfConfCliOptions.streamCacheSize / bfv2StreamConfigOptions.BufferSizePerFile
-				if bfv2StreamConfigOptions.HandleLimit == 0 {
-					bfv2StreamConfigOptions.HandleLimit = 1
-				}
->>>>>>> b6d07cb4
+				if bfv2StreamConfigOptions.CachedObjLimit == 0 {
+					bfv2StreamConfigOptions.CachedObjLimit = 1
+				}
 			}
 		} else {
 			useStream = false

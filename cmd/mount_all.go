/*
    _____           _____   _____   ____          ______  _____  ------
   |     |  |      |     | |     | |     |     | |       |            |
   |     |  |      |     | |     | |     |     | |       |            |
   | --- |  |      |     | |-----| |---- |     | |-----| |-----  ------
   |     |  |      |     | |     | |     |     |       | |       |
   | ____|  |_____ | ____| | ____| |     |_____|  _____| |_____  |_____


   Licensed under the MIT License <http://opensource.org/licenses/MIT>.

   Copyright © 2020-2022 Microsoft Corporation. All rights reserved.
   Author : <blobfusedev@microsoft.com>

   Permission is hereby granted, free of charge, to any person obtaining a copy
   of this software and associated documentation files (the "Software"), to deal
   in the Software without restriction, including without limitation the rights
   to use, copy, modify, merge, publish, distribute, sublicense, and/or sell
   copies of the Software, and to permit persons to whom the Software is
   furnished to do so, subject to the following conditions:

   The above copyright notice and this permission notice shall be included in all
   copies or substantial portions of the Software.

   THE SOFTWARE IS PROVIDED "AS IS", WITHOUT WARRANTY OF ANY KIND, EXPRESS OR
   IMPLIED, INCLUDING BUT NOT LIMITED TO THE WARRANTIES OF MERCHANTABILITY,
   FITNESS FOR A PARTICULAR PURPOSE AND NONINFRINGEMENT. IN NO EVENT SHALL THE
   AUTHORS OR COPYRIGHT HOLDERS BE LIABLE FOR ANY CLAIM, DAMAGES OR OTHER
   LIABILITY, WHETHER IN AN ACTION OF CONTRACT, TORT OR OTHERWISE, ARISING FROM,
   OUT OF OR IN CONNECTION WITH THE SOFTWARE OR THE USE OR OTHER DEALINGS IN THE
   SOFTWARE
*/

package cmd

import (
	"blobfuse2/common"
	"blobfuse2/common/config"
	"blobfuse2/common/log"
	"context"
	"fmt"
	"io/ioutil"
	"os"
	"os/exec"
	"path/filepath"
	"strings"

	"blobfuse2/component/azstorage"

	"github.com/spf13/cobra"
	"github.com/spf13/viper"
	"gopkg.in/yaml.v2"
)

type containerListingOptions struct {
	AllowList        []string `config:"container-allowlist"`
	DenyList         []string `config:"container-denylist"`
	blobfuse2BinPath string
}

var mountAllOpts containerListingOptions

var mountAllCmd = &cobra.Command{
	Use:               "all [path] <flags>",
	Short:             "Mounts all azure blob container for a given account as a filesystem",
	Long:              "Mounts all azure blob container for a given account as a filesystem",
	SuggestFor:        []string{"mnta", "mout"},
	Args:              cobra.ExactArgs(1),
	FlagErrorHandling: cobra.ExitOnError,
	Run: func(cmd *cobra.Command, args []string) {
		VersionCheck()

		mountAllOpts.blobfuse2BinPath = os.Args[0]
		options.MountPath = args[0]
		processCommand()
	},
	ValidArgsFunction: func(cmd *cobra.Command, args []string, toComplete string) ([]string, cobra.ShellCompDirective) {
		return nil, cobra.ShellCompDirectiveDefault
	},
}

func processCommand() {
	parseConfig()

	err := config.Unmarshal(&options)
	if err != nil {
		fmt.Printf("MountAll : Init error config unmarshall [%s]", err)
		os.Exit(1)
	}

	err = options.validate(true)
	if err != nil {
		fmt.Printf("MountAll : error invalid options [%v]", err)
		os.Exit(1)
	}

	var logLevel common.LogLevel
	err = logLevel.Parse(options.Logging.LogLevel)
	if err != nil {
		fmt.Println("error: invalid log level")
	}

	err = log.SetDefaultLogger(options.Logging.Type, common.LogConfig{
		FilePath:    options.Logging.LogFilePath,
		MaxFileSize: options.Logging.MaxLogFileSize,
		FileCount:   options.Logging.LogFileCount,
		Level:       logLevel,
		TimeTracker: options.Logging.TimeTracker,
	})

	if err != nil {
		fmt.Printf("Mount: error initializing logger [%v]", err)
		os.Exit(1)
	}

	config.Set("mount-path", options.MountPath)

	// Add this flag in config map so that other components be aware that we are running
	// in 'mount all' command mode. This is used by azstorage component for certain cofig checks
	config.SetBool("mount-all-containers", true)

	log.Crit("Starting Blobfuse2 Mount All: %s", common.Blobfuse2Version)
	log.Crit("Logging level set to : %s", logLevel.String())

	// Get allowlist/denylist containers from the config
	err = config.UnmarshalKey("mountall", &mountAllOpts)
	if err != nil {
		fmt.Printf("MountAll : Failed to get container listing options (%s)\n", err.Error())
	}

	// Validate config is to be secured on write or not
	if options.PassPhrase == "" {
		options.PassPhrase = os.Getenv(SecureConfigEnvName)
	}

	if options.SecureConfig && options.PassPhrase == "" {
		fmt.Println("Key not provided for decrypt config file")
		os.Exit(1)
	}

	containerList := getContainerList()
	if len(containerList) > 0 {
		containerList = filterAllowedContainerList(containerList)
		mountAllContainers(containerList, options.ConfigFile, options.MountPath)
	} else {
		fmt.Println("MountAll : There is nothing to mount from this account")
		os.Exit(1)
	}
}

// getContainerList : Get list of containers from storage account
func getContainerList() []string {
	var containerList []string

	// Create AzStorage component to get container list
	azComponent := &azstorage.AzStorage{}
	if azComponent == nil {
		fmt.Printf("MountAll : Failed to create AzureStorage object")
		os.Exit(1)
	}
	azComponent.SetName("azstorage")
	azComponent.SetNextComponent(nil)

	// Configure AzStorage component
	err := azComponent.Configure()
	if err != nil {
		fmt.Printf("MountAll : Failed to configure AzureStorage object (%s)", err.Error())
		os.Exit(1)
	}

	//  Start AzStorage the component so that credentials are verified
	err = azComponent.Start(context.Background())
	if err != nil {
		fmt.Printf("MountAll : Failed to initialize AzureStorage object (%s)", err.Error())
		os.Exit(1)
	}

	// Get the list of containers from the component
	containerList, err = azComponent.ListContainers()
	if err != nil {
		fmt.Printf("MountAll : Failed to get container list from storage (%s)", err.Error())
		os.Exit(1)
	}

	// Stop the azStorage component as its no more needed now
	azComponent.Stop()
	return containerList
}

// FiterAllowedContainer : Filter which containers are allowed to be mounted
func filterAllowedContainerList(containers []string) []string {
	allowListing := false
	if len(mountAllOpts.AllowList) > 0 {
		allowListing = true
	}

	// Convert the entire container list into a map
	var filterContainer = make(map[string]bool)
	for _, container := range containers {
		filterContainer[container] = !allowListing
	}

	// Now based on allow or deny list mark the containers
	if allowListing {
		// Only containers in this list shall be allowed
		for _, container := range mountAllOpts.AllowList {
			_, found := filterContainer[container]
			if found {
				filterContainer[container] = true
			}
		}
	} else {
		// Containers in this list shall not be allowed
		for _, container := range mountAllOpts.DenyList {
			_, found := filterContainer[container]
			if found {
				filterContainer[container] = false
			}
		}
	}

	// Consolidate only containers that are allowed now
	var filterList []string
	for container, allowed := range filterContainer {
		if allowed {
			filterList = append(filterList, container)
		}
	}

	return filterList
}

// mountAllContainers : Iterate allowed container list and create config file and mount path for them
func mountAllContainers(containerList []string, configFile string, mountPath string) {
	// Now iterate filtered container list and prepare mount path, temp path, and config file for them
	fileCachePath := viper.GetString("file_cache.path")

	// Generate slice containing all the argument which we need to pass to each mount command
	cliParams := buildCliParamForMount()

	// Change the config file name per container
	ext := filepath.Ext(configFile)
	if ext == SecureConfigExtension {
		ext = ".yaml"
	}

	//configFileName := configFile[:(len(configFile) - len(ext))]
	configFileName := filepath.Join(os.ExpandEnv(common.DefaultWorkDir), "config")

	for _, container := range containerList {
		contMountPath := filepath.Join(mountPath, container)
		contConfigFile := configFileName + "_" + container + ext

		if options.SecureConfig {
			contConfigFile = contConfigFile + SecureConfigExtension
		}

		if _, err := os.Stat(contMountPath); os.IsNotExist(err) {
			os.MkdirAll(contMountPath, 0777)
		}

		// NOTE : Add all the configs that need replacement based on container here

		// If next instance is not mounted in background then mountall will hang up hence always mount in background
		viper.Set("foreground", false)
		viper.Set("azstorage.container", container)
		viper.Set("file_cache.path", filepath.Join(fileCachePath, container))

		// Create config file with container specific configs
		writeConfigFile(contConfigFile)

		// Now that we have mount path and config file for this container fire a mount command for this one
		cliParams[1] = contMountPath
		cliParams[2] = "--config-file=" + contConfigFile
<<<<<<< HEAD
		// cliParams = append(cliParams, "--disable-version-check=true")
=======
>>>>>>> 8523a878

		fmt.Println("Mounting container :", container, "to path :", contMountPath)
		cmd := exec.Command(mountAllOpts.blobfuse2BinPath, cliParams...)

		cliOut, err := cmd.Output()
		fmt.Println(string(cliOut))
		if err != nil {
			fmt.Printf("failed to mount container %s : %s\n", container, err.Error())
		}
	}
}

func writeConfigFile(contConfigFile string) {
	if options.SecureConfig {
		allConf := viper.AllSettings()
		confStream, err := yaml.Marshal(allConf)
		if err != nil {
			fmt.Println("Failed to marshall yaml content")
			os.Exit(1)
		}

		cipherText, err := common.EncryptData(confStream, []byte(options.PassPhrase))
		if err != nil {
			fmt.Println("Failed to marshall yaml content ", err.Error())
			os.Exit(1)
		}

		err = ioutil.WriteFile(contConfigFile, cipherText, 0777)
		if err != nil {
			fmt.Println("Failed to write encrypted file : ", err.Error())
			os.Exit(1)
		}
	} else {
		// Write modified config as per container to a new config file
		viper.WriteConfigAs(contConfigFile)
	}
}

func buildCliParamForMount() []string {
	var cliParam []string

	cliParam = append(cliParam, "mount")
	cliParam = append(cliParam, "<mount-path>")
	cliParam = append(cliParam, "--config-file=<conf_file>")
	for _, opt := range os.Args[4:] {
		if !ignoreCliParam(opt) {
			cliParam = append(cliParam, opt)
		}
	}
	cliParam = append(cliParam, "--disable-version-check=true")

	return cliParam
}

func ignoreCliParam(opt string) bool {
	if strings.HasPrefix(opt, "--config-file") {
		return true
	}

	return false
}<|MERGE_RESOLUTION|>--- conflicted
+++ resolved
@@ -272,10 +272,6 @@
 		// Now that we have mount path and config file for this container fire a mount command for this one
 		cliParams[1] = contMountPath
 		cliParams[2] = "--config-file=" + contConfigFile
-<<<<<<< HEAD
-		// cliParams = append(cliParams, "--disable-version-check=true")
-=======
->>>>>>> 8523a878
 
 		fmt.Println("Mounting container :", container, "to path :", contMountPath)
 		cmd := exec.Command(mountAllOpts.blobfuse2BinPath, cliParams...)

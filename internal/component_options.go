/*
    _____           _____   _____   ____          ______  _____  ------
   |     |  |      |     | |     | |     |     | |       |            |
   |     |  |      |     | |     | |     |     | |       |            |
   | --- |  |      |     | |-----| |---- |     | |-----| |-----  ------
   |     |  |      |     | |     | |     |     |       | |       |
   | ____|  |_____ | ____| | ____| |     |_____|  _____| |_____  |_____


   Licensed under the MIT License <http://opensource.org/licenses/MIT>.

   Copyright © 2020-2025 Microsoft Corporation. All rights reserved.
   Author : <blobfusedev@microsoft.com>

   Permission is hereby granted, free of charge, to any person obtaining a copy
   of this software and associated documentation files (the "Software"), to deal
   in the Software without restriction, including without limitation the rights
   to use, copy, modify, merge, publish, distribute, sublicense, and/or sell
   copies of the Software, and to permit persons to whom the Software is
   furnished to do so, subject to the following conditions:

   The above copyright notice and this permission notice shall be included in all
   copies or substantial portions of the Software.

   THE SOFTWARE IS PROVIDED "AS IS", WITHOUT WARRANTY OF ANY KIND, EXPRESS OR
   IMPLIED, INCLUDING BUT NOT LIMITED TO THE WARRANTIES OF MERCHANTABILITY,
   FITNESS FOR A PARTICULAR PURPOSE AND NONINFRINGEMENT. IN NO EVENT SHALL THE
   AUTHORS OR COPYRIGHT HOLDERS BE LIABLE FOR ANY CLAIM, DAMAGES OR OTHER
   LIABILITY, WHETHER IN AN ACTION OF CONTRACT, TORT OR OTHERWISE, ARISING FROM,
   OUT OF OR IN CONNECTION WITH THE SOFTWARE OR THE USE OR OTHER DEALINGS IN THE
   SOFTWARE
*/

package internal

import (
	"os"

	"github.com/Azure/azure-storage-fuse/v2/internal/handlemap"
)

type CreateDirOptions struct {
<<<<<<< HEAD
	Name                   string
	Mode                   os.FileMode
	IsNoneMatchEtagEnabled bool
=======
	Name                     string
	Mode                     os.FileMode
	ForceDirCreationDisabled bool
>>>>>>> 401fa3dc
}

type DeleteDirOptions struct {
	Name string
}

type IsDirEmptyOptions struct {
	Name string
}

type OpenDirOptions struct {
	Name string
}

type ReadDirOptions struct {
	Name string
}

type StreamDirOptions struct {
	Name   string
	Offset uint64
	Token  string
	Count  int32
}

type CloseDirOptions struct {
	Name string
}

type RenameDirOptions struct {
	Src string
	Dst string
}

type CreateFileOptions struct {
	Name string
	Mode os.FileMode
}

type DeleteFileOptions struct {
	Name string
}

type OpenFileOptions struct {
	Name  string
	Flags int
	Mode  os.FileMode
}

type CloseFileOptions struct {
	Handle *handlemap.Handle
}

type RenameFileOptions struct {
	Src     string
	Dst     string
	SrcAttr *ObjAttr
	DstAttr *ObjAttr
}

type ReadFileOptions struct {
	Handle *handlemap.Handle
}

type ReadFileWithNameOptions struct {
	Path string
}

type ReadInBufferOptions struct {
	Handle *handlemap.Handle
	Offset int64
	Etag   *string
	Data   []byte
}

type WriteFileOptions struct {
	Handle   *handlemap.Handle
	Offset   int64
	Data     []byte
	Metadata map[string]*string
}

type WriteFromBufferOptions struct {
	Name                   string
	Metadata               map[string]*string
	Data                   []byte
	IsNoneMatchEtagEnabled bool
	EtagMatchConditions    string
}

type GetFileBlockOffsetsOptions struct {
	Name string
}

type TruncateFileOptions struct {
	Name string
	Size int64
}

type CopyToFileOptions struct {
	Name   string
	Offset int64
	Count  int64
	File   *os.File
}

type CopyFromFileOptions struct {
	Name     string
	File     *os.File
	Metadata map[string]*string
}

type FlushFileOptions struct {
	Handle          *handlemap.Handle
	CloseInProgress bool
}

type SyncFileOptions struct {
	Handle *handlemap.Handle
}

type SyncDirOptions struct {
	Name string
}

type ReleaseFileOptions struct {
	Handle *handlemap.Handle
}

type UnlinkFileOptions struct {
	Name string
}

type CreateLinkOptions struct {
	Name   string
	Target string
}

type ReadLinkOptions struct {
	Name string
	Size int64
}

type GetAttrOptions struct {
	Name             string
	RetrieveMetadata bool
}

type SetAttrOptions struct {
	Name string
	Attr *ObjAttr
}

type ChmodOptions struct {
	Name string
	Mode os.FileMode
}

type ChownOptions struct {
	Name  string
	Owner int
	Group int
}

type StageDataOptions struct {
	Name   string
	Id     string
	Data   []byte
	Offset uint64
}

type CommitDataOptions struct {
	Name      string
	List      []string
	BlockSize uint64
	NewETag   *string
}

type CommittedBlock struct {
	Id     string
	Offset int64
	Size   uint64
}
type CommittedBlockList []CommittedBlock

func TruncateDirName(name string) string {
	if len(name) == 0 {
		return ""
	}
	if name[len(name)-1:] == "/" {
		name = name[:len(name)-1]
	}
	return name
}

func ExtendDirName(name string) string {
	if len(name) == 0 {
		return "/"
	}
	if name[len(name)-1:] != "/" {
		name = name + "/"
	}
	return name
}<|MERGE_RESOLUTION|>--- conflicted
+++ resolved
@@ -40,15 +40,9 @@
 )
 
 type CreateDirOptions struct {
-<<<<<<< HEAD
-	Name                   string
-	Mode                   os.FileMode
-	IsNoneMatchEtagEnabled bool
-=======
 	Name                     string
 	Mode                     os.FileMode
 	ForceDirCreationDisabled bool
->>>>>>> 401fa3dc
 }
 
 type DeleteDirOptions struct {

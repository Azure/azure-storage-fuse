--- conflicted
+++ resolved
@@ -142,19 +142,18 @@
 	s.assert.Nil(err)
 }
 
-<<<<<<< HEAD
 func (s *pipelineTestSuite) TestNewPipelineWithGenConfig() {
 	common.GenConfig = true
 	defer func() { common.GenConfig = false }()
 	p, err := NewPipeline([]string{"ComponentA", "ComponentB", "ComponentC"}, false)
 	s.assert.Nil(err)
 	s.assert.Equal(0, len(p.components))
-=======
+}
+
 func (s *pipelineTestSuite) TestStreamToBlockCacheConfig() {
 	p, err := NewPipeline([]string{"stream"}, false)
 	s.assert.Nil(err)
 	s.assert.Equal(p.components[0].Name(), "block_cache")
->>>>>>> 46a557ce
 }
 
 func TestPipelineTestSuite(t *testing.T) {

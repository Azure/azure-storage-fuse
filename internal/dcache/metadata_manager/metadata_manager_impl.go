--- conflicted
+++ resolved
@@ -239,14 +239,12 @@
 		log.Debug("GetFile :: Failed to unmarshal JSON data: %v", err)
 		return nil, err
 	}
-<<<<<<< HEAD
-
+
+	log.Debug("GetFile :: Successfully unmarshaled JSON data for file %s", path)
 	if metadata.State == dcache.Writing || metadata.State == dcache.Deleting {
 		return nil, errors.New(fmt.Sprintf("File is in %d state", metadata.State))
 	}
-=======
-	log.Debug("GetFile :: Successfully unmarshaled JSON data for file %s", path)
->>>>>>> 8790aefa
+
 	// Return the Metadata struct
 	return &metadata, nil
 }

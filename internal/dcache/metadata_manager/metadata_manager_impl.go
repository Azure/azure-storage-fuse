/*
    _____           _____   _____   ____          ______  _____  ------
   |     |  |      |     | |     | |     |     | |       |            |
   |     |  |      |     | |     | |     |     | |       |            |
   | --- |  |      |     | |-----| |---- |     | |-----| |-----  ------
   |     |  |      |     | |     | |     |     |       | |       |
   | ____|  |_____ | ____| | ____| |     |_____|  _____| |_____  |_____


   Licensed under the MIT License <http://opensource.org/licenses/MIT>.

   Copyright © 2020-2025 Microsoft Corporation. All rights reserved.
   Author : <blobfusedev@microsoft.com>

   Permission is hereby granted, free of charge, to any person obtaining a copy
   of this software and associated documentation files (the "Software"), to deal
   in the Software without restriction, including without limitation the rights
   to use, copy, modify, merge, publish, distribute, sublicense, and/or sell
   copies of the Software, and to permit persons to whom the Software is
   furnished to do so, subject to the following conditions:

   The above copyright notice and this permission notice shall be included in all
   copies or substantial portions of the Software.

   THE SOFTWARE IS PROVIDED "AS IS", WITHOUT WARRANTY OF ANY KIND, EXPRESS OR
   IMPLIED, INCLUDING BUT NOT LIMITED TO THE WARRANTIES OF MERCHANTABILITY,
   FITNESS FOR A PARTICULAR PURPOSE AND NONINFRINGEMENT. IN NO EVENT SHALL THE
   AUTHORS OR COPYRIGHT HOLDERS BE LIABLE FOR ANY CLAIM, DAMAGES OR OTHER
   LIABILITY, WHETHER IN AN ACTION OF CONTRACT, TORT OR OTHERWISE, ARISING FROM,
   OUT OF OR IN CONNECTION WITH THE SOFTWARE OR THE USE OR OTHER DEALINGS IN THE
   SOFTWARE
*/

package metadata_manager

import (
	"errors"
	"fmt"
	"os"
	"path/filepath"
	"strconv"
	"strings"
	"syscall"
	"time"

	"github.com/Azure/azure-sdk-for-go/sdk/azcore"
	"github.com/Azure/azure-sdk-for-go/sdk/azcore/to"
	"github.com/Azure/azure-sdk-for-go/sdk/storage/azblob/bloberror"
	"github.com/Azure/azure-storage-fuse/v2/common"
	"github.com/Azure/azure-storage-fuse/v2/common/log"
	"github.com/Azure/azure-storage-fuse/v2/internal"
	"github.com/Azure/azure-storage-fuse/v2/internal/dcache"
)

//go:generate $ASSERT_REMOVER $GOFILE

var (
	// MetadataManagerInstance is the singleton instance of BlobMetadataManager.
	metadataManagerInstance *BlobMetadataManager
)

// BlobMetadataManager is the implementation of MetadataManager interface.
// It stores metadata as Blobs in a top level folder with prefix __CACHE__ inside the same container where
// Blobfuse stores the data.
type BlobMetadataManager struct {
	// BlobMetadataManager stores the metadata in special Blobs.
	// This is the root folder under which all the metadata Blobs are stored.
	mdRoot          string
	storageCallback dcache.StorageCallbacks
}

// This must be called from DistributedCache component's Start() method.
// If it fails this node will fail to join the cluster.
func Init(storageCallback dcache.StorageCallbacks, cacheId string) error {
	common.Assert(metadataManagerInstance == nil, "MetadataManager Init must be called only once")
	common.Assert(len(cacheId) > 0)

	metadataManagerInstance = &BlobMetadataManager{
		mdRoot:          "__CACHE__" + cacheId, // Set a default cache directory
		storageCallback: storageCallback,       // Initialize storage callback
	}

	_, err := storageCallback.GetPropertiesFromStorage(
		internal.GetAttrOptions{Name: metadataManagerInstance.mdRoot + "/Objects"})
	if err == nil {
		//
		// Node that would have created the Objects folder must have created the Node folder too,
		// so nothing to do.
		//
		log.Info("BlobMetadataManager::Init %s already present, nothing to do!",
			metadataManagerInstance.mdRoot+"/Objects")

		// In debug env, make sure Nodes and Deleted folder are also present.
		if common.IsDebugBuild() {
			_, err = storageCallback.GetPropertiesFromStorage(
				internal.GetAttrOptions{Name: metadataManagerInstance.mdRoot + "/Nodes"})
			common.Assert(err == nil, err)
			_, err = storageCallback.GetPropertiesFromStorage(
				internal.GetAttrOptions{Name: metadataManagerInstance.mdRoot + "/Deleted"})
			common.Assert(err == nil, err)
		}

		return nil
	}

	//
	// Not-exist failure is fine as this may be the first node of the cluster coming up,
	// any other error is fatal.
	//
	if !os.IsNotExist(err) && err != syscall.ENOENT {
		log.Err("BlobMetadataManager::Init Failed to get properties for %s: %v",
			metadataManagerInstance.mdRoot+"/Objects", err)
		common.Assert(false, err)
		return err
	}

	//
	// Create all the required directories.
	// Create /Objects in the end as other nodes treat presence of /Objects folder to mean all the
	// required folders are there.
	//
	directories := []string{metadataManagerInstance.mdRoot,
		metadataManagerInstance.mdRoot + "/Nodes",
		metadataManagerInstance.mdRoot + "/Deleted",
		metadataManagerInstance.mdRoot + "/Objects"}
	for _, dir := range directories {
		if err = storageCallback.CreateDir(
			internal.CreateDirOptions{Name: dir, ForceDirCreationDisabled: true}); err != nil {

			// Already-exists is fine as we may race with some other node, any other error is fatal.
			if !bloberror.HasCode(err, bloberror.BlobAlreadyExists) {
				log.Err("BlobMetadataManager::Init Failed to create directory %s: %v", dir, err)
				common.Assert(false, err)
				return err
			}
			log.Info("BlobMetadataManager::Init Directory %s already exists!", dir)
		} else {
			log.Info("BlobMetadataManager::Init Created directory %s", dir)
		}
	}

	return nil
}

// Package-level functions that delegate to the singleton instance.

func GetMdRoot() string {
	common.Assert(len(metadataManagerInstance.mdRoot) > len("__CACHE__"))
	return metadataManagerInstance.mdRoot
}

func CreateFileInit(filePath string, fileMetadata []byte) (string, error) {
	return metadataManagerInstance.createFileInit(filePath, fileMetadata)
}

func CreateFileFinalize(filePath string, fileMetadata []byte, fileSize int64, eTag string) error {
	return metadataManagerInstance.createFileFinalize(filePath, fileMetadata, fileSize, eTag)
}

// Get metadata for the given file.
// A deleted file is addressed by its fileId while a regular file is addressed by its path.
// 'isDeleted' tells whether 'filePathOrId' holds a deleted file id or a regular file path.
func GetFile(filePathOrId string, isDeleted bool) ([]byte, int64, dcache.FileState, int, *internal.ObjAttr, error) {
	return metadataManagerInstance.getFile(filePathOrId, isDeleted)
}

// Renames file only when destination file (Objects/<fileID>) doesn't exist, else fails with EEXIST.
func RenameFileToDeleting(filePath string, fileID string) error {
	return metadataManagerInstance.renameFileToDeleting(filePath, fileID)
}

func DeleteFile(fileID string) error {
	return metadataManagerInstance.deleteFile(fileID)
}

func ListDeletedFiles() ([]*internal.ObjAttr, error) {
	return metadataManagerInstance.listDeletedFiles()
}

func OpenFile(filePath string, attr *internal.ObjAttr) (int64, error) {
	return metadataManagerInstance.openFile(filePath, attr)
}

func CloseFile(filePath string, attr *internal.ObjAttr) (int64, error) {
	return metadataManagerInstance.closeFile(filePath, attr)
}

func GetFileOpenCount(filePath string) (int64, error) {
	return metadataManagerInstance.getFileOpenCount(filePath)
}

func UpdateHeartbeat(nodeId string, data []byte) error {
	return metadataManagerInstance.updateHeartbeat(nodeId, data)
}

func DeleteHeartbeat(nodeId string) error {
	return metadataManagerInstance.deleteHeartbeat(nodeId)
}

func GetHeartbeat(nodeId string) ([]byte, error) {
	return metadataManagerInstance.getHeartbeat(nodeId)
}

func GetAllNodes() ([]string, error) {
	return metadataManagerInstance.getAllNodes()
}

func CreateInitialClusterMap(clustermap []byte) error {
	return metadataManagerInstance.createInitialClusterMap(clustermap)
}

func UpdateClusterMapStart(clustermap []byte, etag *string) error {
	return metadataManagerInstance.updateClusterMapStart(clustermap, etag)
}

func UpdateClusterMapEnd(clustermap []byte) error {
	return metadataManagerInstance.updateClusterMapEnd(clustermap)
}

func GetClusterMap() ([]byte, *string, error) {
	return metadataManagerInstance.getClusterMap()
}

// Some of the metadata_manager functions return an error possibly due to a condition failure (etag mismatch or
// blob already exists, etc), or some other error.
// Caller can sometimes act differently based on the exact error. It can cal this to find out if a returned
// error is due to a condition failure.
func IsErrConditionNotMet(err error) bool {
	return bloberror.HasCode(err, bloberror.ConditionNotMet)
}

// Helper function to read and return the content of the blob identified by blobPath, safe from simultaneous
// read/write, as a byte array and the attributes corresponding to the returned blob, returns error on failure.
// It's resilient against changes to the Blob between GetProperties and GetBlob.
//
// Note: Callers expect this to return raw errors returned by the storage callback methods, f.e.,
//
//	if the blob is not present it MUST return the raw error syscall.ENOENT.
func (m *BlobMetadataManager) getBlobSafe(blobPath string) ([]byte, *internal.ObjAttr, error) {
	//
	// Note: Since GetBlobFromStorage() doesn't accept an If-Match Etag condition, we sandwich the GetBlob
	//       call between two GetProperties calls and only if the ETag returned in both the GetProperties
	//       calls is same we consider it a successful read, else the Blob could have changed after the
	//       first GetProperties call, in which case the ETag returned won't correspond to the returned
	//       clustermap. Also it can even cause inconsistent data to be returned if the Blob is updated
	//       after the GetProperties call to query the size, since GetBlobFromStorage() assumes that the
	//       Blob won't be changed after GetProperties and GetBlob.
	//       The second GetProperties call solves both these problems.
	//       We retry 50 times, that should provide sufficient resilience even with very large clusters.
	//
	// TODO: See if this can be improved.
	//
	var i int
	for i = 0; i < 50; i++ {
		attr, err := m.storageCallback.GetPropertiesFromStorage(internal.GetAttrOptions{
			Name: blobPath,
		})
		if err != nil {
			log.Err("getBlobSafe:: Failed to get Blob properties for %s: %v", blobPath, err)
			if !os.IsNotExist(err) && err != syscall.ENOENT {
				// Any error other than ENOENT, we should retry.
				continue
			}
			return nil, nil, err
		}

		// Must have a valid etag.
		common.Assert(len(attr.ETag) > 0)
		common.Assert(attr.Size > 0)

		data, err := m.storageCallback.GetBlobFromStorage(internal.ReadFileWithNameOptions{
			Path: blobPath,
		})
		if err != nil {
			log.Err("getBlobSafe:: Failed to get Blob content for %s: %v", blobPath, err)
			common.Assert(false, err)
			//
			// Since GetPropertiesFromStorage() succeeded this must be a transient error, so retry.
			// In the rare case that the Blob is deleted, it'll cause just one additional retry.
			//
			continue
		}

		attr1, err := m.storageCallback.GetPropertiesFromStorage(internal.GetAttrOptions{
			Name: blobPath,
		})
		if err != nil {
			log.Err("getBlobSafe:: Failed to get Blob properties for %s: %v", blobPath, err)
			// Must be transient error, so retry.
			continue
		}

		// Must have a valid etag.
		common.Assert(len(attr1.ETag) > 0)
		common.Assert(attr1.Size > 0)

		if attr.ETag != attr1.ETag {
			log.Warn("getBlobSafe:: Blob %s ETag changed (%s -> %s), size changed (%d -> %d), retrying!",
				blobPath, attr.ETag, attr1.ETag, attr.Size, attr1.Size)
			continue
		}

		// For successful read, both these asserts should be valid.
		common.Assert(attr.Size == attr1.Size, attr.Size, attr1.Size)
		common.Assert(int(attr.Size) == len(data), attr.Size, len(data))

		log.Debug("getBlobSafe:: Successfully read Blob %s (bytes: %d, Etag: %s), with %d retry(s)!",
			blobPath, len(data), attr1.ETag, i)

		// Return the cluster map content and ETag
		return data, attr1, nil
	}

	err := fmt.Errorf("Could not read Blob %s even after %d retries!", blobPath, i)

	return nil, nil, err
}

// CreateFileInit() creates the initial metadata for a file.
// It ensures that in case two nodes race to create the same file only one succeeds.
// The node that wins the race, then goes ahead writing the data chunks for the file and once done calls
// CreateFileFinalize() to make the file accessible to readers.
//
// etag value returned must be passed to CreateFileFinalize() so that we can be assured that the same node
// that started file creation, does the finalize. This can help prevent cases where the initial node went
// quiet before finalizing and tries to finalize later when some other node created the same file.

func (m *BlobMetadataManager) createFileInit(filePath string, fileMetadata []byte) (string, error) {
	common.Assert(len(filePath) > 0)
	common.Assert(len(fileMetadata) > 0)

	path := filepath.Join(m.mdRoot, "Objects", filePath)

	// The size of the file is set to -1 to represent the file is not finalized.
	sizeStr := "-1"
	openCount := "0"
	state := string(dcache.Writing)
	metadata := map[string]*string{
		"cache_object_length": &sizeStr,
		"state":               &state,
		"opencount":           &openCount,
	}

	eTag, err := m.storageCallback.PutBlobInStorage(internal.WriteFromBufferOptions{
		Name:                   path,
		Data:                   fileMetadata,
		Metadata:               metadata,
		IsNoneMatchEtagEnabled: true,
		EtagMatchConditions:    "",
	})

	//
	// PutBlobInStorage() can complete with following possible results:
	// 1. Success, blob created
	// 2. Blob already exists
	// 3. Some other failure
	//
	// Both (2) and (3) must be considered failure as CreateFileInit() semantics demand exclusive
	// creation of file metadata blob.
	//
	if err != nil {
<<<<<<< HEAD
		if bloberror.HasCode(err, bloberror.BlobAlreadyExists) {
			log.Err("CreateFileInit:: PutBlobInStorage for %s failed as blob was already present: %v",
				path, err)
			return "", err
		}
		if bloberror.HasCode(err, bloberror.ConditionNotMet) {
=======
		if bloberror.HasCode(err, bloberror.BlobAlreadyExists) || bloberror.HasCode(err, bloberror.ConditionNotMet) {
>>>>>>> 01262d5b
			log.Err("CreateFileInit:: PutBlobInStorage for %s failed as blob was already present: %v",
				path, err)
			return "", err
		}
		log.Err("CreateFileInit:: Failed to put blob %s in storage: %v", path, err)
		common.Assert(false, err)
		return "", err
	}

	log.Debug("CreateFileInit:: Created file %s in storage", path)

	// Must return a valid etag.
	common.Assert(len(eTag) > 0)

	return eTag, nil
}

// CreateFileFinalize() finalizes the metadata for a file.
// Must be called only after prior call to CreateFileInit() succeeded.
func (m *BlobMetadataManager) createFileFinalize(filePath string, fileMetadata []byte, fileSize int64, eTag string) error {
	common.Assert(len(filePath) > 0)
	common.Assert(len(fileMetadata) > 0)
	common.Assert(fileSize >= 0)
	common.Assert(fileSize < (1000 * 1000 * 1000 * common.GbToBytes)) // Sanity check.
	common.Assert(len(eTag) > 0)

	path := filepath.Join(m.mdRoot, "Objects", filePath)

	//
	// In debug env, make sure the metadata file is present, it must have been created by a prior call
	// to CreateFileInit().
	// With the etag conditional this has become less useful but we still can do the assertions for
	// various properties.
	//
	if common.IsDebugBuild() {
		prop, err := m.storageCallback.GetPropertiesFromStorage(
			internal.GetAttrOptions{Name: path})
		common.Assert(err == nil, err)

		// Extract the size from the metadata properties, it must be "-1" as set by createFileInit().
		size, ok := prop.Metadata["cache_object_length"]
		common.Assert(ok && *size == "-1", ok, *size)

		// Extract the state form the metadata properties, it must be "writing" as set by createFileInit().
		state, ok := prop.Metadata["state"]
		common.Assert(ok && *state == string(dcache.Writing))

		// opencount must be 0 as a file not yet finalized cannot be opened.
		openCount, ok := prop.Metadata["opencount"]
		common.Assert(ok && *openCount == "0", ok, *openCount)
	}

	// Store the open-count and file size in the metadata blob property.
	openCount := "0"
	sizeStr := strconv.FormatInt(fileSize, 10)
	state := string(dcache.Ready)
	metadata := map[string]*string{
		"opencount":           &openCount,
		"cache_object_length": &sizeStr,
		"state":               &state,
	}

	_, err := m.storageCallback.PutBlobInStorage(internal.WriteFromBufferOptions{
		Name:                   path,
		Data:                   fileMetadata,
		Metadata:               metadata,
		IsNoneMatchEtagEnabled: false,
		EtagMatchConditions:    eTag,
	})

	if err != nil {
		//
		// Any error here is unexpected.
		// Note that we don't even expect ConditionNotMet error as the metadata blob should not
		// change after createFileInit().
		//
		log.Err("CreateFileFinalize:: Failed to put metadata blob %s in storage: %v", path, err)
		common.Assert(false, err)

		return err
	}

	log.Debug("CreateFileFinalize:: Finalized file %s in storage with size %d bytes", path, fileSize)
	return nil
}

// GetFile reads and returns the content of metadata for a file.
// A deleted file is addressed by its fileId while a regular file is addressed by its path.
// 'isDeleted' tells whether 'filePathOrId' holds a deleted file id or a regular file path.
func (m *BlobMetadataManager) getFile(filePathOrId string, isDeleted bool) ([]byte, int64, dcache.FileState, int, *internal.ObjAttr, error) {
	common.Assert(len(filePathOrId) > 0)
	var path string

	if !isDeleted {
		// Regular file is addressed by its path.
		common.Assert(!common.IsValidUUID(filePathOrId), filePathOrId)
		path = filepath.Join(m.mdRoot, "Objects", filePathOrId)
	} else {
		// Deleted file is addressed by its fileId.
		common.Assert(common.IsValidUUID(filePathOrId), filePathOrId)
		path = filepath.Join(m.mdRoot, "Deleted", filePathOrId)
	}

	// Get the metadata content from storage.
	data, prop, err := m.getBlobSafe(path)
	if err != nil {
		log.Debug("GetFile:: Failed to get metadata file content for file %s: %v", path, err)
		//
		// getBlobSafe() should only fail when blob is non-existent.
		// Assert to catch any other error.
		//
		common.Assert(errors.Is(err, syscall.ENOENT), err)
		return nil, -1, "", -1, nil, err
	}

	// Extract the size from the metadata properties.
	size, ok := prop.Metadata["cache_object_length"]
	if !ok {
		err := fmt.Errorf("GetFile:: size not found in metadata for path %s", path)
		log.Err("%v", err)
		common.Assert(false, err)
		return nil, -1, "", -1, nil, err
	}

	fileSize, err := strconv.ParseInt(*size, 10, 64)
	if err != nil {
		err := fmt.Errorf("GetFile:: Failed to parse size for path %s with value %s: %v", path, *size, err)
		log.Err("%v", err)
		common.Assert(false, err)
		return nil, -1, "", -1, nil, err
	}
	//
	// Size can be -1 for files which are not in Ready state.
	//
	if fileSize < -1 {
		err := fmt.Errorf("Size is negative for path %s: %d", path, fileSize)
		log.Warn("GetFile:: %v", err)
		common.Assert(false, err)
		return nil, -1, "", -1, nil, err
	}

	log.Debug("GetFile:: Size for path %s: %d", path, fileSize)

	// Extract the state from the blob metadata prop.
	state, ok := prop.Metadata["state"]
	if !ok {
		err := fmt.Errorf("GetFile:: File state not found in metadata for path %s", path)
		log.Err("%v", err)
		common.Assert(false, err)
		return nil, -1, "", -1, nil, err
	}

	var fileState dcache.FileState
	if *state == string(dcache.Ready) || *state == string(dcache.Writing) {
		fileState = dcache.FileState(*state)
	} else {
		err := fmt.Errorf("GetFile:: Invalid File state: [%s] found in metadata for path: %s", *state, path)
		log.Err("%v", err)
		common.Assert(false, err)
		return nil, -1, "", -1, nil, err
	}

	//
	// Extract the opencount from the blob metadata prop and verify it's not -ve.
	//
	openCountStr, ok := prop.Metadata["opencount"]
	if !ok {
		err := fmt.Errorf("GetFile:: File opencount not found in metadata for path %s", path)
		log.Err("%v", err)
		common.Assert(false, err)
		return nil, -1, "", -1, nil, err
	}

	openCount, err := strconv.Atoi(*openCountStr)
	if err != nil {
		err := fmt.Errorf("GetFile:: Failed to parse open count for path %s with value %s: %v",
			path, *openCountStr, err)
		log.Err("%v", err)
		common.Assert(false, err)
		return nil, -1, "", -1, nil, err
	}

	if openCount < 0 {
		err := fmt.Errorf("GetFile:: open count -ve for path %s with value %d: %v",
			path, openCount, err)
		log.Err("%v", err)
		common.Assert(false, err)
		return nil, -1, "", -1, nil, err
	}

	return data, fileSize, fileState, openCount, prop, nil
}

func (m *BlobMetadataManager) renameFileToDeleting(filePath string, fileID string) error {
	common.Assert(len(filePath) > 0)
	common.Assert(len(fileID) > 0)

	path := filepath.Join(m.mdRoot, "Objects", filePath)
	deletedFilePath := filepath.Join(m.mdRoot, "Deleted", fileID)

	log.Debug("renameFileToDeleting::  %s -> %s", path, deletedFilePath)

	err := m.storageCallback.RenameFileInStorage(internal.RenameFileOptions{
		Src:       path,
		Dst:       deletedFilePath,
		NoReplace: true, // Fail if the target file is present.
	})

	//
	// If the same file is deleted by the same node at the same time. we get the error of EEXIST/ENOENT.
	// This is because in FNS accounts there is no atomic deletion of the blob hence it is simulated by us
	// using copyblob API followed by deleteBlob API on src. So now as we are doing renaming using NoReplace
	// then one of the rename would succeed and others gets EEXIST, if src also got deleted then it might
	// also get ENOENT.
	//
	if err != nil {
		log.Err("renameFileToDeleting:: Failed to rename file: %s -> %s: %v",
			path, deletedFilePath, err)
		common.Assert(err == syscall.EEXIST || err == syscall.ENOENT, path, deletedFilePath, err)
		return err
	}

	return nil
}

// DeleteFile removes metadata for a file.
// A deleted file is addresses by its fileId.
func (m *BlobMetadataManager) deleteFile(fileID string) error {
	common.Assert(common.IsValidUUID(fileID), fileID)

	path := filepath.Join(m.mdRoot, "Deleted", fileID)
	err := m.storageCallback.DeleteBlobInStorage(internal.DeleteFileOptions{
		Name: path,
	})
	if err != nil {
		// Treat BlobNotFound as success.
		if err == syscall.ENOENT {
			log.Warn("DeleteFile:: Failed since metadata file %s is already deleted: %v",
				path, err)
			return nil
		}

		log.Err("DeleteFile:: Failed to delete metadata file %s: %v", path, err)
		common.Assert(false, err)
		return err
	}

	log.Debug("DeleteFile:: Deleted blob %s in storage", path)
	return err
}

func (m *BlobMetadataManager) listDeletedFiles() ([]*internal.ObjAttr, error) {
	// All deleted files are present in mdRoot/Deleted/
	deletedFilesDirPath := filepath.Join(m.mdRoot, "Deleted")

	list, err := m.storageCallback.ReadDirFromStorage(internal.ReadDirOptions{
		Name: deletedFilesDirPath,
	})
	if err != nil {
		log.Err("ListDeletedFiles:: Failed to enumerate deleted files from %s: %v",
			deletedFilesDirPath, err)
		common.Assert(false, deletedFilesDirPath, err)
		return nil, err
	}

	return list, err
}

// OpenFile increments the open count for a file and returns the updated count,
// also updates the Etag in attr on success
//
// Note: This must be called only with safe-deletes config set.
func (m *BlobMetadataManager) openFile(filePath string, attr *internal.ObjAttr) (int64, error) {
	common.Assert(len(filePath) > 0)
	common.Assert(attr != nil)

	path := filepath.Join(m.mdRoot, "Objects", filePath)
	count, err := m.updateHandleCount(path, attr, true /* increment */)
	if err != nil {
		log.Err("OpenFile:: Failed to update file open count for path %s: %v", path, err)
		common.Assert(false, err)
		return -1, err
	}

	log.Debug("OpenFile:: Updated file open count for path %s to %d", path, count)
	common.Assert(count > 0, "Open file cannot have count <= 0", count)
	common.Assert(count < 1000000) // Sanity check.

	return count, nil
}

// CloseFile decrements the open count for a file and returns the updated count
func (m *BlobMetadataManager) closeFile(filePath string, attr *internal.ObjAttr) (int64, error) {
	common.Assert(len(filePath) > 0)
	common.Assert(attr != nil)

	path := filepath.Join(m.mdRoot, "Objects", filePath)
	count, err := m.updateHandleCount(path, attr, false /* increment */)
	if err != nil {
		log.Err("CloseFile:: Failed to update file open count for path %s: %v", path, err)
		return -1, err
	}

	log.Debug("CloseFile:: Updated file open count for path %s to %d", path, count)
	common.Assert(count >= 0, "File cannot have -ve opencount", count)
	common.Assert(count < 1000000) // Sanity check.

	return count, nil
}

// Helper function used by openFile() and closeFile() to atomically update the value of the "opencount"
// metadata variable. Updates the Etag in the attr struct on successful updation of the "opencount".
// Caller passes the attributes returned by getBlobSafe() when they open the metadata file, this helps save
// a GetPropertiesFromStorage() call here for the most common case.
func (m *BlobMetadataManager) updateHandleCount(path string, attr *internal.ObjAttr, increment bool) (int64, error) {
	common.Assert(len(path) > 0)
	common.Assert(attr != nil)

	const maxRetryTime = 1 * time.Minute // Maximum Retry time in minutes
	const maxBackoff = 1 * time.Second   // Maximum backoff time in seconds
	backoff := 1 * time.Millisecond      // Initial backoff time in milliseconds
	var openCount int
	var err error
	var startTime time.Time = time.Now()
	var newAttr *internal.ObjAttr = attr

	for {
		if newAttr == nil {
			//
			// First attempt to increment the openCount uses the passed in attribute.
			// This works for most common case saving a REST call, unless the file was opened by
			// some other node/thread after the caller fetched the attribute.
			// If SetMetaPropertiesInStorage() fails with this etag, then we get fresh attribute.
			//
			newAttr, err = m.storageCallback.GetPropertiesFromStorage(internal.GetAttrOptions{
				Name: path,
			})
			if err != nil {
				log.Err("updateHandleCount:: Failed to get open count for %s: %v", path, err)
				return -1, err
			}
		}

		// We never create file metadata blob w/o opencount property set.
		if newAttr.Metadata["opencount"] == nil {
			log.Err("updateHandleCount:: File metadata blob found w/o opencount property: %s", path)
			common.Assert(false)
			return -1, fmt.Errorf("[BUG] opencount property not found in metadata for path %s", path)
		}

		openCount, err = strconv.Atoi(*newAttr.Metadata["opencount"])
		if err != nil {
			// This is unexpected as we always set opencount to an integer value.
			log.Err("GetFileOpenCount:: Failed to parse open count for path %s with value %s: %v",
				path, *newAttr.Metadata["opencount"], err)
			common.Assert(false, err)
			return -1, err
		}

		if increment {
			openCount++
		} else {
			openCount--
		}

		if openCount < 0 {
			log.Err("updateHandleCount:: open count is negative for path %s: %d", path, openCount)
			common.Assert(false)
			return -1, fmt.Errorf("open count is negative for path %s: %d", path, openCount)
		}

		openCountStr := strconv.Itoa(openCount)
		newAttr.Metadata["opencount"] = &openCountStr

		// Set the new metadata in storage with etag conditional.
		err = m.storageCallback.SetMetaPropertiesInStorage(internal.SetMetadataOptions{
			Path:      path,
			Metadata:  newAttr.Metadata,
			Etag:      to.Ptr(azcore.ETag(newAttr.ETag)),
			Overwrite: true,
		})
		if err != nil {
			if bloberror.HasCode(err, bloberror.ConditionNotMet) {
				log.Warn("updateHandleCount:: SetPropertiesInStorage failed for path %s due to ETag mismatch, retrying...", path)

				// Apply exponential backoff.
				log.Debug("updateHandleCount:: Retrying in %s...", backoff)
				time.Sleep(backoff)

				// Double the backoff time, but cap it at maxBackoff.
				backoff *= 2
				if backoff > maxBackoff {
					backoff = maxBackoff
				}

				//
				// Multiple nodes trying to read the same file simultaneously may result in
				// etag mismatch failures, few of them is fine but if it fails beyond a reasonable
				// time it indicates some issue, bail out.
				//
				if time.Since(startTime) >= maxRetryTime {
					log.Warn("updateHandleCount:: Retrying exceeded %s for path %s, exiting...",
						maxRetryTime, path)
					common.Assert(false, err)
					return -1, fmt.Errorf("retrying exceeded %s for path %s", maxRetryTime, path)
				}

				//
				// Force fresh attributes to be fetched.
				//
				newAttr = nil
				continue
			} else {
				log.Err("updateHandleCount:: Failed to update metadata property for path %s: %v",
					path, err)
				common.Assert(false, err)
				return -1, err
			}
		} else {
			log.Debug("updateHandleCount:: Updated opencount property for path %s to %d", path, openCount)
			break
		}
	}

	// TODO: return Etag in setMetadata API in azstorage component.
	// Update the Etag in the original attr by the eTag returned by the set-metadata call.
	// attr.ETag = newEtag

	return int64(openCount), nil
}

// GetFileOpenCount returns the current open count for a file.
func (m *BlobMetadataManager) getFileOpenCount(filePath string) (int64, error) {
	common.Assert(len(filePath) > 0)

	path := filepath.Join(m.mdRoot, "Objects", filePath)
	prop, err := m.storageCallback.GetPropertiesFromStorage(internal.GetAttrOptions{
		Name: path,
	})
	if err != nil {
		log.Err("GetFileOpenCount:: Failed to get properties for path %s: %v", path, err)
		return -1, err
	}

	openCount, ok := prop.Metadata["opencount"]
	if !ok {
		log.Err("GetFileOpenCount:: openCount not found in metadata for path %s", path)
		common.Assert(false, fmt.Sprintf("openCount not found in metadata for path %s", path))
		return -1, err
	}

	count, err := strconv.Atoi(*openCount)
	if err != nil {
		log.Err("GetFileOpenCount:: Failed to parse open count for path %s with value %s: %v",
			path, *openCount, err)
		common.Assert(false, err)
		return -1, err
	}

	common.Assert(count >= 0, fmt.Sprintf("GetHandleCount:: Open count is negative for path %s: %d", path, count))

	log.Debug("GetFileOpenCount:: Open count for path %s: %d", path, count)
	return int64(count), nil
}

// UpdateHeartbeat creates or updates the heartbeat file.
func (m *BlobMetadataManager) updateHeartbeat(nodeId string, data []byte) error {
	common.Assert(common.IsValidUUID(nodeId))
	common.Assert(len(data) > 0)

	// Create the heartbeat file path.
	heartbeatFilePath := filepath.Join(m.mdRoot, "Nodes", nodeId+".hb")
	_, err := m.storageCallback.PutBlobInStorage(internal.WriteFromBufferOptions{
		Name:                   heartbeatFilePath,
		Data:                   data,
		IsNoneMatchEtagEnabled: false,
		EtagMatchConditions:    "",
	})
	if err != nil {
		log.Err("UpdateHeartbeat:: Failed to put heartbeat blob path %s in storage: %v", heartbeatFilePath, err)
		common.Assert(false, fmt.Sprintf("Failed to put heartbeat blob path %s in storage: %v",
			heartbeatFilePath, err))
		return err
	}

	log.Debug("UpdateHeartbeat:: Updated heartbeat blob path %s in storage", heartbeatFilePath)
	return nil
}

// DeleteHeartbeat deletes the heartbeat file
func (m *BlobMetadataManager) deleteHeartbeat(nodeId string) error {
	common.Assert(common.IsValidUUID(nodeId))

	// Create the heartbeat file path.
	heartbeatFilePath := filepath.Join(m.mdRoot, "Nodes", nodeId+".hb")
	err := m.storageCallback.DeleteBlobInStorage(internal.DeleteFileOptions{
		Name: heartbeatFilePath,
	})
	if err != nil {
		if os.IsNotExist(err) || err == syscall.ENOENT {
			log.Err("DeleteHeartbeat:: DeleteBlobInStorage failed since blob %s is already deleted: %v",
				heartbeatFilePath, err)
		} else {
			log.Err("DeleteHeartbeat:: Failed to delete heartbeat blob %s in storage: %v",
				heartbeatFilePath, err)
			common.Assert(false, err)
		}
		return err
	}

	log.Debug("DeleteHeartbeat:: Deleted heartbeat blob %s in storage", heartbeatFilePath)
	return nil
}

// GetHeartbeat reads and returns the content of the heartbeat file.
func (m *BlobMetadataManager) getHeartbeat(nodeId string) ([]byte, error) {
	common.Assert(common.IsValidUUID(nodeId))

	// Create the heartbeat file path
	heartbeatFilePath := filepath.Join(m.mdRoot, "Nodes", nodeId+".hb")

	// Get the heartbeat content from storage
	data, _, err := m.getBlobSafe(heartbeatFilePath)
	if err != nil {
		log.Err("GetHeartbeat:: Failed to get heartbeat file content for %s: %v", heartbeatFilePath, err)
		common.Assert(false, fmt.Sprintf("Failed to get heartbeat file content for %s: %v",
			heartbeatFilePath, err))
		return nil, err
	}

	common.Assert(len(data) > 0)

	log.Debug("GetHeartbeat:: Successfully got heartbeat file content for %s, %d bytes",
		heartbeatFilePath, len(data))
	return data, nil
}

// GetAllNodes enumerates and returns the list of all nodes that have ever punched a heartbeat.
func (m *BlobMetadataManager) getAllNodes() ([]string, error) {
	path := filepath.Join(m.mdRoot, "Nodes")
	list, err := m.storageCallback.ReadDirFromStorage(internal.ReadDirOptions{
		Name: path,
	})
	if err != nil {
		log.Err("GetAllNodes:: Failed to enumerate nodes list from %s: %v", path, err)
		common.Assert(false, fmt.Sprintf("Failed to enumerate nodes list from %s: %v", path, err))
		return nil, err
	}

	// Extract the node IDs from the list of blobs.
	var nodes []string
	for _, blob := range list {
		log.Debug("GetAllNodes:: Found blob: %s", blob.Name)

		if strings.HasSuffix(blob.Name, ".hb") {
			nodeId := blob.Name[:len(blob.Name)-3] // Remove the ".hb" extension
			if common.IsValidUUID(nodeId) {
				nodes = append(nodes, nodeId)
			} else {
				log.Err("Invalid heartbeat blob: %s", blob.Name)
				common.Assert(false, "Invalid heartbeat blob", blob.Name)
			}
		} else {
			log.Warn("GetAllNodes:: Unexpected blob found in Nodes folder: %s", blob.Name)
			common.Assert(false, "Unexpected blob found in Nodes folder", blob.Name)
		}
	}

	log.Debug("GetAllNodes:: Found %d nodes", len(nodes))
	return nodes, nil
}

// CreateInitialClusterMap creates the initial cluster map.
func (m *BlobMetadataManager) createInitialClusterMap(clustermap []byte) error {
	common.Assert(len(clustermap) > 0)

	// Create the clustermap file path.
	clustermapPath := filepath.Join(m.mdRoot, "clustermap.json")
	_, err := m.storageCallback.PutBlobInStorage(internal.WriteFromBufferOptions{
		Name:                   clustermapPath,
		Data:                   clustermap,
		IsNoneMatchEtagEnabled: true,
		EtagMatchConditions:    "",
	})

	//
	// TODO:
	// Caller has to check if the error is ConditionNotMet or something else
	// and take appropriate action.
<<<<<<< HEAD
	// If the error is ConditionNotMet\BlobAlreadyExists, it means the clustermap already exists
=======
	// If the error is ConditionNotMet/BlobAlreadyExists, it means the clustermap already exists
>>>>>>> 01262d5b
	// and the caller should not overwrite it.
	// For now we treat "already exists" as success.
	//

	if err != nil {
<<<<<<< HEAD
		isBlobAlreadyExistsError := bloberror.HasCode(err, bloberror.BlobAlreadyExists)
		log.Err("CreateInitialClusterMap::PutBlobInStorage %s isBlobAlreadyExistsError:%t Error is: %v", clustermapPath, isBlobAlreadyExistsError, err)
		if isBlobAlreadyExistsError {
=======
		//
		// Note: Even though we use IsNoneMatchEtagEnabled = true, we have seen the PutBlobInStorage()
		//       fail with BlobAlreadyExists and not ConditionNotMet.
		//
		if bloberror.HasCode(err, bloberror.BlobAlreadyExists) {
>>>>>>> 01262d5b
			log.Info("CreateInitialClusterMap:: PutBlobInStorage Blob %s already exists. Treating it as success: %v",
				clustermapPath, err)
			return nil
		}
<<<<<<< HEAD
=======

>>>>>>> 01262d5b
		if bloberror.HasCode(err, bloberror.ConditionNotMet) {
			log.Info("CreateInitialClusterMap:: PutBlobInStorage failed for %s due to ETag mismatch, treating as success: %v",
				clustermapPath, err)
			return nil
		}

		log.Err("CreateInitialClusterMap:: Failed to put blob %s in storage: %v", clustermapPath, err)
		common.Assert(false, err)
		return err
	}

	log.Info("CreateInitialClusterMap:: Created initial clustermap with path %s", clustermapPath)
	return nil
}

// UpdateClusterMapStart claims update ownership of the cluster map.
func (m *BlobMetadataManager) updateClusterMapStart(clustermap []byte, etag *string) error {
	common.Assert(len(clustermap) > 0)
	common.Assert(etag != nil)

	clustermapPath := filepath.Join(m.mdRoot, "clustermap.json")

	// In debug env make sure clustermap.json is already present.
	// Caller must call us only to update an existing clustermap.json.
	if common.IsDebugBuild() {
		_, err := m.storageCallback.GetPropertiesFromStorage(
			internal.GetAttrOptions{Name: clustermapPath})
		common.Assert(err == nil, err)
	}

	_, err := m.storageCallback.PutBlobInStorage(internal.WriteFromBufferOptions{
		Name:                   clustermapPath,
		Data:                   clustermap,
		IsNoneMatchEtagEnabled: false,
		EtagMatchConditions:    *etag,
	})

	//
	// Caller should add a check to identify the error is ConditionNotMet or something else
	// and take appropriate action.
	// If the error is ConditionNotMet, it means the clustermap is already being updated
	// and the caller should not overwrite it.
	//
	if err != nil {
		if bloberror.HasCode(err, bloberror.ConditionNotMet) {
			log.Warn("UpdateClusterMapStart:: ETag mismatch some other node has taken ownership for updating clustermap with path %s, etag %s: %v", clustermapPath, *etag, err)
		} else {
			log.Err("UpdateClusterMapStart:: Failed to update clustermap %s: %v", clustermapPath, err)
			common.Assert(false, err)
		}
	} else {
		log.Debug("UpdateClusterMapStart:: Updated clustermap %s (bytes: %d, etag: %s)",
			clustermapPath, len(clustermap), *etag)
	}

	return err
}

// UpdateClusterMapEnd finalizes the cluster map update.
// TODO: For safe update updateClusterMapStart() should return a Etag which must be passed to updateClusterMapEnd()
func (m *BlobMetadataManager) updateClusterMapEnd(clustermap []byte) error {
	common.Assert(len(clustermap) > 0)

	clustermapPath := filepath.Join(m.mdRoot, "clustermap.json")

	// In debug env make sure clustermap.json is already present.
	// Caller must call us only to update an existing clustermap.json.
	if common.IsDebugBuild() {
		_, err := m.storageCallback.GetPropertiesFromStorage(
			internal.GetAttrOptions{Name: clustermapPath})
		common.Assert(err == nil, err)
	}

	_, err := m.storageCallback.PutBlobInStorage(internal.WriteFromBufferOptions{
		Name:                   clustermapPath,
		Data:                   clustermap,
		IsNoneMatchEtagEnabled: false,
		EtagMatchConditions:    "",
	})
	if err != nil {
		log.Err("UpdateClusterMapEnd:: Failed to finalize clustermap update for %s: %v", clustermapPath, err)
		common.Assert(false, err)
		return err
	}

	log.Debug("UpdateClusterMapEnd:: Finalized clustermap %s (bytes: %d)", clustermapPath, len(clustermap))
	return nil
}

// GetClusterMap reads and returns the content of the cluster map as a byte array and the Etag value corresponding
// to the returned clustermap blob, returns error on failure.
func (m *BlobMetadataManager) getClusterMap() ([]byte, *string, error) {
	data, attr, err := m.getBlobSafe(filepath.Join(m.mdRoot, "clustermap.json"))
	if err != nil {
		return nil, nil, err
	}
	return data, &attr.ETag, err
}

// Silence unused import errors for release builds.
func init() {
	common.IsValidUUID("00000000-0000-0000-0000-000000000000")
	fmt.Printf("")
	var err error
	errors.Is(err, syscall.ENOENT)
}<|MERGE_RESOLUTION|>--- conflicted
+++ resolved
@@ -359,16 +359,7 @@
 	// creation of file metadata blob.
 	//
 	if err != nil {
-<<<<<<< HEAD
-		if bloberror.HasCode(err, bloberror.BlobAlreadyExists) {
-			log.Err("CreateFileInit:: PutBlobInStorage for %s failed as blob was already present: %v",
-				path, err)
-			return "", err
-		}
-		if bloberror.HasCode(err, bloberror.ConditionNotMet) {
-=======
 		if bloberror.HasCode(err, bloberror.BlobAlreadyExists) || bloberror.HasCode(err, bloberror.ConditionNotMet) {
->>>>>>> 01262d5b
 			log.Err("CreateFileInit:: PutBlobInStorage for %s failed as blob was already present: %v",
 				path, err)
 			return "", err
@@ -958,35 +949,23 @@
 	// TODO:
 	// Caller has to check if the error is ConditionNotMet or something else
 	// and take appropriate action.
-<<<<<<< HEAD
-	// If the error is ConditionNotMet\BlobAlreadyExists, it means the clustermap already exists
-=======
 	// If the error is ConditionNotMet/BlobAlreadyExists, it means the clustermap already exists
->>>>>>> 01262d5b
 	// and the caller should not overwrite it.
 	// For now we treat "already exists" as success.
 	//
 
 	if err != nil {
-<<<<<<< HEAD
-		isBlobAlreadyExistsError := bloberror.HasCode(err, bloberror.BlobAlreadyExists)
-		log.Err("CreateInitialClusterMap::PutBlobInStorage %s isBlobAlreadyExistsError:%t Error is: %v", clustermapPath, isBlobAlreadyExistsError, err)
-		if isBlobAlreadyExistsError {
-=======
 		//
 		// Note: Even though we use IsNoneMatchEtagEnabled = true, we have seen the PutBlobInStorage()
 		//       fail with BlobAlreadyExists and not ConditionNotMet.
 		//
 		if bloberror.HasCode(err, bloberror.BlobAlreadyExists) {
->>>>>>> 01262d5b
 			log.Info("CreateInitialClusterMap:: PutBlobInStorage Blob %s already exists. Treating it as success: %v",
 				clustermapPath, err)
 			return nil
 		}
-<<<<<<< HEAD
-=======
-
->>>>>>> 01262d5b
+
+    
 		if bloberror.HasCode(err, bloberror.ConditionNotMet) {
 			log.Info("CreateInitialClusterMap:: PutBlobInStorage failed for %s due to ETag mismatch, treating as success: %v",
 				clustermapPath, err)

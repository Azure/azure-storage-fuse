--- conflicted
+++ resolved
@@ -344,8 +344,7 @@
 }
 
 // UpdateHeartbeat creates or updates the heartbeat file
-<<<<<<< HEAD
-func (m *BlobMetadataManager) UpdateHeartbeat(nodeId string, data []byte) error {
+func (m *BlobMetadataManager) updateHeartbeat(nodeId string, data []byte) error {
 	// Create the heartbeat file path
 	heartbeatFilePath := filepath.Join(m.cacheDir, "Nodes", nodeId+".hb")
 	err := m.storageCallbacks.PutBlobInStorage(internal.WriteFromBufferOptions{
@@ -361,7 +360,7 @@
 }
 
 // DeleteHeartbeat deletes the heartbeat file
-func (m *BlobMetadataManager) DeleteHeartbeat(nodeId string) error {
+func (m *BlobMetadataManager) deleteHeartbeat(nodeId string) error {
 	// Create the heartbeat file path
 	heartbeatFilePath := filepath.Join(m.cacheDir, "Nodes", nodeId+".hb")
 	err := m.storageCallbacks.DeleteBlobInStorage(internal.DeleteFileOptions{
@@ -372,22 +371,11 @@
 			log.Warn("DeleteHeartbeat :: DeleteBlobInStorage failed since blob is already deleted")
 		}
 	}
-=======
-func (m *BlobMetadataManager) updateHeartbeat(nodeId string, data []byte) error {
-	// Dummy implementation
 	return nil
 }
 
-// DeleteHeartbeat deletes the heartbeat file
-func (m *BlobMetadataManager) deleteHeartbeat(nodeId string, data []byte) error {
-	// Dummy implementation
->>>>>>> ee6bf36c
-	return nil
-}
-
 // GetHeartbeat reads and returns the content of the heartbeat file
-<<<<<<< HEAD
-func (m *BlobMetadataManager) GetHeartbeat(nodeId string) ([]byte, error) {
+func (m *BlobMetadataManager) getHeartbeat(nodeId string) ([]byte, error) {
 	// Create the heartbeat file path
 	heartbeatFilePath := filepath.Join(m.cacheDir, "Nodes", nodeId+".hb")
 	// Get the heartbeat content from storage
@@ -402,7 +390,7 @@
 }
 
 // GetAllNodes enumerates and returns the list of all nodes with a heartbeat
-func (m *BlobMetadataManager) GetAllNodes() ([]string, error) {
+func (m *BlobMetadataManager) getAllNodes() ([]string, error) {
 	list, err := m.storageCallbacks.ListBlobs(internal.ReadDirOptions{
 		Name: filepath.Join(m.cacheDir, "Nodes"),
 	})
@@ -421,22 +409,11 @@
 		}
 	}
 
-=======
-func (m *BlobMetadataManager) getHeartbeat(nodeId string) ([]byte, error) {
-	// Dummy implementation
 	return nil, nil
 }
 
-// GetAllNodes enumerates and returns the list of all nodes with a heartbeat
-func (m *BlobMetadataManager) getAllNodes() ([]string, error) {
-	// Dummy implementation
->>>>>>> ee6bf36c
-	return nil, nil
-}
-
 // CreateInitialClusterMap creates the initial cluster map
-<<<<<<< HEAD
-func (m *BlobMetadataManager) CreateInitialClusterMap(clustermap []byte) error {
+func (m *BlobMetadataManager) createInitialClusterMap(clustermap []byte) error {
 	// Create the clustermap file path
 	clustermapPath := filepath.Join(m.cacheDir, "clustermap.json")
 	err := m.storageCallbacks.PutBlobInStorage(internal.WriteFromBufferOptions{
@@ -452,7 +429,7 @@
 }
 
 // UpdateClusterMapStart claims update ownership of the cluster map
-func (m *BlobMetadataManager) UpdateClusterMapStart(clustermap []byte, etag *string) error {
+func (m *BlobMetadataManager) updateClusterMapStart(clustermap []byte, etag *string) error {
 	err := m.storageCallbacks.PutBlobInStorage(internal.WriteFromBufferOptions{
 		Name:                   filepath.Join(m.cacheDir, "clustermap.json"),
 		Data:                   clustermap,
@@ -470,7 +447,7 @@
 }
 
 // UpdateClusterMapEnd finalizes the cluster map update
-func (m *BlobMetadataManager) UpdateClusterMapEnd(clustermap []byte) error {
+func (m *BlobMetadataManager) updateClusterMapEnd(clustermap []byte) error {
 	err := m.storageCallbacks.PutBlobInStorage(internal.WriteFromBufferOptions{
 		Name:                   filepath.Join(m.cacheDir, "clustermap.json"),
 		Data:                   clustermap,
@@ -485,7 +462,7 @@
 }
 
 // GetClusterMap reads and returns the content of the cluster map
-func (m *BlobMetadataManager) GetClusterMap() ([]byte, *string, error) {
+func (m *BlobMetadataManager) getClusterMap() ([]byte, *string, error) {
 	attr, err := m.storageCallbacks.GetPropertiesFromStorage(internal.GetAttrOptions{
 		Name: filepath.Join(m.cacheDir, "clustermap.json"),
 	})
@@ -503,27 +480,4 @@
 	}
 	// Return the cluster map content and ETag
 	return data, &attr.ETag, nil
-=======
-func (m *BlobMetadataManager) createInitialClusterMap(clustermap []byte) error {
-	// Dummy implementation
-	return nil
-}
-
-// UpdateClusterMapStart claims update ownership of the cluster map
-func (m *BlobMetadataManager) updateClusterMapStart(clustermap []byte, etag *azcore.ETag) error {
-	// Dummy implementation
-	return nil
-}
-
-// UpdateClusterMapEnd finalizes the cluster map update
-func (m *BlobMetadataManager) updateClusterMapEnd(clustermap []byte) error {
-	// Dummy implementation
-	return nil
-}
-
-// GetClusterMap reads and returns the content of the cluster map
-func (m *BlobMetadataManager) getClusterMap() ([]byte, *azcore.ETag, error) {
-	// Dummy implementation
-	return nil, nil, nil
->>>>>>> ee6bf36c
 }
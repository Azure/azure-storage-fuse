--- conflicted
+++ resolved
@@ -52,21 +52,13 @@
 	// Succeeds only when the file metadata is not already present.
 	// This will be called by the File Manager to create a non-existing file in response to a create call from fuse.
 	// TODO :: Handle the case where the node fails before CreateFileFinalize is called.
-<<<<<<< HEAD
-	CreateFileInit(filePath string, fileMetadata []byte) error
-=======
 	createFileInit(filePath string, fileMetadata *dcache.FileMetadata) error
->>>>>>> fcf5e787
 
 	// CreateFileFinalize finalizes the metadata for a file updating size, sha256, and other properties.
 	// For properties which were not available at the time of CreateFileInit.
 	// Called by the File Manager in response to a close call from fuse.
 	// TODO :: Ensure that CreateFileInit and CreateFileFinalize are called by the same node.
-<<<<<<< HEAD
-	CreateFileFinalize(filePath string, fileMetadata []byte) error
-=======
 	createFileFinalize(filePath string, fileMetadata *dcache.FileMetadata) error
->>>>>>> fcf5e787
 
 	// GetFile reads and returns the content of metadata for a file.
 	getFile(filePath string) (*dcache.FileMetadata, error)

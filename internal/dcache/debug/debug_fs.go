/*
    _____           _____   _____   ____          ______  _____  ------
   |     |  |      |     | |     | |     |     | |       |            |
   |     |  |      |     | |     | |     |     | |       |            |
   | --- |  |      |     | |-----| |---- |     | |-----| |-----  ------
   |     |  |      |     | |     | |     |     |       | |       |
   | ____|  |_____ | ____| | ____| |     |_____|  _____| |_____  |_____


   Licensed under the MIT License <http://opensource.org/licenses/MIT>.

   Copyright © 2020-2025 Microsoft Corporation. All rights reserved.
   Author : <blobfusedev@microsoft.com>

   Permission is hereby granted, free of charge, to any person obtaining a copy
   of this software and associated documentation files (the "Software"), to deal
   in the Software without restriction, including without limitation the rights
   to use, copy, modify, merge, publish, distribute, sublicense, and/or sell
   copies of the Software, and to permit persons to whom the Software is
   furnished to do so, subject to the following conditions:

   The above copyright notice and this permission notice shall be included in all
   copies or substantial portions of the Software.

   THE SOFTWARE IS PROVIDED "AS IS", WITHOUT WARRANTY OF ANY KIND, EXPRESS OR
   IMPLIED, INCLUDING BUT NOT LIMITED TO THE WARRANTIES OF MERCHANTABILITY,
   FITNESS FOR A PARTICULAR PURPOSE AND NONINFRINGEMENT. IN NO EVENT SHALL THE
   AUTHORS OR COPYRIGHT HOLDERS BE LIABLE FOR ANY CLAIM, DAMAGES OR OTHER
   LIABILITY, WHETHER IN AN ACTION OF CONTRACT, TORT OR OTHERWISE, ARISING FROM,
   OUT OF OR IN CONNECTION WITH THE SOFTWARE OR THE USE OR OTHER DEALINGS IN THE
   SOFTWARE
*/

package debug

import (
	"encoding/json"
	"fmt"
	"io"
	"path/filepath"
	"sync"
	"sync/atomic"
	"syscall"
	"time"

	"github.com/Azure/azure-storage-fuse/v2/common"
	"github.com/Azure/azure-storage-fuse/v2/common/log"
	"github.com/Azure/azure-storage-fuse/v2/internal"
	"github.com/Azure/azure-storage-fuse/v2/internal/handlemap"
)

//go:generate $ASSERT_REMOVER $GOFILE

// This package gives the debug facility to the dcache. Users can use top level sub-directory as "fs=debug" to know the
// state of the cluster/cache(maybe regarding clusterinfo, rpc calls, etc...). The files this package serves would be
// created on the fly and not stored anywhere in the filesystem.

var procFiles map[string]*procFile

// Mutex, openCnt is used for correctness of the filesystem if more that one handles for these procFiles are opened.
// without which also one can implement given that always there would one handle open for the file.
type procFile struct {
	mu            sync.Mutex            // lock for updating the openCnt and refreshing the buffer.
	buf           []byte                // Contents of the file.
	openCnt       int32                 // Open handles for this file.
	refreshBuffer func(*procFile) error // Refresh the contents of the file.
	attr          *internal.ObjAttr     // attr of the file.
	getAttr       func(*procFile)       // Modify any fields of attributes if needed.
}

// Directory entries in "fs=debug" directory. This list don't change as the files we support were already known.
var procDirList []*internal.ObjAttr

// logsWriteRequest defines JSON schema for controlling how logs are bundled+fetched via fs=debug/logs.
// Example:
//
//	{
//	  "output_dir": "/tmp/logs",
//	  "number_of_logs": 4
//	}
//
// output_dir: local directory on the node where fs=debug/logs is read, where log bundles fetched from all nodes
//             would be stored.
// number_of_logs: collect atmost this many most recent blobfuse2.log* files per node.
//
// Note: Since logs could be large, make sure that the output_dir has enough space to store the collected logs.

type logsWriteRequest struct {
	OutputDir string `json:"output_dir"`
	NumLogs   int64  `json:"number_of_logs"`
}

// Logs response struct.
type logsResp struct {
	OutputDir   string            `json:"output_dir"`
	Files       map[string]string `json:"files"`
	NumNodes    int               `json:"number_of_nodes"`
	NumLogs     int               `json:"number_of_logs_per_node"`
	DurationSec float64           `json:"duration_sec"`
	Error       string            `json:"error,omitempty"`
}

// clusterSummaryWriteRequest defines JSON schema for controlling the generation of cluster summary
// via fs=debug/cluster-summary.
//
//	{
//	  "refresh_clustermap": true
//	}
//
// refresh_clustermap: if true, forces a refresh of the cluster map before generating the summary.

type clusterSummaryWriteRequest struct {
	RefreshClusterMap bool `json:"refresh_clustermap"`
}

var logsReq *logsWriteRequest
var clusterSummaryReq *clusterSummaryWriteRequest

func init() {
	// Register the callbacks for the procFiles.
	procFiles = map[string]*procFile{
		"clustermap": &procFile{
			refreshBuffer: readClusterMapCallback,
			getAttr:       getAttrClusterMapCallback,
		}, // Show clusterInfo about dcache.

		"stats": &procFile{
			refreshBuffer: readStatsCallback,
		}, // Show dcache stats.

		"logs": &procFile{
			refreshBuffer: readLogsCallback,
		}, // Collect logs from all nodes (on-demand).

<<<<<<< HEAD
		"nodes-stats": &procFile{
			refreshBuffer: readNodesStatsCallback,
		}, // Get node level stats via RPC.
=======
		"logs.help": &procFile{
			refreshBuffer: readLogsHelpCallback,
		}, // Help summary about fs=debug/logs.

		"cluster-summary": &procFile{
			refreshBuffer: readClusterSummaryCallback,
		}, // Cluster summary (nodes/RVs/MVs).

		"cluster-summary.help": &procFile{
			refreshBuffer: readClusterSummaryHelpCallback,
		}, // Help summary about fs=debug/cluster-summary.
>>>>>>> a0d0b92f
	}

	procDirList = make([]*internal.ObjAttr, 0, len(procFiles))
	for path, pFile := range procFiles {
		pFile.attr = &internal.ObjAttr{
			Name:  path,
			Path:  path,
			Mode:  0444,
			Mtime: time.Now(),
			Atime: time.Now(),
			Ctime: time.Now(),
			Size:  0,
		}

		if IsWriteable(path) {
			// fs=debug/logs supports write operation.
			pFile.attr.Mode = 0644
		}

		procDirList = append(procDirList, pFile.attr)
	}

	//
	// Default log collection dir is common.DefaultWorkDir and default number of logs collected is 1.
	// These values can be updated by writing an appropriate logsWriteRequest json to fs=debug/logs file.
	//
	logsReq = &logsWriteRequest{
		OutputDir: common.DefaultWorkDir,
		NumLogs:   1,
	}

	// Default cluster-summary is printed with the local cluster map (without refreshing it).
	clusterSummaryReq = &clusterSummaryWriteRequest{
		RefreshClusterMap: false,
	}
}

func IsWriteable(name string) bool {
	if name == "logs" ||
		name == "cluster-summary" {
		return true
	}
	return false
}

// Return the size of the file as zero, as we don't know the size at this point.
func GetAttr(options internal.GetAttrOptions) (*internal.ObjAttr, error) {
	if pFile, ok := procFiles[options.Name]; ok {
		if pFile.getAttr != nil {
			pFile.getAttr(pFile)
		}

		return pFile.attr, nil
	}
	return nil, syscall.ENOENT
}

func StreamDir(options internal.StreamDirOptions) ([]*internal.ObjAttr, string, error) {
	for _, pFile := range procFiles {
		if pFile.getAttr != nil {
			pFile.getAttr(pFile)
		} else {
			pFile.attr.Mtime = time.Now()
			pFile.attr.Atime = time.Now()
			pFile.attr.Ctime = time.Now()
		}
	}
	return procDirList, "", nil
}

// Read the file at the time of openFile into the corresponding buffer.
func OpenFile(options internal.OpenFileOptions) (*handlemap.Handle, error) {
	isWrite := false

	if options.Flags&syscall.O_RDWR != 0 || options.Flags&syscall.O_WRONLY != 0 {
		if !IsWriteable(options.Name) {
			return nil, syscall.EACCES
		}

		isWrite = true
	}

	handle := handlemap.NewHandle(options.Name)
	handle.SetFsDebug()

	pFile, err := openProcFile(options.Name, isWrite)
	if err != nil {
		return nil, syscall.ENOENT
	}

	handle.IFObj = pFile
	return handle, nil
}

// Read the buffer inside the procFile.
// No need to acquire the lock before reading from the buffer. As the buffer for proc file would only be refreshed
// once at the start of the openFile even there are multiple handles.
func ReadFile(options *internal.ReadInBufferOptions) (int, error) {
	common.Assert(options.Handle.IFObj != nil)
	pFile := options.Handle.IFObj.(*procFile)
	common.Assert(atomic.LoadInt32(&pFile.openCnt) > 0)
	if options.Offset >= int64(len(pFile.buf)) {
		return 0, io.EOF
	}
	bytesRead := copy(options.Data, pFile.buf[options.Offset:])
	return bytesRead, nil
}

func CloseFile(options internal.CloseFileOptions) error {
	common.Assert(options.Handle.IFObj != nil)
	pFile := options.Handle.IFObj.(*procFile)
	closeProcFile(pFile)
	return nil
}

// WriteFile, currently must only be called for fs=debug/logs.
// It is used to update the directory where collected logs would be stored and also
// the number of most recent logs to collect per node.
//
// By default, we use the default work dir for storing the collected logs and
// we also collect only the most recent log file from each node by default.
//
// If users want to specify a different directory or number of logs, they can use the
// fs=debug/logs file with a write call to configure these parameters.
//
// For example, to configure collecting atmost 4 recent logs per node into /tmp/logs:
//
// echo '{"output_dir": "/tmp/logs", "number_of_logs": 4}' > /<mnt_path>/fs=debug/logs
//
// This updates the parameters for logs collection and number of logs to collect per node.
// After this, next read calls to fs=debug/logs will use these updated parameters.
//
// TODO: Later when we support write for more files in fs=debug, we can refactor this function
//       and call the registered write callback for the specific procFile.

func WriteFile(options *internal.WriteFileOptions) (int, error) {
	common.Assert(options.Handle.IFObj != nil)
	common.Assert(options.Handle.IsFsDebug(), options.Handle.Path)
	// We should only get write calls for debug files which are writeable.
	common.Assert(IsWriteable(options.Handle.Path), options.Handle.Path)
	common.Assert(logsReq != nil)

	if options.Handle.Path == "logs" {
		//
		// Max path length check for output_dir + few extra bytes for rest of json.
		//
		if len(options.Data) > 4200 {
			log.Err("DebugFS::WriteFile: large logs write request of length %d",
				len(options.Data))
			return -1, syscall.EINVAL
		}

		if err := json.Unmarshal(options.Data, logsReq); err != nil {
			log.Err("DebugFS::WriteFile: failed to parse logs write request: %v [%s]",
				err, string(options.Data))
			return -1, syscall.EINVAL
		}

		if len(logsReq.OutputDir) == 0 || logsReq.NumLogs <= 0 {
			log.Err("DebugFS::WriteFile: Invalid json data: output_dir=%s, number_of_logs=%d [%s]",
				logsReq.OutputDir, logsReq.NumLogs, string(options.Data))
			return -1, syscall.EINVAL
		}

		if !filepath.IsAbs(logsReq.OutputDir) {
			log.Err("DebugFS::WriteFile: output_dir is not an absolute path: %s [%s]",
				logsReq.OutputDir, string(options.Data))
			return -1, syscall.EINVAL
		}

		log.Info("DebugFS::WriteFile: Updated logs collection config, output_dir=%s, number_of_logs=%d",
			logsReq.OutputDir, logsReq.NumLogs)
	} else if options.Handle.Path == "cluster-summary" {
		if len(options.Data) > 100 {
			log.Err("DebugFS::WriteFile: large cluster-summary write request of length %d",
				len(options.Data))
			return -1, syscall.EINVAL
		}

		if err := json.Unmarshal(options.Data, clusterSummaryReq); err != nil {
			log.Err("DebugFS::WriteFile: failed to parse cluster-summary write request: %v [%s]",
				err, string(options.Data))
			return -1, syscall.EINVAL
		}

		log.Info("DebugFS::WriteFile: Updated cluster-summary config, refresh_clustermap=%v",
			clusterSummaryReq.RefreshClusterMap)
	} else {
		common.Assert(false, options.Handle.Path)
	}

	return len(options.Data), nil
}

// Refresh the contents of the proc File on first open and if isWrite flag is false.
func openProcFile(path string, isWrite bool) (*procFile, error) {
	common.Assert(!isWrite || IsWriteable(path), isWrite, path)

	if pFile, ok := procFiles[path]; ok {
		pFile.mu.Lock()
		defer pFile.mu.Unlock()
		common.Assert(pFile.openCnt >= 0, path, pFile.openCnt)

		//
		// isWrite is currently supported only for fs=debug/logs file and we should not
		// call refreshBuffer on write opens.
		//
		if pFile.openCnt == 0 && !isWrite {
			// This is the first handle to the proc File refresh the contents of the procFile.
			// Reset the buffer to length 0
			err := pFile.refreshBuffer(pFile)
			if err != nil {
				return nil, err
			}
		}

		pFile.openCnt++
		// Buffer must be allocated and must contain valid data.
		common.Assert(len(pFile.buf) > 0 || isWrite, len(pFile.buf))
		return pFile, nil
	}

	return nil, syscall.ENOENT
}

func closeProcFile(pFile *procFile) {
	pFile.mu.Lock()
	defer pFile.mu.Unlock()
	common.Assert(pFile.openCnt > 0)
	pFile.openCnt--
}

// Silence unused import errors for release builds.
func init() {
	var i atomic.Int32
	i.Store(0)
	common.IsValidUUID("00000000-0000-0000-0000-000000000000")
	fmt.Printf("")
}<|MERGE_RESOLUTION|>--- conflicted
+++ resolved
@@ -132,23 +132,21 @@
 			refreshBuffer: readLogsCallback,
 		}, // Collect logs from all nodes (on-demand).
 
-<<<<<<< HEAD
+		"logs.help": &procFile{
+			refreshBuffer: readLogsHelpCallback,
+		}, // Help summary about fs=debug/logs.
+
+		"cluster-summary": &procFile{
+			refreshBuffer: readClusterSummaryCallback,
+		}, // Cluster summary (nodes/RVs/MVs).
+
+		"cluster-summary.help": &procFile{
+			refreshBuffer: readClusterSummaryHelpCallback,
+		}, // Help summary about fs=debug/cluster-summary.
+
 		"nodes-stats": &procFile{
 			refreshBuffer: readNodesStatsCallback,
 		}, // Get node level stats via RPC.
-=======
-		"logs.help": &procFile{
-			refreshBuffer: readLogsHelpCallback,
-		}, // Help summary about fs=debug/logs.
-
-		"cluster-summary": &procFile{
-			refreshBuffer: readClusterSummaryCallback,
-		}, // Cluster summary (nodes/RVs/MVs).
-
-		"cluster-summary.help": &procFile{
-			refreshBuffer: readClusterSummaryHelpCallback,
-		}, // Help summary about fs=debug/cluster-summary.
->>>>>>> a0d0b92f
 	}
 
 	procDirList = make([]*internal.ObjAttr, 0, len(procFiles))

/*
    _____           _____   _____   ____          ______  _____  ------
   |     |  |      |     | |     | |     |     | |       |            |
   |     |  |      |     | |     | |     |     | |       |            |
   | --- |  |      |     | |-----| |---- |     | |-----| |-----  ------
   |     |  |      |     | |     | |     |     |       | |       |
   | ____|  |_____ | ____| | ____| |     |_____|  _____| |_____  |_____


   Licensed under the MIT License <http://opensource.org/licenses/MIT>.

   Copyright © 2020-2025 Microsoft Corporation. All rights reserved.
   Author : <blobfusedev@microsoft.com>

   Permission is hereby granted, free of charge, to any person obtaining a copy
   of this software and associated documentation files (the "Software"), to deal
   in the Software without restriction, including without limitation the rights
   to use, copy, modify, merge, publish, distribute, sublicense, and/or sell
   copies of the Software, and to permit persons to whom the Software is
   furnished to do so, subject to the following conditions:

   The above copyright notice and this permission notice shall be included in all
   copies or substantial portions of the Software.

   THE SOFTWARE IS PROVIDED "AS IS", WITHOUT WARRANTY OF ANY KIND, EXPRESS OR
   IMPLIED, INCLUDING BUT NOT LIMITED TO THE WARRANTIES OF MERCHANTABILITY,
   FITNESS FOR A PARTICULAR PURPOSE AND NONINFRINGEMENT. IN NO EVENT SHALL THE
   AUTHORS OR COPYRIGHT HOLDERS BE LIABLE FOR ANY CLAIM, DAMAGES OR OTHER
   LIABILITY, WHETHER IN AN ACTION OF CONTRACT, TORT OR OTHERWISE, ARISING FROM,
   OUT OF OR IN CONNECTION WITH THE SOFTWARE OR THE USE OR OTHER DEALINGS IN THE
   SOFTWARE
*/

package clustermanager

import (
<<<<<<< HEAD
	"fmt"
	"math/rand"
	"time"

=======
	"encoding/json"
	"fmt"
	"os"
	"path/filepath"
	"strconv"
	"strings"
	"syscall"
	"time"

	"github.com/Azure/azure-storage-fuse/v2/common"
	"github.com/Azure/azure-storage-fuse/v2/common/log"
>>>>>>> 104c5dfd
	"github.com/Azure/azure-storage-fuse/v2/internal/dcache"
	mm "github.com/Azure/azure-storage-fuse/v2/internal/dcache/metadata_manager"
)

type ClusterManagerImpl struct {
	hbTicker            *time.Ticker
	clusterMapticker    *time.Ticker
	nodeId              string
	hostname            string
	ipAddress           string
	localClusterMapPath string

	localMap     *dcache.ClusterMap
	localMapETag *string
}

// It will return online MVs as per local cache copy of cluster map
func GetActiveMVs() []dcache.MirroredVolume {
	return clusterManagerInstance.getActiveMVs()
}

// It will return the cache config as per local cache copy of cluster map
func GetCacheConfig() *dcache.DCacheConfig {
	return clusterManagerInstance.getCacheConfig()
}

// It will return offline/down MVs as per local cache copy of cluster map
func GetDegradedMVs() []dcache.MirroredVolume {
	return clusterManagerInstance.getDegradedMVs()
}

// It will return all the RVs for particular mv name as per local cache copy of cluster map
func GetRVs(mvName string) []dcache.RawVolume {
	return clusterManagerInstance.getRVs(mvName)
}

// It will check if the given nodeId is online as per local cache copy of cluster map
func IsOnline(nodeId string) bool {
	return clusterManagerInstance.isOnline(nodeId)
}

// It will evaluate the lowest number of RVs for given rv Names
func LowestNumberRV(rvNames []string) []string {
	return clusterManagerInstance.lowestNumberRV(rvNames)
}

// It will return the IP address of the given nodeId as per local cache copy of cluster map
func NodeIdToIP(nodeId string) string {
	return clusterManagerInstance.nodeIdToIP(nodeId)
}

// It will return the name of RV for the given RV FSID/Blkid as per local cache copy of cluster map
func RvIdToName(rvId string) string {
	return clusterManagerInstance.rvIdToName(rvId)
}

// It will return the RV FSID/Blkid of the given RV name as per local cache copy of cluster map
func RvNameToId(rvName string) string {
	return clusterManagerInstance.rvNameToId(rvName)
}

// It will return the nodeId/node uuid of the given RV name as per local cache copy of cluster map
func RVNameToNodeId(rvName string) string {
	return clusterManagerInstance.rVNameToNodeId(rvName)
}

// It will return the IP address of the given RV name as per local cache copy of cluster map
func RVNameToIp(rvName string) string {
	return clusterManagerInstance.rVNameToIp(rvName)
}

// Update RV state to down and update MVs
func ReportRVDown(rvName string) error {
	return clusterManagerInstance.reportRVDown(rvName)
}

// Update RV state to offline and update MVs
func ReportRVFull(rvName string) error {
	return clusterManagerInstance.reportRVFull(rvName)
}

func Stop() error {
	return clusterManagerInstance.stop()
}

// start implements ClusterManager.
func (cmi *ClusterManagerImpl) start(dCacheConfig *dcache.DCacheConfig, rvs []dcache.RawVolume) error {
	cmi.nodeId = rvs[0].NodeId

	//TODO{Akku}: fix this assert to just work with 1 return value
	common.Assert(common.IsValidUUID(cmi.nodeId))
	err := cmi.checkAndCreateInitialClusterMap(dCacheConfig)
	if err != nil {
		return err
	}
	cmi.hostname, err = os.Hostname()
	if err != nil {
		return err
	}
	cmi.ipAddress = rvs[0].IPAddress
	common.Assert(common.IsValidIP(cmi.ipAddress), fmt.Sprintf("Invalid Ip[%s] for nodeId[%s]", cmi.ipAddress, cmi.nodeId))

	//TODO{Akku}: Start punching heartbeat right away and store the full fledged cluster map if present at storage
	cmi.hbTicker = time.NewTicker(time.Duration(dCacheConfig.HeartbeatSeconds) * time.Second)
	go func() {
		for range cmi.hbTicker.C {
			log.Debug("Scheduled task \"Heartbeat Punch\" triggered")
			cmi.punchHeartBeat(rvs)
		}
		log.Info("Scheduled task \"Heartbeat Punch\" stopped")
	}()
	cmi.localClusterMapPath = filepath.Join(common.DefaultWorkDir, "clustermap.json")
	cmi.clusterMapticker = time.NewTicker(time.Duration(dCacheConfig.ClustermapEpoch) * time.Second)
	go func() {
		for range cmi.clusterMapticker.C {
			log.Debug("Scheduled \"Cluster Map update\" task triggered")
			cmi.updateStorageClusterMapIfRequired()
			cmi.updateClusterMapLocalCopyIfRequired()
			//Push to replication manager channel/inotify for a change in MV\RV mapping
		}
		log.Info("Scheduled task \"ClusterMap update\" stopped")
	}()
	return nil
}

func (cmi *ClusterManagerImpl) updateClusterMapLocalCopyIfRequired() {
	// 1. Fetch the latest from storage
	storageBytes, etag, err := getClusterMap()
	if err != nil {
		log.Err("ClusterManagerImpl::updateClusterMapLocalCopyIfRequired: failed to fetch cluster map for nodeId %s: %v", cmi.nodeId, err)
		common.Assert(false)
		return
	}

	common.Assert(etag != nil, fmt.Sprintf("expected non‑nil ETag for node %s", cmi.nodeId))
	common.Assert(len(storageBytes) > 0,
		fmt.Sprintf("received empty cluster map for node %s",
			cmi.nodeId))

	//2. if we've already loaded this exact version, skip the update
	if cmi.localMap != nil && etag != nil && cmi.localMapETag != nil && *etag == *cmi.localMapETag {
		log.Debug("ClusterManagerImpl::updateClusterMapLocalCopyIfRequired: earlier and new etag matching, skipping update")
		return
	}

	//3. unmarshal storage copy
	var storageClusterMap dcache.ClusterMap
	if err := json.Unmarshal(storageBytes, &storageClusterMap); err != nil {
		log.Err("ClusterManagerImpl::updateClusterMapLocalCopyIfRequired: invalid storage clustermap JSON for nodeId %s: %v", cmi.nodeId, err)
		common.Assert(false)
		return
	}

	//TODO{Akku}: Add IsValidClusterMap and do extinsive validation over all the fields
	common.Assert(storageClusterMap.LastUpdatedAt > 0,
		fmt.Sprintf("invalid LastUpdatedAt (%d) in clusterMap for node %s",
			storageClusterMap.LastUpdatedAt, cmi.nodeId))

	//4. atomically write new local file
	tmp := cmi.localClusterMapPath + ".tmp"
	if err := os.WriteFile(tmp, storageBytes, 0644); err != nil {
		log.Err("ClusterManagerImpl::updateClusterMapLocalCopyIfRequired: write temp file for localclustermap %+v failed: %v", storageClusterMap, err)
		common.Assert(false)
	} else if err := os.Rename(tmp, cmi.localClusterMapPath); err != nil {
		log.Err("ClusterManagerImpl::updateClusterMapLocalCopyIfRequired: Tmp file rename (%s) ->(%s) for localclustermap %+v failed: %v", tmp, cmi.localClusterMapPath, storageClusterMap, err)
		common.Assert(false)
	}

	//5. update in‑memory cache
	cmi.localMap = &storageClusterMap
	cmi.localMapETag = etag
}

// Stop implements ClusterManager.
func (cmi *ClusterManagerImpl) stop() error {
	if cmi.hbTicker != nil {
		cmi.hbTicker.Stop()
	}
	// TODO{Akku}: Delete the heartbeat file
	// mm.DeleteHeartbeat(cmi.nodeId)
	if cmi.clusterMapticker != nil {
		cmi.clusterMapticker.Stop()
	}
	return nil
}

// getActiveMVs implements ClusterManager.
func (c *ClusterManagerImpl) getActiveMVs() []dcache.MirroredVolume {
	return make([]dcache.MirroredVolume, 0)
}

// getCacheConfig implements ClusterManager.
func (cmi *ClusterManagerImpl) getCacheConfig() *dcache.DCacheConfig {
	return nil
}

// getDegradedMVs implements ClusterManager.
func (c *ClusterManagerImpl) getDegradedMVs() []dcache.MirroredVolume {
	return make([]dcache.MirroredVolume, 0)
}

// getRVs implements ClusterManager.
func (c *ClusterManagerImpl) getRVs(mvName string) []dcache.RawVolume {
	return make([]dcache.RawVolume, 0)
}

func (c *ClusterManagerImpl) isOnline(nodeId string) bool {
	return false
}

// lowestNumberRV implements ClusterManager.
func (c *ClusterManagerImpl) lowestNumberRV(rvNames []string) []string {
	return make([]string, 0)
}

// nodeIdToIP implements ClusterManager.
func (c *ClusterManagerImpl) nodeIdToIP(nodeId string) string {
	return ""
}

// rvIdToName implements ClusterManager.
func (c *ClusterManagerImpl) rvIdToName(rvId string) string {
	return ""
}

// rvNameToId implements ClusterManager.
func (c *ClusterManagerImpl) rvNameToId(rvName string) string {
	return ""
}

// rVNameToIp implements ClusterManager.
func (c *ClusterManagerImpl) rVNameToIp(rvName string) string {
	return ""
}

// rVNameToNodeId implements ClusterManager.
func (c *ClusterManagerImpl) rVNameToNodeId(rvName string) string {
	return ""
}

// reportRVDown implements ClusterManager.
func (c *ClusterManagerImpl) reportRVDown(rvName string) error {
	return nil
}

// reportRVFull implements ClusterManager.
func (c *ClusterManagerImpl) reportRVFull(rvName string) error {
	return nil
}

<<<<<<< HEAD
func evaluateMVRVMapping(NumReplicas int, MvsPerRv int) map[string]dcache.MirroredVolume {
	// const (
	// 	NumReplicas = 3
	// 	MVsPerRV    = 10
	// )
	rvMap := fetchRVMap()
	existingMVMap := fetchMVMap()

	// Local types
	type rv struct {
		rvName string
		slots  int // initialized with MVsPerRV
	}

	type node struct {
		nodeId string
		rvs    []rv
		active bool // to mark if node still has available RVs
	}

	// Helper function to find node by ID
	findNode := func(nodes []node, nodeId string) int {
		for i, n := range nodes {
			if n.nodeId == nodeId {
				return i
			}
		}
		return -1
	}

	// Phase 1: Initialize nodes and process existing MVs
	var nodes []node

	// Create initial node structure from RV map
	nodeMap := make(map[string][]rv)
	for rvId, rvInfo := range rvMap {
		nodeMap[rvInfo.NodeId] = append(nodeMap[rvInfo.NodeId], rv{
			rvName: rvId,
			slots:  MvsPerRv,
		})
	}

	// Convert map to slice and initialize nodes
	for nodeId, rvs := range nodeMap {
		nodes = append(nodes, node{
			nodeId: nodeId,
			rvs:    rvs,
			active: true,
		})
	}

	// Process existing MVs
	for _, mv := range existingMVMap {
		for rvId := range mv.RVWithStateMap {
			// Find the node containing this RV
			for nodeIdx := range nodes {
				for rvIdx := range nodes[nodeIdx].rvs {
					if nodes[nodeIdx].rvs[rvIdx].rvName == rvId {
						// Decrease available slots
						nodes[nodeIdx].rvs[rvIdx].slots--
						break
					}
				}
			}
		}
	}

	// Phase 2: Create new MVs
	newMVs := make([]dcache.MirroredVolume, 0)
	currentMVIndex := len(existingMVMap)

	// Helper function to count active nodes
	countActiveNodes := func(nodes []node) int {
		count := 0
		for _, n := range nodes {
			if n.active {
				count++
			}
		}
		return count
	}

	// Helper function to get random active nodes
	getRandomActiveNodes := func(nodes []node, count int) []int {
		if countActiveNodes(nodes) < count {
			return nil
		}

		activeIndices := make([]int, 0)
		used := make(map[int]bool)
		rand.Seed(time.Now().UnixNano())

		for len(activeIndices) < count {
			idx := rand.Intn(len(nodes))
			if !used[idx] && nodes[idx].active {
				activeIndices = append(activeIndices, idx)
				used[idx] = true
			}
		}
		return activeIndices
	}

	// Create new MVs until we can't fill them completely
	for countActiveNodes(nodes) >= NumReplicas {
		// Create new MV
		mv := dcache.MirroredVolume{
			RVWithStateMap: make(map[string]string),
			State:          dcache.StateOnline,
		}

		// Get random active nodes
		selectedNodes := getRandomActiveNodes(nodes, NumReplicas)
		if selectedNodes == nil {
			break
		}

		// Add one RV from each selected node
		for _, nodeIdx := range selectedNodes {
			// Find first RV with available slots
			for rvIdx := range nodes[nodeIdx].rvs {
				if nodes[nodeIdx].rvs[rvIdx].slots > 0 {
					// Add RV to MV
					rvName := nodes[nodeIdx].rvs[rvIdx].rvName
					mv.RVWithStateMap[rvName] = rvMap[rvName].State

					// Decrease slots
					nodes[nodeIdx].rvs[rvIdx].slots--

					// Check if this RV is exhausted
					if nodes[nodeIdx].rvs[rvIdx].slots == 0 {
						// Remove exhausted RV
						nodes[nodeIdx].rvs = append(nodes[nodeIdx].rvs[:rvIdx], nodes[nodeIdx].rvs[rvIdx+1:]...)
					}
					break
				}
			}

			// Check if node has any RVs left
			if len(nodes[nodeIdx].rvs) == 0 {
				nodes[nodeIdx].active = false
			}
		}

		// Add the new MV if it has exactly NumReplicas RVs
		if len(mv.RVWithStateMap) == NumReplicas {
			newMVs = append(newMVs, mv)
			currentMVIndex++
		}
	}

	// Combine existing and new MVs into final result
	result := make(map[string]dcache.MirroredVolume, len(existingMVMap)+len(newMVs))

	// Copy existing MVs
	for mvId, mv := range existingMVMap {
		result[mvId] = mv
	}

	// Add new MVs
	for i, mv := range newMVs {
		mvId := fmt.Sprintf("mv%d", currentMVIndex-len(newMVs)+i)
		result[mvId] = mv
	}

	return result
}

func fetchMVMap() []dcache.MirroredVolume {
	// mvMap := make([]dcache.MirroredVolume, 2)
	// mvMap[0] = dcache.MirroredVolume{
	// 	RVWithStateMap: map[string]dcache.StateEnum{
	// 		"rv0": dcache.StateOnline,
	// 		"rv1": dcache.StateOnline,
	// 		"rv2": dcache.StateOnline,
	// 	},
	// 	State: dcache.StateOnline,
	// }
	// mvMap[1] = dcache.MirroredVolume{
	// 	RVWithStateMap: map[string]dcache.StateEnum{
	// 		"rv3": dcache.StateOnline,
	// 		"rv4": dcache.StateOnline,
	// 	},
	// 	State: dcache.StateOffline,
	// }

	return nil
}

func fetchRVMap() map[string]dcache.RawVolume {
	// is it possible to display only the new RV's that came up?

	return nil
}

func NewClusterManager(callback dcache.StorageCallbacks) ClusterManager {
	return &ClusterManagerImpl{
		storageCallback: callback,
=======
func (cmi *ClusterManagerImpl) checkAndCreateInitialClusterMap(dCacheConfig *dcache.DCacheConfig) error {
	isClusterMapExists, err := cmi.checkIfClusterMapExists()
	if err != nil {
		log.Err("ClusterManagerImpl::checkAndCreateInitialClusterMap: Failed to check clusterMap file presence in Storage. error -: %v", err)
		return err
	}
	if isClusterMapExists {
		log.Info("ClusterManager::checkAndCreateInitialClusterMap : ClusterMap already exists")
		return nil
	}
	currentTime := time.Now().Unix()
	clusterMap := dcache.ClusterMap{
		Readonly:      true,
		State:         dcache.StateReady,
		Epoch:         1,
		CreatedAt:     currentTime,
		LastUpdatedAt: currentTime,
		LastUpdatedBy: cmi.nodeId,
		Config:        *dCacheConfig,
		RVMap:         map[string]dcache.RawVolume{},
		MVMap:         map[string]dcache.MirroredVolume{},
	}
	clusterMapBytes, err := json.Marshal(clusterMap)
	if err != nil {
		log.Err("ClusterManager::checkAndCreateInitialClusterMap : ClusterMap Marshalling fail : %+v, err %v", clusterMap, err)
		return err
	}

	err = mm.CreateInitialClusterMap(clusterMapBytes)
	if err != nil {
		log.Err("ClusterManager::checkAndCreateInitialClusterMap : ClusterMap creation fail : %+v, err %v", clusterMap, err)
		return err
	} else {
		log.Info("ClusterManager::checkAndCreateInitialClusterMap : ClusterMap created successfully : %+v", clusterMap)
>>>>>>> 104c5dfd
	}
	return err
}

func (cmi *ClusterManagerImpl) checkIfClusterMapExists() (bool, error) {
	_, _, err := getClusterMap()
	if err != nil {
		if os.IsNotExist(err) || err == syscall.ENOENT {
			return false, nil
		} else {
			return false, err
		}
	}
	//TODO: Save the cluster map in local copy
	return true, nil
}

var getClusterMap = func() ([]byte, *string, error) {
	return mm.GetClusterMap()
}

var getHeartbeat = func(nodeId string) ([]byte, error) {
	return mm.GetHeartbeat(nodeId)
}

var getAllNodes = func() ([]string, error) {
	return mm.GetAllNodes()
}

func evaluateReadOnlyState() bool {
	return false
}

func (cmi *ClusterManagerImpl) punchHeartBeat(rvList []dcache.RawVolume) {

	listMyRVs(rvList)
	hbData := dcache.HeartbeatData{
		IPAddr:        cmi.ipAddress,
		NodeID:        cmi.nodeId,
		Hostname:      cmi.hostname,
		LastHeartbeat: uint64(time.Now().Unix()),
		RVList:        rvList,
	}

	// Marshal the data into JSON
	data, err := json.MarshalIndent(hbData, "", "  ")
	//Adding Assert because error capturing can just log the error and continue because it's a schedule method
	common.Assert(err == nil, fmt.Sprintf("Error marshalling heartbeat data %+v : error - %v", hbData, err))
	if err == nil {
		// Create and update heartbeat file in storage with <nodeId>.hb
		err = mm.UpdateHeartbeat(cmi.nodeId, data)
		common.Assert(err == nil, fmt.Sprintf("Error updating heartbeat file with nodeId %s in storage: %v", cmi.nodeId, err))
		log.Debug("AddHeartBeat: Heartbeat file updated successfully %+v", hbData)
	} else {
		log.Warn("Error Updating heartbeat for nodeId %s with data %+v : error - %v", cmi.nodeId, hbData, err)
	}
}

func (cmi *ClusterManagerImpl) updateStorageClusterMapIfRequired() {
	clusterMapBytes, etag, err := getClusterMap()
	if err != nil {
		log.Err("updateStorageClusterMapIfRequired: GetClusterMap failed. err %v", err)
		return
	}
	var clusterMap dcache.ClusterMap
	if err := json.Unmarshal(clusterMapBytes, &clusterMap); err != nil {
		log.Err("updateStorageClusterMapIfRequired: failed to unmarshal clusterMapBytes(%d), error: %v",
			len(clusterMapBytes), err)
		return
	}
	// LastUpdatedBy must be a valid nodeid.
	common.Assert(common.IsValidUUID(clusterMap.LastUpdatedBy))

	//
	// The node that updated the clusterMap last is preferred over others, for updating the clusterMap.
	// This helps to avoid multiple nodes unnecessarily trying to update the clusterMap (only one of them will
	// succeed but we don't want to waste the effort put by all nodes). But, we have to be wary of the fact that
	// the leader node may go offline, in which case we would want some other node to step up and take the role of
	// the leader. We use the following simple strategy:
	// - Every ClustermapEpoch when the ticker fires, the leader node is automatically eligible for updating the
	//   clusterMap, it need not perform the staleness check.
	// - Every non-leader node has to perform a staleness check which defines a stale clusterMap as one that was
	//   updated more than ClustermapEpoch+thresholdEpochTime seconds in the past. thresholdEpochTime is chosen to
	//   be 60 secs to prevent minor clock skews from causing a non-leader to wrongly consider the clusterMap stale
	//   and race with the leader for updating the clusterMap. Only when the leader is down, on the next tick, one
	//   of the nodes that runs this code first will correctly find the clusterMap stale and it'd then take up the
	//   job of updating the clusterMap and becoming the new leader if it's able to successfully update the
	//   clusterMap.
	//
	// With these rules, the leader is the one that updates the clusterMap in every tick (ClustermapEpoch), while in
	// case of leader node going down, some other node will update the clusterMap in the next tick. In such case
	// the clusterMap will be updated after two consecutive ClustermapEpoch.
	//

	now := time.Now().Unix()
	if clusterMap.LastUpdatedAt > now {
		log.Warn("updateStorageClusterMapIfRequired: LastUpdatedAt(%d) in future, now(%d), skipping update",
			clusterMap.LastUpdatedAt, now)

		// Assert, taking into account potential clock skew.
		common.Assert((clusterMap.LastUpdatedAt-now) < 300, "cluster.LastUpdatedAt is too much in future")
		return
	}

	clusterMapAge := now - clusterMap.LastUpdatedAt
	// Assert if clusterMap is not updated for 3 consecutive epochs.
	// That might indicate some bug.
	common.Assert(clusterMapAge < int64(clusterMap.Config.ClustermapEpoch*3),
		fmt.Sprintf("clusterMapAge (%d) >= %d", clusterMapAge, clusterMap.Config.ClustermapEpoch*3))

	const thresholdEpochTime = 60
	stale := clusterMapAge > int64(clusterMap.Config.ClustermapEpoch+thresholdEpochTime)
	leader := clusterMap.LastUpdatedBy == cmi.nodeId

	//stale for checking state can be different than the stale for ready state
	// TODO{Akku}: update stale calculation for checking state
	// Skip if clustermap already in checking state
	if clusterMap.State == dcache.StateChecking && !stale {
		log.Debug("updateStorageClusterMapIfRequired: skipping,  Cluster map is under update by (leader %s). current node (%s)", clusterMap.LastUpdatedBy, cmi.nodeId)

		//Leader node should have updated the state to checking and it should not find the state to checking.
		common.Assert(!leader, "We don't expect leader to see the clustermap in checking state")
		return
	}

	// Skip if we're neither leader nor the clustermap is stale
	if !leader && !stale {
		log.Info("updateStorageClusterMapIfRequired: skipping, node (%s) is not leader (leader is %s) and clusterMap is fresh (last updated at epoch %d, now %d).",
			cmi.nodeId, clusterMap.LastUpdatedBy, clusterMap.LastUpdatedAt, now)
		return
	}

	clusterMap.LastUpdatedBy = cmi.nodeId
	clusterMap.State = dcache.StateChecking
	updatedClusterMapBytes, err := json.Marshal(clusterMap)

	if err != nil {
		log.Err("updateStorageClusterMapIfRequired: Marshal failed for clustermap %+v: %v", clusterMap, err)
		return
	}

	if err = mm.UpdateClusterMapStart(updatedClusterMapBytes, etag); err != nil {
		log.Err("updateStorageClusterMapIfRequired: start Clustermap update failed for nodeId %s: %v", cmi.nodeId, err)
		common.Assert(false)
		return
	}

	changed, err := cmi.updateRVList(clusterMap.RVMap)
	if err != nil {
		log.Err("updateStorageClusterMapIfRequired: failed to reconcile RV mapping: %v", err)
		common.Assert(false)
		return
	}
	if changed {
		cmi.updateMVList(clusterMap.RVMap, clusterMap.MVMap)
	} else {
		log.Debug("updateStorageClusterMapIfRequired: No changes in RV mapping")
	}

	clusterMap.LastUpdatedAt = time.Now().Unix()
	clusterMap.State = dcache.StateReady
	updatedClusterMapBytes, err = json.Marshal(clusterMap)
	if err != nil {
		log.Err("updateStorageClusterMapIfRequired: Marshal failed for clustermap %+v: %v", clusterMap, err)
		return
	}

	//TODO{Akku}: Make sure end update is happing with the same node as of start update
	if err = mm.UpdateClusterMapEnd(updatedClusterMapBytes); err != nil {
		log.Err("updateStorageClusterMapIfRequired: end failed to update cluster map %+v, error: %v", clusterMap, err)
		common.Assert(false)
	} else {
		log.Info("updateStorageClusterMapIfRequired: cluster map %+v updated by %s at %d", clusterMap, cmi.nodeId, now)
	}

	//iNotify replication manager

}

func (cmi *ClusterManagerImpl) updateMVList(clusterMapRVMap map[string]dcache.RawVolume, clusterMapMVMap map[string]dcache.MirroredVolume) {
}

func (cmi *ClusterManagerImpl) updateRVList(clusterMapRVMap map[string]dcache.RawVolume) (bool, error) {
	nodeIds, err := getAllNodes()
	if err != nil {
		return false, fmt.Errorf("ClusterManagerImpl::updateRVList: Failed to get all nodes: error: %v", err)
	}

	rVsByRvId := make(map[string]dcache.RawVolume)
	changed := false
	for _, nodeId := range nodeIds {
		bytes, err := getHeartbeat(nodeId)
		if err != nil {
			return false, fmt.Errorf("ClusterManagerImpl::updateRVList: Failed to read heartbeat file for node %s: %v", nodeId, err)
		}
		var hbData dcache.HeartbeatData
		if err := json.Unmarshal(bytes, &hbData); err != nil {
			return false, fmt.Errorf("ClusterManagerImpl::updateRVList: Failed to parse heartbeat bytes for node %s: %v", nodeId, err)
		}
		for _, rv := range hbData.RVList {
			if _, exists := rVsByRvId[rv.RvId]; exists {
				common.Assert(false, fmt.Sprintf("Duplicate RVId[%s] in heartbeats", rv.RvId))
			}
			common.Assert(rv.AvailableSpace <= rv.TotalSpace, fmt.Sprintf("Available space %d is greater than total space %d for RVId %s", rv.AvailableSpace, rv.TotalSpace, rv.RvId))
			common.Assert(common.IsValidUUID(rv.RvId))
			rVsByRvId[rv.RvId] = rv
		}
	}
	//There can be 3 scenarios
	//1. There is nothing in clusterMap and RVs are present in heartbeat
	//2. There is something in clusterMap which needs to be updated
	//3. There is something in heartbeat which needs to be added to clusterMap

	for rvName, rvInClusterMap := range clusterMapRVMap {
		if rvHb, found := rVsByRvId[rvInClusterMap.RvId]; found {
			if (rvInClusterMap.State != rvHb.State) || (rvInClusterMap.AvailableSpace != rvHb.AvailableSpace) {
				changed = true
				rvInClusterMap.State = rvHb.State
				rvInClusterMap.AvailableSpace = rvHb.AvailableSpace
				//TODO{Akku}: IF available space is less than 10% of total space, we might need to update the state
				clusterMapRVMap[rvName] = rvInClusterMap
			}
			delete(rVsByRvId, rvHb.RvId)
		} else {
			log.Debug("ClusterManagerImpl::updateRVList: RvName=%s missing in new heartbeats", rvName)
			rvInClusterMap.State = dcache.StateOffline
			clusterMapRVMap[rvName] = rvInClusterMap
			changed = true

		}
	}

	// add any new RVs
	if len(rVsByRvId) != 0 {

		// find max index RV
		maxIdx := -1
		for name := range clusterMapRVMap {
			if i, err := strconv.Atoi(strings.TrimPrefix(name, "rv")); err == nil && i > maxIdx {
				maxIdx = i
			}
		}

		// Add new RV into clusterMap
		idx := maxIdx + 1
		for _, rv := range rVsByRvId {
			rvName := fmt.Sprintf("rv%d", idx)
			clusterMapRVMap[rvName] = rv
			idx++
			changed = true
			log.Info("updateRVList: Adding new RV %+v by rvName %s to cluster map.", rv, rvName)
		}
	}
	return changed, nil
}

func listMyRVs(rvList []dcache.RawVolume) {
	for index, rv := range rvList {
		_, availableSpace, err := common.GetDiskSpaceMetricsFromStatfs(rv.LocalCachePath)
		common.Assert(err == nil, fmt.Sprintf("Error getting disk space metrics for path %s for punching heartbeat: %v", rv.LocalCachePath, err))
		if err != nil {
			availableSpace = 0

			log.Warn("Error getting disk space metrics for path %s for punching heartbeat that's why forcing available Space to set to zero : %v", rv.LocalCachePath, err)
		}
		rvList[index].AvailableSpace = availableSpace
		rvList[index].State = dcache.StateOnline
	}
}

var (
	// clusterManagerInstance is the singleton instance of the ClusterManagerImpl
	clusterManagerInstance ClusterManager = &ClusterManagerImpl{}
	initCalled                            = false
)

func Init(dCacheConfig *dcache.DCacheConfig, rvs []dcache.RawVolume) error {
	common.Assert(!initCalled, "Cluster Manager Init should only be called once")
	initCalled = true
	err := clusterManagerInstance.start(dCacheConfig, rvs)
	return err
}<|MERGE_RESOLUTION|>--- conflicted
+++ resolved
@@ -34,12 +34,6 @@
 package clustermanager
 
 import (
-<<<<<<< HEAD
-	"fmt"
-	"math/rand"
-	"time"
-
-=======
 	"encoding/json"
 	"fmt"
 	"os"
@@ -49,9 +43,12 @@
 	"syscall"
 	"time"
 
+	"fmt"
+	"time"
+
 	"github.com/Azure/azure-storage-fuse/v2/common"
 	"github.com/Azure/azure-storage-fuse/v2/common/log"
->>>>>>> 104c5dfd
+
 	"github.com/Azure/azure-storage-fuse/v2/internal/dcache"
 	mm "github.com/Azure/azure-storage-fuse/v2/internal/dcache/metadata_manager"
 )
@@ -302,205 +299,6 @@
 	return nil
 }
 
-<<<<<<< HEAD
-func evaluateMVRVMapping(NumReplicas int, MvsPerRv int) map[string]dcache.MirroredVolume {
-	// const (
-	// 	NumReplicas = 3
-	// 	MVsPerRV    = 10
-	// )
-	rvMap := fetchRVMap()
-	existingMVMap := fetchMVMap()
-
-	// Local types
-	type rv struct {
-		rvName string
-		slots  int // initialized with MVsPerRV
-	}
-
-	type node struct {
-		nodeId string
-		rvs    []rv
-		active bool // to mark if node still has available RVs
-	}
-
-	// Helper function to find node by ID
-	findNode := func(nodes []node, nodeId string) int {
-		for i, n := range nodes {
-			if n.nodeId == nodeId {
-				return i
-			}
-		}
-		return -1
-	}
-
-	// Phase 1: Initialize nodes and process existing MVs
-	var nodes []node
-
-	// Create initial node structure from RV map
-	nodeMap := make(map[string][]rv)
-	for rvId, rvInfo := range rvMap {
-		nodeMap[rvInfo.NodeId] = append(nodeMap[rvInfo.NodeId], rv{
-			rvName: rvId,
-			slots:  MvsPerRv,
-		})
-	}
-
-	// Convert map to slice and initialize nodes
-	for nodeId, rvs := range nodeMap {
-		nodes = append(nodes, node{
-			nodeId: nodeId,
-			rvs:    rvs,
-			active: true,
-		})
-	}
-
-	// Process existing MVs
-	for _, mv := range existingMVMap {
-		for rvId := range mv.RVWithStateMap {
-			// Find the node containing this RV
-			for nodeIdx := range nodes {
-				for rvIdx := range nodes[nodeIdx].rvs {
-					if nodes[nodeIdx].rvs[rvIdx].rvName == rvId {
-						// Decrease available slots
-						nodes[nodeIdx].rvs[rvIdx].slots--
-						break
-					}
-				}
-			}
-		}
-	}
-
-	// Phase 2: Create new MVs
-	newMVs := make([]dcache.MirroredVolume, 0)
-	currentMVIndex := len(existingMVMap)
-
-	// Helper function to count active nodes
-	countActiveNodes := func(nodes []node) int {
-		count := 0
-		for _, n := range nodes {
-			if n.active {
-				count++
-			}
-		}
-		return count
-	}
-
-	// Helper function to get random active nodes
-	getRandomActiveNodes := func(nodes []node, count int) []int {
-		if countActiveNodes(nodes) < count {
-			return nil
-		}
-
-		activeIndices := make([]int, 0)
-		used := make(map[int]bool)
-		rand.Seed(time.Now().UnixNano())
-
-		for len(activeIndices) < count {
-			idx := rand.Intn(len(nodes))
-			if !used[idx] && nodes[idx].active {
-				activeIndices = append(activeIndices, idx)
-				used[idx] = true
-			}
-		}
-		return activeIndices
-	}
-
-	// Create new MVs until we can't fill them completely
-	for countActiveNodes(nodes) >= NumReplicas {
-		// Create new MV
-		mv := dcache.MirroredVolume{
-			RVWithStateMap: make(map[string]string),
-			State:          dcache.StateOnline,
-		}
-
-		// Get random active nodes
-		selectedNodes := getRandomActiveNodes(nodes, NumReplicas)
-		if selectedNodes == nil {
-			break
-		}
-
-		// Add one RV from each selected node
-		for _, nodeIdx := range selectedNodes {
-			// Find first RV with available slots
-			for rvIdx := range nodes[nodeIdx].rvs {
-				if nodes[nodeIdx].rvs[rvIdx].slots > 0 {
-					// Add RV to MV
-					rvName := nodes[nodeIdx].rvs[rvIdx].rvName
-					mv.RVWithStateMap[rvName] = rvMap[rvName].State
-
-					// Decrease slots
-					nodes[nodeIdx].rvs[rvIdx].slots--
-
-					// Check if this RV is exhausted
-					if nodes[nodeIdx].rvs[rvIdx].slots == 0 {
-						// Remove exhausted RV
-						nodes[nodeIdx].rvs = append(nodes[nodeIdx].rvs[:rvIdx], nodes[nodeIdx].rvs[rvIdx+1:]...)
-					}
-					break
-				}
-			}
-
-			// Check if node has any RVs left
-			if len(nodes[nodeIdx].rvs) == 0 {
-				nodes[nodeIdx].active = false
-			}
-		}
-
-		// Add the new MV if it has exactly NumReplicas RVs
-		if len(mv.RVWithStateMap) == NumReplicas {
-			newMVs = append(newMVs, mv)
-			currentMVIndex++
-		}
-	}
-
-	// Combine existing and new MVs into final result
-	result := make(map[string]dcache.MirroredVolume, len(existingMVMap)+len(newMVs))
-
-	// Copy existing MVs
-	for mvId, mv := range existingMVMap {
-		result[mvId] = mv
-	}
-
-	// Add new MVs
-	for i, mv := range newMVs {
-		mvId := fmt.Sprintf("mv%d", currentMVIndex-len(newMVs)+i)
-		result[mvId] = mv
-	}
-
-	return result
-}
-
-func fetchMVMap() []dcache.MirroredVolume {
-	// mvMap := make([]dcache.MirroredVolume, 2)
-	// mvMap[0] = dcache.MirroredVolume{
-	// 	RVWithStateMap: map[string]dcache.StateEnum{
-	// 		"rv0": dcache.StateOnline,
-	// 		"rv1": dcache.StateOnline,
-	// 		"rv2": dcache.StateOnline,
-	// 	},
-	// 	State: dcache.StateOnline,
-	// }
-	// mvMap[1] = dcache.MirroredVolume{
-	// 	RVWithStateMap: map[string]dcache.StateEnum{
-	// 		"rv3": dcache.StateOnline,
-	// 		"rv4": dcache.StateOnline,
-	// 	},
-	// 	State: dcache.StateOffline,
-	// }
-
-	return nil
-}
-
-func fetchRVMap() map[string]dcache.RawVolume {
-	// is it possible to display only the new RV's that came up?
-
-	return nil
-}
-
-func NewClusterManager(callback dcache.StorageCallbacks) ClusterManager {
-	return &ClusterManagerImpl{
-		storageCallback: callback,
-=======
 func (cmi *ClusterManagerImpl) checkAndCreateInitialClusterMap(dCacheConfig *dcache.DCacheConfig) error {
 	isClusterMapExists, err := cmi.checkIfClusterMapExists()
 	if err != nil {
@@ -535,7 +333,6 @@
 		return err
 	} else {
 		log.Info("ClusterManager::checkAndCreateInitialClusterMap : ClusterMap created successfully : %+v", clusterMap)
->>>>>>> 104c5dfd
 	}
 	return err
 }

/*
    _____           _____   _____   ____          ______  _____  ------
   |     |  |      |     | |     | |     |     | |       |            |
   |     |  |      |     | |     | |     |     | |       |            |
   | --- |  |      |     | |-----| |---- |     | |-----| |-----  ------
   |     |  |      |     | |     | |     |     |       | |       |
   | ____|  |_____ | ____| | ____| |     |_____|  _____| |_____  |_____


   Licensed under the MIT License <http://opensource.org/licenses/MIT>.

   Copyright © 2020-2025 Microsoft Corporation. All rights reserved.
   Author : <blobfusedev@microsoft.com>

   Permission is hereby granted, free of charge, to any person obtaining a copy
   of this software and associated documentation files (the "Software"), to deal
   in the Software without restriction, including without limitation the rights
   to use, copy, modify, merge, publish, distribute, sublicense, and/or sell
   copies of the Software, and to permit persons to whom the Software is
   furnished to do so, subject to the following conditions:

   The above copyright notice and this permission notice shall be included in all
   copies or substantial portions of the Software.

   THE SOFTWARE IS PROVIDED "AS IS", WITHOUT WARRANTY OF ANY KIND, EXPRESS OR
   IMPLIED, INCLUDING BUT NOT LIMITED TO THE WARRANTIES OF MERCHANTABILITY,
   FITNESS FOR A PARTICULAR PURPOSE AND NONINFRINGEMENT. IN NO EVENT SHALL THE
   AUTHORS OR COPYRIGHT HOLDERS BE LIABLE FOR ANY CLAIM, DAMAGES OR OTHER
   LIABILITY, WHETHER IN AN ACTION OF CONTRACT, TORT OR OTHERWISE, ARISING FROM,
   OUT OF OR IN CONNECTION WITH THE SOFTWARE OR THE USE OR OTHER DEALINGS IN THE
   SOFTWARE
*/

package clustermanager

import (
	"encoding/json"
	"os"
<<<<<<< HEAD
=======
	"syscall"
>>>>>>> 47dd603c
	"time"

	"github.com/Azure/azure-storage-fuse/v2/common"
	"github.com/Azure/azure-storage-fuse/v2/common/log"
	"github.com/Azure/azure-storage-fuse/v2/internal"
	"github.com/Azure/azure-storage-fuse/v2/internal/dcache"
)

type ClusterManagerImpl struct {
	storageCallback dcache.StorageCallbacks
	ticker          *time.Ticker
	nodeId          string
}

// GetActiveMVs implements ClusterManager.
func (c *ClusterManagerImpl) GetActiveMVs() []dcache.MirroredVolume {
	return nil
}

// GetPeer implements ClusterManager.
func (c *ClusterManagerImpl) GetPeer(nodeId string) dcache.Peer {
	return dcache.Peer{}
}

// GetPeerRVs implements ClusterManager.
func (c *ClusterManagerImpl) GetPeerRVs(mvName string) []dcache.RawVolume {
	return nil
}

// IsAlive implements ClusterManager.
func (c *ClusterManagerImpl) IsAlive(peerId string) bool {
	return false
}

// Start implements ClusterManager.
func (cmi *ClusterManagerImpl) Start(clusterManagerConfig ClusterManagerConfig) error {
<<<<<<< HEAD
	//TODO{Akku}: check if ClusterMap.json already created if yes don't create again
=======
>>>>>>> 47dd603c
	cmi.createClusterConfig(clusterManagerConfig)
	cmi.ticker = time.NewTicker(time.Duration(clusterManagerConfig.HeartbeatSeconds) * time.Second)
	go func() {
		for range cmi.ticker.C {
			log.Trace("Scheduled task triggered")
			cmi.punchHeartBeat(clusterManagerConfig)
		}
	}()
	//Schedule clustermap config update at storage and local copy
	return nil
}

func (cmi *ClusterManagerImpl) punchHeartBeat(clusterManagerConfig ClusterManagerConfig) {
	uuidVal, err := common.GetUUID()
	if err != nil {
		log.Err("AddHeartBeat: Failed to retrieve UUID, error: %v", err)
	}
	cmi.nodeId = uuidVal

	hbPath := clusterManagerConfig.StorageCachePath + "/Nodes/" + cmi.nodeId + ".hb"
	ipaddr, err := dcache.GetVmIp()
	if err != nil {
		log.Err("AddHeartBeat: Failed to get VM IP")
	}

	hostname, err := os.Hostname()
	if err != nil {
		log.Err("Error getting hostname:", err)
	}
	listMyRVs(clusterManagerConfig.RVList)

	hbData := dcache.HeartbeatData{
		IPAddr:        ipaddr,
		NodeID:        cmi.nodeId,
		Hostname:      hostname,
		LastHeartbeat: uint64(time.Now().Unix()),
		RVList:        clusterManagerConfig.RVList,
	}

	// Marshal the data into JSON
	data, err := json.MarshalIndent(hbData, "", "  ")
	if err != nil {
		log.Err("AddHeartBeat: Failed to marshal heartbeat data")
	}

	// Create a heartbeat file in storage with <nodeId>.hb
	if err := cmi.storageCallback.PutBlobInStorage(internal.WriteFromBufferOptions{Name: hbPath, Data: data}); err != nil {
		log.Err("AddHeartBeat: Failed to write heartbeat file: ", err)
	}
	log.Trace("AddHeartBeat: Heartbeat file updated successfully")
}

func listMyRVs(rvList []dcache.RawVolume) {
	for index, rv := range rvList {
		log.Trace("RV %d: %s", index, rv)
		usage, err := common.GetUsage(rv.LocalCachePath)
		if err != nil {
			log.Err("failed to get usage for path %s: %v", rv.LocalCachePath, err)
		}
		rvList[index].AvailableSpace = rv.TotalSpace - int(usage)*1024
		// TODO{Akku}: If available space is less than 10% of total space, set state to offline
		rvList[index].State = dcache.StateOnline
	}
}

func (cmi *ClusterManagerImpl) createClusterConfig(clusterManagerConfig ClusterManagerConfig) error {
	if cmi.checkIfClusterMapExists(clusterManagerConfig.StorageCachePath) {
		log.Trace("ClusterManager::createClusterConfig : ClusterMap.json already exists")
		return nil
	}
	uuidVal, err := common.GetUUID()
	if err != nil {
		log.Err("AddHeartBeat: Failed to retrieve UUID, error: %v", err)
		return err
	}
	dcacheConfig := dcache.DCacheConfig{
		MinNodes:  clusterManagerConfig.MinNodes,
		ChunkSize: clusterManagerConfig.ChunkSize}
	clusterConfig := dcache.ClusterConfig{
		Readonly:      evaluateReadOnlyState(),
		State:         dcache.StateOffline,
		Epoch:         1,
		CreatedAt:     time.Now().Unix(),
		LastUpdatedAt: time.Now().Unix(),
		LastUpdatedBy: uuidVal,
		Config:        dcacheConfig,
		RVMap:         map[string]dcache.RawVolume{},
		MVMap:         map[string]dcache.MirroredVolume{},
	}
	clusterConfigJson, err := json.Marshal(clusterConfig)
	log.Err("ClusterManager::CreateClusterConfig : ClusterConfigJson: %v, err %v", clusterConfigJson, err)
	// err = cmi.metaManager.PutMetaFile(internal.WriteFromBufferOptions{Name: clusterManagerConfig.StorageCachePath + "/ClusterMap.json", Data: []byte(clusterConfigJson), IsNoneMatchEtagEnabled: true})
	err = cmi.storageCallback.PutBlobInStorage(internal.WriteFromBufferOptions{Name: clusterManagerConfig.StorageCachePath + "/ClusterMap.json", Data: []byte(clusterConfigJson), IsNoneMatchEtagEnabled: true})
	return err
	// return nil
}

func (cmi *ClusterManagerImpl) checkIfClusterMapExists(path string) bool {
	_, err := cmi.storageCallback.GetPropertiesFromStorage(internal.GetAttrOptions{Name: path + "/ClusterMap.json"})
	if err != nil {
		if os.IsNotExist(err) || err == syscall.ENOENT {
			return false
		}
		log.Err("ClusterManagerImpl::checkIfClusterMapExists: Failed to check configFile presence in Storage path %s error: %v", path+"/ClusterMap.json", err)
	}
	return true
}

func evaluateMVsRVMapping() map[string]dcache.MirroredVolume {

	mvRvMap := map[string]dcache.MirroredVolume{}
	// rvStateMap := map[string]string{
	// 	"rv0": "online",
	// 	"rv1": "offline",
	// 	"rv2": "syncing"}
	// mv0 := dcache.MirroredVolume{
	// 	RVWithStateMap: rvStateMap,
	// 	State:          dcache.StateOffline,
	// }
	// mvRvMap["mv0"] = mv0
	return mvRvMap
}

func fetchRVMap() map[string]dcache.RawVolume {
	//Iterate over Heartbeat File
	rvMap := map[string]dcache.RawVolume{}
	// rv0 := dcache.RawVolume{
	// 	HostNode:         "Node1",
	// 	FSID:             "FSID1",
	// 	FDID:             "FDID1",
	// 	State:            "Active",
	// 	TotalSpaceGB:     100,
	// 	AvailableSpaceGB: 50,
	// 	LocalCachePath:   "/path/to/cache",
	// }
	// rvMap["rv0"] = rv0
	return rvMap
}

func evaluateReadOnlyState() bool {
	return false
}

// Stop implements ClusterManager.
func (c *ClusterManagerImpl) Stop() error {
	return nil
}

// UpdateMVs implements ClusterManager.
func (c *ClusterManagerImpl) UpdateMVs(mvs []dcache.MirroredVolume) {
}

// UpdateStorageConfigIfRequired implements ClusterManager.
func (c *ClusterManagerImpl) UpdateStorageConfigIfRequired() error {
	return nil
}

// WatchForConfigChanges implements ClusterManager.
func (c *ClusterManagerImpl) WatchForConfigChanges() error {
	return nil
}

func NewClusterManager(callback dcache.StorageCallbacks) ClusterManager {
	return &ClusterManagerImpl{
		storageCallback: callback,
	}
}<|MERGE_RESOLUTION|>--- conflicted
+++ resolved
@@ -36,10 +36,7 @@
 import (
 	"encoding/json"
 	"os"
-<<<<<<< HEAD
-=======
 	"syscall"
->>>>>>> 47dd603c
 	"time"
 
 	"github.com/Azure/azure-storage-fuse/v2/common"
@@ -76,10 +73,6 @@
 
 // Start implements ClusterManager.
 func (cmi *ClusterManagerImpl) Start(clusterManagerConfig ClusterManagerConfig) error {
-<<<<<<< HEAD
-	//TODO{Akku}: check if ClusterMap.json already created if yes don't create again
-=======
->>>>>>> 47dd603c
 	cmi.createClusterConfig(clusterManagerConfig)
 	cmi.ticker = time.NewTicker(time.Duration(clusterManagerConfig.HeartbeatSeconds) * time.Second)
 	go func() {

--- conflicted
+++ resolved
@@ -46,16 +46,10 @@
 )
 
 type ClusterManagerImpl struct {
-<<<<<<< HEAD
 	storageCallback  dcache.StorageCallbacks
-	ticker           *time.Ticker
+	hbTicker        *time.Ticker
 	clusterMapticker *time.Ticker
 	nodeId           string
-=======
-	storageCallback dcache.StorageCallbacks
-	hbTicker        *time.Ticker
-	nodeId          string
->>>>>>> b0b8c9d6
 }
 
 // GetActiveMVs implements ClusterManager.

--- conflicted
+++ resolved
@@ -50,15 +50,10 @@
 )
 
 type ClusterManagerImpl struct {
-<<<<<<< HEAD
 	hbTicker         *time.Ticker
 	clusterMapticker *time.Ticker
 	nodeId           string
-=======
-	hbTicker *time.Ticker
-	nodeId   string
-	hostname string
->>>>>>> 955eecca
+  hostname string
 }
 
 // It will return online MVs as per local cache copy of cluster map
@@ -390,13 +385,6 @@
 	// Marshal the data into JSON
 	data, err := json.MarshalIndent(hbData, "", "  ")
 	//Adding Assert because error capturing can just log the error and continue because it's a schedule method
-<<<<<<< HEAD
-	common.Assert(err != nil, "Error marshalling heartbeat data %+v : error - %v", hbData, err)
-	// Create and update heartbeat file in storage with <nodeId>.hb
-	err = mm.UpdateHeartbeat(cmi.nodeId, data)
-	common.Assert(err != nil, "Error updating heartbeat file with nodeId %s in storage: %v", cmi.nodeId, err)
-	log.Trace("AddHeartBeat: Heartbeat file updated successfully")
-=======
 	common.Assert(err != nil, fmt.Sprintf("Error marshalling heartbeat data %+v : error - %v", hbData, err))
 	if err == nil {
 		// Create and update heartbeat file in storage with <nodeId>.hb
@@ -404,7 +392,6 @@
 		common.Assert(err != nil, fmt.Sprintf("Error updating heartbeat file with nodeId %s in storage: %v", cmi.nodeId, err))
 		log.Trace("AddHeartBeat: Heartbeat file updated successfully")
 	}
->>>>>>> 955eecca
 }
 
 func (cmi *ClusterManagerImpl) updateStorageClusterMapIfRequired() {

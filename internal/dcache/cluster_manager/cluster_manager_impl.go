--- conflicted
+++ resolved
@@ -46,16 +46,76 @@
 )
 
 type ClusterManagerImpl struct {
-<<<<<<< HEAD
-	storageCallback dcache.StorageCallbacks
 	hbTicker        *time.Ticker
 	nodeId          string
 }
 
-// Start implements ClusterManager.
-func (cmi *ClusterManagerImpl) Start(dCacheConfig *dcache.DCacheConfig, rvs []dcache.RawVolume) error {
-	cmi.nodeId = clusterManagerConfig.RVList[0].NodeId
-  cmi.createClusterMapIfRequired(dCacheConfig, rvs)
+// It will return online MVs as per local cache copy of cluster map
+func GetActiveMVs() []dcache.MirroredVolume {
+	return clusterManagerInstance.getActiveMVs()
+}
+
+// It will return offline/down MVs as per local cache copy of cluster map
+func GetDegradedMVs() []dcache.MirroredVolume {
+	return clusterManagerInstance.getDegradedMVs()
+}
+
+// It will return all the RVs for particular mv name as per local cache copy of cluster map
+func GetRVs(mvName string) []dcache.RawVolume {
+	return clusterManagerInstance.getRVs(mvName)
+}
+
+// It will check if the given nodeId is online as per local cache copy of cluster map
+func IsAlive(nodeId string) bool {
+	return clusterManagerInstance.isAlive(nodeId)
+}
+
+// It will evaluate the lowest number of RVs for given rv Names
+func LowestNumberRV(rvNames []string) []string {
+	return clusterManagerInstance.lowestNumberRV(rvNames)
+}
+
+// It will return the IP address of the given nodeId as per local cache copy of cluster map
+func NodeIdToIP(nodeId string) string {
+	return clusterManagerInstance.nodeIdToIP(nodeId)
+}
+
+// It will return the name of RV for the given RV FSID/Blkid as per local cache copy of cluster map
+func RVFsidToName(rvFsid string) string {
+	return clusterManagerInstance.rVFsidToName(rvFsid)
+}
+
+// It will return the RV FSID/Blkid of the given RV name as per local cache copy of cluster map
+func RVNameToFsid(rvName string) string {
+	return clusterManagerInstance.rVNameToFsid(rvName)
+}
+
+// It will return the nodeId/node uuid of the given RV name as per local cache copy of cluster map
+func RVNameToNodeId(rvName string) string {
+	return clusterManagerInstance.rVNameToNodeId(rvName)
+}
+
+// It will return the IP address of the given RV name as per local cache copy of cluster map
+func RVNameToIp(rvName string) string {
+	return clusterManagerInstance.rVNameToIp(rvName)
+}
+
+// Update RV state to down and update MVs
+func ReportRVDown(rvName string) error {
+	return clusterManagerInstance.reportRVDown(rvName)
+}
+
+// Update RV state to offline and update MVs
+func ReportRVFull(rvName string) error {
+	return clusterManagerInstance.reportRVFull(rvName)
+}
+
+// start implements ClusterManager.
+func (cmi *ClusterManagerImpl) start(dCacheConfig *dcache.DCacheConfig, rvs []dcache.RawVolume) error {
+	err := cmi.checkAndCreateInitialClusterMap(dCacheConfig, rvs)
+	if err != nil {
+		return err
+	}
 	cmi.hbTicker = time.NewTicker(time.Duration(clusterManagerConfig.HeartbeatSeconds) * time.Second)
 	go func() {
 		for range cmi.hbTicker.C {
@@ -63,77 +123,6 @@
 			cmi.punchHeartBeat(clusterManagerConfig)
 		}
 	}()
-=======
-}
-
-// It will return online MVs as per local cache copy of cluster map
-func GetActiveMVs() []dcache.MirroredVolume {
-	return clusterManagerInstance.getActiveMVs()
-}
-
-// It will return offline/down MVs as per local cache copy of cluster map
-func GetDegradedMVs() []dcache.MirroredVolume {
-	return clusterManagerInstance.getDegradedMVs()
-}
-
-// It will return all the RVs for particular mv name as per local cache copy of cluster map
-func GetRVs(mvName string) []dcache.RawVolume {
-	return clusterManagerInstance.getRVs(mvName)
-}
-
-// It will check if the given nodeId is online as per local cache copy of cluster map
-func IsAlive(nodeId string) bool {
-	return clusterManagerInstance.isAlive(nodeId)
-}
-
-// It will evaluate the lowest number of RVs for given rv Names
-func LowestNumberRV(rvNames []string) []string {
-	return clusterManagerInstance.lowestNumberRV(rvNames)
-}
-
-// It will return the IP address of the given nodeId as per local cache copy of cluster map
-func NodeIdToIP(nodeId string) string {
-	return clusterManagerInstance.nodeIdToIP(nodeId)
-}
-
-// It will return the name of RV for the given RV FSID/Blkid as per local cache copy of cluster map
-func RVFsidToName(rvFsid string) string {
-	return clusterManagerInstance.rVFsidToName(rvFsid)
-}
-
-// It will return the RV FSID/Blkid of the given RV name as per local cache copy of cluster map
-func RVNameToFsid(rvName string) string {
-	return clusterManagerInstance.rVNameToFsid(rvName)
-}
-
-// It will return the nodeId/node uuid of the given RV name as per local cache copy of cluster map
-func RVNameToNodeId(rvName string) string {
-	return clusterManagerInstance.rVNameToNodeId(rvName)
-}
-
-// It will return the IP address of the given RV name as per local cache copy of cluster map
-func RVNameToIp(rvName string) string {
-	return clusterManagerInstance.rVNameToIp(rvName)
-}
-
-// Update RV state to down and update MVs
-func ReportRVDown(rvName string) error {
-	return clusterManagerInstance.reportRVDown(rvName)
-}
-
-// Update RV state to offline and update MVs
-func ReportRVFull(rvName string) error {
-	return clusterManagerInstance.reportRVFull(rvName)
-}
-
-// start implements ClusterManager.
-func (cmi *ClusterManagerImpl) start(dCacheConfig *dcache.DCacheConfig, rvs []dcache.RawVolume) error {
-	err := cmi.checkAndCreateInitialClusterMap(dCacheConfig, rvs)
-	if err != nil {
-		return err
-	}
-	//schedule Punch heartbeat
->>>>>>> 01af6490
 	//Schedule clustermap update at storage and local copy
 	return nil
 }
@@ -203,11 +192,6 @@
 	return nil
 }
 
-<<<<<<< HEAD
-func (cmi *ClusterManagerImpl) createClusterMapIfRequired(dCacheConfig *dcache.DCacheConfig, rvList []dcache.RawVolume) error {
-	if cmi.checkIfClusterMapExists(dCacheConfig.CacheId) {
-		log.Trace("ClusterManager::createClusterConfig : ClusterMap.json already exists")
-=======
 func (cmi *ClusterManagerImpl) checkAndCreateInitialClusterMap(dCacheConfig *dcache.DCacheConfig, rvList []dcache.RawVolume) error {
 	isClusterMapExists, err := cmi.checkIfClusterMapExists()
 	if err != nil {
@@ -216,7 +200,6 @@
 	}
 	if isClusterMapExists {
 		log.Trace("ClusterManager::checkAndCreateInitialClusterMap : ClusterMap.json already exists")
->>>>>>> 01af6490
 		return nil
 	}
 	currentTime := time.Now().Unix()
@@ -292,7 +275,6 @@
 	return false
 }
 
-<<<<<<< HEAD
 
 func (cmi *ClusterManagerImpl) punchHeartBeat(clusterManagerConfig *ClusterManagerConfig) {
 	hostname, err := os.Hostname()
@@ -334,11 +316,6 @@
 	}
 }
 
-func NewClusterManager(callback dcache.StorageCallbacks) ClusterManager {
-	return &ClusterManagerImpl{
-		storageCallback: callback,
-	}
-=======
 var (
 	// clusterManagerInstance is the singleton instance of the ClusterManagerImpl
 	clusterManagerInstance ClusterManager = &ClusterManagerImpl{}
@@ -350,5 +327,4 @@
 	initCalled = true
 	err := clusterManagerInstance.start(dCacheConfig, rvs)
 	return err
->>>>>>> 01af6490
 }
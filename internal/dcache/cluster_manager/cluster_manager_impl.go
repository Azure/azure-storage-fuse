--- conflicted
+++ resolved
@@ -74,12 +74,8 @@
 }
 
 // Start implements ClusterManager.
-<<<<<<< HEAD
-func (cmi *ClusterManagerImpl) Start(clusterManagerConfig ClusterManagerConfig) error {
+func (cmi *ClusterManagerImpl) Start(clusterManagerConfig *ClusterManagerConfig) error {
 	cmi.storageCachePath = clusterManagerConfig.StorageCachePath
-=======
-func (cmi *ClusterManagerImpl) Start(clusterManagerConfig *ClusterManagerConfig) error {
->>>>>>> 5742fe8d
 	cmi.nodeId = clusterManagerConfig.RVList[0].NodeId
 	cmi.createClusterConfig(clusterManagerConfig)
 	cmi.hbTicker = time.NewTicker(time.Duration(clusterManagerConfig.HeartbeatSeconds) * time.Second)
@@ -100,16 +96,12 @@
 	return nil
 }
 
-<<<<<<< HEAD
 func (c *ClusterManagerImpl) UpdateConfigMapCacheCopy() {
 	//update my local copy of config map if anythig is change
 	//Notify to replication manager if there is any change
 }
 
-func (cmi *ClusterManagerImpl) punchHeartBeat(clusterManagerConfig ClusterManagerConfig) {
-=======
 func (cmi *ClusterManagerImpl) punchHeartBeat(clusterManagerConfig *ClusterManagerConfig) {
->>>>>>> 5742fe8d
 	hostname, err := os.Hostname()
 	if err != nil {
 		log.Err("Error getting hostname:", err)

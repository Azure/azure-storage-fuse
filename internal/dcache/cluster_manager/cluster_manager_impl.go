--- conflicted
+++ resolved
@@ -587,13 +587,7 @@
 							State: dcache.StateOnline,
 						}
 						// TODO :: Modify this to handle the case when NumReplicas > 1
-<<<<<<< HEAD
-						err := cmi.joinMV(mvName, existingMVMap[mvName])
-						if err != nil {
-							log.Err("ClusterManagerImpl::updateMVList: Error joining MV %s with RV %s: %v", mvName, r.rvName, err)
-							common.Assert(false, fmt.Sprintf("Error joining MV %s with RV %s: %v", mvName, r.rvName, err))
-							return nil, err
-=======
+						// TODO: remove this .test check
 						if !strings.HasSuffix(os.Args[0], ".test") {
 							err := cmi.joinMV(mvName, existingMVMap[mvName])
 							if err != nil {
@@ -602,7 +596,6 @@
 							}
 						} else {
 							log.Debug("ClusterManagerImpl::updateMVList: Skipping joinMV call as it is invoked from a test file.")
->>>>>>> e71320b0
 						}
 					} else {
 						// Update the existing MV

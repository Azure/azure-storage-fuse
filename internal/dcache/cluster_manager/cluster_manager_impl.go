--- conflicted
+++ resolved
@@ -53,82 +53,8 @@
 
 // Start implements ClusterManager.
 func (cmi *ClusterManagerImpl) Start(dCacheConfig *dcache.DCacheConfig, rvs []dcache.RawVolume) error {
-	cmi.createClusterMapIfRequired(dCacheConfig, rvs)
-	//schedule Punch heartbeat
-	//Schedule clustermap update at storage and local copy
-	return nil
-}
-
-// Stop implements ClusterManager.
-func (c *ClusterManagerImpl) Stop() error {
-	return nil
-}
-
-// GetActiveMVs implements ClusterManager.
-func (c *ClusterManagerImpl) GetActiveMVs() []dcache.MirroredVolume {
-	return make([]dcache.MirroredVolume, 0)
-}
-
-// GetDegradedMVs implements ClusterManager.
-func (c *ClusterManagerImpl) GetDegradedMVs() []dcache.MirroredVolume {
-	return make([]dcache.MirroredVolume, 0)
-}
-
-// GetRVs implements ClusterManager.
-func (c *ClusterManagerImpl) GetRVs(mvName string) []dcache.RawVolume {
-	return make([]dcache.RawVolume, 0)
-}
-
-// IsAlive implements ClusterManager.
-func (c *ClusterManagerImpl) IsAlive(nodeId string) bool {
-	return false
-}
-
-// LowestNumberRV implements ClusterManager.
-func (c *ClusterManagerImpl) LowestNumberRV(rvNames []string) []string {
-	return make([]string, 0)
-}
-
-// NodeIdToIP implements ClusterManager.
-func (c *ClusterManagerImpl) NodeIdToIP(nodeId string) string {
-	return ""
-}
-
-// RVFsidToName implements ClusterManager.
-func (c *ClusterManagerImpl) RVFsidToName(rvFsid string) string {
-	return ""
-}
-
-// RVNameToFsid implements ClusterManager.
-func (c *ClusterManagerImpl) RVNameToFsid(rvName string) string {
-	return ""
-}
-
-// RVNameToIp implements ClusterManager.
-func (c *ClusterManagerImpl) RVNameToIp(rvName string) string {
-	return ""
-}
-
-// RVNameToNodeId implements ClusterManager.
-func (c *ClusterManagerImpl) RVNameToNodeId(rvName string) string {
-	return ""
-}
-
-// ReportRVDown implements ClusterManager.
-func (c *ClusterManagerImpl) ReportRVDown(rvName string) error {
-	return nil
-}
-
-<<<<<<< HEAD
-// IsAlive implements ClusterManager.
-func (c *ClusterManagerImpl) IsAlive(nodeId string) bool {
-	return false
-}
-
-// Start implements ClusterManager.
-func (cmi *ClusterManagerImpl) Start(dCacheConfig *dcache.DCacheConfig, rvs []dcache.RawVolume) error {
 	cmi.nodeId = clusterManagerConfig.RVList[0].NodeId
-	cmi.createClusterMapIfRequired(dCacheConfig, rvs)
+  cmi.createClusterMapIfRequired(dCacheConfig, rvs)
 	cmi.hbTicker = time.NewTicker(time.Duration(clusterManagerConfig.HeartbeatSeconds) * time.Second)
 	go func() {
 		for range cmi.hbTicker.C {
@@ -136,56 +62,74 @@
 			cmi.punchHeartBeat(clusterManagerConfig)
 		}
 	}()
-	//Schedule clustermap config update at storage and local copy
-	return nil
-}
-
-func (cmi *ClusterManagerImpl) punchHeartBeat(clusterManagerConfig *ClusterManagerConfig) {
-	hostname, err := os.Hostname()
-	if err != nil {
-		log.Err("Error getting hostname:", err)
-	}
-	listMyRVs(clusterManagerConfig.RVList)
-	hbData := dcache.HeartbeatData{
-		IPAddr:        clusterManagerConfig.RVList[0].IPAddress,
-		NodeID:        cmi.nodeId,
-		Hostname:      hostname,
-		LastHeartbeat: uint64(time.Now().Unix()),
-		RVList:        clusterManagerConfig.RVList,
-	}
-
-	// Marshal the data into JSON
-	data, err := json.MarshalIndent(hbData, "", "  ")
-	if err != nil {
-		log.Err("AddHeartBeat: Failed to marshal heartbeat data")
-	}
-
-	// Create a heartbeat file in storage with <nodeId>.hb
-	if err := cmi.storageCallback.PutBlobInStorage(internal.WriteFromBufferOptions{Name: clusterManagerConfig.StorageCachePath + "/Nodes/" + cmi.nodeId + ".hb", Data: data}); err != nil {
-		log.Err("AddHeartBeat: Failed to write heartbeat file: ", err)
-	}
-	log.Trace("AddHeartBeat: Heartbeat file updated successfully")
-}
-
-func listMyRVs(rvList []dcache.RawVolume) {
-	for index, rv := range rvList {
-		log.Trace("RV %d: %s", index, rv)
-		usage, err := common.GetUsage(rv.LocalCachePath)
-		if err != nil {
-			log.Err("failed to get usage for path %s: %v", rv.LocalCachePath, err)
-		}
-		rvList[index].AvailableSpace = rv.TotalSpace - uint64(usage)*1024
-		// TODO{Akku}: If available space is less than 10% of total space, set state to offline
-		rvList[index].State = dcache.StateOnline
-	}
-}
-=======
+	//Schedule clustermap update at storage and local copy
+	return nil
+}
+
+// Stop implements ClusterManager.
+func (c *ClusterManagerImpl) Stop() error {
+	return nil
+}
+
+// GetActiveMVs implements ClusterManager.
+func (c *ClusterManagerImpl) GetActiveMVs() []dcache.MirroredVolume {
+	return make([]dcache.MirroredVolume, 0)
+}
+
+// GetDegradedMVs implements ClusterManager.
+func (c *ClusterManagerImpl) GetDegradedMVs() []dcache.MirroredVolume {
+	return make([]dcache.MirroredVolume, 0)
+}
+
+// GetRVs implements ClusterManager.
+func (c *ClusterManagerImpl) GetRVs(mvName string) []dcache.RawVolume {
+	return make([]dcache.RawVolume, 0)
+}
+
+// IsAlive implements ClusterManager.
+func (c *ClusterManagerImpl) IsAlive(nodeId string) bool {
+	return false
+}
+
+// LowestNumberRV implements ClusterManager.
+func (c *ClusterManagerImpl) LowestNumberRV(rvNames []string) []string {
+	return make([]string, 0)
+}
+
+// NodeIdToIP implements ClusterManager.
+func (c *ClusterManagerImpl) NodeIdToIP(nodeId string) string {
+	return ""
+}
+
+// RVFsidToName implements ClusterManager.
+func (c *ClusterManagerImpl) RVFsidToName(rvFsid string) string {
+	return ""
+}
+
+// RVNameToFsid implements ClusterManager.
+func (c *ClusterManagerImpl) RVNameToFsid(rvName string) string {
+	return ""
+}
+
+// RVNameToIp implements ClusterManager.
+func (c *ClusterManagerImpl) RVNameToIp(rvName string) string {
+	return ""
+}
+
+// RVNameToNodeId implements ClusterManager.
+func (c *ClusterManagerImpl) RVNameToNodeId(rvName string) string {
+	return ""
+}
+
+// ReportRVDown implements ClusterManager.
+func (c *ClusterManagerImpl) ReportRVDown(rvName string) error {
+	return nil
+}
+
 // ReportRVFull implements ClusterManager.
 func (c *ClusterManagerImpl) ReportRVFull(rvName string) error {
 	return nil
 }
-
->>>>>>> 4e3d2ef2
 
 func (cmi *ClusterManagerImpl) createClusterMapIfRequired(dCacheConfig *dcache.DCacheConfig, rvList []dcache.RawVolume) error {
 	if cmi.checkIfClusterMapExists(dCacheConfig.CacheId) {
@@ -256,6 +200,48 @@
 func evaluateReadOnlyState() bool {
 	return false
 }
+
+
+func (cmi *ClusterManagerImpl) punchHeartBeat(clusterManagerConfig *ClusterManagerConfig) {
+	hostname, err := os.Hostname()
+	if err != nil {
+		log.Err("Error getting hostname:", err)
+	}
+	listMyRVs(clusterManagerConfig.RVList)
+	hbData := dcache.HeartbeatData{
+		IPAddr:        clusterManagerConfig.RVList[0].IPAddress,
+		NodeID:        cmi.nodeId,
+		Hostname:      hostname,
+		LastHeartbeat: uint64(time.Now().Unix()),
+		RVList:        clusterManagerConfig.RVList,
+	}
+
+	// Marshal the data into JSON
+	data, err := json.MarshalIndent(hbData, "", "  ")
+	if err != nil {
+		log.Err("AddHeartBeat: Failed to marshal heartbeat data")
+	}
+
+	// Create a heartbeat file in storage with <nodeId>.hb
+	if err := cmi.storageCallback.PutBlobInStorage(internal.WriteFromBufferOptions{Name: clusterManagerConfig.StorageCachePath + "/Nodes/" + cmi.nodeId + ".hb", Data: data}); err != nil {
+		log.Err("AddHeartBeat: Failed to write heartbeat file: ", err)
+	}
+	log.Trace("AddHeartBeat: Heartbeat file updated successfully")
+}
+
+func listMyRVs(rvList []dcache.RawVolume) {
+	for index, rv := range rvList {
+		log.Trace("RV %d: %s", index, rv)
+		usage, err := common.GetUsage(rv.LocalCachePath)
+		if err != nil {
+			log.Err("failed to get usage for path %s: %v", rv.LocalCachePath, err)
+		}
+		rvList[index].AvailableSpace = rv.TotalSpace - uint64(usage)*1024
+		// TODO{Akku}: If available space is less than 10% of total space, set state to offline
+		rvList[index].State = dcache.StateOnline
+	}
+}
+
 func NewClusterManager(callback dcache.StorageCallbacks) ClusterManager {
 	return &ClusterManagerImpl{
 		storageCallback: callback,

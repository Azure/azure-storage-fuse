--- conflicted
+++ resolved
@@ -36,11 +36,8 @@
 import (
 	"encoding/json"
 	"fmt"
-<<<<<<< HEAD
 	"math"
-=======
 	"math/rand"
->>>>>>> a47dbc6d
 	"os"
 	"path/filepath"
 	"strconv"

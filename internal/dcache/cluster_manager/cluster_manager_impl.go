/*
    _____           _____   _____   ____          ______  _____  ------
   |     |  |      |     | |     | |     |     | |       |            |
   |     |  |      |     | |     | |     |     | |       |            |
   | --- |  |      |     | |-----| |---- |     | |-----| |-----  ------
   |     |  |      |     | |     | |     |     |       | |       |
   | ____|  |_____ | ____| | ____| |     |_____|  _____| |_____  |_____


   Licensed under the MIT License <http://opensource.org/licenses/MIT>.

   Copyright © 2020-2025 Microsoft Corporation. All rights reserved.
   Author : <blobfusedev@microsoft.com>

   Permission is hereby granted, free of charge, to any person obtaining a copy
   of this software and associated documentation files (the "Software"), to deal
   in the Software without restriction, including without limitation the rights
   to use, copy, modify, merge, publish, distribute, sublicense, and/or sell
   copies of the Software, and to permit persons to whom the Software is
   furnished to do so, subject to the following conditions:

   The above copyright notice and this permission notice shall be included in all
   copies or substantial portions of the Software.

   THE SOFTWARE IS PROVIDED "AS IS", WITHOUT WARRANTY OF ANY KIND, EXPRESS OR
   IMPLIED, INCLUDING BUT NOT LIMITED TO THE WARRANTIES OF MERCHANTABILITY,
   FITNESS FOR A PARTICULAR PURPOSE AND NONINFRINGEMENT. IN NO EVENT SHALL THE
   AUTHORS OR COPYRIGHT HOLDERS BE LIABLE FOR ANY CLAIM, DAMAGES OR OTHER
   LIABILITY, WHETHER IN AN ACTION OF CONTRACT, TORT OR OTHERWISE, ARISING FROM,
   OUT OF OR IN CONNECTION WITH THE SOFTWARE OR THE USE OR OTHER DEALINGS IN THE
   SOFTWARE
*/

package clustermanager

import (
	"encoding/json"
	"os"
	"syscall"
	"time"

	"github.com/Azure/azure-storage-fuse/v2/common/log"
	"github.com/Azure/azure-storage-fuse/v2/internal"
	"github.com/Azure/azure-storage-fuse/v2/internal/dcache"
)

type ClusterManagerImpl struct {
	storageCallback dcache.StorageCallbacks
}

// GetRVs implements ClusterManager.
func (c *ClusterManagerImpl) GetRVs(mvName string) []dcache.RawVolume {
	panic("unimplemented")
}

// ReportRVDown implements ClusterManager.
func (c *ClusterManagerImpl) ReportRVDown(rvName string) error {
	panic("unimplemented")
}

// ReportRVFull implements ClusterManager.
func (c *ClusterManagerImpl) ReportRVFull(rvName string) error {
	panic("unimplemented")
}

// GetDegradedMVs implements ClusterManager.
func (c *ClusterManagerImpl) GetDegradedMVs() []dcache.MirroredVolume {
	return make([]dcache.MirroredVolume, 0)
}

// LowestNumberRV implements ClusterManager.
func (c *ClusterManagerImpl) LowestNumberRV(rvs []string) []string {
	return make([]string, 0)
}

// NodeIdToIP implements ClusterManager.
func (c *ClusterManagerImpl) NodeIdToIP(nodeId string) string {
	return ""
}

// RVFsidToName implements ClusterManager.
func (c *ClusterManagerImpl) RVFsidToName(rvFsid string) string {
	return ""
}

// RVNameToFsid implements ClusterManager.
func (c *ClusterManagerImpl) RVNameToFsid(rvName string) string {
	return ""
}

// RVNameToIp implements ClusterManager.
func (c *ClusterManagerImpl) RVNameToIp(rvName string) string {
	return ""
}

// RVNameToNodeId implements ClusterManager.
func (c *ClusterManagerImpl) RVNameToNodeId(rvName string) string {
	return ""
}

// GetActiveMVs implements ClusterManager.
func (c *ClusterManagerImpl) GetActiveMVs() []dcache.MirroredVolume {
	return nil
}

// IsAlive implements ClusterManager.
func (c *ClusterManagerImpl) IsAlive(nodeId string) bool {
	return false
}

// Start implements ClusterManager.
<<<<<<< HEAD
func (cmi *ClusterManagerImpl) Start(clusterManagerConfig *ClusterManagerConfig) error {
	cmi.createClusterConfig(clusterManagerConfig)
=======
func (c *ClusterManagerImpl) Start(dCacheConfig *dcache.DCacheConfig, rvs []dcache.RawVolume) error {
	//create clusterMap.json file
>>>>>>> 4715a4ff
	//schedule Punch heartbeat
	//Schedule clustermap config update at storage and local copy
	return nil
}

func (cmi *ClusterManagerImpl) createClusterConfig(clusterManagerConfig *ClusterManagerConfig) error {
	if cmi.checkIfClusterMapExists(clusterManagerConfig.StorageCachePath) {
		log.Trace("ClusterManager::createClusterConfig : ClusterMap.json already exists")
		return nil
	}
	dcacheConfig := dcache.DCacheConfig{
		MinNodes:  clusterManagerConfig.MinNodes,
		ChunkSize: clusterManagerConfig.ChunkSize}
	clusterConfig := dcache.ClusterConfig{
		Readonly:      evaluateReadOnlyState(),
		State:         dcache.StateOffline,
		Epoch:         1,
		CreatedAt:     time.Now().Unix(),
		LastUpdatedAt: time.Now().Unix(),
		LastUpdatedBy: clusterManagerConfig.RVList[0].NodeId,
		Config:        dcacheConfig,
		RVMap:         map[string]dcache.RawVolume{},
		MVMap:         map[string]dcache.MirroredVolume{},
	}
	clusterConfigJson, err := json.Marshal(clusterConfig)
	log.Err("ClusterManager::CreateClusterConfig : ClusterConfigJson: %v, err %v", clusterConfigJson, err)
	// err = cmi.metaManager.PutMetaFile(internal.WriteFromBufferOptions{Name: clusterManagerConfig.StorageCachePath + "/ClusterMap.json", Data: []byte(clusterConfigJson), IsNoneMatchEtagEnabled: true})
	err = cmi.storageCallback.PutBlobInStorage(internal.WriteFromBufferOptions{Name: clusterManagerConfig.StorageCachePath + "/ClusterMap.json", Data: []byte(clusterConfigJson), IsNoneMatchEtagEnabled: true})
	return err
	// return nil
}

func (cmi *ClusterManagerImpl) checkIfClusterMapExists(path string) bool {
	_, err := cmi.storageCallback.GetPropertiesFromStorage(internal.GetAttrOptions{Name: path + "/ClusterMap.json"})
	if err != nil {
		if os.IsNotExist(err) || err == syscall.ENOENT {
			return false
		}
		log.Err("ClusterManagerImpl::checkIfClusterMapExists: Failed to check configFile presence in Storage path %s error: %v", path+"/ClusterMap.json", err)
	}
	return true
}

func evaluateMVsRVMapping() map[string]dcache.MirroredVolume {

	mvRvMap := map[string]dcache.MirroredVolume{}
	// rvStateMap := map[string]string{
	// 	"rv0": "online",
	// 	"rv1": "offline",
	// 	"rv2": "syncing"}
	// mv0 := dcache.MirroredVolume{
	// 	RVWithStateMap: rvStateMap,
	// 	State:          dcache.StateOffline,
	// }
	// mvRvMap["mv0"] = mv0
	return mvRvMap
}

func fetchRVMap() map[string]dcache.RawVolume {
	rvMap := map[string]dcache.RawVolume{}
	// rv0 := dcache.RawVolume{
	// 	HostNode:         "Node1",
	// 	FSID:             "FSID1",
	// 	FDID:             "FDID1",
	// 	State:            "Active",
	// 	TotalSpaceGB:     100,
	// 	AvailableSpaceGB: 50,
	// 	LocalCachePath:   "/path/to/cache",
	// }
	// rvMap["rv0"] = rv0
	return rvMap
}

func evaluateReadOnlyState() bool {
	return false
}

// Stop implements ClusterManager.
func (c *ClusterManagerImpl) Stop() error {
	return nil
}
func NewClusterManager(callback dcache.StorageCallbacks) ClusterManager {
	return &ClusterManagerImpl{
		storageCallback: callback,
	}
}<|MERGE_RESOLUTION|>--- conflicted
+++ resolved
@@ -109,13 +109,8 @@
 }
 
 // Start implements ClusterManager.
-<<<<<<< HEAD
-func (cmi *ClusterManagerImpl) Start(clusterManagerConfig *ClusterManagerConfig) error {
+func (cmi *ClusterManagerImpl) Start(dCacheConfig *dcache.DCacheConfig, rvs []dcache.RawVolume) error {
 	cmi.createClusterConfig(clusterManagerConfig)
-=======
-func (c *ClusterManagerImpl) Start(dCacheConfig *dcache.DCacheConfig, rvs []dcache.RawVolume) error {
-	//create clusterMap.json file
->>>>>>> 4715a4ff
 	//schedule Punch heartbeat
 	//Schedule clustermap config update at storage and local copy
 	return nil

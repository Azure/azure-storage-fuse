/*
    _____           _____   _____   ____          ______  _____  ------
   |     |  |      |     | |     | |     |     | |       |            |
   |     |  |      |     | |     | |     |     | |       |            |
   | --- |  |      |     | |-----| |---- |     | |-----| |-----  ------
   |     |  |      |     | |     | |     |     |       | |       |
   | ____|  |_____ | ____| | ____| |     |_____|  _____| |_____  |_____


   Licensed under the MIT License <http://opensource.org/licenses/MIT>.

   Copyright © 2020-2025 Microsoft Corporation. All rights reserved.
   Author : <blobfusedev@microsoft.com>

   Permission is hereby granted, free of charge, to any person obtaining a copy
   of this software and associated documentation files (the "Software"), to deal
   in the Software without restriction, including without limitation the rights
   to use, copy, modify, merge, publish, distribute, sublicense, and/or sell
   copies of the Software, and to permit persons to whom the Software is
   furnished to do so, subject to the following conditions:

   The above copyright notice and this permission notice shall be included in all
   copies or substantial portions of the Software.

   THE SOFTWARE IS PROVIDED "AS IS", WITHOUT WARRANTY OF ANY KIND, EXPRESS OR
   IMPLIED, INCLUDING BUT NOT LIMITED TO THE WARRANTIES OF MERCHANTABILITY,
   FITNESS FOR A PARTICULAR PURPOSE AND NONINFRINGEMENT. IN NO EVENT SHALL THE
   AUTHORS OR COPYRIGHT HOLDERS BE LIABLE FOR ANY CLAIM, DAMAGES OR OTHER
   LIABILITY, WHETHER IN AN ACTION OF CONTRACT, TORT OR OTHERWISE, ARISING FROM,
   OUT OF OR IN CONNECTION WITH THE SOFTWARE OR THE USE OR OTHER DEALINGS IN THE
   SOFTWARE
*/

package clustermanager

import (
	"github.com/Azure/azure-storage-fuse/v2/internal/dcache"
)

type ClusterManagerImpl struct {
	storageCallback dcache.StorageCallbacks
}

// GetActiveMVs implements ClusterManager.
func (c *ClusterManagerImpl) GetActiveMVs() []dcache.MirroredVolume {
	return nil
}

// GetPeer implements ClusterManager.
func (c *ClusterManagerImpl) GetPeer(nodeId string) dcache.Peer {
	return dcache.Peer{}
}

// GetPeerRVs implements ClusterManager.
func (c *ClusterManagerImpl) GetPeerRVs(mvName string) []dcache.RawVolume {
	return nil
}

// IsAlive implements ClusterManager.
func (c *ClusterManagerImpl) IsAlive(peerId string) bool {
	return false
}

// Start implements ClusterManager.
func (c *ClusterManagerImpl) Start(clusterManagerConfig ClusterManagerConfig) error {
<<<<<<< HEAD
	//create clusterMap.json file
	//schedule Punch heartbeat
	//Schedule clustermap config update at storage and local copy
=======
>>>>>>> 34a18840
	return nil
}

// Stop implements ClusterManager.
func (c *ClusterManagerImpl) Stop() error {
	return nil
}

// UpdateMVs implements ClusterManager.
func (c *ClusterManagerImpl) UpdateMVs(mvs []dcache.MirroredVolume) {
}

// UpdateStorageConfigIfRequired implements ClusterManager.
func (c *ClusterManagerImpl) UpdateStorageConfigIfRequired() error {
	return nil
}

// WatchForConfigChanges implements ClusterManager.
func (c *ClusterManagerImpl) WatchForConfigChanges() error {
	return nil
}

func NewClusterManager(callback dcache.StorageCallbacks) ClusterManager {
	return &ClusterManagerImpl{
		storageCallback: callback,
	}
}<|MERGE_RESOLUTION|>--- conflicted
+++ resolved
@@ -63,12 +63,9 @@
 
 // Start implements ClusterManager.
 func (c *ClusterManagerImpl) Start(clusterManagerConfig ClusterManagerConfig) error {
-<<<<<<< HEAD
 	//create clusterMap.json file
 	//schedule Punch heartbeat
 	//Schedule clustermap config update at storage and local copy
-=======
->>>>>>> 34a18840
 	return nil
 }
 

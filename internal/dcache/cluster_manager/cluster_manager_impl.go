/*
    _____           _____   _____   ____          ______  _____  ------
   |     |  |      |     | |     | |     |     | |       |            |
   |     |  |      |     | |     | |     |     | |       |            |
   | --- |  |      |     | |-----| |---- |     | |-----| |-----  ------
   |     |  |      |     | |     | |     |     |       | |       |
   | ____|  |_____ | ____| | ____| |     |_____|  _____| |_____  |_____


   Licensed under the MIT License <http://opensource.org/licenses/MIT>.

   Copyright © 2020-2025 Microsoft Corporation. All rights reserved.
   Author : <blobfusedev@microsoft.com>

   Permission is hereby granted, free of charge, to any person obtaining a copy
   of this software and associated documentation files (the "Software"), to deal
   in the Software without restriction, including without limitation the rights
   to use, copy, modify, merge, publish, distribute, sublicense, and/or sell
   copies of the Software, and to permit persons to whom the Software is
   furnished to do so, subject to the following conditions:

   The above copyright notice and this permission notice shall be included in all
   copies or substantial portions of the Software.

   THE SOFTWARE IS PROVIDED "AS IS", WITHOUT WARRANTY OF ANY KIND, EXPRESS OR
   IMPLIED, INCLUDING BUT NOT LIMITED TO THE WARRANTIES OF MERCHANTABILITY,
   FITNESS FOR A PARTICULAR PURPOSE AND NONINFRINGEMENT. IN NO EVENT SHALL THE
   AUTHORS OR COPYRIGHT HOLDERS BE LIABLE FOR ANY CLAIM, DAMAGES OR OTHER
   LIABILITY, WHETHER IN AN ACTION OF CONTRACT, TORT OR OTHERWISE, ARISING FROM,
   OUT OF OR IN CONNECTION WITH THE SOFTWARE OR THE USE OR OTHER DEALINGS IN THE
   SOFTWARE
*/

package clustermanager

import (
	"encoding/json"
	"os"
	"syscall"
	"time"

	"github.com/Azure/azure-storage-fuse/v2/common"
	"github.com/Azure/azure-storage-fuse/v2/common/log"
	"github.com/Azure/azure-storage-fuse/v2/internal"
	"github.com/Azure/azure-storage-fuse/v2/internal/dcache"
)

type ClusterManagerImpl struct {
	storageCallback  dcache.StorageCallbacks
	hbTicker        *time.Ticker
	clusterMapticker *time.Ticker
	nodeId           string
}

// GetActiveMVs implements ClusterManager.
func (c *ClusterManagerImpl) GetActiveMVs() []dcache.MirroredVolume {
	return nil
}

// GetPeer implements ClusterManager.
func (c *ClusterManagerImpl) GetPeer(nodeId string) dcache.Peer {
	return dcache.Peer{}
}

// GetPeerRVs implements ClusterManager.
func (c *ClusterManagerImpl) GetPeerRVs(mvName string) []dcache.RawVolume {
	return nil
}

// IsAlive implements ClusterManager.
func (c *ClusterManagerImpl) IsAlive(peerId string) bool {
	return false
}

// Start implements ClusterManager.
func (cmi *ClusterManagerImpl) Start(clusterManagerConfig ClusterManagerConfig) error {
	cmi.createClusterConfig(clusterManagerConfig)
	cmi.hbTicker = time.NewTicker(time.Duration(clusterManagerConfig.HeartbeatSeconds) * time.Second)
	go func() {
		for range cmi.hbTicker.C {
			log.Trace("Scheduled task Heartbeat Punch triggered")
			cmi.punchHeartBeat(clusterManagerConfig)
		}
	}()
	cmi.clusterMapticker = time.NewTicker(time.Duration(clusterManagerConfig.ClustermapEpoch) * time.Second)
	go func() {
		for range cmi.ticker.C {
			log.Trace("Scheduled task triggered")
			cmi.UpdateStorageConfigIfRequired()
			cmi.UpdateConfigMapCacheCopy()
		}
	}()
	return nil
}

func (c *ClusterManagerImpl) UpdateConfigMapCacheCopy() {
	//update my local copy of config map if anythig is change
	//Notify to replication manager if there is any change
}

func (cmi *ClusterManagerImpl) punchHeartBeat(clusterManagerConfig ClusterManagerConfig) {
	hostname, err := os.Hostname()
	if err != nil {
		log.Err("Error getting hostname:", err)
	}
	listMyRVs(clusterManagerConfig.RVList)
	cmi.nodeId = clusterManagerConfig.RVList[0].NodeId
	hbData := dcache.HeartbeatData{
		IPAddr:        clusterManagerConfig.RVList[0].IPAddress,
		NodeID:        cmi.nodeId,
		Hostname:      hostname,
		LastHeartbeat: uint64(time.Now().Unix()),
		RVList:        clusterManagerConfig.RVList,
	}

	// Marshal the data into JSON
	data, err := json.MarshalIndent(hbData, "", "  ")
	if err != nil {
		log.Err("AddHeartBeat: Failed to marshal heartbeat data")
	}

	// Create a heartbeat file in storage with <nodeId>.hb
	if err := cmi.storageCallback.PutBlobInStorage(internal.WriteFromBufferOptions{Name: clusterManagerConfig.StorageCachePath + "/Nodes/" + cmi.nodeId + ".hb", Data: data}); err != nil {
		log.Err("AddHeartBeat: Failed to write heartbeat file: ", err)
	}
	log.Trace("AddHeartBeat: Heartbeat file updated successfully")
}

func listMyRVs(rvList []dcache.RawVolume) {
	for index, rv := range rvList {
		log.Trace("RV %d: %s", index, rv)
		usage, err := common.GetUsage(rv.LocalCachePath)
		if err != nil {
			log.Err("failed to get usage for path %s: %v", rv.LocalCachePath, err)
		}
		rvList[index].AvailableSpace = rv.TotalSpace - uint64(usage)*1024
		// TODO{Akku}: If available space is less than 10% of total space, set state to offline
		rvList[index].State = dcache.StateOnline
	}
}

func (cmi *ClusterManagerImpl) createClusterConfig(clusterManagerConfig ClusterManagerConfig) error {
	if cmi.checkIfClusterMapExists(clusterManagerConfig.StorageCachePath) {
		log.Trace("ClusterManager::createClusterConfig : ClusterMap.json already exists")
		return nil
	}
	dcacheConfig := dcache.DCacheConfig{
		MinNodes:  clusterManagerConfig.MinNodes,
		ChunkSize: clusterManagerConfig.ChunkSize}
	clusterConfig := dcache.ClusterConfig{
		Readonly:      evaluateReadOnlyState(),
		State:         dcache.StateOffline,
		Epoch:         1,
		CreatedAt:     time.Now().Unix(),
		LastUpdatedAt: time.Now().Unix(),
		LastUpdatedBy: clusterManagerConfig.RVList[0].NodeId,
		Config:        dcacheConfig,
		RVMap:         map[string]dcache.RawVolume{},
		MVMap:         map[string]dcache.MirroredVolume{},
	}
	clusterConfigJson, err := json.Marshal(clusterConfig)
	log.Err("ClusterManager::CreateClusterConfig : ClusterConfigJson: %v, err %v", clusterConfigJson, err)
	// err = cmi.metaManager.PutMetaFile(internal.WriteFromBufferOptions{Name: clusterManagerConfig.StorageCachePath + "/ClusterMap.json", Data: []byte(clusterConfigJson), IsNoneMatchEtagEnabled: true})
	err = cmi.storageCallback.PutBlobInStorage(internal.WriteFromBufferOptions{Name: clusterManagerConfig.StorageCachePath + "/ClusterMap.json", Data: []byte(clusterConfigJson), IsNoneMatchEtagEnabled: true})
	return err
	// return nil
}

func (cmi *ClusterManagerImpl) checkIfClusterMapExists(path string) bool {
	_, err := cmi.storageCallback.GetPropertiesFromStorage(internal.GetAttrOptions{Name: path + "/ClusterMap.json"})
	if err != nil {
		if os.IsNotExist(err) || err == syscall.ENOENT {
			return false
		}
		log.Err("ClusterManagerImpl::checkIfClusterMapExists: Failed to check configFile presence in Storage path %s error: %v", path+"/ClusterMap.json", err)
	}
	return true
}

func evaluateMVsRVMapping() map[string]dcache.MirroredVolume {

	mvRvMap := map[string]dcache.MirroredVolume{}
	// rvStateMap := map[string]string{
	// 	"rv0": "online",
	// 	"rv1": "offline",
	// 	"rv2": "syncing"}
	// mv0 := dcache.MirroredVolume{
	// 	RVWithStateMap: rvStateMap,
	// 	State:          dcache.StateOffline,
	// }
	// mvRvMap["mv0"] = mv0
	return mvRvMap
}

func fetchRVMap() map[string]dcache.RawVolume {
	//Iterate over Heartbeat File
	rvMap := map[string]dcache.RawVolume{}
	// rv0 := dcache.RawVolume{
	// 	HostNode:         "Node1",
	// 	FSID:             "FSID1",
	// 	FDID:             "FDID1",
	// 	State:            "Active",
	// 	TotalSpaceGB:     100,
	// 	AvailableSpaceGB: 50,
	// 	LocalCachePath:   "/path/to/cache",
	// }
	// rvMap["rv0"] = rv0
	return rvMap
}

func evaluateReadOnlyState() bool {
	return false
}

// Stop implements ClusterManager.
func (c *ClusterManagerImpl) Stop() error {
	return nil
}

// UpdateMVs implements ClusterManager.
func (c *ClusterManagerImpl) UpdateMVs(mvs []dcache.MirroredVolume) {
}

// UpdateStorageConfigIfRequired implements ClusterManager.
<<<<<<< HEAD
func (c *ClusterManagerImpl) UpdateStorageConfigIfRequired() error {
	// if I am the leader
	// Update the storage config map
	//else check config map lastUpdateAt +1 sec expiry
	// if expired
	//update the storage config map
	return nil
=======
func (c *ClusterManagerImpl) UpdateStorageConfigIfRequired() {
>>>>>>> d9ea9038
}

// WatchForConfigChanges implements ClusterManager.
func (c *ClusterManagerImpl) WatchForConfigChanges() error {
	return nil
}

func NewClusterManager(callback dcache.StorageCallbacks) ClusterManager {
	return &ClusterManagerImpl{
		storageCallback: callback,
	}
}<|MERGE_RESOLUTION|>--- conflicted
+++ resolved
@@ -222,17 +222,12 @@
 }
 
 // UpdateStorageConfigIfRequired implements ClusterManager.
-<<<<<<< HEAD
-func (c *ClusterManagerImpl) UpdateStorageConfigIfRequired() error {
+func (c *ClusterManagerImpl) UpdateStorageConfigIfRequired() {
 	// if I am the leader
 	// Update the storage config map
 	//else check config map lastUpdateAt +1 sec expiry
 	// if expired
 	//update the storage config map
-	return nil
-=======
-func (c *ClusterManagerImpl) UpdateStorageConfigIfRequired() {
->>>>>>> d9ea9038
 }
 
 // WatchForConfigChanges implements ClusterManager.

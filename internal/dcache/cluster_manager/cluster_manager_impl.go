/*
    _____           _____   _____   ____          ______  _____  ------
   |     |  |      |     | |     | |     |     | |       |            |
   |     |  |      |     | |     | |     |     | |       |            |
   | --- |  |      |     | |-----| |---- |     | |-----| |-----  ------
   |     |  |      |     | |     | |     |     |       | |       |
   | ____|  |_____ | ____| | ____| |     |_____|  _____| |_____  |_____


   Licensed under the MIT License <http://opensource.org/licenses/MIT>.

   Copyright © 2020-2025 Microsoft Corporation. All rights reserved.
   Author : <blobfusedev@microsoft.com>

   Permission is hereby granted, free of charge, to any person obtaining a copy
   of this software and associated documentation files (the "Software"), to deal
   in the Software without restriction, including without limitation the rights
   to use, copy, modify, merge, publish, distribute, sublicense, and/or sell
   copies of the Software, and to permit persons to whom the Software is
   furnished to do so, subject to the following conditions:

   The above copyright notice and this permission notice shall be included in all
   copies or substantial portions of the Software.

   THE SOFTWARE IS PROVIDED "AS IS", WITHOUT WARRANTY OF ANY KIND, EXPRESS OR
   IMPLIED, INCLUDING BUT NOT LIMITED TO THE WARRANTIES OF MERCHANTABILITY,
   FITNESS FOR A PARTICULAR PURPOSE AND NONINFRINGEMENT. IN NO EVENT SHALL THE
   AUTHORS OR COPYRIGHT HOLDERS BE LIABLE FOR ANY CLAIM, DAMAGES OR OTHER
   LIABILITY, WHETHER IN AN ACTION OF CONTRACT, TORT OR OTHERWISE, ARISING FROM,
   OUT OF OR IN CONNECTION WITH THE SOFTWARE OR THE USE OR OTHER DEALINGS IN THE
   SOFTWARE
*/

package clustermanager

import (
	"github.com/Azure/azure-storage-fuse/v2/internal/dcache"
)

type ClusterManagerImpl struct {
	storageCallback dcache.StorageCallbacks
}

// GetRVs implements ClusterManager.
func (c *ClusterManagerImpl) GetRVs(mvName string) []dcache.RawVolume {
	panic("unimplemented")
}

// ReportRVDown implements ClusterManager.
func (c *ClusterManagerImpl) ReportRVDown(rvName string) error {
	panic("unimplemented")
}

// ReportRVFull implements ClusterManager.
func (c *ClusterManagerImpl) ReportRVFull(rvName string) error {
	panic("unimplemented")
}

// GetDegradedMVs implements ClusterManager.
func (c *ClusterManagerImpl) GetDegradedMVs() []dcache.MirroredVolume {
	return make([]dcache.MirroredVolume, 0)
}

// LowestNumberRV implements ClusterManager.
func (c *ClusterManagerImpl) LowestNumberRV(rvs []string) []string {
	return make([]string, 0)
}

// NodeIdToIP implements ClusterManager.
func (c *ClusterManagerImpl) NodeIdToIP(nodeId string) string {
	return ""
}

// RVFsidToName implements ClusterManager.
func (c *ClusterManagerImpl) RVFsidToName(rvFsid string) string {
	return ""
}

// RVNameToFsid implements ClusterManager.
func (c *ClusterManagerImpl) RVNameToFsid(rvName string) string {
	return ""
}

// RVNameToIp implements ClusterManager.
func (c *ClusterManagerImpl) RVNameToIp(rvName string) string {
	return ""
}

// RVNameToNodeId implements ClusterManager.
func (c *ClusterManagerImpl) RVNameToNodeId(rvName string) string {
	return ""
}

// GetActiveMVs implements ClusterManager.
func (c *ClusterManagerImpl) GetActiveMVs() []dcache.MirroredVolume {
	return nil
}

// IsAlive implements ClusterManager.
func (c *ClusterManagerImpl) IsAlive(nodeId string) bool {
	return false
}

// Start implements ClusterManager.
<<<<<<< HEAD
func (c *ClusterManagerImpl) Start(clusterManagerConfig *ClusterManagerConfig) error {
	//create clusterMap.json file
	//schedule Punch heartbeat
	//Schedule clustermap config update at storage and local copy
=======
func (c *ClusterManagerImpl) Start(dCacheConfig *dcache.DCacheConfig, rvs []dcache.RawVolume) error {
>>>>>>> 4ee727b9
	return nil
}

// Stop implements ClusterManager.
func (c *ClusterManagerImpl) Stop() error {
	return nil
}
func NewClusterManager(callback dcache.StorageCallbacks) ClusterManager {
	return &ClusterManagerImpl{
		storageCallback: callback,
	}
}<|MERGE_RESOLUTION|>--- conflicted
+++ resolved
@@ -102,14 +102,10 @@
 }
 
 // Start implements ClusterManager.
-<<<<<<< HEAD
-func (c *ClusterManagerImpl) Start(clusterManagerConfig *ClusterManagerConfig) error {
+func (c *ClusterManagerImpl) Start(dCacheConfig *dcache.DCacheConfig, rvs []dcache.RawVolume) error {
 	//create clusterMap.json file
 	//schedule Punch heartbeat
 	//Schedule clustermap config update at storage and local copy
-=======
-func (c *ClusterManagerImpl) Start(dCacheConfig *dcache.DCacheConfig, rvs []dcache.RawVolume) error {
->>>>>>> 4ee727b9
 	return nil
 }
 

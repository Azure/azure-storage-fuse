/*
    _____           _____   _____   ____          ______  _____  ------
   |     |  |      |     | |     | |     |     | |       |            |
   |     |  |      |     | |     | |     |     | |       |            |
   | --- |  |      |     | |-----| |---- |     | |-----| |-----  ------
   |     |  |      |     | |     | |     |     |       | |       |
   | ____|  |_____ | ____| | ____| |     |_____|  _____| |_____  |_____


   Licensed under the MIT License <http://opensource.org/licenses/MIT>.

   Copyright © 2020-2025 Microsoft Corporation. All rights reserved.
   Author : <blobfusedev@microsoft.com>

   Permission is hereby granted, free of charge, to any person obtaining a copy
   of this software and associated documentation files (the "Software"), to deal
   in the Software without restriction, including without limitation the rights
   to use, copy, modify, merge, publish, distribute, sublicense, and/or sell
   copies of the Software, and to permit persons to whom the Software is
   furnished to do so, subject to the following conditions:

   The above copyright notice and this permission notice shall be included in all
   copies or substantial portions of the Software.

   THE SOFTWARE IS PROVIDED "AS IS", WITHOUT WARRANTY OF ANY KIND, EXPRESS OR
   IMPLIED, INCLUDING BUT NOT LIMITED TO THE WARRANTIES OF MERCHANTABILITY,
   FITNESS FOR A PARTICULAR PURPOSE AND NONINFRINGEMENT. IN NO EVENT SHALL THE
   AUTHORS OR COPYRIGHT HOLDERS BE LIABLE FOR ANY CLAIM, DAMAGES OR OTHER
   LIABILITY, WHETHER IN AN ACTION OF CONTRACT, TORT OR OTHERWISE, ARISING FROM,
   OUT OF OR IN CONNECTION WITH THE SOFTWARE OR THE USE OR OTHER DEALINGS IN THE
   SOFTWARE
*/

package clustermanager

import "github.com/Azure/azure-storage-fuse/v2/internal/dcache"

// ClusterManager defines the interface for managing distributed cache, cluster configuration and hearbeat related APIs.
type ClusterManager interface {

	// Start cluster manager which expects cluster config and list of raw volumes.
	//1. Create cluster map if not present
	//2. Schedule heartbeat punching
	//3. Schedule clusterMap update for storage
	//4. Schedule clusterMap update for local cache
	start(*dcache.DCacheConfig, []dcache.RawVolume) error

	// Stop shuts down the cluster manager and releases any resources.
	//1. Cancel schedule of cluster update over storage and local cache
	//2. Cancel schedule of heartbeat punching
	stop() error

	//It will return online MVs as per local cache copy of cluster map
	getActiveMVs() []dcache.MirroredVolume
<<<<<<< HEAD
=======

	//It will return the cache config as per local cache copy of cluster map
	getCacheConfig() *dcache.DCacheConfig
>>>>>>> 2a0a38d8

	//It will return offline/down MVs as per local cache copy of cluster map
	getDegradedMVs() []dcache.MirroredVolume

	//It will return all the RVs for particular mv name as per local cache copy of cluster map
	getRVs(mvName string) []dcache.RawVolume

	//It will check if the given nodeId is online as per local cache copy of cluster map
<<<<<<< HEAD
	isAlive(nodeId string) bool
=======
	isOnline(nodeId string) bool
>>>>>>> 2a0a38d8

	//It will evaluate the lowest number of RVs for given rv Names
	lowestNumberRV(rvNames []string) []string

	//It will return the IP address of the given nodeId as per local cache copy of cluster map
	nodeIdToIP(nodeId string) string

	//It will return the name of RV for the given RV FSID/Blkid as per local cache copy of cluster map
<<<<<<< HEAD
	rVFsidToName(rvFsid string) string

	//It will return the RV FSID/Blkid of the given RV name as per local cache copy of cluster map
	rVNameToFsid(rvName string) string
=======
	rvIdToName(rvId string) string

	//It will return the RV FSID/Blkid of the given RV name as per local cache copy of cluster map
	rvNameToId(rvName string) string
>>>>>>> 2a0a38d8

	//It will return the nodeId/node uuid of the given RV name as per local cache copy of cluster map
	rVNameToNodeId(rvName string) string

	//It will return the IP address of the given RV name as per local cache copy of cluster map
	rVNameToIp(rvName string) string

	//Update RV state to down and update MVs
	reportRVDown(rvName string) error

	//Update RV state to offline and update MVs
	reportRVFull(rvName string) error
}<|MERGE_RESOLUTION|>--- conflicted
+++ resolved
@@ -52,12 +52,9 @@
 
 	//It will return online MVs as per local cache copy of cluster map
 	getActiveMVs() []dcache.MirroredVolume
-<<<<<<< HEAD
-=======
 
 	//It will return the cache config as per local cache copy of cluster map
 	getCacheConfig() *dcache.DCacheConfig
->>>>>>> 2a0a38d8
 
 	//It will return offline/down MVs as per local cache copy of cluster map
 	getDegradedMVs() []dcache.MirroredVolume
@@ -66,11 +63,7 @@
 	getRVs(mvName string) []dcache.RawVolume
 
 	//It will check if the given nodeId is online as per local cache copy of cluster map
-<<<<<<< HEAD
-	isAlive(nodeId string) bool
-=======
 	isOnline(nodeId string) bool
->>>>>>> 2a0a38d8
 
 	//It will evaluate the lowest number of RVs for given rv Names
 	lowestNumberRV(rvNames []string) []string
@@ -79,17 +72,10 @@
 	nodeIdToIP(nodeId string) string
 
 	//It will return the name of RV for the given RV FSID/Blkid as per local cache copy of cluster map
-<<<<<<< HEAD
-	rVFsidToName(rvFsid string) string
-
-	//It will return the RV FSID/Blkid of the given RV name as per local cache copy of cluster map
-	rVNameToFsid(rvName string) string
-=======
 	rvIdToName(rvId string) string
 
 	//It will return the RV FSID/Blkid of the given RV name as per local cache copy of cluster map
 	rvNameToId(rvName string) string
->>>>>>> 2a0a38d8
 
 	//It will return the nodeId/node uuid of the given RV name as per local cache copy of cluster map
 	rVNameToNodeId(rvName string) string

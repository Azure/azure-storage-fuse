--- conflicted
+++ resolved
@@ -275,7 +275,6 @@
 					log.Err("ClusterManager::start: updateStorageClusterMapIfRequired failed: %v", err)
 				}
 
-<<<<<<< HEAD
 			_, _, err = cmi.fetchAndUpdateLocalClusterMap()
 			if err == nil {
 				consecutiveFailures = 0
@@ -290,22 +289,6 @@
 				//
 				if consecutiveFailures > maxConsecutiveFailures {
 					log.GetLoggerObj().Panicf("[PANIC] Failed to refresh local clustermap %d times in a row",
-=======
-				_, _, err = cmi.fetchAndUpdateLocalClusterMap(false /* sync */)
-				if err == nil {
-					consecutiveFailures = 0
-				} else {
-					log.Err("ClusterManager::start: fetchAndUpdateLocalClusterMap failed: %v",
-						err)
-					consecutiveFailures++
-					//
-					// Otoh, failing to update the local cluster copy is a serious issue, since this
-					// node cannot use valid clustermap, take ourselves down to reduce any confusion
-					// we may create in the cluster.
-					//
-					if consecutiveFailures > maxConsecutiveFailures {
-						log.GetLoggerObj().Panicf("[PANIC] Failed to refresh local clustermap %d times in a row",
->>>>>>> 25ea3aa9
 
 							consecutiveFailures)
 					}
@@ -1342,25 +1325,12 @@
 		return nil
 	}
 
-<<<<<<< HEAD
 	//
 	// This is an uncommon event, so log.
 	//
 	if !leader {
 		log.Warn("ClusterManager::updateStorageClusterMapIfRequired: clusterMap not updated by current leader (%s) for %s, ownership being claimed by new leader %s",
 			leaderNode, clusterMapAge, cmi.myNodeId)
-=======
-	// TODO: We need to update clusterMap.Epoch to contain the next higher number.
-
-	clusterMap.LastUpdatedBy = cmi.myNodeId
-	clusterMap.State = dcache.StateChecking
-	updatedClusterMapBytes, err := json.Marshal(clusterMap)
-	if err != nil {
-		err = fmt.Errorf("marshal failed for clustermap: %v %+v", err, clusterMap)
-		log.Err("ClusterManager::updateStorageClusterMapIfRequired: %v", err)
-		common.Assert(false, err)
-		return err
->>>>>>> 25ea3aa9
 	}
 
 	//
@@ -1458,18 +1428,6 @@
 	}
 	err = cmi.endClusterMapUpdate(clusterMap)
 	if err != nil {
-<<<<<<< HEAD
-=======
-		err = fmt.Errorf("marshal failed for clustermap: %v %+v", err, clusterMap)
-		log.Err("ClusterManager::updateStorageClusterMapIfRequired: %v", err)
-		common.Assert(false, err)
-		return err
-	}
-
-	//TODO{Akku}: Make sure end update is happening with the same node as of start update
-	if err = mm.UpdateClusterMapEnd(updatedClusterMapBytes); err != nil {
-		err = fmt.Errorf("UpdateClusterMapEnd() failed: %v %+v", err, clusterMap)
->>>>>>> 25ea3aa9
 		log.Err("ClusterManager::updateStorageClusterMapIfRequired: %v", err)
 		common.Assert(false, err)
 		return err

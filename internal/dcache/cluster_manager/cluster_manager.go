--- conflicted
+++ resolved
@@ -53,21 +53,12 @@
 	StripeSize             uint64
 	NumReplicas            uint8
 	MvsPerRv               uint64
-<<<<<<< HEAD
-	RvFullThreshold        uint64
-	RvNearfullThreshold    uint64
-=======
->>>>>>> 34a18840
 	HeartbeatSeconds       uint16
 	HeartbeatsTillNodeDown uint8
 	ClustermapEpoch        uint64
 	RebalancePercentage    uint64
 	SafeDeletes            bool
 	CacheAccess            string
-<<<<<<< HEAD
-	StoragePath            string
-=======
 	StorageCachePath       string
 	RVList                 []dcache.RawVolume
->>>>>>> 34a18840
 }
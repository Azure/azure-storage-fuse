/*
    _____           _____   _____   ____          ______  _____  ------
   |     |  |      |     | |     | |     |     | |       |            |
   |     |  |      |     | |     | |     |     | |       |            |
   | --- |  |      |     | |-----| |---- |     | |-----| |-----  ------
   |     |  |      |     | |     | |     |     |       | |       |
   | ____|  |_____ | ____| | ____| |     |_____|  _____| |_____  |_____


   Licensed under the MIT License <http://opensource.org/licenses/MIT>.

   Copyright © 2020-2025 Microsoft Corporation. All rights reserved.
   Author : <blobfusedev@microsoft.com>

   Permission is hereby granted, free of charge, to any person obtaining a copy
   of this software and associated documentation files (the "Software"), to deal
   in the Software without restriction, including without limitation the rights
   to use, copy, modify, merge, publish, distribute, sublicense, and/or sell
   copies of the Software, and to permit persons to whom the Software is
   furnished to do so, subject to the following conditions:

   The above copyright notice and this permission notice shall be included in all
   copies or substantial portions of the Software.

   THE SOFTWARE IS PROVIDED "AS IS", WITHOUT WARRANTY OF ANY KIND, EXPRESS OR
   IMPLIED, INCLUDING BUT NOT LIMITED TO THE WARRANTIES OF MERCHANTABILITY,
   FITNESS FOR A PARTICULAR PURPOSE AND NONINFRINGEMENT. IN NO EVENT SHALL THE
   AUTHORS OR COPYRIGHT HOLDERS BE LIABLE FOR ANY CLAIM, DAMAGES OR OTHER
   LIABILITY, WHETHER IN AN ACTION OF CONTRACT, TORT OR OTHERWISE, ARISING FROM,
   OUT OF OR IN CONNECTION WITH THE SOFTWARE OR THE USE OR OTHER DEALINGS IN THE
   SOFTWARE
*/

package clustermanager

import (
	"context"
	"encoding/json"
	"fmt"
	"math/rand"
	"os"
	"path/filepath"
	"slices"
	"strings"
	"sync"
	"sync/atomic"
	"syscall"
	"time"

	"github.com/Azure/azure-storage-fuse/v2/common"
	"github.com/Azure/azure-storage-fuse/v2/common/log"

	"github.com/Azure/azure-storage-fuse/v2/internal/dcache"
	cm "github.com/Azure/azure-storage-fuse/v2/internal/dcache/clustermap"
	mm "github.com/Azure/azure-storage-fuse/v2/internal/dcache/metadata_manager"
	rm "github.com/Azure/azure-storage-fuse/v2/internal/dcache/replication_manager"
	rpc_client "github.com/Azure/azure-storage-fuse/v2/internal/dcache/rpc/client"
	"github.com/Azure/azure-storage-fuse/v2/internal/dcache/rpc/gen-go/dcache/models"
	rpc_server "github.com/Azure/azure-storage-fuse/v2/internal/dcache/rpc/server"
)

//go:generate $ASSERT_REMOVER $GOFILE

// Cluster manager's job is twofold:
//  1. Keep the global clustermap up-to-date. One of the nodes takes up the role of the leader who periodically
//     gather information about all nodes/RVs from the heartbeats and updates the clustermap according to that.
//     It then publishes this clustermap which others download (see point #2 below).
//  2. Maintain a local clustermap copy which is used by clustermap package to respond to various queries
//     by clustermap package users. Every node downloads the global clustermap and save it as this local copy.
//
// This is the singleton cluster manager struct that holds the state of the cluster manager.
type ClusterManager struct {
	myNodeId    string
	myHostName  string
	myIPAddress string
	config      *dcache.DCacheConfig

	hbTicker     *time.Ticker
	hbTickerDone chan bool

	clusterMapTicker     *time.Ticker
	clusterMapTickerDone chan bool

	componentRVStateBatchUpdateTicker     *time.Ticker
	componentRVStateBatchUpdateTickerDone chan bool

	// Clustermap is refreshed periodically from metadata store and saved in this local path.
	// clustermap package reads this and provides accessor functions for querying specific parts of clustermap.
	localClusterMapPath string
	// ETag of the most recent clustermap saved in localClusterMapPath.
	localMapETag *string
	// Mutex for synchronizing updates to localClusterMapPath, localMapETag and the cached copy in clustermap package.
	localMapLock sync.Mutex
	// RPC server running on this node.
	// It'll respond to RPC queries made from other nodes.
	rpcServer *rpc_server.NodeServer

	// Wait group to wait for the goroutines spawned, before stopping the cluster manager.
	wg sync.WaitGroup
}

// Error return from here would cause clustermanager startup to fail which will prevent this node from
// joining the cluster.
// The caller has checked the validity(their existence and correct rw permissions) of the localCachePath directories corresponding to the RVs.
func (cmi *ClusterManager) start(dCacheConfig *dcache.DCacheConfig, rvs []dcache.RawVolume) error {

	valid, err := cm.IsValidDcacheConfig(dCacheConfig)
	if !valid {
		common.Assert(false, err)
		return fmt.Errorf("ClusterManager::start Not valid cache config: %v", err)
	}

	valid, err = cm.IsValidRVList(rvs, true /* myRVs */)
	if !valid {
		common.Assert(false, err)
		return fmt.Errorf("ClusterManager::start Not valid RV list: %v", err)
	}

	// All RVs exported by a node have the same NodeId and IPAddress, use from the first RV.
	// These will be used as the current node's id and IP address.
	cmi.myNodeId = rvs[0].NodeId
	cmi.myIPAddress = rvs[0].IPAddress

	// Cannot join the cluster w/o a valid nodeid.
	if !common.IsValidUUID(cmi.myNodeId) {
		common.Assert(false, cmi.myNodeId)
		return fmt.Errorf("ClusterManager::start Invalid nodeid: %s", cmi.myNodeId)
	}

	// Cannot join the cluster w/o a valid IP address.
	if !common.IsValidIP(cmi.myIPAddress) {
		common.Assert(false, cmi.myIPAddress)
		return fmt.Errorf("ClusterManager::start Invalid IP address: %s", cmi.myIPAddress)
	}

	// Node name is mainly used for logging, but failing to get hostname indicates some bigger problem,
	// refuse to start.
	cmi.myHostName, err = os.Hostname()
	if err != nil {
		common.Assert(false, err)
		return fmt.Errorf("ClusterManager::start Could not get hostname: %v", err)
	}

	cmi.localClusterMapPath = filepath.Join(common.DefaultWorkDir, "clustermap.json")

	// Note that all nodes in the cluster use consistent config. The node that uploads the initial
	// clustermap gets to choose that config and all other nodes follow that.
	log.Info("ClusterManager::start: myNodeId: %s, myIPAddress: %s, myHostName: %s, HeartbeatSeconds: %d, ClustermapEpoch: %d, LocalClusterMapPath: %s",
		cmi.myNodeId, cmi.myIPAddress, cmi.myHostName, dCacheConfig.HeartbeatSeconds,
		dCacheConfig.ClustermapEpoch, cmi.localClusterMapPath)

	//
	// Ensure initial clustermap is present (either it's already present, if not we set it), and perform
	// safe startup checks.
	//
	log.Info("ClusterManager::start: Ensuring initial cluster map")

	err = cmi.ensureInitialClusterMap(dCacheConfig, rvs)
	if err != nil {
		return err
	}

	//
	// clustermap MUST now have the in-core clustermap copy.
	// We call the cm.GetCacheConfig() below to validate that.
	//
	log.Info("ClusterManager::start: Initial cluster map now ready with config %+v",
		*cm.GetCacheConfig())

	//
	// Now we should have a valid local clustermap with all our RVs present in the RV list.
	// TODO: Assert this expected state.
	//
	// Now we can start the RPC server.
	//
	// Note: Since ensureInitialClusterMap() would send the heartbeat and make the cluster aware of this
	//       node, it's possible that some other cluster node runs the new-mv workflow and sends a JoinMV
	//       RPC request to this node, before we can start the RPC server. We add resiliency for this
	//       by retrying JoinMV RPC after a small wait if RPC connection creation fails.
	//       Ref functions.go:JoinMV() for more details.
	//
	log.Info("ClusterManager::start: Starting RPC server")

	common.Assert(cmi.rpcServer == nil)
	cmi.rpcServer, err = rpc_server.NewNodeServer()
	if err != nil {
		log.Err("ClusterManager::start: Failed to create RPC server")
		common.Assert(false, err)
		return err
	}

	err = cmi.rpcServer.Start()
	if err != nil {
		log.Err("ClusterManager::start: Failed to start RPC server")
		common.Assert(false, err)
		return err
	}

	log.Info("ClusterManager::start: Started RPC server on node %s IP %s", cmi.myNodeId, cmi.myIPAddress)

	// We don't intend to have different configs in different nodes, so assert.
	common.Assert(dCacheConfig.HeartbeatSeconds == cmi.config.HeartbeatSeconds,
		"Local config HeartbeatSeconds different from global config",
		dCacheConfig.HeartbeatSeconds, cmi.config.HeartbeatSeconds)

	cmi.hbTicker = time.NewTicker(time.Duration(cmi.config.HeartbeatSeconds) * time.Second)
	cmi.hbTickerDone = make(chan bool)

	const maxConsecutiveFailures = 3

	cmi.wg.Add(1)

	go func() {
		defer cmi.wg.Done()

		var err error
		var consecutiveFailures int

		for {
			select {
			case <-cmi.hbTickerDone:
				log.Info("ClusterManager::start: Scheduled task \"Punch Heartbeat\" stopped")
				return
			case <-cmi.hbTicker.C:
				log.Debug("ClusterManager::start: Scheduled task \"Punch Heartbeat\" triggered")

				err = cmi.punchHeartBeat(rvs)
				if err == nil {
					consecutiveFailures = 0
				} else {
					log.Err("ClusterManager::start: Failed to punch heartbeat: %v", err)
					consecutiveFailures++
					//
					// Failing to update multiple heartbeats signifies some serious issue, take
					// ourselves down to reduce any confusion we may create in the cluster.
					//
					if consecutiveFailures > maxConsecutiveFailures {
						log.GetLoggerObj().Panicf("[PANIC] Failed to update heartbeat %d times in a row",
							consecutiveFailures)
					}
				}
			}
		}
	}()

	// We don't intend to have different configs in different nodes, so assert.
	common.Assert(dCacheConfig.ClustermapEpoch == cmi.config.ClustermapEpoch,
		"Local config ClustermapEpoch different from global config",
		dCacheConfig.ClustermapEpoch, cmi.config.ClustermapEpoch)

	cmi.clusterMapTicker = time.NewTicker(time.Duration(cmi.config.ClustermapEpoch) * time.Second)
	cmi.clusterMapTickerDone = make(chan bool)

	cmi.wg.Add(1)

	go func() {
		defer cmi.wg.Done()

		var err error
		var consecutiveFailures int

		//
		// TODO: Test it and make sure it doesn't call updateStorageClusterMapIfRequired() back2back
		//       in case the prev call to updateStorageClusterMapIfRequired() took long time, causing
		//       ticks to accumulate. There's no point in calling updateStorageClusterMapIfRequired()
		//       b2b. The doc says that ticker will adjust and drop ticks for slow receivers, but we
		//       need to verify and if required, drop ticks which are long back in the past.
		//
		for {
			select {
			case <-cmi.clusterMapTickerDone:
				log.Info("ClusterManager::start: Scheduled task \"Update ClusterMap\" stopped")
				return
			case <-cmi.clusterMapTicker.C:
				log.Debug("ClusterManager::start: Scheduled task \"Update ClusterMap\" triggered")
				err = cmi.updateStorageClusterMapIfRequired()
				if err != nil {
					//
					// We don't treat updateStorageClusterMapIfRequired() failure as fatal, since
					// we have mechanism to handle that. Some other node will detect this and step up.
					//
					log.Err("ClusterManager::start: updateStorageClusterMapIfRequired failed: %v", err)
				}

				_, _, err = cmi.fetchAndUpdateLocalClusterMap()
				if err == nil {
					consecutiveFailures = 0
				} else {
					log.Err("ClusterManager::start: fetchAndUpdateLocalClusterMap failed: %v",
						err)
					consecutiveFailures++
					//
					// Otoh, failing to update the local cluster copy is a serious issue, since this
					// node cannot use valid clustermap, take ourselves down to reduce any confusion
					// we may create in the cluster.
					//
					if consecutiveFailures > maxConsecutiveFailures {
						log.GetLoggerObj().Panicf("[PANIC] Failed to refresh local clustermap %d times in a row",

							consecutiveFailures)
					}
				}
			}
		}
	}()

	//
	// Start the batch component RV update ticker.
	// It batches component RV updates every 2 secs.
	//
	cmi.componentRVStateBatchUpdateTicker = time.NewTicker(2 * time.Second)
	cmi.componentRVStateBatchUpdateTickerDone = make(chan bool)

	cmi.wg.Add(1)

	go func() {
		defer cmi.wg.Done()

		for {
			select {
			case <-cmi.componentRVStateBatchUpdateTickerDone:
				log.Info("ClusterManager::start: Scheduled task \"ComponentRV Batch Update\" stopped")
				return
			case <-cmi.componentRVStateBatchUpdateTicker.C:
				log.Info("ClusterManager::start: Scheduled task \"ComponentRV Batch Update\" triggered")

				//
				// Get the next batch of component RV state updates.
				// Two updates to the same mv/rv will not be in the same batch.
				//
				msgBatch := cmi.getNextComponentRVUpdateBatch()
				if len(msgBatch) > 0 {
					err := cmi.batchUpdateComponentRVState(msgBatch)
					if err != nil {
						log.Err("ClusterManager::start: batchUpdateComponentRVState failed: %v", err)
					}

					//
					// Status of the combined update is the status of each individual update.
					// Note that it's only for the updates which were actually included in the global update.
					// Some of the individual updates which were not included in the global update, would
					// be already completed individually, skip those.
					//
					for _, msg := range msgBatch {
						if msg.Err != nil {
							msg.Err <- err
							close(msg.Err)
						}
					}
				}
			}
		}
	}()

	return nil
}

// Fetch the global clustermap from metadata store, save a local copy and let clustermap package know about
// the update so that it can then refresh its in-memory copy used for responding to the queries on clustermap.
//
// If it's able to successfully fetch the global clustermap, it returns a pointer to the unmarshalled ClusterMap
// and the Blob etag corresponding to that.
//
// Note: Use this instead of directly calling getClusterMap() as it ensures that once it returns we can safely
//
//	call various clustermap functions and they will return information as per the latest downloaded clustermap.
//	This is important, f.e., updateMVList() may be working on the latest clustermap copy and in the process
//	it may call some clustermap methods hoping to query the latest clustermap, if it calls getClusterMap() to
//	fetch the latest clustermap, and then calls the clustermap methods, those will be querying not the latest
//	clustermap downloaded by the last getClusterMap() call but the one that's currently updated with clustermap
//	package.
//
// TODO: Add stats for measuring time taken to download the clustermap, how many times it's downloaded, etc.
func (cmi *ClusterManager) fetchAndUpdateLocalClusterMap() (*dcache.ClusterMap, *string, error) {
	//
	// 1. Fetch the latest clustermap from metadata store.
	//
	storageBytes, etag, err := getClusterMap()
	if err != nil {
		err1 := fmt.Errorf("failed to fetch clustermap on node %s: %v", cmi.myNodeId, err)
		log.Err("ClusterManager::fetchAndUpdateLocalClusterMap: %v", err1)

		common.Assert(len(storageBytes) == 0)
		common.Assert(etag == nil)
		//
		// Only when called from safeCleanupMyRVs(), we may not have the global clustermap yet.
		// Post that, once cmi.config is set, it should never fail.
		//
		common.Assert(cmi.config == nil, err1)
<<<<<<< HEAD
=======
		// ENOENT is the only viable error, for everything else we retry.
		common.Assert(err == syscall.ENOENT, err)
>>>>>>> 01262d5b
		return nil, nil, err
	}

	if len(storageBytes) == 0 {
		err = fmt.Errorf("received empty clustermap on node %s", cmi.myNodeId)
		log.Err("ClusterManager::fetchAndUpdateLocalClusterMap: %v", err)
		common.Assert(false, err)
		return nil, nil, err
	}

	// Successful getClusterMap() must return a valid etag.
	common.Assert(etag != nil, cmi.myNodeId, len(storageBytes))

	log.Debug("ClusterManager::fetchAndUpdateLocalClusterMap: Fetched global clustermap (bytes: %d, etag: %v)",
		len(storageBytes), *etag)

	//
	// 2. Unmarshal the received clustermap.
	//
	var storageClusterMap dcache.ClusterMap
	if err := json.Unmarshal(storageBytes, &storageClusterMap); err != nil {
		err = fmt.Errorf("failed to unmarshal clustermap json on node %s: %v", cmi.myNodeId, err)
		log.Err("ClusterManager::fetchAndUpdateLocalClusterMap: %v", err)
		common.Assert(false, err)
		return nil, nil, err
	}

	common.Assert(cm.IsValidClusterMap(&storageClusterMap))

	cmi.localMapLock.Lock()
	defer cmi.localMapLock.Unlock()

	//
	// 3. If we've already loaded this exact version, skip the local update.
	//
	if cmi.localMapETag != nil && *etag == *cmi.localMapETag {
		log.Debug("ClusterManager::fetchAndUpdateLocalClusterMap: ETag (%s) unchanged, not updating local clustermap",
			*etag)
		// Cache config must have been saved when we saved the clustermap.
		common.Assert(cmi.config != nil)
		common.Assert(cm.IsValidDcacheConfig(cmi.config))
		return &storageClusterMap, etag, nil
	}

	//
	// 4. Atomically update the local clustermap copy, along with corresponding localMapETag.
	//
	common.Assert(len(cmi.localClusterMapPath) > 0)
	tmp := cmi.localClusterMapPath + ".tmp"
	if err := os.WriteFile(tmp, storageBytes, 0644); err != nil {
		err = fmt.Errorf("WriteFile(%s) failed: %v %+v", tmp, err, storageClusterMap)
		log.Err("ClusterManager::fetchAndUpdateLocalClusterMap: %v", err)
		common.Assert(false, err)
		return nil, nil, err
	} else if err := os.Rename(tmp, cmi.localClusterMapPath); err != nil {
		err = fmt.Errorf("Rename(%s -> %s) failed: %v %+v",
			tmp, cmi.localClusterMapPath, err, storageClusterMap)
		log.Err("ClusterManager::fetchAndUpdateLocalClusterMap: %v", err)
		common.Assert(false, err)
		return nil, nil, err
	}

	//
	// 5. Update in-memory tag.
	//
	cmi.localMapETag = etag

	// Once saved, config should not change.
	if cmi.config != nil {
		common.Assert(*cmi.config == storageClusterMap.Config,
			fmt.Sprintf("Saved config does not match the one received in clustermap: %+v -> %+v",
				*cmi.config, storageClusterMap.Config))
	} else {
		cmi.config = &storageClusterMap.Config
		common.Assert(cm.IsValidDcacheConfig(cmi.config))
	}

	log.Info("ClusterManager::fetchAndUpdateLocalClusterMap: Local clustermap updated (bytes: %d, etag: %s)",
		len(storageBytes), *etag)

	//
	// 6. Notify clustermap package. It'll refresh its in-memory copy for serving its users.
	//
	cm.Update()

	return &storageClusterMap, etag, nil
}

func (cmi *ClusterManager) updateClusterMapLocalCopy() error {
	_, _, err := cmi.fetchAndUpdateLocalClusterMap()
	return err
}

// Stop ClusterManager.
func (cmi *ClusterManager) stop() error {
	log.Info("ClusterManager::stop: stopping tickers and closing channel")

	if cmi.hbTicker != nil {
		cmi.hbTicker.Stop()
		cmi.hbTickerDone <- true
	}

	// TODO{Akku}: Delete the heartbeat file
	// mm.DeleteHeartbeat(cmi.myNodeId)
	if cmi.clusterMapTicker != nil {
		cmi.clusterMapTicker.Stop()
		cmi.clusterMapTickerDone <- true
	}

	if cmi.componentRVStateBatchUpdateTicker != nil {
		cmi.componentRVStateBatchUpdateTicker.Stop()
		cmi.componentRVStateBatchUpdateTickerDone <- true
	}

	cm.Stop()
	cmi.wg.Wait()

	return nil
}

// Cleanup one RV directory.
// It returns success only if it's able to delete all the MV directories found in the RV, else if it's not able
// to delete even one MV dir it'll return an error to prevent this node from joining the cluster.
//
// TODO: Once we have sufficient runin we can let it join the cluster even on partial cleanup.
func cleanupRV(rv dcache.RawVolume) error {
	var wg sync.WaitGroup
	var deleteSuccess atomic.Int64
	var deleteFailures atomic.Int64

	// More than a few parallel deletes may be counter productive.
	const maxParallelDeletes = 32
	var tokens = make(chan struct{}, maxParallelDeletes)

	//
	// TODO: Replace this with chunked readdir to support huge number of MVs
	//
	entries, err := os.ReadDir(rv.LocalCachePath)
	if err != nil {
		common.Assert(false, err)
		return fmt.Errorf("ClusterManager::cleanupRV os.ReadDir(%s) failed: %v", rv.LocalCachePath, err)
	}

	//
	// Cache dir must contain only MV directories (containing chunks), go over each and delete them recursively.
	//
	for _, entry := range entries {
		log.Debug("ClusterManager::cleanupRV Got %s/%s", rv.LocalCachePath, entry.Name())

		if !entry.IsDir() {
			common.Assert(false, rv.LocalCachePath, entry.Name())
			return fmt.Errorf("ClusterManager::cleanupRV %s/%s is not a directory %+v",
				rv.LocalCachePath, entry.Name(), entry)
		}

		//
		// TODO: Once we remove .sync directory support, then we can remove the .sync related code.
		//
		mvName := entry.Name()
		parts := strings.Split(mvName, ".")
		if len(parts) > 1 {
			mvName = parts[0]
			if len(parts) > 2 || parts[1] != "sync" {
				common.Assert(false, rv.LocalCachePath, entry.Name())
				return fmt.Errorf("ClusterManager::cleanupRV %s/%s is not a valid MV directory %+v",
					rv.LocalCachePath, entry.Name(), entry)
			}
		}

		if !cm.IsValidMVName(mvName) {
			common.Assert(false, rv.LocalCachePath, entry.Name())
			return fmt.Errorf("ClusterManager::cleanupRV %s/%s is not a valid MV directory %+v",
				rv.LocalCachePath, entry.Name(), entry)
		}

		//
		// Delete MV folders in parallel, but not more than maxParallelDeletes.
		//
		wg.Add(1)
		go func(dir string) {
			tokens <- struct{}{}
			defer func() {
				<-tokens
				wg.Done()
			}()
			log.Info("ClusterManager::cleanupRV: Async remove: %s", dir)

			//
			// Delete all files in MV directory, and the MV directory itself.
			// TODO: Make sure this works ok for very large number of chunks (2+ million)
			//
			err := os.RemoveAll(dir)
			if err != nil {
				log.Err("ClusterManager::cleanupRV: os.RemoveAll (%s) failed: %v", dir, err)
				deleteFailures.Add(1)
			} else {
				log.Info("ClusterManager::cleanupRV: Deleted MV dir %s", dir)
				deleteSuccess.Add(1)
			}
		}(filepath.Join(rv.LocalCachePath, entry.Name()))
	}

	// Wait for all running deletes to finish.
	wg.Wait()

	//
	// Fail the call if at least one MV dir delete failed.
	//
	if deleteFailures.Load() != 0 {
		common.Assert(false, rv.LocalCachePath, deleteFailures.Load(), deleteSuccess.Load())
		return fmt.Errorf("ClusterManager::cleanupRV: RV dir %s, failed to delete %d MV(s) (deleted %d)",
			rv.LocalCachePath, deleteFailures.Load(), deleteSuccess.Load())
	}

	log.Info("ClusterManager::cleanupRV: Successfully cleaned up RV dir %s, deleted %d MV(s)",
		rv.LocalCachePath, deleteSuccess.Load())

	return nil
}

// Cleanup all my local RVs, deleting any mv folders (and the stored chunks if any) created if/when the RV was part
// of the cluster in the past. Note that this cleans up the local RV directory only after making sure it's safe to
// clean, and an RV is safe to clean when it's either not present in the clusterMap RV list or it's marked as offline.
// An RV that's offline in the RV list is guaranteed to be offline in the MV list also, i.e., no MV will contact
// this RV for for chunk IO (read or write).
//
// Before proceeding, ensure no duplicate RV IDs (filesystem GUIDs) exist across different cache paths,
// i.e., if an RV ID appears in both the input list and clustermap, it must refer to the *same* path.
// Any mismatch indicates a RVId collision, in that case, the startup will be aborted.
//
// In case of success the boolean return value indicates the following:
// true  -> Found a clustermap and RV(s) were either not present in the RV list or waited for RV(s) to be marked
//          offline and then cleaned up the RVs if any.
// false -> Did not find clustermap, cleaned up the RVs if any.
//
// In case of success it'll return only after all RV directories are fully cleaned up.
// If it finds any unexpected file/dir in the RV it complains and bails out. Note that this is the only place where
// we check if RV contains any unexpected file/dir.

func (cmi *ClusterManager) safeCleanupMyRVs(myRVs []dcache.RawVolume) (bool, error) {
	log.Info("ClusterManager::safeCleanupMyRVs: Cleaning up %d RV(s) %v", len(myRVs), myRVs)

	//
	// maxWait is the amount of time we will wait for RVs to be marked offline in clustermap.
	// Once we have the config it's set to minimum of 5 minutes and thrice the clustermap epoch to make sure
	// the clusterManager gets a chance to notice loss of heartbeat and mark the RV offline.
	//
	startTime := time.Now()
	maxWait := 300 * time.Second
	var wg sync.WaitGroup
	var failedRV atomic.Int64

	//
	// Helper function for cleaning up all my RV, once we know they are not being used by the cluster.
	//
	cleanupAllMyOfflineRVs := func() error {
		for _, rv := range myRVs {
			//
			// Each RV is most likely a separate filesystem/device, so we can delete them all in parallel.
			//
			wg.Add(1)
			go func(rv dcache.RawVolume) {
				defer wg.Done()

				err := cleanupRV(rv)
				if err != nil {
					log.Err("ClusterManager::safeCleanupMyRVs: cleanupRV (%s) failed: %v",
						rv.LocalCachePath, err)
					failedRV.Add(1)
				}
			}(rv)
		}

		wg.Wait()

		if failedRV.Load() != 0 {
			return fmt.Errorf("ClusterManager::safeCleanupMyRVs: Failed to cleanup %d RV(s)",
				failedRV.Load())
		}

		// Successfully cleaned up all RVs.
		log.Info("ClusterManager::safeCleanupMyRVs: Successfully cleaned up %d RV(s) %v", len(myRVs), myRVs)

		return nil
	}

	for {
		elapsed := time.Since(startTime)
		if elapsed > maxWait {
			//
			// We have waited enough (3 x clustermap epochs).
			// Most likely it's the case of reviving a dead cluster with a clustermap that has not been updated
			// for a long time, but play safe and bail out and let the user delete the clustermap by hand before
			// retrying.
			//
			err := fmt.Errorf("ClusterManager::safeCleanupMyRVs: Exceeded maxWait %s. If you are reviving a dead cluster, delete clustermap manually and then try again", maxWait)
			log.Err("%v", err)
			common.Assert(false, elapsed, maxWait)
			return true, err
		}

		//
		// Fetch clustermap and update the local copy.
		// Once this succeeds, clustermap APIs can be used for querying clustermap.
		//
		_, _, err := cmi.fetchAndUpdateLocalClusterMap()
		if err != nil {
<<<<<<< HEAD
			isClusterMapExists := err != syscall.ENOENT
=======
			//
			// fetchAndUpdateLocalClusterMap() returns the raw error syscall.ENOENT when it cannot find
			// the clustermap in the metadata store.
			//
			isClusterMapExists := (err != syscall.ENOENT)
>>>>>>> 01262d5b

			//
			// This implies some other error in fetchAndUpdateLocalClusterMap(), maybe clustermap
			// unmarshal failed, or some other error. In any case we cannot query clustermap and hence not
			// safe to proceed.
			//
			if isClusterMapExists {
				common.Assert(false, err)
				return false, fmt.Errorf("ClusterManager::safeCleanupMyRVs: Failed to query clustermap: %v", err)
			}

			//
			// clustermap is not present, we can safely cleanup all our RVs
			//
			common.Assert(failedRV.Load() == 0, failedRV.Load())
			return false, cleanupAllMyOfflineRVs()
		}

		//
		// For all of our RVs that we will be adding to the cluster, ensure:
		// - No other node has an RV with the same RVid.
		// - There isn't a new RV being added which has RVid matching one of our existing RVs but a different
		//   cache path. If cache path and RVid are same for an existing and new RV, it's the same RV being
		//   added, this is the common case of a node rejoining the cluster w/o any change in RVs. updateRVList()
		//   will let this RV continue to be used as the existing RV name.
		// The bottomline is that we don't want two RVs with same RVid.
		//
		allRVsFromClustermap := cm.GetAllRVs()
		for _, myRV := range myRVs {
			common.Assert(myRV.NodeId == cmi.myNodeId, cmi.myNodeId, myRV)

			for _, cmRV := range allRVsFromClustermap {
				if myRV.RvId != cmRV.RvId {
					continue
				}

				//
				// The 2nd check prevents re-adding an existing RV with a different cache-dir.
				// If the user needs to do this, they will need to re-format the drive or change the
				// filesystem GUID.
				//
				if myRV.NodeId != cmRV.NodeId || myRV.LocalCachePath != cmRV.LocalCachePath {
					return false, fmt.Errorf(
						"ClusterManager::safeCleanupMyRVs: Duplicate RVid %s detected, cache-dir %s being added by this node %s has the same RVid as existing cache-dir %s from node %s",
						myRV.RvId, myRV.LocalCachePath, myRV.NodeId, cmRV.LocalCachePath, cmRV.NodeId)
				}
			}
		}

		//
		// Ok, clustermap is present, we need to wait for our RVs to be marked offline in the RV list,
		// before we can safely clean them up. To be safe we wait for 3 times the clustermap epoch.
		// This is sufficient to be safe even in the event of clusterManager leader going down.
		// For very small clustermap epoch, we wait for 5 mins minimum.
		//
		maxWait = max(maxWait, time.Duration(cm.GetCacheConfig().ClustermapEpoch*3)*time.Second)

		//
		// Check status of all our RVs in the clustermap.
		//
		myRVsFromClustermap := cm.GetMyRVs()

		if len(myRVsFromClustermap) > 0 {
			log.Info("ClusterManager::safeCleanupMyRVs: Got %d of my RV(s) from clustermap %+v",
				len(myRVsFromClustermap), myRVsFromClustermap)
		} else {
			log.Info("ClusterManager::safeCleanupMyRVs: No my RV(s) in clustermap")
		}

		rvStillOnline := false
		for _, rv := range myRVs {
			log.Info("ClusterManager::safeCleanupMyRVs: Checking my RV %+v", rv)

			// Check online status for this RV.
			for rvName, rvInfo := range myRVsFromClustermap {
				log.Info("ClusterManager::safeCleanupMyRVs: My RV %s has id %s in clustermap",
					rvName, rvInfo.RvId)

				if rv.RvId != rvInfo.RvId {
					continue
				}

				if rvInfo.State != dcache.StateOffline {
					log.Info("ClusterManager::safeCleanupMyRVs: My RV %+v still online, retry in 30sec", rv)
					rvStillOnline = true
				}

				break
			}

			if rvStillOnline {
				break
			}

			// Offline RV (or RV not present in clustermap), clean up.
			wg.Add(1)
			go func(rv dcache.RawVolume) {
				defer wg.Done()

				err := cleanupRV(rv)
				if err != nil {
					log.Err("ClusterManager::safeCleanupMyRVs: cleanupRV (%s) failed: %v",
						rv.LocalCachePath, err)
					failedRV.Add(1)
				}
			}(rv)
		}

		// None of my RV online, done.
		if !rvStillOnline {
			break
		}

		time.Sleep(30 * time.Second)
	}

	// Wait for all RVs to complete cleanup.
	wg.Wait()

	if failedRV.Load() != 0 {
		return false, fmt.Errorf("ClusterManager::safeCleanupMyRVs: Failed to cleanup %d RV(s)",
			failedRV.Load())
	}

	log.Info("ClusterManager::safeCleanupMyRVs: Successfully cleaned up %d RV(s) %v", len(myRVs), myRVs)
	return true, nil
}

// This is a key function that correctly synchronizes node startup.
// If this fails, clustermanager startup fails and current node won't join the cluster.
// It ensures the following:
// - Initial global clustermap is published if not already present.
// - Initial heartbeat is punched once the node is ready to announce its presence.
// - RVs of this node are added to global clustermap. This is needed for starting the RPC server.
// - Local clustermap copy is saved and updated in the clustermap package.
//
// Note: MVs may or may not be updated in clustermap yet.
func (cmi *ClusterManager) ensureInitialClusterMap(dCacheConfig *dcache.DCacheConfig, rvs []dcache.RawVolume) error {
	//
	// Get the current clustermap before sending out the first heartbeat.
	// If this is the very first node in the cluster, this creates the initial clustermap (with empty
	// RV and MV lists) which will control the global cluster config.
	// If it gets a valid clustermap, it implies that this node is joining an already active cluster.
	// The cluster though can be in any state. Depending on the cluster state as per clustermap, it
	// does the following:
	// 1. If none of the node's RVs are present in the RV list, it implies that this is the first time
	//    the node is joining this cluster. It cannot be contributing any storage to any of the MVs in
	//    the cluster.
	//    The node can safely emit its first heartbeat and continue startup.
	// 2. If one or more of this node's RVs are present in the RV list, it implies that this node was
	//    part of this cluster and is coming back up after restarting.
	//    Since this node was not part of the cluster for some time, it may be missing some data that might
	//    have been written while the node was down.
	//    It's safest to let these RVs be marked offline and removed from any MVs. For that the node may
	//    have to wait for one or more ClustermapEpoch before the current leader clustermanager detects
	//    the node as offline and updates the global clustermap. Post that we can purge our RVs and continue
	//    startup after emitting the first heartbeat.
	//
	var currentTime int64
	var clusterMap dcache.ClusterMap
	var clusterMapBytes []byte

	//
	// safeCleanupMyRVs() cleans up all of my RVs, after performing the safe checks described above.
	// Once it returns we are guaranteed that it's safe to join the cluster.
	//
	// TODO: We need to run this same workflow when an RV goes offline not due to VM/blobfuse restarting
	//       but because of n/w connectivity. Later when it comes back up online, the RV has to go through
	//       the same join-cluster workflow.
	//       Basically any RV that is marked offline in clustermap cannot be simply marked online.
	//       It must go through the proper re-induction workflow where it must wait for it to be removed
	//       from all MVs, clean up the RV directory and then add back.
	//
	isClusterMapExists, err := cmi.safeCleanupMyRVs(rvs)
	if err != nil {
		log.Err("ClusterManager::ensureInitialClusterMap: Failed to check clustermap: %v", err)
		common.Assert(false)
		return err
	}

	if isClusterMapExists {
		//
		// TODO: Need to check if we must purge all of my RVs, before punching the initial heartbeat.
		//       See comments in ClusterManager::start().
		//
		log.Info("ClusterManager::ensureInitialClusterMap : clustermap already exists")
		goto UpdateLocalClusterMapAndPunchInitialHeartbeat
	}

	//
	// Ok, fresh cluster and we are probably the first node coming up, create the initial clustermap.
	// Note that we can race with some other node(s) and the node that is successful in creating the
	// initial clustermap gets to dicate the cache config. Hopefully the cache config is consistent in
	// all the nodes' config yaml, and this doesn't cause surprises.
	//
	currentTime = time.Now().Unix()
	clusterMap = dcache.ClusterMap{
		Readonly:      true,
		State:         dcache.StateReady,
		Epoch:         0,
		CreatedAt:     currentTime,
		LastUpdatedAt: currentTime,
		LastUpdatedBy: cmi.myNodeId,
		Config:        *dCacheConfig,
		RVMap:         map[string]dcache.RawVolume{},
		MVMap:         map[string]dcache.MirroredVolume{},
	}

	clusterMapBytes, err = json.Marshal(clusterMap)
	if err != nil {
		log.Err("ClusterManager::ensureInitialClusterMap : Failed to marshal initial clustermap: %v %+v",
			err, clusterMap)
		common.Assert(false, err)
		return err
	}

	//
	// CreateInitialClusterMap() will succeed in the following two cases:
	// 1. It was able to upload the above clustermap to the metadata store.
	// 2. The (conditional) upload failed as clustermap was already present.
	//
	// TODO: CreateInitialClusterMap() must convey which of these happened.
	//
	err = mm.CreateInitialClusterMap(clusterMapBytes)
	if err != nil {
		log.Err("ClusterManager::ensureInitialClusterMap : CreateInitialClusterMap failed: %v %+v",
			err, clusterMap)
		common.Assert(false, err)
		return err
	}

	log.Info("ClusterManager::ensureInitialClusterMap: Initial clusterMap created successfully (or there already was a clustermap): %+v",
		clusterMap)

	//
	// Now we have the initial clustermap. Our next task is to update the clustermap with our local RVs and
	// finally save a local copy of the updated clustermap.
	//
	// safeCleanupMyRVs() would have waited for any of our RVs present in clustermap to be marked offline,
	// so it's safe to announce our presence by punching the first heartbeat.
	//
UpdateLocalClusterMapAndPunchInitialHeartbeat:

	//
	// Ensure our RVs are added to the clustermap. If already present in the clustermap, this will be a no-op,
	// else it updates the clustermap with our local RVs added to the RV list.
	// This also punches the initial heartbeat.
	//
	err = cmi.updateStorageClusterMapWithMyRVs(rvs)
	if err != nil {
		log.Err("ClusterManager::ensureInitialClusterMap: updateStorageClusterMapWithMyRVs failed: %v %+v",
			err, clusterMap)
		common.Assert(false, err)
		return err
	}

	//
	// Save local copy of the clustermap.
	//
	_, _, err = cmi.fetchAndUpdateLocalClusterMap()
	if err != nil {
		log.Err("ClusterManager::ensureInitialClusterMap: fetchAndUpdateLocalClusterMap() failed: %v",
			err)
		common.Assert(false, err)
		return err
	}

	// TODO: Assert that clustermap has our local RVs.
	common.Assert(cmi.config != nil)
	common.Assert(*cmi.config == *dCacheConfig)

	return nil
}

// Add my RVs to clustermap, if not already added.
// This helps get a unique RV name for each of our RVs, which is needed by the RPC server.
func (cmi *ClusterManager) updateStorageClusterMapWithMyRVs(myRVs []dcache.RawVolume) error {
	startTime := time.Now()
	maxWait := 120 * time.Second

	for {
		// Time check.
		elapsed := time.Since(startTime)
		if elapsed > maxWait {
			common.Assert(false)
			return fmt.Errorf("ClusterManager::updateStorageClusterMapWithMyRVs: Exceeded maxWait")
		}

		clusterMap, etag, err := cmi.fetchAndUpdateLocalClusterMap()
		if err != nil {
			log.Err("ClusterManager::updateStorageClusterMapWithMyRVs: fetchAndUpdateLocalClusterMap() failed: %v",
				err)
			// When updateStorageClusterMapWithMyRVs() is called, clustermap must be present.
			common.Assert(err != syscall.ENOENT, err)
			common.Assert(false, err)
			return err
		}

		//
		// Now we want to add our RVs to the clustermap RV list.
		//
		// If some other node/context is currently updating clustermap, we need to wait and retry.
		//
		isClusterMapUpdateBlocked, err := cmi.clusterMapBeingUpdatedByAnotherNode(clusterMap, etag)
		if err != nil {
			common.Assert(false, err)
			return err
		}

		if isClusterMapUpdateBlocked {
			log.Info("ClusterManager::updateStorageClusterMapWithMyRVs: clustermap being updated by node %s, waiting a bit before retry",
				clusterMap.LastUpdatedBy)
			// We cannot be updating.
			common.Assert(clusterMap.LastUpdatedBy != cmi.myNodeId)

			// TODO: Add some backoff and randomness?
			time.Sleep(1 * time.Second)
			continue
		}

		common.Assert(clusterMap.State == dcache.StateReady)

		//
		// Claim ownership of clustermap and add our RVs.
		// If some other node gets there before us, we retry. Note that we don't add a wait before
		// the retry as that other node is not updating the clustermap, it's done updating.
		//
		// Note: We retry even if the failure is not due to etag mismatch, hoping the error to be transient.
		//       Anyways, we have a timeout.
		//
		err = cmi.startClusterMapUpdate(clusterMap, etag)
		if err != nil {
			log.Warn("ClusterManager::updateStorageClusterMapWithMyRVs: Start Clustermap update failed for nodeId %s: %v, retrying",
				cmi.myNodeId, err)
			continue
		}

		//
		// Punch the first heartbeat. updateRVList() below fetches this heartbeat to get info on local RVs.
		// We punch the heartbeat after claiming ownership of clusterMap to make sure no other node starts
		// processing these RVs and the heartbeat doesn't expire if there's a delay in getting clusterMap ownership.
		//
		err = cmi.punchHeartBeat(myRVs)
		if err != nil {
			log.Err("ClusterManager::updateStorageClusterMapWithMyRVs: Initial punchHeartBeat failed: %v", err)
			common.Assert(false, err)
			return err
		}

		log.Info("ClusterManager::updateStorageClusterMapWithMyRVs: Initial Heartbeat punched, now updating RV list")

		_, err = cmi.updateRVList(clusterMap.RVMap, true /* onlyMyRVs */)
		if err != nil {
			log.Err("ClusterManager::updateStorageClusterMapWithMyRVs: updateRVList() failed: %v", err)
			common.Assert(false, err)
			return err
		}

		err = cmi.endClusterMapUpdate(clusterMap)
		if err != nil {
			log.Err("ClusterManager::updateStorageClusterMapWithMyRVs: endClusterMapUpdate() failed: %v %+v",
				err, clusterMap)
			common.Assert(false, err)
			return err
		}

		// The clustermap must now have our RVs added to RV list.
		log.Info("ClusterManager::updateStorageClusterMapWithMyRVs: cluster map updated by %s at %d %+v",
			cmi.myNodeId, clusterMap.LastUpdatedAt, clusterMap)

		break
	}

	return nil
}

// These many seconds must expire on top of a ClustermapEpoch, before we consider the leader node as "dead"
// and try to claim ownership of clusterMap update.
const thresholdClusterMapEpochTime = 60

// This method checks if the cluster map is currently locked in an update (StateChecking) by another node and handles
// stale or stuck updates.
//
// How it works:
//   - If the cluster map is not in StateChecking, no update is happening → returns false.
//   - If this node (myNodeId) is the one updating it (possibly from another thread) → returns true, do nothing or
//     retry after sometime.
//   - If another node started the update but the update is still within the allowed time threshold → returns true,
//     do nothing or retry after sometime.
//   - If another node started the update but it has exceeded the allowed time threshold → the update is considered
//     stuck. In the stale/stuck case, this method:
//     1. Logs a warning about the stale ownership.
//     2. Cleanly ends the previous update using UpdateClusterMapStart and UpdateClusterMapEnd with the latest ETag.
//     3. Resets the cluster map state to StateReady, so this node can safely take over updates.
//
// Returns:
// - (false, nil): no active update or stale/stuck update and we successfully claimed ownership, safe to proceed.
// - (true, nil): an update is still ongoing (by this or another node).
// - (true, error): something failed while recovering from a stale update.
func (cmi *ClusterManager) clusterMapBeingUpdatedByAnotherNode(clusterMap *dcache.ClusterMap, etag *string) (bool, error) {
	if clusterMap.State != dcache.StateChecking {
		// If the cluster map is not in StateChecking, it means it's not being updated by another node.
		log.Debug("ClusterManager::clusterMapBeingUpdatedByAnotherNode: ClusterMap is not in StateChecking state")
		return false, nil
	}

	// Seconds elapsed since last clustermap update.
	age := time.Since(time.Unix(clusterMap.LastUpdatedAt, 0))
	// Age older than this indicates stale/stuck clustermap update, likely a node started update but died.
	staleThreshold := time.Duration(int(cmi.config.ClustermapEpoch)+thresholdClusterMapEpochTime) * time.Second

	// Check if ownership is taken by this node, likely another thread.
	if clusterMap.LastUpdatedBy == cmi.myNodeId {
		log.Debug("ClusterManager::clusterMapBeingUpdatedByAnotherNode: ClusterMap being updated by this node, possibly another thread, started %s ago", age)
		common.Assert(age < staleThreshold, age, staleThreshold)
		return true, nil
	}

	//  Check if the last updated timestamp exceeds a configured threshold, indicating stale/stuck update.
	if age < staleThreshold {
		log.Debug("ClusterManager::clusterMapBeingUpdatedByAnotherNode: ClusterMap being updated by another node (%s), started %s ago", clusterMap.LastUpdatedBy, age)
		return true, nil
	}

	log.Warn("ClusterManager::clusterMapBeingUpdatedByAnotherNode: Clustermap update stuck in StateChecking, by node %s at %d (%s ago), exceeding stale threshold %s, overriding ownership by node %s",
		clusterMap.LastUpdatedBy, clusterMap.LastUpdatedAt, age, staleThreshold, cmi.myNodeId)

	err := cmi.startClusterMapUpdate(clusterMap, etag)
	if err != nil {
		// If the failure is due to etag mismatch, it falls under the "another node is updating" category.
		if mm.IsErrConditionNotMet(err) {
			return true, nil
		}

		// Any other error is unexpected, assert to know if it happens.
		common.Assert(false, err)
		return true, fmt.Errorf("ClusterManager::clusterMapBeingUpdatedByAnotherNode: startClusterMapUpdate() failed: %v", err)
	}

	err = cmi.endClusterMapUpdate(clusterMap)
	if err != nil {
		common.Assert(false, err)
		return true, fmt.Errorf("ClusterManager::clusterMapBeingUpdatedByAnotherNode: endClusterMapUpdate() failed: %v", err)
	}

	//
	// Update the latest clustermap content and etag after successfully overriding the ownership.
	// We do this to let the caller know about the updated etag. Note that the above update to clustermap
	// would have changed the etag, if we don't update caller's etag when he tries the startClusterMapUpdate()
	// after we return, it'll fail with etag mismatch.
	//
	latestClusterMap, latestEtag, err := clusterManager.fetchAndUpdateLocalClusterMap()
	if err != nil {
		common.Assert(false, err)
		return true, fmt.Errorf("ClusterManager::clusterMapBeingUpdatedByAnotherNode: fetchAndUpdateLocalClusterMap() failed: %v", err)
	}

	log.Info("ClusterManager::clusterMapBeingUpdatedByAnotherNode: Successfully overrode stuck/stale clustermap, prev etag: %v, new etag: %v", *etag, *latestEtag)

	//
	// Update the etag and clusterMap references to the latest values.
	// etag must have changed (since we wrote the clusterMap above).
	//
	common.Assert(*etag != *latestEtag, *etag)
	*etag = *latestEtag
	*clusterMap = *latestClusterMap

	//
	// Between the endClusterMapUpdate() and fetchAndUpdateLocalClusterMap(), the clusterMap is in ready state,
	// so some other node can start updating it. Our callers will call startClusterMapUpdate() with this etag
	// that we return, hoping it corresponds to a StateReady clusterMap, we don't want them to be overwriting
	// a clusterMap being updated by some other node.
	// This is a very small window, hence emit an info log.
	//
	if clusterMap.State == dcache.StateChecking {
		age = time.Since(time.Unix(clusterMap.LastUpdatedAt, 0))
		log.Info("ClusterManager::clusterMapBeingUpdatedByAnotherNode: Node (%s), started updating clusterMap (%s ago)",
			clusterMap.LastUpdatedBy, age)
		return true, nil
	}

	//
	// This is our promise to the caller.
	//
	common.Assert(clusterMap.State == dcache.StateReady)
	common.Assert(clusterMap.LastUpdatedBy == cmi.myNodeId)

	// Sanity check to make sure we don't return an "already stale enough" clusterMap to the caller.
	age = time.Since(time.Unix(clusterMap.LastUpdatedAt, 0))
	staleThreshold = 5 * time.Second
	common.Assert(age < staleThreshold, age, staleThreshold)

	return false, nil
}

// Clustermap update is a 3 step operation
// 1. fetch current clusterMap.
// 2. claim update ownership telling other nodes to "keep away".
// 3. process and update clusterMap object.
// 4. commit the update clusterMap.
//
// startClusterMapUpdate() implements step#2 in the above and
// endClusterMapUpdate() implements step#4.
func (cmi *ClusterManager) startClusterMapUpdate(clusterMap *dcache.ClusterMap, etag *string) error {
	clusterMap.LastUpdatedBy = cmi.myNodeId
	//
	// Set the LastUpdatedAt. This is useful as clusterMapBeingUpdatedByAnotherNode() uses that to log
	// how long has the clusterMap been in "checking" state.
	// Later endClusterMapUpdate() will punch the final time when the clusterMap update finished.
	//
	clusterMap.LastUpdatedAt = time.Now().Unix()
	clusterMap.State = dcache.StateChecking

	clusterMapByte, err := json.Marshal(clusterMap)
	if err != nil {
		log.Err("ClusterManager::startClusterMapUpdate: Marshal failed for clustermap: %v %+v",
			err, clusterMap)
		common.Assert(false, err)
		return err
	}

	//
	// Claim clustermap update ownership.
	//
	err = mm.UpdateClusterMapStart(clusterMapByte, etag)
	if err != nil {
		log.Warn("ClusterManager::startClusterMapUpdate: Start Clustermap update failed for nodeId %s: %v.",
			cmi.myNodeId, err)
		// Etag mismatch is the only expected error.
		common.Assert(mm.IsErrConditionNotMet(err), err)
		return err
	}

	return nil
}

func (cmi *ClusterManager) endClusterMapUpdate(clusterMap *dcache.ClusterMap) error {
	//
	// endClusterMapUpdate() must be called after startClusterMapUpdate(), hence state must be checking,
	// and we must be the owner.
	//
	common.Assert(clusterMap.State == dcache.StateChecking, clusterMap.State)
	common.Assert(clusterMap.LastUpdatedBy == cmi.myNodeId)

	clusterMap.State = dcache.StateReady
	clusterMap.LastUpdatedAt = time.Now().Unix()

	//
	// Every time clusterMap is updated, Epoch is incremented.
	// This is good for usecases which want to find out if after refresh they got a "new" clusterMap copy, not
	// necessarily "updated" clusterMap copy. Most usecases should be fine with this.
	//
	// TODO: See if it's useful to update Epoch only on clusterMap content change.
	//
	clusterMap.Epoch++

	clusterMapBytes, err := json.Marshal(clusterMap)
	if err != nil {
		err = fmt.Errorf("marshal failed for clustermap: %v %+v", err, clusterMap)
		log.Err("ClusterManager::endClusterMapUpdate: %v", err)
		common.Assert(false, err)
		return err
	}

	//TODO{Akku}: Make sure end update is happening with the same node as of start update
	if err = mm.UpdateClusterMapEnd(clusterMapBytes); err != nil {
		err = fmt.Errorf("updateClusterMapEnd() failed: %v %+v", err, clusterMap)
		log.Err("ClusterManager::endClusterMapUpdate: %v", err)
		common.Assert(false, err)
		return err
	}

	return nil
}

// This should only be called from fetchAndUpdateLocalClusterMap(), all other users must call
// fetchAndUpdateLocalClusterMap().
var getClusterMap = func() ([]byte, *string, error) {
	return mm.GetClusterMap()
}

var getHeartbeat = func(nodeId string) ([]byte, error) {
	return mm.GetHeartbeat(nodeId)
}

var getAllNodes = func() ([]string, error) {
	return mm.GetAllNodes()
}

func (cmi *ClusterManager) punchHeartBeat(myRVs []dcache.RawVolume) error {
	// Refresh AvailableSpace for my RVs, before publishing in the heartbeat.
	refreshMyRVs(myRVs)

	hbData := dcache.HeartbeatData{
		IPAddr:        cmi.myIPAddress,
		NodeID:        cmi.myNodeId,
		Hostname:      cmi.myHostName,
		LastHeartbeat: uint64(time.Now().Unix()),
		RVList:        myRVs,
	}

	// Marshal the data into JSON
	data, err := json.Marshal(hbData)
	if err != nil {
		err = fmt.Errorf("failed to marshal heartbeat for node %s: %v %+v", cmi.myNodeId, err, hbData)
		log.Err("ClusterManager::punchHeartBeat: %v", err)
		common.Assert(false, err)
		return err
	}

	// Create/update heartbeat file in metadata store with name <nodeId>.hb
	err = mm.UpdateHeartbeat(cmi.myNodeId, data)
	if err != nil {
		err = fmt.Errorf("UpdateHeartbeat() failed for node %s: %v %+v", cmi.myNodeId, err, hbData)
		log.Err("ClusterManager::punchHeartBeat: %v", err)
		common.Assert(false, err)
		return err
	}

	log.Debug("ClusterManager::punchHeartBeat: heartbeat updated for node %+v", hbData)
	return nil
}

// This is no doubt the most important task done by clustermanager.
// It queries all the heartbeats present and updates clustermap's RV list and MV list accordingly.
func (cmi *ClusterManager) updateStorageClusterMapIfRequired() error {
	//
	// Fetch and update local clustermap as some of the functions we call later down will query the local clustermap.
	//
	clusterMap, etag, err := cmi.fetchAndUpdateLocalClusterMap()
	if err != nil {
		log.Err("ClusterManager::updateStorageClusterMapIfRequired: fetchAndUpdateLocalClusterMap() failed: %v",
			err)
		common.Assert(false, err)
		return err
	}

	//
	// The node that updated the clusterMap last is preferred over others, for updating the clusterMap.
	// This helps to avoid multiple nodes unnecessarily trying to update the clusterMap (only one of them will
	// succeed but we don't want to waste the effort put by all nodes). But, we have to be wary of the fact that
	// the leader node may go offline, in which case we would want some other node to step up and take the role of
	// the leader. We use the following simple strategy:
	// - Every ClustermapEpoch when the ticker fires, the leader node is automatically eligible for updating the
	//   clusterMap, it need not perform the staleness check.
	// - Every non-leader node has to perform a staleness check which defines a stale clusterMap as one that was
	//   updated more than ClustermapEpoch+thresholdClusterMapEpochTime seconds in the past.
	//   thresholdClusterMapEpochTime is chosen to be 60 secs to prevent minor clock skews from causing a non-leader
	//   to wrongly consider the clusterMap stale and race with the leader for updating the clusterMap. Only when
	//   the leader is down, on the next tick, one of the nodes that runs this code first will correctly find the
	//   clusterMap stale and it'd then take up the job of updating the clusterMap and becoming the new leader if
	//   it's able to successfully update the clusterMap.
	//
	// With these rules, the leader is the one that updates the clusterMap in every tick (ClustermapEpoch), while in
	// case of leader node going down, some other node will update the clusterMap in the next tick. In such case
	// the clusterMap will be updated after two consecutive ClustermapEpoch.
	//

	startTime := time.Now()
	now := startTime.Unix()

	if clusterMap.LastUpdatedAt > now {
		err = fmt.Errorf("LastUpdatedAt (%d) in future, now (%d), skipping update", clusterMap.LastUpdatedAt, now)
		log.Warn("ClusterManager::updateStorageClusterMapIfRequired: %v", err)

		// Be soft if it could be due to clock skew.
		if (clusterMap.LastUpdatedAt - now) < 300 {
			return nil
		}

		// Else, let the caller know.
		common.Assert(false, "cluster.LastUpdatedAt is too much in future", clusterMap.LastUpdatedAt, now)
		return err
	}

	clusterMapAge := now - clusterMap.LastUpdatedAt
	//
	// Assert if clusterMap is not updated for 3 consecutive epochs, it might indicate some bug.
	// For very small ClustermapEpoch values, 3 times the value will not be sufficient as the
	// thresholdClusterMapEpochTime is set to 60, so limit it to 180.
	// The max time till which the clusterMap may not be updated in the event of leader going down is
	// 2*ClustermapEpoch + thresholdClusterMapEpochTime, so for values of ClustermapEpoch above 60 seconds, 3 times
	// ClustermapEpoch is sufficient but for smaller ClustermapEpoch values we have to cap to 180, with a margin
	// of 20 seconds.
	//
	common.Assert(clusterMapAge < int64(max(clusterMap.Config.ClustermapEpoch*3, 200)),
		fmt.Sprintf("clusterMapAge (%d) >= %d",
			clusterMapAge, int64(max(clusterMap.Config.ClustermapEpoch*3, 200))))

	// Staleness check for non-leader.
	stale := clusterMapAge > int64(clusterMap.Config.ClustermapEpoch+thresholdClusterMapEpochTime)
	// Are we the leader node? Leader gets to update the clustermap bypassing the staleness check.
	leaderNode := clusterMap.LastUpdatedBy
	leader := (leaderNode == cmi.myNodeId)

	//
	// If some other node/context is currently updating the clustermap, skip updating in this iteration, as
	// long as the staleness threshold is not met.
	// If some other thread in our node is updating then we play gentle and do not override the clustermap
	// update (despite the staleness threshold), since we are alive and that other thread hopefully will complete.
	// If it doesn't complete in time, some other node will grab ownership.
	// If some other node is updating, and it's possibly dead, then clusterMapBeingUpdatedByAnotherNode() will also
	// grab the ownership.
	//
	isClusterMapUpdateBlocked, err := cmi.clusterMapBeingUpdatedByAnotherNode(clusterMap, etag)
	if err != nil {
		return err
	}

	if isClusterMapUpdateBlocked {
		log.Debug("ClusterManager::updateStorageClusterMapIfRequired:skipping, clustermap is being updated by (leader %s), current node (%s)",
			leaderNode, cmi.myNodeId)
		//
		// Leader node should not find the clusterMap in "checking" state as no other node should try
		// to preempt the leader while it's still alive, but...
		// Note that updateStorageClusterMapIfRequired() when run by the leader can find the clusterMap
		// in "checking" state if some other thread, mostly batchUpdateComponentRVState(), is running and
		// updating the clusterMap, just before the periodic updateStorageClusterMapIfRequired() ticker
		// fires. This is a legitimate case and we should just skip the current iteration of
		// updateStorageClusterMapIfRequired().
		//
		// We relax the assert to allow such legitimate updates from batchUpdateComponentRVState() to catch
		// if a leader finds the state as "checking" it should be transient and not remain in that state
		// for a long time.
		//
		common.Assert(!leader || !stale,
			"We don't expect leader to see the clustermap in checking state",
			leader, stale, leaderNode, clusterMapAge)
		return nil
	}

	//
	// Ok, clustermap can be possibly updated (can't be sure until startClusterMapUpdate() returns success).
	// If we are the leader, proceed and update the clustermap, else we need to exercise more restrain and
	// only update if it has exceeded the staleness threshold, indicating the current leader has died.
	//
	// Skip if we're neither leader nor the clustermap is stale
	//
	if !leader && !stale {
		log.Info("ClusterManager::updateStorageClusterMapIfRequired: skipping, node (%s) is not leader (leader is %s) and clusterMap is fresh (last updated at epoch %d, now %d, age %d secs)",
			cmi.myNodeId, leaderNode, clusterMap.LastUpdatedAt, now, clusterMapAge)
		return nil
	}

	//
	// This is an uncommon event, so log.
	//
	if !leader {
		log.Warn("ClusterManager::updateStorageClusterMapIfRequired: clusterMap not updated by current leader (%s) for %d secs, ownership being claimed by new leader %s",
			leaderNode, clusterMapAge, cmi.myNodeId)
	}

	//
	// Start the clustermap update process by first claiming ownership of the clustermap update.
	// Only one node will succeed in UpdateClusterMapStart(), and that node proceeds with the clustermap
	// update.
	//
	// Note: updateRVList() and updateMVList() are the only functions that can change clustermap.
	//       Enclosing them between UpdateClusterMapStart() and UpdateClusterMapEnd() ensure that only one
	//       node would be updating cluster membership details at any point. This is IMPORTANT.
	//
	// Note: The following startClusterMapUpdate() is unlikely to fail because of some other node
	//       updating the clustermap from updateStorageClusterMapIfRequired(), as only leader will
	//       proceed, but it can fail when some other asynchronous event like batchUpdateComponentRVState()
	//       updates the clustermap, from the same node or another node.
	//
	err = cmi.startClusterMapUpdate(clusterMap, etag)
	if err != nil {
		err = fmt.Errorf("Start Clustermap update failed for nodeId %s: %v", cmi.myNodeId, err)
		log.Err("ClusterManager::updateStorageClusterMapIfRequired: %v", err)
		return err
	}

	//
	// UpdateClusterMapStart() must not take long. Assert to check that.
	//
	maxTime := 5 * time.Second
	elapsed := time.Since(startTime)
	common.Assert(elapsed < maxTime, elapsed, maxTime)

	log.Info("ClusterManager::updateStorageClusterMapIfRequired: UpdateClusterMapStart succeeded for nodeId %s",
		cmi.myNodeId)

	log.Debug("ClusterManager::updateStorageClusterMapIfRequired: updating RV list")

	_, err = cmi.updateRVList(clusterMap.RVMap, false /* onlyMyRVs */)
	if err != nil {
		err = fmt.Errorf("failed to reconcile RV mapping: %v", err)
		log.Err("ClusterManager::updateStorageClusterMapIfRequired: %v", err)
		common.Assert(false, err)
		//
		// TODO: We must reset the clusterMap state to ready.
		//
		return err
	}

	//
	// If one or more RVs changed state or new RV(s) were added, MV list will need to be recomputed.
	//
	// TODO: If no RV changes state, RV list and MV list won't be updated. In such case we need not update
	//       the clustermap, but note that not updating clustermap may be regarded by non-leader nodes as
	//       "leader down" and they will step up to update the clustermap. To avoid this, we should add
	//       another field LastProcessedAt apart from LastUpdatedAt. LastUpdatedAt will only be updated
	//       when the clustermap is actually updated and LastProcessedAt can be used for leader down
	//       handling.
	//
	//TODO: Fix this call to trigger only if the RV list has changed.
	// if changed {
	cmi.updateMVList(clusterMap.RVMap, clusterMap.MVMap, true /* runFixMvNewMv */)
	// } else {
	// log.Debug("ClusterManager::updateStorageClusterMapIfRequired: No changes in RV mapping")
	// }

	//
	// If we have discovered enough nodes (more than the MinNodes config value), clear the clustermap
	// Readonly status. Once clusterMap Readonly is cleared, it remains cleared.
	// Keeping cluster readonly till enough number of nodes have joined the cluster, may help to prevent
	// concentration of data on few early nodes.
	//
	nodeCount := len(getAllNodesFromRVMap(clusterMap.RVMap))
	if clusterMap.Readonly && nodeCount >= int(cmi.config.MinNodes) {
		log.Info("ClusterManager::updateStorageClusterMapIfRequired: Discovered node count %d greater than MinNodes (%d), clearing clusterMap Readonly status. New files can be created now!",
			nodeCount, cmi.config.MinNodes)

		clusterMap.Readonly = false
	}

	//
	// Check if the time elapsed since we read the global clusterMap and till we could run all the updates,
	// has exceeded ClustermapEpoch. If so, we can be at risk of having our clusterMap updates race with some
	// other node (that might have claimed ownership due to timeout). In that case we drop all the updates we
	// made to the clusterMap and do not commit them.
	// This can happen if one or more nodes are not reachable, and updateMVList() had to send some JoinMV/UpdateMV
	// RPCs, which had to timeout.
	//
	elapsed = time.Since(startTime)
	maxTime = time.Duration(clusterMap.Config.ClustermapEpoch) * time.Second
	if elapsed > maxTime {
		//
		// TODO: We must reset the clusterMap state to ready.
		//
		err = fmt.Errorf("clustermap update (%s) took longer than ClustermapEpoch (%s), bailing out",
			elapsed, maxTime)
		log.Err("ClusterManager::updateStorageClusterMapIfRequired: %v", err)
		common.Assert(false, err)
		return err
	}
	err = cmi.endClusterMapUpdate(clusterMap)
	if err != nil {
		log.Err("ClusterManager::updateStorageClusterMapIfRequired: %v", err)
		common.Assert(false, err)
		return err
	}

	log.Info("ClusterManager::updateStorageClusterMapIfRequired: cluster map (%d nodes) updated by %s at %d: %+v",
		nodeCount, cmi.myNodeId, now, clusterMap)
	return nil
}

// Given an rvMap which holds most up-to-date status of all known RVs, whether they are "online" or "offline" (this
// information is mostly derived from the heartbeats, by a prior call to updateRVList(), but it can be known through
// some other mechanism, f.e., inband detection of RV offline status by RPC calls made to nodes), and existingMVMap
// which is the set of MVs present in the clustermap, indexed by MV name and contains complete info about the MV,
// updateMVList() correctly updates all MVs' component RVs state and the derived MV state.
// It can be called from two workflows:
//  1. From updateStorageClusterMapIfRequired() (periodic clustermap update thread) after it infers some change in
//     rvMap as per the latest heartbeats received.
//     In this case runFixMvNewMv parameter is passed as true.
//  2. From batchUpdateComponentRVState(), when some other workflow wants to explicitly update component RV state for
//     some MV, f.e., resync workflow may want to change an "outofsync" component RV to "syncing" or a failed PutChunk
//     call may indicate an RV as down and hence we would want to change the component RV state to "offline". There
//     could be more such examples of inband RV state detection resulting in MV list update.
//     In this case runFixMvNewMv parameter is passed as false, as we do not want to overwhelm the receivers with
//     too many RPCs as a result of potentially many parallel sync jobs running.
//
// It runs the following workflows:
//  1. degrade-mv: It goes over all the MVs in existingMVMap to see if any (but not all) of their component RVs which
//     was previously online has gone offline. It marks those MVs as degraded and the component RV as
//     offline.
//  2. offline-mv: This is similar to degrade-mv but if *all* (NumReplicas) component RVs have gone offline, the MV is
//     marked offline.
//  3. fix-mv:     For all the degraded MVs it replaces all the offline component RVs with good RVs, and sets the
//     state for those RVs as outofsync. These MVs will be later picked by Replication Manager to run
//     the resync-mv workflow.
//     Only run if runFixMvNewMv parameter is true.
//  4. new-mv:     This adds new MVs to the MV list, made from unused RVs. The component RVs are added in such a way
//     that more than one component RVs for an MV do not come from the same node and the same fault domain.
//     Only run if runFixMvNewMv parameter is true.
//
// Note that when setting MV state based on component RV state, a component RV in "outofsync" or "syncing" state is
// treated as an offline component RV, basically any component RV which does not have valid data.
//
// existingMVMap is updated in-place, the caller will then publish it in the updated clustermap.
//
// Note: updateMVList() MUST be called after successfully claiming ownership of clusterMap update, by a successful
//       call to UpdateClusterMapStart(). This is IMPORTANT to ensure only one node attempts to update clusterMap
//       at any point.

func (cmi *ClusterManager) updateMVList(rvMap map[string]dcache.RawVolume,
	existingMVMap map[string]dcache.MirroredVolume, runFixMvNewMv bool) {
	// We should not be called for an empty rvMap.
	common.Assert(len(rvMap) > 0)

	NumReplicas := int(cmi.config.NumReplicas)
	MVsPerRV := int(cmi.config.MVsPerRV)

	common.Assert(NumReplicas >= int(cm.MinNumReplicas) && NumReplicas <= int(cm.MaxNumReplicas), NumReplicas)
	common.Assert(MVsPerRV >= int(cm.MinMVsPerRV) && MVsPerRV <= int(cm.MaxMVsPerRV), MVsPerRV)
	common.Assert(cm.IsValidRVMap(rvMap))
	common.Assert(cm.IsValidMvMap(existingMVMap, NumReplicas))

	//
	//
	// Approach:
	//
	// We make a list of nodes each having a list of RVs hosted by that node. This is
	// typically one RV per node, but it can be higher.
	// Each RV starts with a slot count equal to MVsPerRV. This is done so that we can
	// assign one RV to MVsPerRV MVs.
	// In Phase#1 we go over existing MVs and deduct slot count for all the RVs used
	// by the existing MVs. After that's done, we are left with RVs with updated slot
	// count signifying how many more MVs they can host.
	// In this phase we also check if any of the RVs used in existing MVs are offline
	// and mark the MVs as degraded. This is the degrade-mv workflow.
	// If all the RVs in a MV are offline, we mark the MV as offline. This is the offline-mv
	// workflow.
	// Now in Phase#2 we create as many new MVs as we can, continuing with the next
	// available MV name, each MV is assigned one RV from a different node, upto
	// NumReplicas for each MV.
	// This continues till we do not have enough RVs (from distinct nodes) for creating
	// a new MV.
	//
	// TODO: Pick component RVs across fault domains and not just across nodes.
	//

	log.Debug("ClusterManager::updateMVList: Updating current MV list according to the latest RV list.")

	//
	// Represents an RV.
	// An RV has a name and slots to indicate how many times the RV has been used up in various MVs.
	// One MV can use an RV at most once. slots is initialized with MVsPerRV and then decremented by
	// one every time an RV is found/selected as component RV to an MV.
	//
	type rv struct {
		rvName string
		slots  int
	}

	//
	// Represents a node.
	// A node has a nodeid and list of RVs.
	//
	type node struct {
		nodeId string
		rvs    []rv
	}

	//
	// All nodes with their RVs, indexed by nodeid.
	//
	nodeToRvs := make(map[string]node)

	//
	// Helper function to consume an rv slot when rvName is allotted to mvName.
	//
	// This updates nodeToRvs.
	//
	consumeRVSlot := func(mvName, rvName string) {
		nodeId := rvMap[rvName].NodeId
		// Simple assert to make sure rvName is present in rvMap.
		common.Assert(len(nodeId) > 0)
		// We don't add offline RVs to nodeToRvs, so we must not update their slot count.
		common.Assert(rvMap[rvName].State == dcache.StateOnline, mvName, rvName, rvMap[rvName].State)
		found := false
		_ = found

		// Decrease the slot count for the RV in nodeToRvs
		for i := range nodeToRvs[nodeId].rvs {
			if nodeToRvs[nodeId].rvs[i].rvName == rvName {
				common.Assert(nodeToRvs[nodeId].rvs[i].slots > 0, nodeId, rvName, mvName)
				nodeToRvs[nodeId].rvs[i].slots--
				found = true
				break
			}
		}

		// Component RV for MV must be present in nodeToRvs.
		common.Assert(found, mvName, rvName, nodeId)
	}

	//
	// Helper function to remove given RV(s) from their corresponding node in nodeToRvs.
	// This is called when an RV is found to be "bad" and we don't want to use it for subsequent RV
	// allocations.
	//
	// This updates nodeToRvs.
	//
	deleteRVsFromNode := func(deleteRvNames []string) {
		for _, deleteRvName := range deleteRvNames {
			nodeId := rvMap[deleteRvName].NodeId
			// Simple assert to make sure deleteRvName is present in rvMap.
			common.Assert(len(nodeId) > 0, deleteRvName)
			// We don't add offline RVs to nodeToRvs, so we must not be deleting them from nodeToRvs.
			common.Assert(rvMap[deleteRvName].State == dcache.StateOnline,
				deleteRvName, rvMap[deleteRvName].State)
			found := false
			_ = found

			for i, rv := range nodeToRvs[nodeId].rvs {
				if rv.rvName != deleteRvName {
					continue
				}

				// Delete rv from the list of RVs for the node.
				node := nodeToRvs[nodeId]
				node.rvs = append(node.rvs[:i], node.rvs[i+1:]...)
				nodeToRvs[nodeId] = node

				found = true
				log.Debug("ClusterManager::deleteRVFromNode: Deleted RV %s from node %s", deleteRvName, nodeId)
				break
			}

			// Component RV for MV must be present in nodeToRvs.
			common.Assert(found, deleteRvName, nodeId, deleteRvNames)
		}
	}

	//
	// Helper function to perform nodeToRvs trimming. It does the following:
	// - Remove RVs whose slot count have reached 0.
	// - Remove nodes with no RVs left.
	//
	// This must be called after one or more RVs are assigned to an MV (fix-mv or new-mv).
	//
	// This updates nodeToRvs.
	//
	trimNodeToRvs := func() {
		//
		// Check if any node has exhausted all its RV's, remove such nodes from the nodeToRvs map.
		//
		for nodeId, node := range nodeToRvs {
			for j := 0; j < len(node.rvs); {
				// Remove an RV if it has no free slots left.
				if node.rvs[j].slots == 0 {
					node.rvs = append(node.rvs[:j], node.rvs[j+1:]...)
				} else {
					j++
				}
			}

			// If the node has no RVs left, remove it from the map.
			if len(node.rvs) == 0 {
				delete(nodeToRvs, nodeId)
				log.Debug("ClusterManager::trimNodeToRvs: Removed node %s from nodeToRvs as it has no RVs left", nodeId)
			} else {
				nodeToRvs[nodeId] = node
			}
		}

		log.Debug("ClusterManager::trimNodeToRvs: After trimming nodeToRvs %+v", nodeToRvs)
	}

	//
	// Helper function to replace offline RVs of an MV with suitable good RVs. If successful it fixes the
	// MV stored in existingMVMap[mvName], else if it fails it leaves existingMVMap[mvName] unchanged.
	// This implements the fix-mv workflow.
	// This must be called after the degrade-mv workflow has run and the state of component RVs have been
	// duly updated.
	//
	fixMV := func(mvName string, mv dcache.MirroredVolume) {
		//
		// Fix-mv must be run only for degraded MVs.
		// A degraded MV has one or more (but not all) component RVs as offline (which need to be replaced by
		// a good RV).
		//
		common.Assert(mv.State == dcache.StateDegraded, mvName, mv.State)

		// MV must have all the component RVs set.
		common.Assert(len(mv.RVs) == NumReplicas, len(mv.RVs), NumReplicas)

		offlineRVs := 0
		outofsyncRVs := 0
		excludeNodes := make(map[string]struct{})
		excludeRVNames := make(map[string]struct{})

		//
		// Pass 1: Make a list of nodes and RVs to be excluded when picking "good" RVs in the later part.
		//         Those nodes are excluded which contribute at least one good component RV.
		//         Those component RVs are excluded which are offline.
		//
		for rvName := range mv.RVs {
			// Only valid RVs can be used as component RVs for an MV.
			_, exists := rvMap[rvName]
			_ = exists
			common.Assert(exists)

			//
			// Fix-mv workflow is run after degrade-mv/offline-mv workflows, so component RV states
			// must have been correctly updated. Also component RV state must be online, offline or
			// syncing.
			//

			//
			// If state of RV in rvMap is offline, state of component RV in MV MUST be offline.
			// Note that we can have an RV as online in rvMap but still not online in MV, since once
			// an RV goes offline and comes back it cannot simply be marked online in the MV, it has
			// to go through degrade-mv/fix-mv workflows.
			//
			common.Assert(rvMap[rvName].State == dcache.StateOnline ||
				mv.RVs[rvName] == dcache.StateOffline,
				rvName, mvName, rvMap[rvName].State, mv.RVs[rvName])

			//
			// fixMV() is called after degrade-mv/offline-mv workflow has run. That would only result in
			// one or more (but not all) offline component RVs for an MV, so we should not have component
			// RVs in "outofsync" state (fixMV() is the one who moves component RVs from offline to outofsync)
			// when fixMV() is called. Once fixMV() marks component RVs as outofsync, it should be soon followed
			// by ResyncMV() from Replication Manager which will change outofsync to syncing.
			// BUT, in the following scenario we CAN HAVE outofsync component RVs when fixMV() is called:
			// - Between the last fixMV() call that set a component RVs state as outofsync, and this call,
			//   ResyncMV didn't get a chance to run. This is unlikely but possible.
			// - ResyncMV did run, but since ResyncMV fixes one degraded MV and in one degraded MV one outofsync
			//   RV, at a time, if there are more than one degraded MVs and/or more than one outofsync RVs for an
			//   MV, when updateMVList()->fixMV() is called from batchUpdateComponentRVState(), we can have component
			//   RVs still in outofsync state.
			//
			// Leave this assert commented to highlight the above.
			//
			// common.Assert(mv.RVs[rvName] != dcache.StateOutOfSync, rvName, mv.RVs[rvName])

			if mv.RVs[rvName] == dcache.StateOutOfSync {
				outofsyncRVs++
			}

			//
			// If this component RV is not offline, its containing node must be excluded for replacement RV(s).
			// We don't exclude the node if the component RV is offline to support the case where the same node
			// comes back up online and we may want to use the same RV or another RV from the same node, as
			// replacement RV.
			//
			if mv.RVs[rvName] != dcache.StateOffline {
				excludeNodes[rvMap[rvName].NodeId] = struct{}{}
				continue
			}

			//
			// Offline RVs themselves must be excluded. Those are the ones we need to replace with good ones.
			// Note that it's possible that the same RV has now come back online, in which case it can be
			// reused and hence must not be excluded.
			//
			if rvMap[rvName].State == dcache.StateOffline {
				excludeRVNames[rvName] = struct{}{}
			}

			offlineRVs++
		}

		// Degraded MVs must have one or more but not all component RVs as offline/outofsync.
		common.Assert((offlineRVs+outofsyncRVs) != 0 && (offlineRVs+outofsyncRVs) < NumReplicas,
			mvName, offlineRVs, outofsyncRVs, NumReplicas)

		// No component RV is offline, nothing to fix, return.
		if offlineRVs == 0 {
			// If not offline, must have at least one outofsync, else why the MV is degraded.
			common.Assert(outofsyncRVs > 0, mvName)
			log.Debug("ClusterManager::fixMV: %s has no offline component RV, nothing to fix %+v",
				mvName, mv.RVs)
			return
		}

		//
		// Pass 2: For all component RVs that are offline, find a suitable RV.
		//         A suitable RV is one, that:
		//         - Does not come from any node in excludeNodes list.
		//         - Is not one of excludeRVNames.
		//         - Has the higher availableSpace/
		//
		// Shuffle the nodes to encourage random selection of replacement RV(s).
		// We then iterate over the availableNodes list and pick the 1st suitable RV.
		//
		var availableNodes []node
		for _, n := range nodeToRvs {
			availableNodes = append(availableNodes, n)

		}

		rand.Shuffle(len(availableNodes), func(i, j int) {
			availableNodes[i], availableNodes[j] = availableNodes[j], availableNodes[i]
		})

		//
		// Number of component RVs we are actually able to fix for this MV.
		// If we cannot fix anything, skip the joinMV().
		//
		fixedRVs := 0
		alreadyOutOfSync := make(map[string]struct{})

		//
		// We make a deep copy of mv.RVs before we start fixing.
		// We fix directly in mv.RVs as it's convenient, but if we need to undo later we set mv.RVs to
		// savedRVs.
		//
		savedRVs := make(map[string]dcache.StateEnum)
		for rvName, rvState := range mv.RVs {
			savedRVs[rvName] = rvState
		}

		for rvName := range mv.RVs {
			//
			// Usually we won't have outofsync component RVs when fixMV() is called, as they would have been
			// picked by the resync workflow and changed to syncing/online by the time fixMV() is called next
			// time, but it's possible that we are called with one or more outofsync component RVs.
			//
			// e.g., fixMV() was called for mv1 with the following component RVs.
			// mv2:{degraded map[rv0:outofsync rv3:online rv4:offline]}
			//
			// Note that rv0 was outofsync on entry and rv4 was replaced by rv1 and rv1 was newly marked outofsync,
			// so the component RVs after the replacement looked like
			// mv2:{degraded map[rv0:outofsync rv3:online rv1:outofsync]}
			//
			// After joinMV() below succeeds, we won't know if a component RV was already outofsync or it was
			// just picked as a replacement for an offline RV and is hence newly marked outofsync. We will try to
			// consume slot for both rv0 (already outofsync) and rv1 (newly made outofsync). Note that rv0 would
			// have its slot already consumed as outofsync component RV do consume slots. This will cause "double
			// consume". We need to avoid this, so we store RVs which are already outofsync in a map and then check
			// before calling consumeRVSlot() after joinMV().
			//
			if mv.RVs[rvName] == dcache.StateOutOfSync {
				log.Debug("ClusterManager::fixMV: %s/%s already outofsync", rvName, mvName)
				alreadyOutOfSync[rvName] = struct{}{}
			}

			// Only offline component RVs need to be "fixed" (aka replaced).
			if mv.RVs[rvName] != dcache.StateOffline {
				continue
			}

			foundReplacement := false
			log.Debug("ClusterManager::fixMV: Fixing component RV %s/%s", rvName, mvName)

			// Iterate over the shuffled nodes list and pick the first suitable RV.
			for _, node := range availableNodes {
				_, ok := excludeNodes[node.nodeId]
				if ok {
					// Skip excluded nodes.
					continue
				}

				// Potential node, pick first suitable RV.
				for idx := range node.rvs {
					newRvName := node.rvs[idx].rvName
					_, ok := excludeRVNames[newRvName]
					if ok {
						// Skip excluded RVs.
						continue
					}

					//
					// Do not pick another offline component RV as replacement, else mv.RVs[] will have fewer
					// than NumReplicas RVs.
					// e.g., let's say we enter fixMV() with the following mv0 composition,
					// mv0: {rv0: offline, rv1: online, rv2: offline}
					//
					// if we don't disallow the following, we can pick rv2 as a replacement for rv0, resulting in
					// mv0: {rv2: outofsync, rv1: online}
					//
					// But, it's ok to reuse the same RV if it's now online, so following is a valid replacement.
					// mv0: {rv0: outofsync, rv1: online, rv2: outofsync}
					//
					if newRvName != rvName {
						_, ok := mv.RVs[newRvName]
						if ok {
							log.Debug("ClusterManager::fixMV: Not replacing %s/%s with sibling %s/%s",
								rvName, mvName, newRvName, mvName)
							continue
						}
					}

					//
					// TODO: Need to find out space requirement for the MV and exclude RVs
					//       which do not have enough availableSpace.

					//
					// Use this RV to replace older RV, a newly replaced RV starts as "outofsync" to indicate
					// that the RV is good but needs to be sync'ed (from a good component RV).
					//
					// Remove the bad RV from MV. Do this before assigning the replacement RV, in case both
					// are same.
					//
					delete(mv.RVs, rvName)
					mv.RVs[newRvName] = dcache.StateOutOfSync

					//
					// Now mv is updated to correctly reflect new selected RV, with bad RV removed.
					// We don't yet update existingMVMap, we will do it once joinMV() returns
					// successfully.
					//

					log.Debug("ClusterManager::fixMV: Replacing (%s/%s -> %s/%s)",
						rvName, mvName, newRvName, mvName)
					foundReplacement = true
					fixedRVs++
					break
				}

				if foundReplacement {
					// Once we pick an RV from a node, it cannot be used again for another RV for the MV.
					excludeNodes[node.nodeId] = struct{}{}
					break
				}
			}

			//
			// If we could not find a replacement RV for an offline RV, it's a matter of concern as the MV
			// will be forced to run degraded for a longer period risking data loss.
			//
			// TODO: For huge clusters availableNodes could be a lot of log.
			//
			if !foundReplacement {
				log.Warn("ClusterManager::fixMV: No replacement RV found for %s/%s, availableNodes: %+v, excludeNodes: %+v, excludeRVNames: %+v",
					rvName, mvName, availableNodes, excludeNodes, excludeRVNames)
			}
		}

		// We should be fixing no more than offlineRVs RVs.
		common.Assert(fixedRVs <= offlineRVs, fixedRVs, offlineRVs)

		// Skip joinMV() if nothing changed in clustermap.
		if fixedRVs == 0 {
			log.Warn("ClusterManager::fixMV: Could not fix any RV for MV %s", mvName)
			return
		}

		//
		// Ok, we have selected a replacement RV for each offline component RV, but before we can finalize
		// the selection, we need to check with the RV.
		// Call joinMV() and check if all component RVs are able to join successfully.
		// Note that though it's called joinMV(), it sends both JoinMV and UpdateMV RPC depending on the
		// RV state. An RV which is being added to an MV for the first time (either new MV or replacing a
		// bad component RV) is sent the JoinMV RPC while an existing component RV which just needs to be
		// made aware of the component RVs is sent the UpdateMV RPC>
		//
		// Iff joinMV() is successful, consume one slot for each component RV and update existingMVMap.
		//
		failedRVs, err := cmi.joinMV(mvName, mv)
		if err == nil {
			common.Assert(len(failedRVs) == 0, failedRVs)
			log.Info("ClusterManager::fixMV: Successfully joined/updated all component RVs %+v to MV %s, original [%+v]",
				mv.RVs, mvName, savedRVs)
			for rvName := range mv.RVs {
				//
				// Consume slot for the replacement RVs, just made outofsync, but skip RVs which were already
				// outofsync on entry to fixMV().
				//
				if mv.RVs[rvName] == dcache.StateOutOfSync {
					_, exists := alreadyOutOfSync[rvName]
					if !exists {
						consumeRVSlot(mvName, rvName)
					}
				}
			}
			existingMVMap[mvName] = mv

			//
			// After the consumeRVSlot() above we need to trim the nodeToRvs map as it may have fully consumed
			// some RV(s). We don't want to use those RVs in the next fixMV() iteration(s).
			//
			trimNodeToRvs()
		} else {
			//
			// If we fail to fix the MV we simply return leaving the broken MV in existingMVMap.
			// TODO: We should add retries here.
			// TODO: Should we remove failedRVs from nodeToRvs? We can do it only for RPC errors that indicate
			//       a general error indicating RV's inability to be used for any MV (like RV going offline) and
			//       not an error specific to this MV.
			//
			log.Err("ClusterManager::fixMV: Error joining RV(s) %v with MV %s: %v, reverting [%+v -> %+v]",
				failedRVs, mvName, err, mv.RVs, savedRVs)

			mv.RVs = savedRVs
			existingMVMap[mvName] = mv
		}
	}

	//
	// Populate the node map (indexed by nodeid) with each node representing all its RVs.
	// This is the nodeToRvs map.
	//
	for rvName, rvInfo := range rvMap {
		common.Assert(cm.IsValidRV(&rvInfo))

		if rvInfo.State == dcache.StateOffline {
			// Skip RVs that are offline as they cannot contribute to any MV.
			continue
		}

		if nodeInfo, exists := nodeToRvs[rvInfo.NodeId]; exists {
			// If the node already exists, append the RV to its list.
			// This will be the case when node has more than one RV and we are encountering the second
			// or subsequent RVs.
			common.Assert(rvInfo.NodeId == nodeInfo.nodeId, rvInfo.NodeId, nodeInfo.nodeId)
			common.Assert(len(nodeInfo.rvs) > 0)
			common.Assert(nodeInfo.rvs[0].slots == MVsPerRV, nodeInfo.rvs[0].slots, MVsPerRV)
			common.Assert(nodeInfo.rvs[0].rvName != rvName, rvName)

			nodeInfo.rvs = append(nodeInfo.rvs, rv{
				rvName: rvName,
				slots:  MVsPerRV,
			})
			nodeToRvs[rvInfo.NodeId] = nodeInfo
		} else {
			// Encountered first RV of this node. Create a new node and add the RV to it.
			nodeToRvs[rvInfo.NodeId] = node{
				nodeId: rvInfo.NodeId,
				rvs:    []rv{{rvName: rvName, slots: MVsPerRV}},
			}
		}
	}

	// Cannot have more nodes than RVs.
	common.Assert(len(nodeToRvs) <= len(rvMap), nodeToRvs, rvMap)

	//
	// Phase 1:
	//
	// Go over all MVs in existingMVMap and correctly set MV's state based on the state of all the
	// component RVs and consume RV slots for all used component RVs. If a component RV is found to be offline as
	// per rvMap, then the component RV is force marked offline. Then it sets the MV state based on the cumulative
	// state of all of it's component RVs as follows:
	// - If all component RVs of an MV are online, the MV is marked as online, else
	// - If no component RV of an MV is online (they are either offline, outofsync or syncing), the MV
	//   is marked as offline, else
	// - If at least one component RV is online, the MV is marked as degraded, else
	// - All component RVs are either online or syncing, then MV is marked as syncing.
	//
	// Few examples:
	// online, online, online => online
	// online, online, offline => degraded
	// online, online, outofsync => degraded
	// online, outofsync, outofsync => degraded
	// online, syncing, outofsync => degraded
	// online, syncing, syncing => syncing
	// online, online, syncing => syncing
	// offline, syncing, syncing => offline
	// offline, outofsync, syncing => offline
	// offline, outofsync, outofsync => offline
	// offline, offline, offline => offline
	//
	for mvName, mv := range existingMVMap {
		offlineRVs := 0
		syncingRVs := 0
		onlineRVs := 0
		outofsyncRVs := 0

		for rvName := range mv.RVs {
			// Only valid RVs can be used as component RVs for an MV.
			_, exists := rvMap[rvName]
			_ = exists
			common.Assert(exists)

			// First things first, an offline RV MUST be marked as an offline component RV.
			if rvMap[rvName].State == dcache.StateOffline {
				mv.RVs[rvName] = dcache.StateOffline
			}

			if mv.RVs[rvName] == dcache.StateOnline {
				onlineRVs++
			} else if mv.RVs[rvName] == dcache.StateOffline {
				offlineRVs++
			} else if mv.RVs[rvName] == dcache.StateOutOfSync {
				outofsyncRVs++
			} else if mv.RVs[rvName] == dcache.StateSyncing {
				syncingRVs++
			}

			//
			// This RV is not offline and is used as a component RV by this MV.
			// Reduce its slot count, so that we don't use a component RV more than MVsPerRV times across all MVs.
			// Note that offline RVs are not included in nodeToRvs so we should not be updating their slot count.
			//
			// We don't reduce slot count if the component RV itself is marked offline. This is because an offline
			// component RV for all purposes can be treated as non-existent. Soon after this we will run the fix-mv
			// workflow which will replace these offline RVs with some online RV (it could be the same RV if it has
			// come back up online) and at that time we will not increase the slot count of the outgoing component
			// RV, so we don't reduce it now.
			//
			if rvMap[rvName].State != dcache.StateOffline {
				if mv.RVs[rvName] != dcache.StateOffline {
					consumeRVSlot(mvName, rvName)
				}
			}
		}

		common.Assert((onlineRVs+offlineRVs+outofsyncRVs+syncingRVs) == len(mv.RVs),
			onlineRVs, offlineRVs, outofsyncRVs, syncingRVs, len(mv.RVs))

		if (offlineRVs + outofsyncRVs + syncingRVs) == len(mv.RVs) {
			// No component RV is online, offline-mv.
			mv.State = dcache.StateOffline
		} else if onlineRVs == len(mv.RVs) {
			mv.State = dcache.StateOnline
		} else if offlineRVs > 0 || outofsyncRVs > 0 {
			common.Assert(onlineRVs > 0 && onlineRVs < len(mv.RVs), onlineRVs, len(mv.RVs))
			// At least one component RV is not online but at least one is online, degrade-mv.
			mv.State = dcache.StateDegraded
		} else if syncingRVs > 0 {
			common.Assert((syncingRVs+onlineRVs) == len(mv.RVs), syncingRVs, onlineRVs, len(mv.RVs))
			mv.State = dcache.StateSyncing
		} else {
			common.Assert(false)
		}

		existingMVMap[mvName] = mv
	}

	//
	// TODO: Shall we commit the clustermap changes (marking offline component RVs as offline in MV)?
	//       Note that fixMV() will call UpdateMV RPC which only allows legitimate component RVs update.
	//       For that it'll refresh the clustermap and if it gets the old clustermap (with RV as online),
	//       UpdateMV will fail.
	//
	log.Debug("ClusterManager::updateMVList: existingMVMap after phase#1, runFixMvNewMv: %v: %v",
		existingMVMap, runFixMvNewMv)

	//
	// fix-mv and new-mv workflows can cause lot of RPC calls (JoinMV/UpdateMV) to be generated, so we run
	// those only when updateMVList() is called from the periodic updateStorageClusterMapIfRequired().
	//
	if !runFixMvNewMv {
		return
	}

	//
	// Check if any node has exhausted all its RV's, remove such nodes from the nodeToRvs map.
	// Also remove RVs which are fully consumed (no free slots left).
	//
	trimNodeToRvs()

	//
	// Phase 2:
	//
	// Fix the degraded MVs by replacing their offline RVs with good ones.
	// This is the fix-mv workflow.
	//
	// Note that we can/must only fix degraded MVs, offline MVs cannot be fixed as there's no good component
	// RV to copy chunks from. Once an MV is offline it won't be used by File Manager to put any file's data.
	// Offline MVs will just be lying around like satellite debris in space.
	//
	// TODO: See if we need delete-mv workflow to clean those up.
	//

	numUsableMVs := 0
	for mvName, mv := range existingMVMap {
		if mv.State != dcache.StateOffline {
			numUsableMVs++
		}

		if mv.State != dcache.StateDegraded {
			continue
		}

		fixMV(mvName, mv)
	}

	log.Debug("ClusterManager::updateMVList: existing MV map after phase#2: %v", existingMVMap)

	//
	// Phase 3:
	//
	// Here we run the new-mv workflow, where we add as many new MVs as we can with the available RVs, picking
	// NumReplicas RVs for each new MV under the following conditions:
	// - An RV can be used as component RV by at most MVsPerRV MVs.
	// - More than one RV from the same node will not be used as component RVs for the same MV.
	// - More than one RV from the same fault domain will not be used as component RVs for the same MV.
	//
	for {
		//
		// Check if any node has exhausted all its RV's, remove such nodes from the nodeToRvs map.
		// Also remove RVs which are fully consumed (no free slots left).
		//
		trimNodeToRvs()

		//
		// The nodeToRvs map is now updated with remaining nodes and their RVs.
		// For this iteration of new-mv workflow, we have only those nodes left which can contribute
		// at least one RV and only those RVs left which have at least one slot to contribute.
		//

		// New MV will need at least NumReplicas distinct nodes.
		if len(nodeToRvs) < NumReplicas {
			log.Debug("ClusterManager::updateMVList: len(nodeToRvs) [%d] < NumReplicas [%d]",
				len(nodeToRvs), NumReplicas)
			break
		}

		//
		// With rvMap and MVsPerRV and NumReplicas, we cannot have more than maxMVsPossible usable MVs.
		// Note that we are talking of online or degraded/syncing MVs. Offline MVs have all component RVs
		// offline and they don't consume any RV slot, so they should be omitted from usable MVs.
		//
		// Q: Why do we need to limit numUsableMVs to maxMVsPossible?
		//    IOW, why is the the above check "len(nodeToRvs) < NumReplicas" not sufficient.
		// A: "len(nodeToRvs) < NumReplicas" check will try to create as many MVs as we can with the available
		//    RVs, but it might create more than maxMVsPossible if some of the MVs have offline RVs (fixMV() would
		//    have attempted to replace offline RVs for all degraded MVs but if joinMV() fails or any other error
		//    we can have some component RVs as offline). We don't want to create more MVs leaving some MVs with
		//    no replacement RVs available.
		//
		maxMVsPossible := (len(rvMap) * MVsPerRV) / NumReplicas
		common.Assert(numUsableMVs <= maxMVsPossible, numUsableMVs, maxMVsPossible)

		if numUsableMVs == maxMVsPossible {
			log.Debug("ClusterManager::updateMVList: numUsableMVs [%d] == maxMVsPossible [%d]",
				numUsableMVs, maxMVsPossible)
			break
		}

		// Shuffle the nodes to encourage random selection of component RVs.
		var availableNodes []node
		for _, n := range nodeToRvs {
			availableNodes = append(availableNodes, n)

		}

		rand.Shuffle(len(availableNodes), func(i, j int) {
			availableNodes[i], availableNodes[j] = availableNodes[j], availableNodes[i]
		})

		// New MV's name, starting from index 0.
		mvName := fmt.Sprintf("mv%d", len(existingMVMap))

		//
		// Take the first NumReplicas nodes.
		// Since only those nodes are present in nodeToRvs/availableNodes which have at least one RV
		// slot available, we are guaranteed to get NumReplicas component RVs from selectedNodes.
		// Simply go over the selectedNodes and pick the first available RV from each selected node.
		//
		selectedNodes := availableNodes[:NumReplicas]
		common.Assert(len(selectedNodes) == NumReplicas)

		for _, n := range selectedNodes {
			// Only nodes with at least one RV will be present in selectedNodes.
			common.Assert(len(n.rvs) > 0)

			for _, r := range n.rvs {
				common.Assert(n.nodeId == rvMap[r.rvName].NodeId, n.nodeId, rvMap[r.rvName].NodeId)

				//
				// At the beginning of this iteration we sanitized nodeToRvs map to contain
				// only those nodes (and only those RVs) which can contribute at least one RV,
				// so there shouldn't be an RV with slot count 0.
				//
				common.Assert(r.slots > 0, fmt.Sprintf("RV %s has no slots left", r.rvName))

				if _, exists := existingMVMap[mvName]; !exists {
					// First component RV being added to mvName.
					rvwithstate := make(map[string]dcache.StateEnum)
					rvwithstate[r.rvName] = dcache.StateOnline
					// Create a new MV.
					existingMVMap[mvName] = dcache.MirroredVolume{
						RVs:   rvwithstate,
						State: dcache.StateOnline,
					}
				} else {
					// Subsequent component RVs being added to mvName.
					existingMVMap[mvName].RVs[r.rvName] = dcache.StateOnline
					common.Assert(len(existingMVMap[mvName].RVs) <= NumReplicas)
				}

				//
				// We decrease the slot count for the RV in nodeToRvs, only after a successful
				// joinMV() call. Note that it's ok to defer slot count adjustment as one RV will
				// be used not more than once as component RV for an MV.
				//

				break
			}
		}

		common.Assert(len(existingMVMap[mvName].RVs) == NumReplicas,
			mvName, len(existingMVMap[mvName].RVs), NumReplicas)

		//
		// Call joinMV() and check if all component RVs are able to join successfully.
		// reserveBytes is 0 for a new-mv workflow.
		//
		// Iff joinMV() is successful, consume one slot for each component RV, else if joinMV() fails
		// delete the failed RV from nodeToRvs to prevent this RV from being picked again and failing.
		// Also we need to remove mv from existingMVMap.
		//
		failedRVs, err := cmi.joinMV(mvName, existingMVMap[mvName])
		if err == nil {
			common.Assert(len(failedRVs) == 0, failedRVs)
			log.Info("ClusterManager::updateMVList: Successfully joined all component RVs %+v to MV %s",
				existingMVMap[mvName].RVs, mvName)

			for rvName := range existingMVMap[mvName].RVs {
				// All component RVs added by the new-mv workflow must be online.
				common.Assert(existingMVMap[mvName].RVs[rvName] == dcache.StateOnline,
					rvName, mvName, existingMVMap[mvName].RVs[rvName])
				consumeRVSlot(mvName, rvName)
			}

			// One more usable MV added to existingMVMap.
			numUsableMVs++
			common.Assert(numUsableMVs <= len(existingMVMap), numUsableMVs, len(existingMVMap))
		} else {
			// TODO: Give up reallocating RVs after a few failed attempts.
			log.Err("ClusterManager::updateMVList: Error joining RV(s) %v with MV %s: %v",
				failedRVs, mvName, err)

			deleteRVsFromNode(failedRVs)
			// Delete the MV from the existingMVMap.
			delete(existingMVMap, mvName)
		}
	}

	log.Debug("ClusterManager::updateMVList: existing MV map after phase#3: %v", existingMVMap)
}

// Given an MV, send JoinMV or UpdateMV RPC to all its component RVs. It fails if any of the RV fails the call.
// This must be called from new-mv or fix-mv workflow to let the component RVs know about the new membership details.
// It calls JoinMV for RVs joining the MV newly and UpdateMV for existing component RVs which need to be informed of
// the updated membership details. For JoinMV RPC requests it sets the ReserveSpace to reserveBytes.
// The caller must have updated 'mv' with the correct component RVs and their state before calling this.
//
// It sends JoinMV/UpdateMV based on following:
//   - It sends JoinMV RPC to all RVs of a new MV. A new MV is one which has state of online, because we will not be
//     called o/w for an online MV.
//   - For existing MVs, it sends JoinMV for those RVs which have StateOutOfSync state. These are new RVs selected by
//     fix-mv workflow.
//   - For existing MVs, it sends UpdateMV for online component RVs.
func (cmi *ClusterManager) joinMV(mvName string, mv dcache.MirroredVolume) ([]string, error) {
	log.Debug("ClusterManager::joinMV: JoinMV(%s, %+v)", mvName, mv)

	var componentRVs []*models.RVNameAndState
	var numRVsOnline int

	// Are we called from new-mv workflow? If not, then we are called from fix-mv workflow.
	newMV := (mv.State == dcache.StateOnline)

	//
	// JoinMV/UpdateMV RPC can only be sent in the following two cases:
	// 1. From new-mv workflow - MV state must be online in this case.
	// 2. From fix-mv workflow - MV state must be degraded in this case.
	//
	common.Assert(mv.State == dcache.StateOnline || mv.State == dcache.StateDegraded, mv.State)

	// Caller must call us only with all component RVs set.
	common.Assert(len(mv.RVs) == int(cmi.config.NumReplicas), len(mv.RVs), cmi.config.NumReplicas)

	//
	// 'reserveBytes' is the amount of space to reserve in the RV. This will be 0 when joinMV()
	// is called from the new-mv workflow, but can be non-zero when called from the fix-mv workflow
	// for replacing an offline RV with a new good RV. The new RV must need enough space to store
	// the chunks for this MV.
	//
	var reserveBytes int64
	var err error

	if !newMV {
		//
		// Get the reserveBytes correctly, querying it from our in-core RV info maintained by RPC server.
		//
		reserveBytes, err = rm.GetMVSize(mvName)
		if err != nil {
			err = fmt.Errorf("failed to get disk usage of %s [%v]", mvName, err)
			log.Err("ClusterManager::joinMV: %v", err)
			common.Assert(false, err)
			// TODO: return error. Skipping it now because the caller of joinMV() expects failed RVs
			// along with the error. So, the error handling part of the caller must be updated to handle
			// the error returned in this case as below.
			// return "", err
		}
	}

	log.Debug("ClusterManager::joinMV: %s, state: %s, new-mv: %v, reserve bytes: %d",
		mvName, string(mv.State), newMV, reserveBytes)

	// reserveBytes must be non-zero only for degraded MV, for new-mv it'll be 0.
	common.Assert(reserveBytes == 0 || mv.State == dcache.StateDegraded, reserveBytes, mv.State)

	// For all component RVs, we need to send JoinMV/UpdateMV RPC.
	for rvName, rvState := range mv.RVs {
		log.Debug("ClusterManager::joinMV: Populating componentRVs list MV %s with RV %s", mvName, rvName)

		//
		// For new-mv all component RVs must be online, for fix-mv we can have the following component RV states:
		// - outofsync: These are the ones which were offline and have been fixed by the fix-mv workflow.
		// - offline: These were offline RVs, went to fix-mv but fix-mv could not find a replacement RV for these.
		// - online: These are the online component RVs. One or more component RVs must be offline/outofsync else
		//           MV won't be degraded and we won't run fix-mv.
		// - syncing: These are the component RVs currently syncing. One or more component RVs must be
		//            offline/outofsync else MV won't be degraded and we won't run fix-mv.
		//

		if rvState == dcache.StateOnline {
			numRVsOnline++
		}

		componentRVs = append(componentRVs, &models.RVNameAndState{
			Name:  rvName,
			State: string(rvState),
		})
	}

	// For newMV case, *all* component RVs must be online.
	common.Assert(newMV == (numRVsOnline == len(mv.RVs)), mvName, mv.State, numRVsOnline)

	// Struct to hold the status from each RPC call to a component RV.
	type rpcCallComponentRVError struct {
		rvName string
		err    error
	}
	errCh := make(chan rpcCallComponentRVError, len(componentRVs))

	//
	// Note: If JoinMV RPC fails to any RV, we do not send LeaveMV() to the RVs which succeeded, for undoing the
	//       reserveBytes, instead server is supposed to correctly undo that after timeout.
	//
	startTime := time.Now()
	var wg sync.WaitGroup
	for _, rv := range componentRVs {
		rvName := rv.Name
		rvState := mv.RVs[rvName]
		//
		// Offline component RVs need not be sent JoinMV/UpdateMV RPC.
		// TODO: Shall we send them LeaveMV RPC?
		//
		if rvState == dcache.StateOffline {
			continue
		}

		wg.Add(1)
		go func(rvName string, rvState dcache.StateEnum) {
			defer wg.Done()
			log.Debug("ClusterManager::joinMV: Joining MV %s with RV %s in state %s", mvName, rvName, rvState)

			joinMvReq := &models.JoinMVRequest{
				MV:           mvName,
				RVName:       rvName,
				ReserveSpace: reserveBytes,
				ComponentRV:  componentRVs,
			}

			updateMvReq := &models.UpdateMVRequest{
				MV:          mvName,
				RVName:      rvName,
				ComponentRV: componentRVs,
			}

			// TODO: Use timeout from some global variable.
			timeout := 10 * time.Second
			ctx, cancel := context.WithTimeout(context.Background(), timeout)
			defer cancel()

			var err error
			var action string

			if newMV || rvState == dcache.StateOutOfSync {
				//
				// All RVs of a new MV are sent JoinMV RPC.
				// else for fix-mv case outofsync component RVs are sent JoinMV RPC.
				//
				_, err = rpc_client.JoinMV(ctx, cm.RVNameToNodeId(rvName), joinMvReq)
				action = "joining"
			} else {
				//
				// Else, fix-mv and online/syncing RV, send UpdateMV.
				//
				common.Assert(rvState == dcache.StateOnline ||
					rvState == dcache.StateSyncing, rvName, rvState)
				_, err = rpc_client.UpdateMV(ctx, cm.RVNameToNodeId(rvName), updateMvReq)
				action = "updating"
			}

			if err != nil {
				err = fmt.Errorf("error %s MV %s with RV %s in state %s: %v",
					action, mvName, rvName, rvState, err)
				log.Err("ClusterManager::joinMV: %v", err)
				errCh <- rpcCallComponentRVError{
					rvName: rvName,
					err:    err,
				}
				return
			}
			log.Debug("ClusterManager::joinMV: Success %s MV %s with RV %s in state %s",
				action, mvName, rvName, rvState)

			//
			// A fix-mv/new-mv can only succeed when all the RVs correctly update the component RVs state in their
			// respective mvInfo and the state change is committed in the clustermap. Since our state change is
			// not transactional, each RV holds an mvInfo state change till some timeout period and if the clustermap
			// state change is not observed till the timeout, it assumes that the sender failed to commit and rolls
			// back the mvInfo state change. We need to make sure the first RV and all other RVs to which we sent
			// JoinMV have not timed out their mvInfo state change. We will have some margin for caller to update the
			// clustermap.
			//
			if time.Since(startTime) > rpc_server.GetMvInfoTimeout() {
				errStr := fmt.Sprintf("JoinMV (action: %s, new-mv: %v) for %s/%s took longer than %s, aborting joinMV",
					action, newMV, rvName, mvName, rpc_server.GetMvInfoTimeout())
				log.Err("ClusterManager::joinMV: %s", errStr)
				common.Assert(false, errStr)
				// TODO: This RV is not necessarily the real culprit.
				errCh <- rpcCallComponentRVError{rvName: rvName, err: fmt.Errorf(errStr)}
			}
		}(rvName, rvState)
	}
	wg.Wait()
	close(errCh)
  
	var allErrs []string
	var failedRVs []string

	for errRes := range errCh {
		allErrs = append(allErrs, errRes.err.Error())
		failedRVs = append(failedRVs, errRes.rvName)
	}

	//
	// Error from any JoinMV/UpdateMV RPC call is considered a failure and we return the list of failed RVs.
	//
	if len(allErrs) > 0 {
		return failedRVs, fmt.Errorf("ClusterManager::joinMV: errors:\n%s", strings.Join(allErrs, "\n"))
	}

	return nil, nil
}

// Given the list of existing RVs in clusterMap, add any new RVs available.
// If onlyMyRVs is true then the only RV(s) added/updated are the ones exported by the current node, else it queries
// the heartbeats from all nodes and adds all new RVs available and updates all RVs.
// existingRVMap is updated in-place.
//
// Note: updateRVList() MUST be called after successfully claiming ownership of clusterMap update, by a successful
//       call to UpdateClusterMapStart().

func (cmi *ClusterManager) updateRVList(existingRVMap map[string]dcache.RawVolume, onlyMyRVs bool) (bool, error) {
	hbTillNodeDown := int64(cmi.config.HeartbeatsTillNodeDown)
	hbSeconds := int64(cmi.config.HeartbeatSeconds)
	nodeIds := []string{cmi.myNodeId}
	var err error

	//
	// If onlyMyRVs is false then we need to query heartbeats for all the nodes, else just this node.
	//
	if !onlyMyRVs {
		nodeIds, err = getAllNodes()
		if err != nil {
			common.Assert(false, err)
			return false, fmt.Errorf("ClusterManager::updateRVList: getAllNodes() failed: %v", err)
		}
		log.Debug("ClusterManager::updateRVList: Found %d nodes in cluster: %v", len(nodeIds), nodeIds)
	}

	// Both these maps are indexed by RV id.
	rVsByRvIdFromHB, rvLastHB, failedToReadNodes, err := collectHBForGivenNodeIds(nodeIds)
	if err != nil {
		return false, err
	}
	// Both the RV and the RV HB map must have the exact same RVs.
	common.Assert(len(rVsByRvIdFromHB) == len(rvLastHB), len(rVsByRvIdFromHB), len(rvLastHB))

	// Set to true if we add any new RV to existingRVMap or update the state of any existing RV.
	changed := false

	//
	// Ok, now we have all the RVs from heartbeats in rVsByRvIdFromHB[].
	// We need to do two things:
	// 1. For existing RVs (in existingRVMap), update RV State and AvailableSpace in existingRVMap if it's
	//    different from the RV State and AvailableSpace as seen in the HB, or if HB has expired set RV state
	//    to offline if not already offline. If the expired HB belongs to an old RV from our node, delete it
	//    from RV map.
	//    If any of the existing RVs is not found in the latest HBs, for such RVs too the state in existingRVMap
	//    is set to offline. This will only happen when a HB blob is deleted out-of-band, which is an unsupported
	//    operation. Note that for onlyMyRVs==true case we cannot do this as we don't have the exhaustive
	//    list of HBs.
	// 2. All RVs in rVsByRvIdFromHB[] which are not present in existingRVMap, i.e., those RVs are newly seen,
	//    add those to existingRVMap.
	//

	// If an RV has the LastHeartbeat less than hbExpiry, it needs to be offlined.
	now := uint64(time.Now().Unix())
	hbExpiry := now - uint64(hbTillNodeDown*hbSeconds)

	// (1.b) Update RVs present in existingRVMap and which have changed State or AvailableSpace.
	for rvName, rvInClusterMap := range existingRVMap {
		if rvHb, found := rVsByRvIdFromHB[rvInClusterMap.RvId]; found {
			lastHB, found := rvLastHB[rvHb.RvId]
			_ = found

			// If an RV is present in rVsByRvIdFromHB, it MUST have a valid HB in rvLastHB.
			common.Assert(found)

			if lastHB < hbExpiry {
				//
				// HB expired, if onlyMyRVs is true then we are called from
				// updateStorageClusterMapWithMyRVs() i.e., a newly started node wants to join the
				// cluster. It must have punched its initial heartbeat just before calling updateRVList(),
				// so if we see hb as expired for a particular RV that RV was present in the prev
				// incarnation of this node and not present now, we must remove that RV from the RV
				// map, else if onlyMyRVs is false, then we want to check RVs from all the nodes and
				// if any RV's HB has expired mark the RV offline if not already offline.
				//
				if onlyMyRVs {
					log.Warn("ClusterManager::updateRVList: Removing RV %s %+v present from prev incarnation of this node (lastHeartbeat (%d) < hbExpiry (%d))",
						rvName, rvInClusterMap, lastHB, hbExpiry)
					delete(existingRVMap, rvName)
					changed = true
				} else if rvInClusterMap.State != dcache.StateOffline {
					log.Warn("ClusterManager::updateRVList: Online RV %s %+v lastHeartbeat (%d) has expired, hbExpiry (%d), marking RV offline",
						rvName, rvInClusterMap, lastHB, hbExpiry)
					rvInClusterMap.State = dcache.StateOffline
					existingRVMap[rvName] = rvInClusterMap
					changed = true
				}
			} else {
				//
				// HB not expired.
				// If either the State or AvailableSpace from HB is different from what is stored
				// in existingRVMap, update it.
				//
				if (rvInClusterMap.State != rvHb.State) ||
					(rvInClusterMap.AvailableSpace != rvHb.AvailableSpace) {
					rvInClusterMap.State = rvHb.State
					rvInClusterMap.AvailableSpace = rvHb.AvailableSpace
					//TODO{Akku}: IF available space is less than 10% of total space, we might need to update the state
					existingRVMap[rvName] = rvInClusterMap
					changed = true
				}
			}

			// rVsByRvIdFromHB must only contain new RVs, delete this as it is in existingRVMap.
			delete(rVsByRvIdFromHB, rvHb.RvId)
		} else if slices.Contains(failedToReadNodes, rvInClusterMap.NodeId) {
			//
			// If we failed to read the HB for the node this indicates some unusual problem with the storage,
			// since we only fetch hbs from nodes returned by getAllNodes() which actually enumerates all the
			// hbs in the Nodes/ folder.
			// Play safe and skip this RV for now. If its hb is indeed missing, it will be removed in the next
			// iteration of updateRVList() call.
			//
			log.Warn("ClusterManager::updateRVList: Online Rv %s %+v missing in heartbeats (could not read HB for node %s), ignoring for now",
				rvName, rvInClusterMap, rvInClusterMap.NodeId)
		} else if !onlyMyRVs {
			// This can only happen when an HB file is deleted out-of-band.
			common.Assert(false, "HB missing for RV in clustermap", rvInClusterMap)

			//
			// RV present in existingRVMap, but missing from rVsByRvIdFromHB.
			// This is not a common occurrence, emit a warning log.
			//
			// For onlyMyRV==true, case we cannot perform this operation as we don't have the exhaustive
			// list of  HBs.
			//
			if rvInClusterMap.State != dcache.StateOffline {
				log.Warn("ClusterManager::updateRVList: Online Rv %s %+v missing in heartbeats, did you delete the hb file out-of-band?", rvName, rvInClusterMap)
				rvInClusterMap.State = dcache.StateOffline
				existingRVMap[rvName] = rvInClusterMap
				changed = true
			}
		}
	}

	//
	// (2) Add any new RVs.
	// Now rVsByRvIdFromHB must only have RVs which are not already in existingRVMap.
	//
	if len(rVsByRvIdFromHB) != 0 {
		log.Info("ClusterManager::updateRVList: %d new RV(s) to add to clusterMap: %v",
			len(rVsByRvIdFromHB), rVsByRvIdFromHB)

		//
		// Return next free RV index after (not including) lastIdx.
		//
		getNextFreeRVIdx := func(lastIdx int64) int64 {
			idx := lastIdx + 1
			for {
				rvName := fmt.Sprintf("rv%d", idx)
				if _, exists := existingRVMap[rvName]; !exists {
					return idx
				}
				idx++
			}
		}

		//
		// Add new RV(s) into clusterMap, starting from the next available index.
		// Since we may remove old RVs not being exported this time by the node, we may have some
		// gaps in the RV index space. We pick the first available RV index.
		//
		nextFreeIdx := int64(-1)
		for _, rv := range rVsByRvIdFromHB {
			nextFreeIdx = getNextFreeRVIdx(nextFreeIdx)
			rvName := fmt.Sprintf("rv%d", nextFreeIdx)
			existingRVMap[rvName] = rv
			changed = true
			log.Info("ClusterManager::updateRVList: Adding new RV %s to cluster map: %+v", rvName, rv)
		}
	}

	return changed, nil
}

// Utility function that scans through the RV list in the given rvMap and returns the set of all nodes which
// have contributed at least one RV.
func getAllNodesFromRVMap(rvMap map[string]dcache.RawVolume) map[string]struct{} {
	nodesMap := make(map[string]struct{})

	for _, rv := range rvMap {
		nodesMap[rv.NodeId] = struct{}{}
	}

	return nodesMap
}

// For all the nodes in nodeIds, fetch their latest heartbeats.
// It returns the following:
// - All the RVs present in those nodes.
// - The last heartbeat epoch for each of the RVs.
// - A list of nodeIds for which the heartbeat could not be fetched.
// The first two are returned as maps indexed by RVId.
//
// Note: It fetches the heartbeat for multiple nodes in parallel, currently limited to 100 parallel calls.
func collectHBForGivenNodeIds(nodeIds []string) (map[string]dcache.RawVolume, map[string]uint64, []string, error) {
	// Status result struct to hold the result from each goroutine.
	type rvHBResult struct {
		// Raw volumes, indexed by RVId.
		rvs map[string]dcache.RawVolume
		// Last heartbeat epoch for the raw volume, indexed by RVId.
		hbs map[string]uint64
	}
	// Results channel to collect data from each goroutine.
	resultCh := make(chan rvHBResult, len(nodeIds))
	errCh := make(chan error, len(nodeIds))
	var wg sync.WaitGroup

	// Limit concurrency to 100 goroutines.
	sem := make(chan struct{}, 100)

	mu := &sync.Mutex{}
	failedToReadNodes := make([]string, 0)

	for _, nodeId := range nodeIds {
		wg.Add(1)
		go func(nodeId string) {
			defer wg.Done()

			// Acquire a semaphore slot to limit concurrency.
			sem <- struct{}{}
			defer func() { <-sem }()

			log.Debug("ClusterManager::collectHBForGivenNodeIds: Fetching heartbeat for node %s", nodeId)

			bytes, err := getHeartbeat(nodeId)
			if err != nil {
				common.Assert(false, err)
				errCh <- fmt.Errorf("failed to fetch heartbeat for node %s: %v",
					nodeId, err)

				mu.Lock()
				defer mu.Unlock()
				failedToReadNodes = append(failedToReadNodes, nodeId)
				return
			}

			var hbData dcache.HeartbeatData
			if err := json.Unmarshal(bytes, &hbData); err != nil {
				common.Assert(false, err)
				errCh <- fmt.Errorf("failed to parse heartbeat bytes (%d) for node %s: %v",
					len(bytes), nodeId, err)
				return
			}

			isValidHb, err := cm.IsValidHeartbeat(&hbData)
			if !isValidHb {
				common.Assert(false, err)
				errCh <- fmt.Errorf("invalid heartbeat for node %s: %v",
					nodeId, err)
				return
			}

			// Process RVs and their last heartbeat from the heartbeat data for this node.
			nodeRVs := make(map[string]dcache.RawVolume)
			nodeHBs := make(map[string]uint64)

			for _, rv := range hbData.RVList {
				nodeRVs[rv.RvId] = rv
				nodeHBs[rv.RvId] = hbData.LastHeartbeat
			}

			// Send result to channel.
			resultCh <- rvHBResult{rvs: nodeRVs, hbs: nodeHBs}
		}(nodeId)
	}
	wg.Wait()

	close(errCh)
	close(resultCh)

	//
	// Aggregated results from all nodes.
	//
	rVsByRvIdFromHB := make(map[string]dcache.RawVolume)
	rvLastHB := make(map[string]uint64)

	// Go over all RVs, and add them to rVsByRvIdFromHB, to be processed later.
	for result := range resultCh {
		for rvId, rv := range result.rvs {
			if existingRv, exists := rVsByRvIdFromHB[rvId]; exists {
				msg := fmt.Sprintf("RVId %s from node %s overlaps with existing RV from node %s",
					rv.RvId, rv.NodeId, existingRv.NodeId)
				log.Err("ClusterManager::collectHBForGivenNodeIds: %s, skipping!", msg)
				common.Assert(false, msg)
				continue
			}

			// For every RVId in result.rvs, we must have the last heartbeat in result.hbs.
			lastHB, ok := result.hbs[rvId]
			common.Assert(ok, rvId)

			rVsByRvIdFromHB[rvId] = rv
			rvLastHB[rvId] = lastHB
		}
	}

	if len(errCh) > 0 {
		log.Err("ClusterManager::collectHBForGivenNodeIds: Errors encountered while fetching heartbeats:")
		for err := range errCh {
			log.Err("ClusterManager::collectHBForGivenNodeIds: %v", err)
		}
	}

	//
	// If we are able to collect heartbeats for any node, return the fetched heartbeats, else treat the entire
	// operation as failure.
	//
	if len(rVsByRvIdFromHB) == 0 {
		return nil, nil, nil, fmt.Errorf("ClusterManager::collectHBForGivenNodeIds: Could not fetch any HB")
	}

	return rVsByRvIdFromHB, rvLastHB, failedToReadNodes, nil
}

// Refresh AvailableSpace in my RVs.
func refreshMyRVs(myRVs []dcache.RawVolume) {
	for index, rv := range myRVs {
		_, availableSpace, err := common.GetDiskSpaceMetricsFromStatfs(rv.LocalCachePath)
		common.Assert(err == nil, fmt.Sprintf("Error getting disk space metrics for path %s for punching heartbeat: %v", rv.LocalCachePath, err))
		if err != nil {
			availableSpace = 0

			log.Warn("ClusterManager::refreshMyRVs: Error getting disk space metrics for path %s for punching heartbeat, forcing available space to zero: %v", rv.LocalCachePath, err)
		}
		myRVs[index].AvailableSpace = availableSpace
		myRVs[index].State = dcache.StateOnline
	}
}

// Get the next batch of component RV state updates.
// This tries to get as many as it can from the channel with one condition - multiple updates to the same mv/rv
// must not be in the same batch.
func (cmi *ClusterManager) getNextComponentRVUpdateBatch() []*dcache.ComponentRVUpdateMessage {
	msgBatch := []*dcache.ComponentRVUpdateMessage{}
	existing := make(map[string]struct{})

	for {
		select {
		case msg, ok := <-cm.GetComponentRVStateChannel():
			if !ok {
				log.Info("ClusterManager::getNextComponentRVUpdateBatch: breaking due to channel closed")
				goto done
			}

			common.Assert(cm.IsValidMVName(msg.MvName), msg.MvName)
			common.Assert(cm.IsValidRVName(msg.RvName), msg.RvName)
			common.Assert(cm.IsValidComponentRVState(msg.RvNewState), msg.RvNewState)
			common.Assert(msg.Err != nil)
			common.Assert(len(msg.Err) == 0, len(msg.Err))

			if _, ok := existing[msg.MvName+msg.RvName]; ok {
				//
				// This is not commonly expected, so make it info log.
				// The only dup update we can possibly get is an update to offline state while some other update
				// is pending.
				//
				log.Info("ClusterManager::getNextComponentRVUpdateBatch: breaking due to dup update for %s/%s",
					msg.MvName, msg.RvName)
				//
				// Queue this message back to the channel.
				// I'd have loved to queue it to the head, but we cannot do that.
				// Queueing to the tail should also work as all the messages in the channel are added by
				// go routines running simultaneously, so order should not matter.
				//
				cm.GetComponentRVStateChannel() <- msg
				goto done
			}

			msgBatch = append(msgBatch, &msg)
			existing[msg.MvName+msg.RvName] = struct{}{}
		default:
			log.Debug("ClusterManager::getNextComponentRVUpdateBatch: breaking due to no more queued messages")
			goto done
		}
	}

done:
	log.Debug("ClusterManager::getNextComponentRVUpdateBatch: added %d update(s) in the batch (%d more queued)",
		len(msgBatch), len(cm.GetComponentRVStateChannel()))

	return msgBatch
}

// This function can be used to update component RV state for multiple MVs at a time. Caller must ensure that the
// changes are non-overlapping, i.e., no two changes refer to the same mv/rv, though changes can refer to different
// RVs of the same MV.
// The function atomically applies the requested updates to the global clustermap (retrying if some other node is
// updating the clustermap simultaneously) and returns only after it's able to successfully make the requested changes,
// or there's some error.
//
// Only following RV state transitions are valid, any other state transitions are failed with an error.
// StateOutOfSync   -> StateSyncing     [Resync start]
// StateSyncing     -> StateOnline      [Resync end]
// StateSyncing     -> StateOutOfSync   [Resync revert]
// StateOutOfSync   -> StateOutOfSync   [Resync defer]
// StateOnline      -> StateOnline      [Resync skip good RVs]
// StateOnline      -> StateOffline     [Inband detection of offline RV during PutChunk(client)]
// StateSyncing     -> StateOffline     [Inband detection of offline RV during PutChunk(sync)]
//
// After setting the component RV states correctly in the clustermap, it calls updateMVList() which will set the
// MV state appropriately. See updateMVList() for how MV state is set based on component RVs state.
//
// Note: If this fails the caller should typically retry after sometime with the refreshed clustermap.
func (cmi *ClusterManager) batchUpdateComponentRVState(msgBatch []*dcache.ComponentRVUpdateMessage) error {
	common.Assert(len(msgBatch) > 0)
	log.Info("ClusterManager::batchUpdateComponentRVState: Received batch of %d component RV updates", len(msgBatch))

	successCount := 0 // How many updates were successfully performed?
	failureCount := 0 // How many failed as the message had some anomaly?
	ignoredCount := 0 // How many were ignored as the requested update was already present?

	startTime := time.Now()
	maxWait := 120 * time.Second

	for {
		// Time check.
		elapsed := time.Since(startTime)
		if elapsed > maxWait {
			common.Assert(false, elapsed, maxWait, len(msgBatch))
			return fmt.Errorf("ClusterManager::batchUpdateComponentRVState: exceeded maxWait for %d updates",
				len(msgBatch))
		}

		// Get most recent clustermap copy, we will make the requested changes and publish it.
		clusterMap, etag, err := cmi.fetchAndUpdateLocalClusterMap()
		if err != nil {
			log.Err("ClusterManager::batchUpdateComponentRVState: fetchAndUpdateLocalClusterMap() failed: %v",
				err)
			common.Assert(false, err)
			return err
		}

		//
		// If some other updates are ongoing over clustermap, we need to wait and retry.
		//
		isClusterMapUpdateBlocked, err := cmi.clusterMapBeingUpdatedByAnotherNode(clusterMap, etag)
		if err != nil {
			return err
		}

		if isClusterMapUpdateBlocked {
			log.Info("ClusterManager::batchUpdateComponentRVState: Clustermap being updated by node %s, waiting a bit before retry",
				clusterMap.LastUpdatedBy)

			// TODO: Add some backoff and randomness?
			time.Sleep(10 * time.Millisecond)
			continue
		}

		//
		// Claim ownership of clustermap.
		// If some other node gets there before us, we retry. Note that we don't add a wait before
		// the retry as that other node is not updating the clustermap, it's done updating.
		// Once we get the ownership, we iterate over all requested changes, validate them, fail the invalid
		// state transitions and apply the valid ones. After making all the changes to the in-core clustermap
		// we then call updateMVList() which will set the MV state correctly, and finally publish the clustermap
		// with a single call.
		//
		// TODO: Check err to see if the failure is due to etag mismatch, if not retrying may not help.
		//
		err = cmi.startClusterMapUpdate(clusterMap, etag)
		if err != nil {
			log.Warn("ClusterManager::batchUpdateComponentRVState: Start Clustermap update failed for nodeId %s: %v, retrying",
				cmi.myNodeId, err)
			continue
		}

		//
		// Now that we have the global clusterMap lock, apply all updates in sequence, taking the clusterMap to
		// a state with all the requested changes.
		// Note that the caller has ensured that no two updates will target the same rv/mv.
		//
		for _, msg := range msgBatch {
			common.Assert(msg != nil)

			mvName := msg.MvName
			rvName := msg.RvName
			rvNewState := msg.RvNewState

			common.Assert(cm.IsValidMVName(mvName), mvName)
			common.Assert(cm.IsValidRVName(rvName), rvName)
			common.Assert(cm.IsValidComponentRVState(rvNewState), rvNewState)
			common.Assert(msg.Err != nil)
			common.Assert(len(msg.Err) == 0, len(msg.Err))

			// Requested MV must be valid.
			clusterMapMV, found := clusterMap.MVMap[mvName]
			if !found {
				common.Assert(false, *msg)
				msg.Err <- fmt.Errorf("MV %s not found in clusterMap, mvList %+v", mvName, clusterMap.MVMap)
				close(msg.Err)
				msg.Err = nil
				failureCount++
				continue
			}

			// and the RV passed must be a valid component RV for that MV.
			currentState, found := clusterMapMV.RVs[rvName]
			if !found {
				common.Assert(false, *msg)
				msg.Err <- fmt.Errorf("RV %s/%s not present in clustermap MV %+v", rvName, mvName, clusterMapMV)
				close(msg.Err)
				msg.Err = nil
				failureCount++
				continue
			}

			//
			// and the new state requested must be valid.
			// Note that we support only few distinct state transitions.
			//
			if currentState == dcache.StateOutOfSync && rvNewState == dcache.StateSyncing ||
				currentState == dcache.StateSyncing && rvNewState == dcache.StateOnline ||
				currentState == dcache.StateSyncing && rvNewState == dcache.StateOutOfSync ||
				currentState == dcache.StateSyncing && rvNewState == dcache.StateOffline ||
				currentState == dcache.StateOnline && rvNewState == dcache.StateOffline {

				log.Debug("ClusterManager::batchUpdateComponentRVState: %s/%s, state change (%s -> %s)",
					rvName, mvName, currentState, rvNewState)
				successCount++
			} else {
				//
				// Following transitions are reported when an inband PutChunk failure suggests an RV as offline.
				// StateOnline  -> StateOffline
				// StateSyncing -> StateOffline
				//
				// Since we can have multiple PutChunk requests outstanding, all but the first one will find the
				// currentState as StateOffline, we need to ignore such update requests.
				//
				if currentState == rvNewState {
					common.Assert(currentState == dcache.StateOffline, currentState)
					log.Debug("ClusterManager::batchUpdateComponentRVState: %s/%s ignoring state change (%s -> %s)",
						rvName, mvName, currentState, rvNewState)

					msg.Err <- nil
					close(msg.Err)
					msg.Err = nil
					ignoredCount++
					continue
				}

				common.Assert(false, rvName, mvName, currentState, rvNewState)

				msg.Err <- fmt.Errorf("%s/%s invalid state change request (%s -> %s)",
					rvName, mvName, currentState, rvNewState)
				close(msg.Err)
				msg.Err = nil
				failureCount++
				continue
			}

			//
			// Update requested Mv in the cluster Map.
			// MV state is not important as it'll be correctly set by updateMVList().
			// We force it to a StateOffline to catch any bug in setting the MV state correctly.
			//
			clusterMapMV.State = dcache.StateOffline
			clusterMapMV.RVs[rvName] = rvNewState
			clusterMap.MVMap[mvName] = clusterMapMV

			//
			// TODO: For now we treat component RV being flagged as offline no different from the RV being flagged
			//       offline by cm.ReportRVOffline(). Note that there could be some differences, f.e., component
			//       RV may be flagged offline on just one inband failure, while when we report an RV as offline
			//       we have to be really sure. In some error cases, like connection getting reset or read returning
			//       eof, one failure might be sufficient to correctly claim RV as offline but for error like
			//       timeout we cannot be really sure and we might want to play safe.
			//
			//       If we don't do this we will have unwanted side effects, f.e., if a component RV is marked
			//       offline but the RV is online in the RV list, then updateMVList()->fixMV() might pick the same
			//       RV as a replacement RV, which would be wrong as RV, for all purposes, is offline.
			//
			if rvNewState == dcache.StateOffline {
				rv := clusterMap.RVMap[rvName]
				if rv.State != dcache.StateOffline {
					log.Warn("ClusterManager::batchUpdateComponentRVState: Marking RV %s state (%s -> %s)",
						rvName, rv.State, dcache.StateOffline)

					rv.State = dcache.StateOffline
					clusterMap.RVMap[rvName] = rv
				}
			}
		}

		//
		// Call updateMVList() to update MV state.
		// We don't want to run the fix-mv and new-mv workflows from batchUpdateComponentRVState(), even though
		// it's batched and hence the calls are controlled, but it's ok to wait for the next clusterMap epoch.
		// We can pass runFixMvNewMv as true for the inband rv offlining case as those will be fewer, but it's
		// ok to wait for fix-mv till the next clusterMap epoch.
		//
		// TODO: See if we want to pass runFixMvNewMv as true for the inband rv offlining case.
		//
		cmi.updateMVList(clusterMap.RVMap, clusterMap.MVMap, false /* runFixMvNewMv */)

		err = cmi.endClusterMapUpdate(clusterMap)
		if err != nil {
			log.Err("ClusterManager::batchUpdateComponentRVState: endClusterMapUpdate() failed: %v %+v",
				err, clusterMap)
			common.Assert(false, err)
			return err
		}

		break
	}

	// Update local copy.
	if _, _, err := cmi.fetchAndUpdateLocalClusterMap(); err != nil {
		log.Err("ClusterManager::batchUpdateComponentRVState: fetchAndUpdateLocalClusterMap() failed: %v", err)
		common.Assert(false, err)
	}

	log.Info("ClusterManager::batchUpdateComponentRVState: total: %d, succeeded: %d, failed: %d, ignored: %d",
		len(msgBatch), successCount, failureCount, ignoredCount)

	common.Assert(len(msgBatch) == (successCount+failureCount+ignoredCount),
		len(msgBatch), successCount, failureCount, ignoredCount)
	return nil
}

var (
	// clusterManager is the singleton instance of the ClusterManager
	clusterManager *ClusterManager = nil
)

// This must be called from DistributedCache component's Start() method.
// dCacheConfig is the config as read from the config yaml.
// rvs is the list of raw volumes (local_cache_path) as specified in the config. There must be at least one raw volume.
func Start(dCacheConfig *dcache.DCacheConfig, rvs []dcache.RawVolume) error {
	common.Assert(clusterManager == nil, "ClusterManager Init must be called only once")
	common.Assert(len(rvs) > 0)

	clusterManager = &ClusterManager{}

	// Initialize the clustermap before any of its users.
	cm.Start()

	// Register hook for refreshing the clustermap from the metadata store, through clustermap package.
	cm.RegisterClusterMapRefresher(clusterManager.updateClusterMapLocalCopy)

	return clusterManager.start(dCacheConfig, rvs)
}

func Stop() error {
	common.Assert(clusterManager != nil, "ClusterManager not started")
	return clusterManager.stop()
}<|MERGE_RESOLUTION|>--- conflicted
+++ resolved
@@ -387,11 +387,10 @@
 		// Post that, once cmi.config is set, it should never fail.
 		//
 		common.Assert(cmi.config == nil, err1)
-<<<<<<< HEAD
-=======
+
 		// ENOENT is the only viable error, for everything else we retry.
 		common.Assert(err == syscall.ENOENT, err)
->>>>>>> 01262d5b
+
 		return nil, nil, err
 	}
 
@@ -699,15 +698,11 @@
 		//
 		_, _, err := cmi.fetchAndUpdateLocalClusterMap()
 		if err != nil {
-<<<<<<< HEAD
-			isClusterMapExists := err != syscall.ENOENT
-=======
 			//
 			// fetchAndUpdateLocalClusterMap() returns the raw error syscall.ENOENT when it cannot find
 			// the clustermap in the metadata store.
 			//
 			isClusterMapExists := (err != syscall.ENOENT)
->>>>>>> 01262d5b
 
 			//
 			// This implies some other error in fetchAndUpdateLocalClusterMap(), maybe clustermap

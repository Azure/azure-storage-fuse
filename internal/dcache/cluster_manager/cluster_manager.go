--- conflicted
+++ resolved
@@ -569,11 +569,7 @@
 		// Fetch clustermap and update the local copy.
 		// Once this succeeds, clustermap APIs can be used for querying clustermap.
 		//
-<<<<<<< HEAD
-		err := cmi.updateClusterMapLocalCopyIfRequired(true /* sync */)
-=======
 		err := cmi.updateClusterMapLocalCopySync()
->>>>>>> 80467fe1
 		if err != nil {
 			isClusterMapExists, err1 := cmi.checkIfClusterMapExists()
 			if err1 != nil {
@@ -716,11 +712,7 @@
 	var clusterMapBytes []byte
 
 	//
-<<<<<<< HEAD
-	// safeCleanupMyRVs() cleans up all our RVs, after performing the safe checks described above.
-=======
 	// safeCleanupMyRVs() cleans up all of my RVs, after performing the safe checks described above.
->>>>>>> 80467fe1
 	// Once it returns we are guaranteed that it's safe to join the cluster.
 	//
 	isClusterMapExists, err := cmi.safeCleanupMyRVs(rvs)

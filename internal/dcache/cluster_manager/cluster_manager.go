/*
    _____           _____   _____   ____          ______  _____  ------
   |     |  |      |     | |     | |     |     | |       |            |
   |     |  |      |     | |     | |     |     | |       |            |
   | --- |  |      |     | |-----| |---- |     | |-----| |-----  ------
   |     |  |      |     | |     | |     |     |       | |       |
   | ____|  |_____ | ____| | ____| |     |_____|  _____| |_____  |_____


   Licensed under the MIT License <http://opensource.org/licenses/MIT>.

   Copyright © 2020-2025 Microsoft Corporation. All rights reserved.
   Author : <blobfusedev@microsoft.com>

   Permission is hereby granted, free of charge, to any person obtaining a copy
   of this software and associated documentation files (the "Software"), to deal
   in the Software without restriction, including without limitation the rights
   to use, copy, modify, merge, publish, distribute, sublicense, and/or sell
   copies of the Software, and to permit persons to whom the Software is
   furnished to do so, subject to the following conditions:

   The above copyright notice and this permission notice shall be included in all
   copies or substantial portions of the Software.

   THE SOFTWARE IS PROVIDED "AS IS", WITHOUT WARRANTY OF ANY KIND, EXPRESS OR
   IMPLIED, INCLUDING BUT NOT LIMITED TO THE WARRANTIES OF MERCHANTABILITY,
   FITNESS FOR A PARTICULAR PURPOSE AND NONINFRINGEMENT. IN NO EVENT SHALL THE
   AUTHORS OR COPYRIGHT HOLDERS BE LIABLE FOR ANY CLAIM, DAMAGES OR OTHER
   LIABILITY, WHETHER IN AN ACTION OF CONTRACT, TORT OR OTHERWISE, ARISING FROM,
   OUT OF OR IN CONNECTION WITH THE SOFTWARE OR THE USE OR OTHER DEALINGS IN THE
   SOFTWARE
*/

package clustermanager

import (
	"context"
	"encoding/json"
	"fmt"
	"math/rand"
	"os"
	"path/filepath"
	"strconv"
	"strings"
	"sync"
	"sync/atomic"
	"syscall"
	"time"

	"github.com/Azure/azure-storage-fuse/v2/common"
	"github.com/Azure/azure-storage-fuse/v2/common/log"

	"github.com/Azure/azure-storage-fuse/v2/internal/dcache"
	cm "github.com/Azure/azure-storage-fuse/v2/internal/dcache/clustermap"
	mm "github.com/Azure/azure-storage-fuse/v2/internal/dcache/metadata_manager"
	rpc_client "github.com/Azure/azure-storage-fuse/v2/internal/dcache/rpc/client"
	"github.com/Azure/azure-storage-fuse/v2/internal/dcache/rpc/gen-go/dcache/models"
	rpc_server "github.com/Azure/azure-storage-fuse/v2/internal/dcache/rpc/server"
)

// Cluster manager's job is twofold:
//  1. Keep the global clustermap up-to-date. One of the nodes takes up the role of the leader who periodically
//     gather information about all nodes/RVs from the heartbeats and updates the clustermap according to that.
//     It then publishes this clustermap which others download (see point #2 below).
//  2. Maintain a local clustermap copy which is used by clustermap package to respond to various queries
//     by clustermap package users. Every node downloads the global clustermap and save it as this local copy.
//
// This is the singleton cluster manager struct that holds the state of the cluster manager.
type ClusterManager struct {
	myNodeId    string
	myHostName  string
	myIPAddress string
	config      *dcache.DCacheConfig

	hbTicker     *time.Ticker
	hbTickerDone chan bool

	clusterMapticker     *time.Ticker
	clusterMapTickerDone chan bool

	// Clustermap is refreshed periodically from metadata store and saved in this local path.
	// clustermap package reads this and provides accessor functions for querying specific parts of clustermap.
	localClusterMapPath string
	// ETag of the most recent clustermap saved in localClusterMapPath.
	localMapETag *string
	// Mutex for synchronizing updates to localClusterMapPath, localMapETag and the cached copy in clustermap package.
	localMapLock sync.Mutex
	// RPC server running on this node.
	// It'll respond to RPC queries made from other nodes.
	rpcServer *rpc_server.NodeServer

	// Wait group to wait for the goroutines spawned, before stopping the cluster manager.
	wg sync.WaitGroup
}

// Error return from here would cause clustermanager startup to fail which will prevent this node from
// joining the cluster.
// The caller has checked the validity(their existence and correct rw permissions) of the localCachePath directories corresponding to the RVs.
func (cmi *ClusterManager) start(dCacheConfig *dcache.DCacheConfig, rvs []dcache.RawVolume) error {

	valid, err := cm.IsValidDcacheConfig(dCacheConfig)
	if !valid {
		common.Assert(false, err)
		return fmt.Errorf("ClusterManager::start Not valid cache config: %v", err)
	}

	valid, err = cm.IsValidRVList(rvs, true /* myRVs */)
	if !valid {
		common.Assert(false, err)
		return fmt.Errorf("ClusterManager::start Not valid RV list: %v", err)
	}

	// All RVs exported by a node have the same NodeId and IPAddress, use from the first RV.
	// These will be used as the current node's id and IP address.
	cmi.myNodeId = rvs[0].NodeId
	cmi.myIPAddress = rvs[0].IPAddress

	// Cannot join the cluster w/o a valid nodeid.
	if !common.IsValidUUID(cmi.myNodeId) {
		common.Assert(false, cmi.myNodeId)
		return fmt.Errorf("ClusterManager::start Invalid nodeid: %s", cmi.myNodeId)
	}

	// Cannot join the cluster w/o a valid IP address.
	if !common.IsValidIP(cmi.myIPAddress) {
		common.Assert(false, cmi.myIPAddress)
		return fmt.Errorf("ClusterManager::start Invalid IP address: %s", cmi.myIPAddress)
	}

	// Node name is mainly used for logging, but failing to get hostname indicates some bigger problem,
	// refuse to start.
	cmi.myHostName, err = os.Hostname()
	if err != nil {
		common.Assert(false, err)
		return fmt.Errorf("ClusterManager::start Could not get hostname: %v", err)
	}

	cmi.localClusterMapPath = filepath.Join(common.DefaultWorkDir, "clustermap.json")

	// Note that all nodes in the cluster use consistent config. The node that uploads the initial
	// clustermap gets to choose that config and all other nodes follow that.
	log.Info("ClusterManager::start: myNodeId: %s, myIPAddress: %s, myHostName: %s, HeartbeatSeconds: %d, ClustermapEpoch: %d, LocalClusterMapPath: %s",
		cmi.myNodeId, cmi.myIPAddress, cmi.myHostName, dCacheConfig.HeartbeatSeconds,
		dCacheConfig.ClustermapEpoch, cmi.localClusterMapPath)

	//
	// Ensure initial clustermap is present (either it's already present, if not we set it), and perform
	// safe startup checks.
	//
	log.Info("ClusterManager::start: Ensuring initial cluster map")

	err = cmi.ensureInitialClusterMap(dCacheConfig, rvs)
	if err != nil {
		return err
	}

	//
	// clustermap MUST now have the in-core clustermap copy.
	// We call the cm.GetCacheConfig() below to validate that.
	//
	log.Info("ClusterManager::start: Initial cluster map now ready with config %+v",
		*cm.GetCacheConfig())

	//
	// Now we should have a valid local clustermap with all our RVs present in the RV list.
	// TODO: Assert this expected state.
	//
	// Now we can start the RPC server.
	//
	// TODO: Since ensureInitialClusterMap() would send the heartbeat and make the cluster aware of this
	//       node, it's possible that some other cluster node runs the new-mv workflow and sends a JoinMV
	//       RPC request to this node, before we can start the RPC server. We should add resiliency for this
	//       by trying JoinMV RPC a few times.
	//
	log.Info("ClusterManager::start: Starting RPC server")

	common.Assert(cmi.rpcServer == nil)
	cmi.rpcServer, err = rpc_server.NewNodeServer()
	if err != nil {
		log.Err("ClusterManager::start: Failed to create RPC server")
		common.Assert(false, err)
		return err
	}

	err = cmi.rpcServer.Start()
	if err != nil {
		log.Err("ClusterManager::start: Failed to start RPC server")
		common.Assert(false, err)
		return err
	}

	log.Info("ClusterManager::start: Started RPC server on node %s IP %s", cmi.myNodeId, cmi.myIPAddress)

	// We don't intend to have different configs in different nodes, so assert.
	common.Assert(dCacheConfig.HeartbeatSeconds == cmi.config.HeartbeatSeconds,
		"Local config HeartbeatSeconds different from global config",
		dCacheConfig.HeartbeatSeconds, cmi.config.HeartbeatSeconds)

	cmi.hbTicker = time.NewTicker(time.Duration(cmi.config.HeartbeatSeconds) * time.Second)
	cmi.hbTickerDone = make(chan bool)

	const maxConsecutiveFailures = 3

	cmi.wg.Add(1)

	go func() {
		defer cmi.wg.Done()

		var err error
		var consecutiveFailures int

		for {
			select {
			case <-cmi.hbTickerDone:
				log.Info("ClusterManager::start: Scheduled task \"Punch Heartbeat\" stopped")
				return
			case <-cmi.hbTicker.C:
				log.Debug("ClusterManager::start: Scheduled task \"Punch Heartbeat\" triggered")

				err = cmi.punchHeartBeat(rvs)
				if err == nil {
					consecutiveFailures = 0
				} else {
					log.Err("ClusterManager::start: Failed to punch heartbeat: %v", err)
					consecutiveFailures++
					//
					// Failing to update multiple heartbeats signifies some serious issue, take
					// ourselves down to reduce any confusion we may create in the cluster.
					//
					if consecutiveFailures > maxConsecutiveFailures {
						log.GetLoggerObj().Panicf("[PANIC] Failed to update heartbeat %d times in a row",
							consecutiveFailures)
					}
				}
			}
		}
	}()

	// We don't intend to have different configs in different nodes, so assert.
	common.Assert(dCacheConfig.ClustermapEpoch == cmi.config.ClustermapEpoch,
		"Local config ClustermapEpoch different from global config",
		dCacheConfig.ClustermapEpoch, cmi.config.ClustermapEpoch)

	cmi.clusterMapticker = time.NewTicker(time.Duration(cmi.config.ClustermapEpoch) * time.Second)
	cmi.clusterMapTickerDone = make(chan bool)

	cmi.wg.Add(1)

	go func() {
		defer cmi.wg.Done()

		var err error
		var consecutiveFailures int

		//
		// TODO: Test it and make sure it doesn't call updateStorageClusterMapIfRequired() back2back
		//       in case the prev call to updateStorageClusterMapIfRequired() took long time, causing
		//       ticks to accumulate. There's no point in calling updateStorageClusterMapIfRequired()
		//       b2b. The doc says that ticker will adjust and drop ticks for slow receivers, but we
		//       need to verify and if required, drop ticks which are long back in the past.
		//
		for {
			select {
			case <-cmi.clusterMapTickerDone:
				log.Info("ClusterManager::start: Scheduled task \"Update ClusterMap\" stopped")
				return
			case <-cmi.clusterMapticker.C:
				log.Debug("ClusterManager::start: Scheduled task \"Update ClusterMap\" triggered")
				err = cmi.updateStorageClusterMapIfRequired()
				if err != nil {
					//
					// We don't treat updateStorageClusterMapIfRequired() failure as fatal, since
					// we have mechanism to handle that. Some other node will detect this and step up.
					//
					log.Err("ClusterManager::start: updateStorageClusterMapIfRequired failed: %v", err)
				}

			_, _, err = cmi.fetchAndUpdateLocalClusterMap()
			if err == nil {
				consecutiveFailures = 0
			} else {
				log.Err("ClusterManager::start: fetchAndUpdateLocalClusterMap failed: %v",
					err)
				consecutiveFailures++
				//
				// Otoh, failing to update the local cluster copy is a serious issue, since this
				// node cannot use valid clustermap, take ourselves down to reduce any confusion
				// we may create in the cluster.
				//
				if consecutiveFailures > maxConsecutiveFailures {
					log.GetLoggerObj().Panicf("[PANIC] Failed to refresh local clustermap %d times in a row",

							consecutiveFailures)
					}
				}
			}
		}
	}()

	return nil
}

// Fetch the global clustermap from metadata store, save a local copy and let clustermap package know about
// the update so that it can then refresh its in-memory copy used for responding to the queries on clustermap.
//
// If it's able to successfully fetch the global clustermap, it returns a pointer to the unmarshalled ClusterMap
// and the Blob etag corresponding to that.
//
// Note: Use this instead of directly calling getClusterMap() as it ensures that once it returns we can safely
//
//	call various clustermap functions and they will return information as per the latest downloaded clustermap.
//	This is important, f.e., updateMVList() may be working on the latest clustermap copy and in the process
//	it may call some clustermap methods hoping to query the latest clustermap, if it calls getClusterMap() to
//	fetch the latest clustermap, and then calls the clustermap methods, those will be querying not the latest
//	clustermap downloaded by the last getClusterMap() call but the one that's currently updated with clustermap
//	package.
//
// TODO: Add stats for measuring time taken to download the clustermap, how many times it's downloaded, etc.
func (cmi *ClusterManager) fetchAndUpdateLocalClusterMap() (*dcache.ClusterMap, *string, error) {
	//
	// 1. Fetch the latest clustermap from metadata store.
	//
	storageBytes, etag, err := getClusterMap()
	if err != nil {
		err = fmt.Errorf("failed to fetch clustermap on node %s: %v", cmi.myNodeId, err)
		log.Err("ClusterManager::fetchAndUpdateLocalClusterMap: %v", err)

		common.Assert(len(storageBytes) == 0)
		common.Assert(etag == nil)
		//
		// Only when called from safeCleanupMyRVs(), we may not have the global clustermap yet.
		// Post that, once cmi.config is set, it should never fail.
		//
		common.Assert(cmi.config == nil, err)
		return nil, nil, err
	}

	if len(storageBytes) == 0 {
		err = fmt.Errorf("received empty clustermap on node %s", cmi.myNodeId)
		log.Err("ClusterManager::fetchAndUpdateLocalClusterMap: %v", err)
		common.Assert(false, err)
		return nil, nil, err
	}

	// Successful getClusterMap() must return a valid etag.
	common.Assert(etag != nil, cmi.myNodeId, len(storageBytes))

	log.Debug("ClusterManager::fetchAndUpdateLocalClusterMap: Fetched global clustermap (bytes: %d, etag: %v)",
		len(storageBytes), *etag)

	//
	// 2. Unmarshal the received clustermap.
	//
	var storageClusterMap dcache.ClusterMap
	if err := json.Unmarshal(storageBytes, &storageClusterMap); err != nil {
		err = fmt.Errorf("failed to unmarshal clustermap json on node %s: %v", cmi.myNodeId, err)
		log.Err("ClusterManager::fetchAndUpdateLocalClusterMap: %v", err)
		common.Assert(false, err)
		return nil, nil, err
	}

	common.Assert(cm.IsValidClusterMap(&storageClusterMap))

	cmi.localMapLock.Lock()
	defer cmi.localMapLock.Unlock()

	//
	// 3. If we've already loaded this exact version, skip the local update.
	//
	if etag != nil && cmi.localMapETag != nil && *etag == *cmi.localMapETag {
		log.Debug("ClusterManager::fetchAndUpdateLocalClusterMap: ETag (%s) unchanged, not updating local clustermap",
			*etag)
		// Cache config must have been saved when we saved the clustermap.
		common.Assert(cmi.config != nil)
		common.Assert(cm.IsValidDcacheConfig(cmi.config))
		return &storageClusterMap, etag, nil
	}

	//
	// 4. Atomically update the local clustermap copy, along with corresponding localMapETag.
	//
	common.Assert(len(cmi.localClusterMapPath) > 0)
	tmp := cmi.localClusterMapPath + ".tmp"
	if err := os.WriteFile(tmp, storageBytes, 0644); err != nil {
		err = fmt.Errorf("WriteFile(%s) failed: %v %+v", tmp, err, storageClusterMap)
		log.Err("ClusterManager::fetchAndUpdateLocalClusterMap: %v", err)
		common.Assert(false, err)
		return nil, nil, err
	} else if err := os.Rename(tmp, cmi.localClusterMapPath); err != nil {
		err = fmt.Errorf("Rename(%s -> %s) failed: %v %+v",
			tmp, cmi.localClusterMapPath, err, storageClusterMap)
		log.Err("ClusterManager::fetchAndUpdateLocalClusterMap: %v", err)
		common.Assert(false, err)
		return nil, nil, err
	}

	//
	// 5. Update in-memory tag.
	//
	cmi.localMapETag = etag

	// Once saved, config should not change.
	if cmi.config != nil {
		common.Assert(*cmi.config == storageClusterMap.Config,
			fmt.Sprintf("Saved config does not match the one received in clustermap: %+v -> %+v",
				*cmi.config, storageClusterMap.Config))
	} else {
		cmi.config = &storageClusterMap.Config
		common.Assert(cm.IsValidDcacheConfig(cmi.config))
	}

	log.Info("ClusterManager::fetchAndUpdateLocalClusterMap: Local clustermap updated (bytes: %d, etag: %s)",
		len(storageBytes), *etag)

	//
	// 6. Notify clustermap package. It'll refresh its in-memory copy for serving its users.
	//
	cm.Update()

	return &storageClusterMap, etag, nil
}

func (cmi *ClusterManager) updateClusterMapLocalCopy() error {
	_, _, err := cmi.fetchAndUpdateLocalClusterMap()
	return err
}

// Stop ClusterManager.
func (cmi *ClusterManager) stop() error {
	log.Info("ClusterManager::stop: stopping tickers and closing channel")

	if cmi.hbTicker != nil {
		cmi.hbTicker.Stop()
		cmi.hbTickerDone <- true
	}

	// TODO{Akku}: Delete the heartbeat file
	// mm.DeleteHeartbeat(cmi.myNodeId)
	if cmi.clusterMapticker != nil {
		cmi.clusterMapticker.Stop()
		cmi.clusterMapTickerDone <- true
	}

	cm.Stop()
	cmi.wg.Wait()

	return nil
}

// Cleanup one RV directory.
// It returns success only if it's able to delete all the MV directories found in the RV, else if it's not able
// to delete even one MV dir it'll return an error to prevent this node from joining the cluster.
//
// TODO: Once we have sufficient runin we can let it join the cluster even on partial cleanup.
func cleanupRV(rv dcache.RawVolume) error {
	var wg sync.WaitGroup
	var deleteSuccess atomic.Int64
	var deleteFailures atomic.Int64

	// More than a few parallel deletes may be counter productive.
	const maxParallelDeletes = 32
	var tokens = make(chan struct{}, maxParallelDeletes)

	//
	// TODO: Replace this with chunked readdir to support huge number of MVs
	//
	entries, err := os.ReadDir(rv.LocalCachePath)
	if err != nil {
		common.Assert(false, err)
		return fmt.Errorf("ClusterManager::cleanupRV os.ReadDir(%s) failed: %v", rv.LocalCachePath, err)
	}

	//
	// Cache dir must contain only MV directories (containing chunks), go over each and delete them recursively.
	//
	for _, entry := range entries {
		log.Debug("ClusterManager::cleanupRV Got %s/%s", rv.LocalCachePath, entry.Name())

		if !entry.IsDir() {
			common.Assert(false, rv.LocalCachePath, entry.Name())
			return fmt.Errorf("ClusterManager::cleanupRV %s/%s is not a directory %+v",
				rv.LocalCachePath, entry.Name(), entry)
		}

		//
		// TODO: Once we remove .sync directory support, then we can remove the .sync related code.
		//
		mvName := entry.Name()
		parts := strings.Split(mvName, ".")
		if len(parts) > 1 {
			mvName = parts[0]
			if len(parts) > 2 || parts[1] != "sync" {
				common.Assert(false, rv.LocalCachePath, entry.Name())
				return fmt.Errorf("ClusterManager::cleanupRV %s/%s is not a valid MV directory %+v",
					rv.LocalCachePath, entry.Name(), entry)
			}
		}

		if !cm.IsValidMVName(mvName) {
			common.Assert(false, rv.LocalCachePath, entry.Name())
			return fmt.Errorf("ClusterManager::cleanupRV %s/%s is not a valid MV directory %+v",
				rv.LocalCachePath, entry.Name(), entry)
		}

		//
		// Delete MV folders in parallel, but not more than maxParallelDeletes.
		//
		wg.Add(1)
		go func(dir string) {
			tokens <- struct{}{}
			defer func() {
				<-tokens
				wg.Done()
			}()
			log.Info("ClusterManager::cleanupRV: Async remove: %s", dir)

			//
			// Delete all files in MV directory, and the MV directory itself.
			// TODO: Make sure this works ok for very large number of chunks (2+ million)
			//
			err := os.RemoveAll(dir)
			if err != nil {
				log.Err("ClusterManager::cleanupRV: os.RemoveAll (%s) failed: %v", dir, err)
				deleteFailures.Add(1)
			} else {
				log.Info("ClusterManager::cleanupRV: Deleted MV dir %s/%s", rv.LocalCachePath, dir)
				deleteSuccess.Add(1)
			}
		}(filepath.Join(rv.LocalCachePath, entry.Name()))
	}

	// Wait for all running deletes to finish.
	wg.Wait()

	//
	// Fail the call if at least one MV dir delete failed.
	//
	if deleteFailures.Load() != 0 {
		common.Assert(false, rv.LocalCachePath, deleteFailures.Load(), deleteSuccess.Load())
		return fmt.Errorf("ClusterManager::cleanupRV: RV dir %s, failed to delete %d MV(s) (deleted %d)",
			rv.LocalCachePath, deleteFailures.Load(), deleteSuccess.Load())
	}

	log.Info("ClusterManager::cleanupRV: Successfully cleaned up RV dir %s, deleted %d MV(s)",
		rv.LocalCachePath, deleteSuccess.Load())

	return nil
}

// Cleanup all my local RVs, deleting any mv folders (and the stored chunks if any) created if/when the RV was part
// of the cluster in the past. Note that this cleans up the local RV directory only after making sure it's safe to
// clean, and an RV is safe to clean when it's either not present in the clusterMap RV list or it's marked as offline.
// An RV that's offline in the RV list is guaranteed to be offline in the MV list also, i.e., no MV will contact
// this RV for for chunk IO (read or write).
//
// In case of success the boolean return value indicates the following:
// true  -> Found a clustermap and RV(s) were either not present in the RV list or waited for RV(s) to be marked
//
//	offline and then cleaned up the RVs if any.
//
// false -> Did not find clustermap, cleaned up the RVs if any.
//
// In case of success it'll return only after all RV directories are fully cleaned up.
// If it finds any unexpected file/dir in the RV it complains and bails out. Note that this is the only place where
// we check if RV contains any unexpected file/dir.
func (cmi *ClusterManager) safeCleanupMyRVs(myRVs []dcache.RawVolume) (bool, error) {
	log.Info("ClusterManager::safeCleanupMyRVs: Cleaning up %d RV(s) %v", len(myRVs), myRVs)

	//
	// maxWait is the amount of time we will wait for RVs to be marked offline in clustermap.
	// Once we have the config it's set to minimum of 5 minutes and thrice the clustermap epoch to make sure
	// the clusterManager gets a chance to notice loss of heartbeat and mark the RV offline.
	//
	startTime := time.Now()
	maxWait := 300 * time.Second
	var wg sync.WaitGroup
	var failedRV atomic.Int64

	//
	// Helper function for cleaning up all my RV, once we know they are not being used by the cluster.
	//
	cleanupAllMyOfflineRVs := func() error {
		for _, rv := range myRVs {
			//
			// Each RV is most likely a separate filesystem/device, so we can delete them all in parallel.
			//
			wg.Add(1)
			go func(rv dcache.RawVolume) {
				defer wg.Done()

				err := cleanupRV(rv)
				if err != nil {
					log.Err("ClusterManager::safeCleanupMyRVs: cleanupRV (%s) failed: %v",
						rv.LocalCachePath, err)
					failedRV.Add(1)
				}
			}(rv)
		}

		wg.Wait()

		if failedRV.Load() != 0 {
			return fmt.Errorf("ClusterManager::safeCleanupMyRVs: Failed to cleanup %d RV(s)",
				failedRV.Load())
		}

		// Successfully cleaned up all RVs.
		log.Info("ClusterManager::safeCleanupMyRVs: Successfully cleaned up %d RV(s) %v", len(myRVs), myRVs)

		return nil
	}

	for {
		elapsed := time.Since(startTime)
		if elapsed > maxWait {
			//
			// We have waited enough (3 x clustermap epochs).
			// Most likely it's the case of reviving a dead cluster with a clustermap that has not been updated
			// for a long time, but play safe and bail out and let the user delete the clustermap by hand before
			// retrying.
			//
			err := fmt.Errorf("ClusterManager::safeCleanupMyRVs: Exceeded maxWait %s. If you are reviving a dead cluster, delete clustermap manually and then try again", maxWait)
			log.Err("%v", err)
			common.Assert(false, elapsed, maxWait)
			return true, err
		}

		//
		// Fetch clustermap and update the local copy.
		// Once this succeeds, clustermap APIs can be used for querying clustermap.
		//
		_, _, err := cmi.fetchAndUpdateLocalClusterMap()
		if err != nil {
			isClusterMapExists, err1 := cmi.checkIfClusterMapExists()
			if err1 != nil {
				//
				// Fail to fetch clustermap, not safe to proceed.
				//
				common.Assert(false, err1, err)
				return false, fmt.Errorf("ClusterManager::safeCleanupMyRVs: Failed to fetch clustermap: %v, %v",
					err1, err)
			}

			//
			// This implies some other error in fetchAndUpdateLocalClusterMap(), maybe clustermap
			// unmarshal failed, or some other error. In any case we cannot query clustermap and hence not
			// safe to proceed.
			//
			if isClusterMapExists {
				common.Assert(false, err)
				return false, fmt.Errorf("ClusterManager::safeCleanupMyRVs: Failed to query clustermap: %v", err)
			}

			//
			// clustermap is not present, we can safely cleanup all our RVs
			//
			common.Assert(failedRV.Load() == 0, failedRV.Load())
			return false, cleanupAllMyOfflineRVs()
		}

		//
		// Ok, clustermap is present, we need to wait for our RVs to be marked offline in the RV list,
		// before we can safely clean them up. To be safe we wait for 3 times the clustermap epoch.
		// This is sufficient to be safe even in the event of clusterManager leader going down.
		// For very small clustermap epoch, we wait for 5 mins minimum.
		//
		maxWait = max(maxWait, time.Duration(cm.GetCacheConfig().ClustermapEpoch*3)*time.Second)

		//
		// Check status of all our RVs in the clustermap.
		//
		myRVsFromClustermap := cm.GetMyRVs()

		if len(myRVsFromClustermap) > 0 {
			log.Info("ClusterManager::safeCleanupMyRVs: Got %d of my RV(s) from clustermap %+v",
				len(myRVsFromClustermap), myRVsFromClustermap)
		} else {
			log.Info("ClusterManager::safeCleanupMyRVs: No my RV(s) in clustermap")
		}

		rvStillOnline := false
		for _, rv := range myRVs {
			log.Info("ClusterManager::safeCleanupMyRVs: Checking my RV %+v", rv)

			// Check online status for this RV.
			for rvName, rvInfo := range myRVsFromClustermap {
				log.Info("ClusterManager::safeCleanupMyRVs: My RV %s has id %s in clustermap",
					rvName, rvInfo.RvId)

				if rv.RvId != rvInfo.RvId {
					continue
				}

				if rvInfo.State != dcache.StateOffline {
					log.Info("ClusterManager::safeCleanupMyRVs: My RV %+v still online, retry in 30sec", rv)
					rvStillOnline = true
				}

				break
			}

			if rvStillOnline {
				break
			}

			// Offline RV (or RV not present in clustermap), clean up.
			wg.Add(1)
			go func(rv dcache.RawVolume) {
				defer wg.Done()

				err := cleanupRV(rv)
				if err != nil {
					log.Err("ClusterManager::safeCleanupMyRVs: cleanupRV (%s) failed: %v",
						rv.LocalCachePath, err)
					failedRV.Add(1)
				}
			}(rv)
		}

		// None of my RV online, done.
		if !rvStillOnline {
			break
		}

		time.Sleep(30 * time.Second)
	}

	// Wait for all RVs to complete cleanup.
	wg.Wait()

	if failedRV.Load() != 0 {
		return false, fmt.Errorf("ClusterManager::safeCleanupMyRVs: Failed to cleanup %d RV(s)",
			failedRV.Load())
	}

	log.Info("ClusterManager::safeCleanupMyRVs: Successfully cleaned up %d RV(s) %v", len(myRVs), myRVs)
	return true, nil
}

// This is a key function that correctly synchronizes node startup.
// If this fails, clustermanager startup fails and current node won't join the cluster.
// It ensures the following:
// - Initial global clustermap is published if not already present.
// - Initial heartbeat is punched once the node is ready to announce its presence.
// - RVs of this node are added to global clustermap. This is needed for starting the RPC server.
// - Local clustermap copy is saved and updated in the clustermap package.
//
// Note: MVs may or may not be updated in clustermap yet.
func (cmi *ClusterManager) ensureInitialClusterMap(dCacheConfig *dcache.DCacheConfig, rvs []dcache.RawVolume) error {
	//
	// Get the current clustermap before sending out the first heartbeat.
	// If this is the very first node in the cluster, this creates the initial clustermap (with empty
	// RV and MV lists) which will control the global cluster config.
	// If it gets a valid clustermap, it implies that this node is joining an already active cluster.
	// The cluster though can be in any state. Depending on the cluster state as per clustermap, it
	// does the following:
	// 1. If none of the node's RVs are present in the RV list, it implies that this is the first time
	//    the node is joining this cluster. It cannot be contributing any storage to any of the MVs in
	//    the cluster.
	//    The node can safely emit its first heartbeat and continue startup.
	// 2. If one or more of this node's RVs are present in the RV list, it implies that this node was
	//    part of this cluster and is coming back up after restarting.
	//    Since this node was not part of the cluster for some time, it may be missing some data that might
	//    have been written while the node was down.
	//    It's safest to let these RVs be marked offline and removed from any MVs. For that the node may
	//    have to wait for one or more ClustermapEpoch before the current leader clustermanager detects
	//    the node as offline and updates the global clustermap. Post that we can purge our RVs and continue
	//    startup after emitting the first heartbeat.
	//
	var currentTime int64
	var clusterMap dcache.ClusterMap
	var clusterMapBytes []byte

	//
	// safeCleanupMyRVs() cleans up all of my RVs, after performing the safe checks described above.
	// Once it returns we are guaranteed that it's safe to join the cluster.
	//
	// TODO: We need to run this same workflow when an RV goes offline not due to VM/blobfuse restarting
	//       but because of n/w connectivity. Later when it comes back up online, the RV has to go through
	//       the same join-cluster workflow.
	//       Basically any RV that is marked offline in clustermap cannot be simply marked online.
	//       It must go through the proper re-induction workflow where it must wait for it to be removed
	//       from all MVs, clean up the RV directory and then add back.
	//
	isClusterMapExists, err := cmi.safeCleanupMyRVs(rvs)
	if err != nil {
		log.Err("ClusterManager::ensureInitialClusterMap: Failed to check clustermap: %v", err)
		common.Assert(false)
		return err
	}

	if isClusterMapExists {
		//
		// TODO: Need to check if we must purge all of my RVs, before punching the initial heartbeat.
		//       See comments in ClusterManager::start().
		//
		log.Info("ClusterManager::ensureInitialClusterMap : clustermap already exists")
		goto UpdateLocalClusterMapAndPunchInitialHeartbeat
	}

	//
	// Ok, fresh cluster and we are probably the first node coming up, create the initial clustermap.
	// Note that we can race with some other node(s) and the node that is successful in creating the
	// initial clustermap gets to dicate the cache config. Hopefully the cache config is consistent in
	// all the nodes' config yaml, and this doesn't cause surprises.
	//
	currentTime = time.Now().Unix()
	clusterMap = dcache.ClusterMap{
		Readonly:      true,
		State:         dcache.StateReady,
		Epoch:         1,
		CreatedAt:     currentTime,
		LastUpdatedAt: currentTime,
		LastUpdatedBy: cmi.myNodeId,
		Config:        *dCacheConfig,
		RVMap:         map[string]dcache.RawVolume{},
		MVMap:         map[string]dcache.MirroredVolume{},
	}

	clusterMapBytes, err = json.Marshal(clusterMap)
	if err != nil {
		log.Err("ClusterManager::ensureInitialClusterMap : Failed to marshal initial clustermap: %v %+v",
			err, clusterMap)
		common.Assert(false, err)
		return err
	}

	//
	// CreateInitialClusterMap() will succeed in the following two cases:
	// 1. It was able to upload the above clustermap to the metadata store.
	// 2. The (conditional) upload failed as clustermap was already present.
	//
	// TODO: CreateInitialClusterMap() must convey which of these happened.
	//
	err = mm.CreateInitialClusterMap(clusterMapBytes)
	if err != nil {
		log.Err("ClusterManager::ensureInitialClusterMap : CreateInitialClusterMap failed: %v %+v",
			err, clusterMap)
		common.Assert(false, err)
		return err
	}

	log.Info("ClusterManager::ensureInitialClusterMap: Initial clusterMap created successfully (or there already was a clustermap): %+v",
		clusterMap)

	//
	// Now we have the initial clustermap. Our next task is to update the clustermap with our local RVs and
	// finally save a local copy of the updated clustermap.
	//
	// safeCleanupMyRVs() would have waited for any of our RVs present in clustermap to be marked offline,
	// so it's safe to announce our presence by punching the first heartbeat.
	//
UpdateLocalClusterMapAndPunchInitialHeartbeat:

	// Punch the first heartbeat. updateStorageClusterMapWithMyRVs() fetches this heartbeat to get info on local RVs.
	err = cmi.punchHeartBeat(rvs)
	if err != nil {
		log.Err("ClusterManager::ensureInitialClusterMap: Initial punchHeartBeat failed: %v", err)
		common.Assert(false, err)
		return err
	}
	log.Info("ClusterManager::ensureInitialClusterMap: Initial Heartbeat punched")

	//
	// Ensure our RVs are added to the clustermap. If already present in the clustermap, this will be a no-op,
	// else it updates the clustermap with our local RVs added to the RV list.
	///
	err = cmi.updateStorageClusterMapWithMyRVs()
	if err != nil {
		log.Err("ClusterManager::ensureInitialClusterMap: updateStorageClusterMapWithMyRVs failed: %v %+v",
			err, clusterMap)
		common.Assert(false, err)
		return err
	}

	//
	// Save local copy of the clustermap.
	//
	_, _, err = cmi.fetchAndUpdateLocalClusterMap()
	if err != nil {
		log.Err("ClusterManager::ensureInitialClusterMap: fetchAndUpdateLocalClusterMap() failed: %v",
			err)
		common.Assert(false, err)
		return err
	}

	// TODO: Assert that clustermap has our local RVs.
	common.Assert(cmi.config != nil)
	common.Assert(*cmi.config == *dCacheConfig)

	return nil
}

// Add my RVs to clustermap, if not already added.
// This helps get a unique RV name for each of our RVs, which is needed by the RPC server.
func (cmi *ClusterManager) updateStorageClusterMapWithMyRVs() error {
	startTime := time.Now()
	maxWait := 120 * time.Second

	for {
		// Time check.
		elapsed := time.Since(startTime)
		if elapsed > maxWait {
			common.Assert(false)
			return fmt.Errorf("ClusterManager::updateStorageClusterMapWithMyRVs: Exceeded maxWait")
		}

		clusterMap, etag, err := cmi.fetchAndUpdateLocalClusterMap()
		if err != nil {
			log.Err("ClusterManager::updateStorageClusterMapWithMyRVs: fetchAndUpdateLocalClusterMap() failed: %v",
				err)
			common.Assert(false, err)
			return err
		}

		//
		// Now we want to add our RVs to the clustermap RV list.
		//
		// If some other node/context is currently updating clustermap, we need to wait and retry.
		//
		isClusterMapUpdateBlocked, err := cmi.clusterMapBeingUpdatedByAnotherNode(clusterMap, etag)
		if err != nil {
			common.Assert(false, err)
			return err
		}

		if isClusterMapUpdateBlocked {
			log.Info("ClusterManager::updateStorageClusterMapWithMyRVs: clustermap being updated by node %s, waiting a bit before retry",
				clusterMap.LastUpdatedBy)
			// We cannot be updating.
			common.Assert(clusterMap.LastUpdatedBy != cmi.myNodeId)

			// TODO: Add some backoff and randomness?
			time.Sleep(1 * time.Second)
			continue
		}

		common.Assert(clusterMap.State == dcache.StateReady)

		//
		// Claim ownership of clustermap and add our RVs.
		// If some other node gets there before us, we retry. Note that we don't add a wait before
		// the retry as that other node is not updating the clustermap, it's done updating.
		//
		// Note: We retry even if the failure is not due to etag mismatch, hoping the error to be transient.
		//       Anyways, we have a timeout.
		//
		err = cmi.startClusterMapUpdate(clusterMap, etag)
		if err != nil {
			log.Warn("ClusterManager::updateStorageClusterMapWithMyRVs: Start Clustermap update failed for nodeId %s: %v, retrying",
				cmi.myNodeId, err)
			continue
		}

		log.Info("ClusterManager::updateStorageClusterMapWithMyRVs: Updating RV list")

		_, err = cmi.updateRVList(clusterMap.RVMap, true /* onlyMyRVs */)
		if err != nil {
			log.Err("ClusterManager::updateStorageClusterMapWithMyRVs: updateRVList() failed: %v", err)
			common.Assert(false, err)
			return err
		}

		err = cmi.endClusterMapUpdate(clusterMap)
		if err != nil {
			log.Err("ClusterManager::updateStorageClusterMapWithMyRVs: endClusterMapUpdate() failed: %v %+v",
				err, clusterMap)
			common.Assert(false, err)
			return err
		}

		// The clustermap must now have our RVs added to RV list.
		log.Info("ClusterManager::updateStorageClusterMapWithMyRVs: cluster map updated by %s at %d %+v",
			cmi.myNodeId, clusterMap.LastUpdatedAt, clusterMap)

		break
	}

	return nil
}

// These many seconds must expire on top of a ClustermapEpoch, before we consider the leader node as "dead"
// and try to claim ownership of clusterMap update.
const thresholdClusterMapEpochTime = 60

// This method checks if the cluster map is currently locked in an update (StateChecking) by another node and handles
// stale or stuck updates.
//
// How it works:
//   - If the cluster map is not in StateChecking, no update is happening → returns false.
//   - If this node (myNodeId) is the one updating it (possibly from another thread) → returns true, do nothing or
//     retry after sometime.
//   - If another node started the update but the update is still within the allowed time threshold → returns true,
//     do nothing or retry after sometime.
//   - If another node started the update but it has exceeded the allowed time threshold → the update is considered
//     stuck. In the stale/stuck case, this method:
//     1. Logs a warning about the stale ownership.
//     2. Cleanly ends the previous update using UpdateClusterMapStart and UpdateClusterMapEnd with the latest ETag.
//     3. Resets the cluster map state to StateReady, so this node can safely take over updates.
//
// Returns:
// - (false, nil): no active update or stale/stuck update and we successfully claimed ownership, safe to proceed.
// - (true, nil): an update is still ongoing (by this or another node).
// - (true, error): something failed while recovering from a stale update.
func (cmi *ClusterManager) clusterMapBeingUpdatedByAnotherNode(clusterMap *dcache.ClusterMap, etag *string) (bool, error) {
	if clusterMap.State != dcache.StateChecking {
		// If the cluster map is not in StateChecking, it means it's not being updated by another node.
		log.Debug("ClusterManager::clusterMapBeingUpdatedByAnotherNode: ClusterMap is not in StateChecking state")
		return false, nil
	}

	// Seconds elapsed since last clustermap update.
	age := time.Since(time.Unix(clusterMap.LastUpdatedAt, 0))
	// Age older than this indicates stale/stuck clustermap update, likely a node started update but died.
	staleThreshold := time.Duration(int(cmi.config.ClustermapEpoch)+thresholdClusterMapEpochTime) * time.Second

	// Check if ownership is taken by this node, likely another thread.
	if clusterMap.LastUpdatedBy == cmi.myNodeId {
		log.Debug("ClusterManager::clusterMapBeingUpdatedByAnotherNode: ClusterMap being updated by this node, possibly another thread, started %s ago", age)
		common.Assert(age < staleThreshold, age, staleThreshold)
		return true, nil
	}

	//  Check if the last updated timestamp exceeds a configured threshold, indicating stale/stuck update.
	if age < staleThreshold {
		log.Debug("ClusterManager::clusterMapBeingUpdatedByAnotherNode: ClusterMap being updated by another node (%s), started %s ago", clusterMap.LastUpdatedBy, age)
		return true, nil
	}

	log.Warn("ClusterManager::clusterMapBeingUpdatedByAnotherNode: Clustermap update stuck in StateChecking, by node %s at %d (%s ago), exceeding stale threshold %s, overriding ownership by node %s",
		clusterMap.LastUpdatedBy, clusterMap.LastUpdatedAt, age, staleThreshold, cmi.myNodeId)

	err := cmi.startClusterMapUpdate(clusterMap, etag)
	if err != nil {
		// If the failure is due to etag mismatch, it falls under the "another node is updating" category.
		if mm.IsErrConditionNotMet(err) {
			return true, nil
		}

		// Any other error is unexpected, assert to know if it happens.
		common.Assert(false, err)
		return true, fmt.Errorf("ClusterManager::clusterMapBeingUpdatedByAnotherNode: startClusterMapUpdate() failed: %v", err)
	}

	err = cmi.endClusterMapUpdate(clusterMap)
	if err != nil {
		common.Assert(false, err)
		return true, fmt.Errorf("ClusterManager::clusterMapBeingUpdatedByAnotherNode: endClusterMapUpdate() failed: %v", err)
	}

	// Update the latest clustermap content and etag after successfully overriding the ownership.
	latestClusterMap, latestEtag, err := clusterManager.fetchAndUpdateLocalClusterMap()
	if err != nil {
		common.Assert(false, err)
		return true, fmt.Errorf("ClusterManager::clusterMapBeingUpdatedByAnotherNode: fetchAndUpdateLocalClusterMap() failed: %v", err)
	}
	log.Debug("ClusterManager::clusterMapBeingUpdatedByAnotherNode: Successfully overrided stale update, prev etag %v, new etag: %v", *etag, *latestEtag)

	// Update the etag and clusterMap references to the latest values.
	*etag = *latestEtag
	*clusterMap = *latestClusterMap

	// This is our promise to the caller.
	common.Assert(clusterMap.State == dcache.StateReady)
	common.Assert(clusterMap.LastUpdatedBy == cmi.myNodeId)

	// Sanity check to make sure we don't return an "already stale enough" clusterMap to the caller.
	age = time.Since(time.Unix(clusterMap.LastUpdatedAt, 0))
	staleThreshold = 5 * time.Second
	common.Assert(age < staleThreshold, age, staleThreshold)

	return false, nil
}

// Clustermap update is a 3 step operation
// 1. fetch current clusterMap.
// 2. claim update ownership telling other nodes to "keep away".
// 3. process and update clusterMap object.
// 4. commit the update clusterMap.
//
// startClusterMapUpdate() implements step#2 in the above and
// endClusterMapUpdate() implements step#4.
func (cmi *ClusterManager) startClusterMapUpdate(clusterMap *dcache.ClusterMap, etag *string) error {
	clusterMap.LastUpdatedBy = cmi.myNodeId
	clusterMap.State = dcache.StateChecking

	clusterMapByte, err := json.Marshal(clusterMap)
	if err != nil {
		log.Err("ClusterManager::startClusterMapUpdate: Marshal failed for clustermap: %v %+v",
			err, clusterMap)
		common.Assert(false, err)
		return err
	}

	//
	// Claim clustermap update ownership.
	//
	err = mm.UpdateClusterMapStart(clusterMapByte, etag)
	if err != nil {
		log.Warn("ClusterManager::startClusterMapUpdate: Start Clustermap update failed for nodeId %s: %v.",
			cmi.myNodeId, err)
		// Etag mismatch is the only expected error.
		common.Assert(mm.IsErrConditionNotMet(err), err)
		return err
	}

	return nil
}

func (cmi *ClusterManager) endClusterMapUpdate(clusterMap *dcache.ClusterMap) error {
	//
	// endClusterMapUpdate() must be called after startClusterMapUpdate(), hence state must be checking,
	// and we must be the owner.
	//
	common.Assert(clusterMap.State == dcache.StateChecking, clusterMap.State)
	common.Assert(clusterMap.LastUpdatedBy == cmi.myNodeId)

	clusterMap.State = dcache.StateReady
	clusterMap.LastUpdatedAt = time.Now().Unix()

	//
	// Every time clusterMap is updated, Epoch is incremented.
	// This is good for usecases which want to find out if after refresh they got a "new" clusterMap copy, not
	// necessarily "updated" clusterMap copy. Most usecases should be fine with this.
	//
	// TODO: See if it's useful to update Epoch only on clusterMap content change.
	//
	clusterMap.Epoch++

	clusterMapBytes, err := json.Marshal(clusterMap)
	if err != nil {
		err = fmt.Errorf("marshal failed for clustermap: %v %+v", err, clusterMap)
		log.Err("ClusterManager::endClusterMapUpdate: %v", err)
		common.Assert(false, err)
		return err
	}

	//TODO{Akku}: Make sure end update is happening with the same node as of start update
	if err = mm.UpdateClusterMapEnd(clusterMapBytes); err != nil {
		err = fmt.Errorf("updateClusterMapEnd() failed: %v %+v", err, clusterMap)
		log.Err("ClusterManager::endClusterMapUpdate: %v", err)
		common.Assert(false, err)
		return err
	}

	return nil
}

func (cmi *ClusterManager) checkIfClusterMapExists() (bool, error) {
	_, _, err := getClusterMap()
	if err != nil {
		if os.IsNotExist(err) || err == syscall.ENOENT {
			return false, nil
		} else {
			return false, err
		}
	}

	return true, nil
}

// This should only be called from fetchAndUpdateLocalClusterMap(), all other users must call
// fetchAndUpdateLocalClusterMap().
var getClusterMap = func() ([]byte, *string, error) {
	return mm.GetClusterMap()
}

var getHeartbeat = func(nodeId string) ([]byte, error) {
	return mm.GetHeartbeat(nodeId)
}

var getAllNodes = func() ([]string, error) {
	return mm.GetAllNodes()
}

func (cmi *ClusterManager) punchHeartBeat(myRVs []dcache.RawVolume) error {
	// Refresh AvailableSpace for my RVs, before publishing in the heartbeat.
	refreshMyRVs(myRVs)

	hbData := dcache.HeartbeatData{
		IPAddr:        cmi.myIPAddress,
		NodeID:        cmi.myNodeId,
		Hostname:      cmi.myHostName,
		LastHeartbeat: uint64(time.Now().Unix()),
		RVList:        myRVs,
	}

	// Marshal the data into JSON
	data, err := json.Marshal(hbData)
	if err != nil {
		err = fmt.Errorf("failed to marshal heartbeat for node %s: %v %+v", cmi.myNodeId, err, hbData)
		log.Err("ClusterManager::punchHeartBeat: %v", err)
		common.Assert(false, err)
		return err
	}

	// Create/update heartbeat file in metadata store with name <nodeId>.hb
	err = mm.UpdateHeartbeat(cmi.myNodeId, data)
	if err != nil {
		err = fmt.Errorf("UpdateHeartbeat() failed for node %s: %v %+v", cmi.myNodeId, err, hbData)
		log.Err("ClusterManager::punchHeartBeat: %v", err)
		common.Assert(false, err)
		return err
	}

	log.Debug("ClusterManager::punchHeartBeat: heartbeat updated for node %+v", hbData)
	return nil
}

// This is no doubt the most important task done by clustermanager.
// It queries all the heartbeats present and updates clustermap's RV list and MV list accordingly.
func (cmi *ClusterManager) updateStorageClusterMapIfRequired() error {
	//
	// Fetch and update local clustermap as some of the functions we call later down will query the local clustermap.
	//
	clusterMap, etag, err := cmi.fetchAndUpdateLocalClusterMap()
	if err != nil {
		log.Err("ClusterManager::updateStorageClusterMapIfRequired: fetchAndUpdateLocalClusterMap() failed: %v",
			err)
		common.Assert(false, err)
		return err
	}

	//
	// The node that updated the clusterMap last is preferred over others, for updating the clusterMap.
	// This helps to avoid multiple nodes unnecessarily trying to update the clusterMap (only one of them will
	// succeed but we don't want to waste the effort put by all nodes). But, we have to be wary of the fact that
	// the leader node may go offline, in which case we would want some other node to step up and take the role of
	// the leader. We use the following simple strategy:
	// - Every ClustermapEpoch when the ticker fires, the leader node is automatically eligible for updating the
	//   clusterMap, it need not perform the staleness check.
	// - Every non-leader node has to perform a staleness check which defines a stale clusterMap as one that was
	//   updated more than ClustermapEpoch+thresholdClusterMapEpochTime seconds in the past.
	//   thresholdClusterMapEpochTime is chosen to be 60 secs to prevent minor clock skews from causing a non-leader
	//   to wrongly consider the clusterMap stale and race with the leader for updating the clusterMap. Only when
	//   the leader is down, on the next tick, one of the nodes that runs this code first will correctly find the
	//   clusterMap stale and it'd then take up the job of updating the clusterMap and becoming the new leader if
	//   it's able to successfully update the clusterMap.
	//
	// With these rules, the leader is the one that updates the clusterMap in every tick (ClustermapEpoch), while in
	// case of leader node going down, some other node will update the clusterMap in the next tick. In such case
	// the clusterMap will be updated after two consecutive ClustermapEpoch.
	//

	startTime := time.Now()
	now := startTime.Unix()

	if clusterMap.LastUpdatedAt > now {
		err = fmt.Errorf("LastUpdatedAt (%d) in future, now (%d), skipping update", clusterMap.LastUpdatedAt, now)
		log.Warn("ClusterManager::updateStorageClusterMapIfRequired: %v", err)

		// Be soft if it could be due to clock skew.
		if (clusterMap.LastUpdatedAt - now) < 300 {
			return nil
		}

		// Else, let the caller know.
		common.Assert(false, "cluster.LastUpdatedAt is too much in future", clusterMap.LastUpdatedAt, now)
		return err
	}

	clusterMapAge := now - clusterMap.LastUpdatedAt
	//
	// Assert if clusterMap is not updated for 3 consecutive epochs, it might indicate some bug.
	// For very small ClustermapEpoch values, 3 times the value will not be sufficient as the
	// thresholdClusterMapEpochTime is set to 60, so limit it to 180.
	// The max time till which the clusterMap may not be updated in the event of leader going down is
<<<<<<< HEAD
	// 2*ClustermapEpoch + thresholdClusterMapEpochTime, so for values of ClustermapEpoch above 60 seconds, 3 times
	// ClustermapEpoch is suffcient but for smaller ClustermapEpoch values we have to cap to 180, with a margin
=======
	// 2*ClustermapEpoch + thresholdEpochTime, so for values of ClustermapEpoch above 60 seconds, 3 times
	// ClustermapEpoch is sufficient but for smaller ClustermapEpoch values we have to cap to 180, with a margin
>>>>>>> 1ca7b209
	// of 20 seconds.
	//
	common.Assert(clusterMapAge < int64(max(clusterMap.Config.ClustermapEpoch*3, 200)),
		fmt.Sprintf("clusterMapAge (%d) >= %d",
			clusterMapAge, int64(max(clusterMap.Config.ClustermapEpoch*3, 200))))

	// Staleness check for non-leader.
	stale := clusterMapAge > int64(clusterMap.Config.ClustermapEpoch+thresholdClusterMapEpochTime)
	// Are we the leader node? Leader gets to update the clustermap bypassing the staleness check.
	leaderNode := clusterMap.LastUpdatedBy
	leader := (leaderNode == cmi.myNodeId)

	//
	// If some other node/context is currently updating the clustermap, skip updating in this iteration, as
	// long as the staleness threshold is not met.
	// If some other thread in our node is updating then we play gentle and do not override the clustermap
	// update (despite the staleness threshold), since we are alive and that other thread hopefully will complete.
	// If it doesn't complete in time, some other node will grab ownership.
	// If some other node is updating, and it's possibly dead, then clusterMapBeingUpdatedByAnotherNode() will also
	// grab the ownership.
	//
	isClusterMapUpdateBlocked, err := cmi.clusterMapBeingUpdatedByAnotherNode(clusterMap, etag)
	if err != nil {
		return err
	}

	if isClusterMapUpdateBlocked {
		log.Debug("ClusterManager::updateStorageClusterMapIfRequired:skipping, clustermap is being updated by (leader %s), current node (%s)",
			leaderNode, cmi.myNodeId)

		//
		// Leader node should have updated the state to checking and it should not find the state to checking.
		//
		// TODO: This has been seen to fail when due to remote node being dow updateStorageClusterMapIfRequired()
		//       took long time and the next iteration was called immediately. While it was running, some other
		//       context(s) (updateComponentRVState()) were waiting to update the clusterMap, they immediately
		//       started updating as soon as last iteration of updateStorageClusterMapIfRequired() completed, and
		//       hence when the next iteration of updateStorageClusterMapIfRequired() started immediately, it
		//       finds the clusterMap state as checking.
		//       Still leaving the assert as it's useful to see if it occurs in any other way.
		//
		common.Assert(!leader, "We don't expect leader to see the clustermap in checking state")
		return nil
	}

	//
	// Ok, clustermap can be possibly updated (can't be sure until startClusterMapUpdate() returns success).
	// If we are the leader, proceed and update the clustermap, else we need to exercise more restrain and
	// only update if it has exceeded the staleness threshold, indicating the current leader has died.
	//
	// Skip if we're neither leader nor the clustermap is stale
	//
	if !leader && !stale {
		log.Info("ClusterManager::updateStorageClusterMapIfRequired: skipping, node (%s) is not leader (leader is %s) and clusterMap is fresh (last updated at epoch %d, now %d, age %s)",
			cmi.myNodeId, leaderNode, clusterMap.LastUpdatedAt, now, clusterMapAge)
		return nil
	}

	//
	// This is an uncommon event, so log.
	//
	if !leader {
		log.Warn("ClusterManager::updateStorageClusterMapIfRequired: clusterMap not updated by current leader (%s) for %s, ownership being claimed by new leader %s",
			leaderNode, clusterMapAge, cmi.myNodeId)
	}

	//
	// Start the clustermap update process by first claiming ownership of the clustermap update.
	// Only one node will succeed in UpdateClusterMapStart(), and that node proceeds with the clustermap
	// update.
	//
	// Note: We still have the Assert() here as it's highly unlikely and it helps to catch any other bug.
	//
	// Note: updateRVList() and updateMVList() are the only functions that can change clustermap.
	//       Enclosing them between UpdateClusterMapStart() and UpdateClusterMapEnd() ensure that only one
	//       node would be updating cluster membership details at any point. This is IMPORTANT.
	//
	err = cmi.startClusterMapUpdate(clusterMap, etag)
	if err != nil {
		err = fmt.Errorf("Start Clustermap update failed for nodeId %s: %v", cmi.myNodeId, err)
		log.Err("ClusterManager::updateStorageClusterMapIfRequired: %v", err)
		common.Assert(false, err)
		return err
	}

	//
	// UpdateClusterMapStart() must not take long. Assert to check that.
	//
	maxTime := 5 * time.Second
	elapsed := time.Since(startTime)
	common.Assert(elapsed < maxTime, elapsed, maxTime)

	log.Info("ClusterManager::updateStorageClusterMapIfRequired: UpdateClusterMapStart succeeded for nodeId %s",
		cmi.myNodeId)

	log.Debug("ClusterManager::updateStorageClusterMapIfRequired: updating RV list")

	_, err = cmi.updateRVList(clusterMap.RVMap, false /* onlyMyRVs */)
	if err != nil {
		err = fmt.Errorf("failed to reconcile RV mapping: %v", err)
		log.Err("ClusterManager::updateStorageClusterMapIfRequired: %v", err)
		common.Assert(false, err)
		//
		// TODO: We must reset the clusterMap state to ready.
		//
		return err
	}

	//
	// If one or more RVs changed state or new RV(s) were added, MV list will need to be recomputed.
	//
	// TODO: If no RV changes state, RV list and MV list won't be updated. In such case we need not update
	//       the clustermap, but note that not updating clustermap may be regarded by non-leader nodes as
	//       "leader down" and they will step up to update the clustermap. To avoid this, we should add
	//       another field LastProcessedAt apart from LastUpdatedAt. LastUpdatedAt will only be updated
	//       when the clustermap is actually updated and LastProcessedAt can be used for leader down
	//       handling.
	//
	//TODO: Fix this call to trigger only if the RV list has changed.
	// if changed {
	cmi.updateMVList(clusterMap.RVMap, clusterMap.MVMap)
	// } else {
	// log.Debug("ClusterManager::updateStorageClusterMapIfRequired: No changes in RV mapping")
	// }

	//
	// If we have discovered enough nodes (more than the MinNodes config value), clear the clustermap
	// Readonly status. Once clusterMap Readonly is cleared, it remains cleared.
	// Keeping cluster readonly till enough number of nodes have joined the cluster, may help to prevent
	// concentration of data on few early nodes.
	//
	nodeCount := len(getAllNodesFromRVMap(clusterMap.RVMap))
	if clusterMap.Readonly && nodeCount >= int(cmi.config.MinNodes) {
		log.Info("ClusterManager::updateStorageClusterMapIfRequired: Discovered node count %d greater than MinNodes (%d), clearing clusterMap Readonly status. New files can be created now!",
			nodeCount, cmi.config.MinNodes)

		clusterMap.Readonly = false
	}

	//
	// Check if the time elapsed since we read the global clusterMap and till we could run all the updates,
	// has exceeded ClustermapEpoch. If so, we can be at risk of having our clusterMap updates race with some
	// other node (that might have claimed ownership due to timeout). In that case we drop all the updates we
	// made to the clusterMap and do not commit them.
	// This can happen if one or more nodes are not reachable, and updateMVList() had to send some JoinMV/UpdateMV
	// RPCs, which had to timeout.
	//
	elapsed = time.Since(startTime)
	maxTime = time.Duration(clusterMap.Config.ClustermapEpoch) * time.Second
	if elapsed > maxTime {
		//
		// TODO: We must reset the clusterMap state to ready.
		//
		err = fmt.Errorf("clustermap update (%s) took longer than ClustermapEpoch (%s), bailing out",
			elapsed, maxTime)
		log.Err("ClusterManager::updateStorageClusterMapIfRequired: %v", err)
		common.Assert(false, err)
		return err
	}
	err = cmi.endClusterMapUpdate(clusterMap)
	if err != nil {
		log.Err("ClusterManager::updateStorageClusterMapIfRequired: %v", err)
		common.Assert(false, err)
		return err
	}

	log.Info("ClusterManager::updateStorageClusterMapIfRequired: cluster map (%d nodes) updated by %s at %d: %+v",
		nodeCount, cmi.myNodeId, now, clusterMap)
	return nil
}

// Given an rvMap which holds most up-to-date status of all known RVs, whether they are "online" or "offline" (this
// information is mostly derived from the heartbeats, by a prior call to updateRVList(), but it can be known through
// some other mechanism, f.e., inband detection of RV offline status by RPC calls made to nodes), and existingMVMap
// which is the set of MVs present in the clustermap, indexed by MV name and contains complete info about the MV,
// updateMVList() correctly updates all MVs' component RVs state and the derived MV state.
// It can be called from two workflows:
//  1. From updateStorageClusterMapIfRequired() (periodic clustermap update thread) after it infers some change in
//     rvMap as per the latest heartbeats received.
//  2. From updateComponentRVState(), when some other workflow wants to explicitly update component RV state for some
//     MV, f.e., resync workflow may want to change an "outofsync" component RV to "syncing" or a failed PutChunk call
//     may indicate an RV as down and hence we would want to change the component RV state to "offline". There could
//     be more such examples of inband RV state detection resulting in MV list update.
//
// It runs the following workflows:
//  1. degrade-mv: It goes over all the MVs in existingMVMap to see if any (but not all) of their component RVs which
//     was previously online has gone offline. It marks those MVs as degraded and the component RV as
//     offline.
//  2. offline-mv: This is similar to degrade-mv but if *all* (NumReplicas) component RVs have gone offline, the MV is
//     marked offline.
//  3. fix-mv:     For all the degraded MVs it replaces all the offline component RVs with good RVs, and sets the
//     state for those RVs as outofsync. These MVs will be later picked by Replication Manager to run
//     the resync-mv workflow.
//  4. new-mv:     This adds new MVs to the MV list, made from unused RVs. The component RVs are added in such a way
//     that more than one component RVs for an MV do not come from the same node and the same fault domain.
//
// Note that when setting MV state based on component RV state, a component RV in "outofsync" or "syncing" state is
// treated as an offline component RV, basically any component RV which does not have valid data.
//
// existingMVMap is updated in-place, the caller will then publish it in the updated clustermap.
//
// Note: updateMVList() MUST be called after successfully claiming ownership of clusterMap update, by a successful
//
//	call to UpdateClusterMapStart(). This is IMPORTANT to ensure only one node attempts to update clusterMap
//	at any point.
func (cmi *ClusterManager) updateMVList(rvMap map[string]dcache.RawVolume,
	existingMVMap map[string]dcache.MirroredVolume) {
	// We should not be called for an empty rvMap.
	common.Assert(len(rvMap) > 0)

	NumReplicas := int(cmi.config.NumReplicas)
	MvsPerRv := int(cmi.config.MvsPerRv)

	common.Assert(NumReplicas >= int(cm.MinNumReplicas) && NumReplicas <= int(cm.MaxNumReplicas), NumReplicas)
	common.Assert(MvsPerRv >= int(cm.MinMvsPerRv) && MvsPerRv <= int(cm.MaxMvsPerRv), MvsPerRv)
	common.Assert(cm.IsValidRVMap(rvMap))
	common.Assert(cm.IsValidMvMap(existingMVMap, NumReplicas))

	//
	//
	// Approach:
	//
	// We make a list of nodes each having a list of RVs hosted by that node. This is
	// typically one RV per node, but it can be higher.
	// Each RV starts with a slot count equal to MvsPerRv. This is done so that we can
	// assign one RV to MvsPerRv MVs.
	// In Phase#1 we go over existing MVs and deduct slot count for all the RVs used
	// by the existing MVs. After that's done, we are left with RVs with updated slot
	// count signifying how many more MVs they can host.
	// In this phase we also check if any of the RVs used in existing MVs are offline
	// and mark the MVs as degraded. This is the degrade-mv workflow.
	// If all the RVs in a MV are offline, we mark the MV as offline. This is the offline-mv
	// workflow.
	// Now in Phase#2 we create as many new MVs as we can, continuing with the next
	// available MV name, each MV is assigned one RV from a different node, upto
	// NumReplicas for each MV.
	// This continues till we do not have enough RVs (from distinct nodes) for creating
	// a new MV.
	//
	// TODO: Pick component RVs across fault domains and not just across nodes.
	//

	log.Debug("ClusterManager::updateMVList: Updating current MV list according to the latest RV list.")

	//
	// Represents an RV.
	// An RV has a name and slots to indicate how many times the RV has been used up in various MVs.
	// One MV can use an RV at most once. slots is initialized with MvsPerRv and then decremented by
	// one every time an RV is found/selected as component RV to an MV.
	//
	type rv struct {
		rvName string
		slots  int
	}

	//
	// Represents a node.
	// A node has a nodeid and list of RVs.
	//
	type node struct {
		nodeId string
		rvs    []rv
	}

	//
	// All nodes with their RVs, indexed by nodeid.
	//
	nodeToRvs := make(map[string]node)

	//
	// Helper function to consume an rv slot when rvName is allotted to mvName.
	//
	// This updates nodeToRvs.
	//
	consumeRVSlot := func(mvName, rvName string) {
		nodeId := rvMap[rvName].NodeId
		// Simple assert to make sure rvName is present in rvMap.
		common.Assert(len(nodeId) > 0)
		// We don't add offline RVs to nodeToRvs, so we must not update their slot count.
		common.Assert(rvMap[rvName].State == dcache.StateOnline, mvName, rvName, rvMap[rvName].State)
		found := false

		// Decrease the slot count for the RV in nodeToRvs
		for i := range nodeToRvs[nodeId].rvs {
			if nodeToRvs[nodeId].rvs[i].rvName == rvName {
				common.Assert(nodeToRvs[nodeId].rvs[i].slots > 0, nodeId, rvName, mvName)
				nodeToRvs[nodeId].rvs[i].slots--
				found = true
				break
			}
		}

		// Component RV for MV must be present in nodeToRvs.
		common.Assert(found, mvName, rvName, nodeId)
	}

	//
	// Helper function to remove an RV from a given node.
	// This is called when an RV is found to be "bad" and we don't want to use it for subsequent RV
	// allocations.
	//
	// This updates nodeToRvs.
	//
	deleteRVFromNode := func(deleteRvName string) {
		nodeId := rvMap[deleteRvName].NodeId
		// Simple assert to make sure deleteRvName is present in rvMap.
		common.Assert(len(nodeId) > 0)
		// We don't add offline RVs to nodeToRvs, so we must not be deleting them from nodeToRvs.
		common.Assert(rvMap[deleteRvName].State == dcache.StateOnline, deleteRvName, rvMap[deleteRvName].State)
		found := false

		for i, rv := range nodeToRvs[nodeId].rvs {
			if rv.rvName != deleteRvName {
				continue
			}

			// Delete rv from the list of RVs for the node.
			node := nodeToRvs[nodeId]
			node.rvs = append(node.rvs[:i], node.rvs[i+1:]...)
			nodeToRvs[nodeId] = node

			found = true
			log.Debug("ClusterManager::deleteRVFromNode: Deleted RV %s from node %s", deleteRvName, nodeId)
			break
		}

		// Component RV for MV must be present in nodeToRvs.
		common.Assert(found, deleteRvName, nodeId)
	}

	//
	// Helper function to perform nodeToRvs trimming. It does the following:
	// - Remove RVs whose slot count have reached 0.
	// - Remove nodes with no RVs left.
	//
	// This must be called after one or more RVs are assigned to an MV (fix-mv or new-mv).
	//
	// This updates nodeToRvs.
	//
	trimNodeToRvs := func() {
		//
		// Check if any node has exhausted all its RV's, remove such nodes from the nodeToRvs map.
		//
		for nodeId, node := range nodeToRvs {
			for j := 0; j < len(node.rvs); {
				// Remove an RV if it has no free slots left.
				if node.rvs[j].slots == 0 {
					node.rvs = append(node.rvs[:j], node.rvs[j+1:]...)
				} else {
					j++
				}
			}

			// If the node has no RVs left, remove it from the map.
			if len(node.rvs) == 0 {
				delete(nodeToRvs, nodeId)
			} else {
				nodeToRvs[nodeId] = node
			}
		}
	}

	//
	// Helper function to replace offline RVs of an MV with suitable good RVs. If successful it fixes the
	// MV stored in existingMVMap[mvName], else if it fails it leaves existingMVMap[mvName] unchanged.
	// This implements the fix-mv workflow.
	// This must be called after the degrade-mv workflow has run and the state of component RVs have been
	// duly updated.
	//
	fixMV := func(mvName string, mv dcache.MirroredVolume) {
		//
		// Fix-mv must be run only for degraded MVs.
		// A degraded MV has one or more (but not all) component RVs as offline (which need to be replaced by
		// a good RV).
		//
		common.Assert(mv.State == dcache.StateDegraded, mvName, mv.State)

		// MV must have all the component RVs set.
		common.Assert(len(mv.RVs) == NumReplicas, len(mv.RVs), NumReplicas)

		offlineRVs := 0
		outofsyncRVs := 0
		excludeNodes := make(map[string]struct{})
		excludeRVNames := make(map[string]struct{})

		//
		// Pass 1: Make a list of nodes and RVs to be excluded when picking "good" RVs in the later part.
		//         Those nodes are excluded which contribute at least one good component RV.
		//         Those component RVs are excluded which are offline.
		//
		for rvName := range mv.RVs {
			// Only valid RVs can be used as component RVs for an MV.
			_, exists := rvMap[rvName]
			common.Assert(exists)

			//
			// Fix-mv workflow is run after degrade-mv/offline-mv workflows, so component RV states
			// must have been correctly updated. Also component RV state must be online, offline or
			// syncing.
			//

			//
			// If state of RV in rvMap is offline, state of component RV in MV MUST be offline.
			// Note that we can have an RV as online in rvMap but still not online in MV, since once
			// an RV goes offline and comes back it cannot simply be marked online in the MV, it has
			// to go through degrade-mv/fix-mv workflows.
			//
			common.Assert(rvMap[rvName].State == dcache.StateOnline ||
				mv.RVs[rvName] == dcache.StateOffline,
				rvName, mvName, rvMap[rvName].State, mv.RVs[rvName])

			//
			// fixMV() is called after degrade-mv/offline-mv workflow has run. That would only result in
			// one or more (but not all) offline component RVs for an MV, so we should not have component
			// RVs in "outofsync" state (fixMV() is the one who moves component RVs from offline to outofsync)
			// when fixMV() is called. Once fixMV() marks component RVs as outofsync, it should be soon followed
			// by ResyncMV() from Replication Manager which will change outofsync to syncing.
			// BUT, in the following scenario we CAN HAVE outofsync component RVs when fixMV() is called:
			// - Between the last fixMV() call that set a component RVs state as outofsync, and this call,
			//   ResyncMV didn't get a chance to run. This is unlikely but possible.
			// - ResyncMV did run, but since ResyncMV fixes one degraded MV and in one degraded MV one outofsync
			//   RV, at a time, if there are more than one degraded MVs and/or more than one outofsync RVs for an
			//   MV, when updateMVList()->fixMV() is called from updateComponentRVState(), we can have component
			//   RVs still in outofsync state.
			//
			// Leave this assert commented to highlight the above.
			//
			// common.Assert(mv.RVs[rvName] != dcache.StateOutOfSync, rvName, mv.RVs[rvName])

			if mv.RVs[rvName] == dcache.StateOutOfSync {
				outofsyncRVs++
			}

			//
			// If this component RV is not offline, its containing node must be excluded for replacement RV(s).
			// We don't exclude the node if the component RV is offline to support the case where the same node
			// comes back up online and we may want to use the same RV or another RV from the same node, as
			// replacement RV.
			//
			if mv.RVs[rvName] != dcache.StateOffline {
				excludeNodes[rvMap[rvName].NodeId] = struct{}{}
				continue
			}

			//
			// Offline RVs themselves must be excluded. Those are the ones we need to replace with good ones.
			// Note that it's possible that the same RV has now come back online, in which case it can be
			// reused and hence must not be excluded.
			//
			if rvMap[rvName].State == dcache.StateOffline {
				excludeRVNames[rvName] = struct{}{}
			}

			offlineRVs++
		}

		// Degraded MVs must have one or more but not all component RVs as offline/outofsync.
		common.Assert((offlineRVs+outofsyncRVs) != 0 && (offlineRVs+outofsyncRVs) < NumReplicas,
			mvName, offlineRVs, outofsyncRVs, NumReplicas)

		// No component RV is offline, nothing to fix, return.
		if offlineRVs == 0 {
			// If not offline, must have at least one outofsync, else why the MV is degraded.
			common.Assert(outofsyncRVs > 0, mvName)
			log.Debug("ClusterManager::fixMV: %s has no offline component RV, nothing to fix %+v",
				mvName, mv.RVs)
			return
		}

		//
		// Pass 2: For all component RVs that are offline, find a suitable RV.
		//         A suitable RV is one, that:
		//         - Does not come from any node in excludeNodes list.
		//         - Is not one of excludeRVNames.
		//         - Has the higher availableSpace/
		//
		// Shuffle the nodes to encourage random selection of replacement RV(s).
		// We then iterate over the availableNodes list and pick the 1st suitable RV.
		//
		var availableNodes []node
		for _, n := range nodeToRvs {
			availableNodes = append(availableNodes, n)

		}

		rand.Shuffle(len(availableNodes), func(i, j int) {
			availableNodes[i], availableNodes[j] = availableNodes[j], availableNodes[i]
		})

		//
		// Number of component RVs we are actually able to fix for this MV.
		// If we cannot fix anything, skip the joinMV().
		//
		fixedRVs := 0
		alreadyOutOfSync := make(map[string]struct{})

		//
		// We make a deep copy of mv.RVs before we start fixing.
		// We fix directly in mv.RVs as it's convenient, but if we need to undo later we set mv.RVs to
		// savedRVs.
		//
		savedRVs := make(map[string]dcache.StateEnum)
		for rvName, rvState := range mv.RVs {
			savedRVs[rvName] = rvState
		}

		for rvName := range mv.RVs {
			//
			// Usually we won't have outofsync component RVs when fixMV() is called, as they would have been
			// picked by the resync workflow and changed to syncing/online by the time fixMV() is called next
			// time, but it's possible that we are called with one or more outofsync component RVs.
			//
			// e.g., fixMV() was called for mv1 with the following component RVs.
			// mv2:{degraded map[rv0:outofsync rv3:online rv4:offline]}
			//
			// Note that rv0 was outofsync on entry and rv4 was replaced by rv1 and rv1 was newly marked outofsync,
			// so the component RVs after the replacement looked like
			// mv2:{degraded map[rv0:outofsync rv3:online rv1:outofsync]}
			//
			// After joinMV() below succeeds, we won't know if a component RV was already outofsync or it was
			// just picked as a replacement for an offline RV and is hence newly marked outofsync. We will try to
			// consume slot for both rv0 (already outofsync) and rv1 (newly made outofsync). Note that rv0 would
			// have its slot already consumed as outofsync component RV do consume slots. This will cause "double
			// consume". We need to avoid this, so we store RVs which are already outofsync in a map and then check
			// before calling consumeRVSlot() after joinMV().
			//
			if mv.RVs[rvName] == dcache.StateOutOfSync {
				log.Debug("ClusterManager::fixMV: %s/%s already outofsync", rvName, mvName)
				alreadyOutOfSync[rvName] = struct{}{}
			}

			// Only offline component RVs need to be "fixed" (aka replaced).
			if mv.RVs[rvName] != dcache.StateOffline {
				continue
			}

			foundReplacement := false
			// Iterate over the shuffled nodes list and pick the first suitable RV.
			for _, node := range availableNodes {
				_, ok := excludeNodes[node.nodeId]
				if ok {
					// Skip excluded nodes.
					continue
				}

				// Potential node, pick first suitable RV.
				for idx := range node.rvs {
					newRvName := node.rvs[idx].rvName
					_, ok := excludeRVNames[newRvName]
					if ok {
						// Skip excluded RVs.
						continue
					}

					//
					// Do not pick another offline component RV as replacement, else mv.RVs[] will have fewer
					// than NumReplicas RVs.
					// e.g., let's say we enter fixMV() with the following mv0 composition,
					// mv0: {rv0: offline, rv1: online, rv2: offline}
					//
					// if we don't disallow the following, we can pick rv2 as a replacement for rv0, resulting in
					// mv0: {rv2: outofsync, rv1: online}
					//
					// But, it's ok to reuse the same RV if it's now online, so following is a valid replacement.
					// mv0: {rv0: outofsync, rv1: online, rv2: outofsync}
					//
					if newRvName != rvName {
						_, ok := mv.RVs[newRvName]
						if ok {
							continue
						}
					}

					//
					// TODO: Need to find out space requirement for the MV and exclude RVs
					//       which do not have enough availableSpace.

					//
					// Use this RV to replace older RV, a newly replaced RV starts as "outofsync" to indicate
					// that the RV is good but needs to be sync'ed (from a good component RV).
					//
					// Remove the bad RV from MV. Do this before assigning the replacement RV, in case both
					// are same.
					//
					delete(mv.RVs, rvName)
					mv.RVs[newRvName] = dcache.StateOutOfSync

					//
					// Now mv is updated to correctly reflect new selected RV, with bad RV removed.
					// We don't yet update existingMVMap, we will do it once joinMV() returns
					// successfully.
					//

					log.Debug("ClusterManager::fixMV: Replacing (%s/%s -> %s/%s)",
						rvName, mvName, newRvName, mvName)
					foundReplacement = true
					fixedRVs++
					break
				}

				if foundReplacement {
					// Once we pick an RV from a node, it cannot be used again for another RV for the MV.
					excludeNodes[node.nodeId] = struct{}{}
					break
				}
			}

			//
			// If we could not find a replacement RV for an offline RV, it's a matter of concern as the MV
			// will be forced to run degraded for a longer period risking data loss.
			//
			// TODO: For huge clusters availableNodes could be a lot of log.
			//
			if !foundReplacement {
				log.Warn("ClusterManager::fixMV: No replacement RV found for %s/%s, availableNodes: %+v, excludeNodes: %+v, excludeRVNames: %+v",
					rvName, mvName, availableNodes, excludeNodes, excludeRVNames)
			}
		}

		// We should be fixing no more than offlineRVs RVs.
		common.Assert(fixedRVs <= offlineRVs, fixedRVs, offlineRVs)

		// Skip joinMV() if nothing changed in clustermap.
		if fixedRVs == 0 {
			log.Warn("ClusterManager::fixMV: Could not fix any RV for MV %s", mvName)
			return
		}

		//
		// Ok, we have selected a replacement RV for each offline component RV, but before we can finalize
		// the selection, we need to check with the RV.
		// Call joinMV() and check if all component RVs are able to join successfully.
		// Note that though it's called joinMV(), it sends both JoinMV and UpdateMV RPC depending on the
		// RV state. An RV which is being added to an MV for the first time (either new MV or replacing a
		// bad component RV) is sent the JoinMV RPC while an existing component RV which just needs to be
		// made aware of the component RVs is sent the UpdateMV RPC>
		//
		// Iff joinMV() is successful, consume one slot for each component RV and update existingMVMap.
		//
		// TODO: Set reserveBytes correctly, querying it from our in-core RV info maintained by RPC server.
		//
		failedRV, err := cmi.joinMV(mvName, mv, 0 /* reserveBytes */)
		if err == nil {
			log.Info("ClusterManager::fixMV: Successfully joined/updated all component RVs %+v to MV %s, original [%+v]",
				mv.RVs, mvName, savedRVs)
			for rvName := range mv.RVs {
				//
				// Consume slot for the replacement RVs, just made outofsync, but skip RVs which were already
				// outofsync on entry to fixMV().
				//
				if mv.RVs[rvName] == dcache.StateOutOfSync {
					_, exists := alreadyOutOfSync[rvName]
					if !exists {
						consumeRVSlot(mvName, rvName)
					}
				}
			}
			existingMVMap[mvName] = mv

			//
			// After the consumeRVSlot() above we need to trim the nodeToRvs map as it may have fully consumed
			// some RV(s). We don't want to use those RVs in the next fixMV() iteration(s).
			//
			trimNodeToRvs()
		} else {
			//
			// If we fail to fix the MV we simply return leaving the broken MV in existingMVMap.
			// TODO: We should add retries here.
			//
			log.Err("ClusterManager::fixMV: Error joining RV %s with MV %s: %v, reverting [%+v -> %+v]",
				failedRV, mvName, err, mv.RVs, savedRVs)

			mv.RVs = savedRVs
			existingMVMap[mvName] = mv
		}
	}

	//
	// Populate the node map (indexed by nodeid) with each node representing all its RVs.
	// This is the nodeToRvs map.
	//
	for rvName, rvInfo := range rvMap {
		common.Assert(cm.IsValidRV(&rvInfo))

		if rvInfo.State == dcache.StateOffline {
			// Skip RVs that are offline as they cannot contribute to any MV.
			continue
		}

		if nodeInfo, exists := nodeToRvs[rvInfo.NodeId]; exists {
			// If the node already exists, append the RV to its list.
			// This will be the case when node has more than one RV and we are encountering the second
			// or subsequent RVs.
			common.Assert(rvInfo.NodeId == nodeInfo.nodeId, rvInfo.NodeId, nodeInfo.nodeId)
			common.Assert(len(nodeInfo.rvs) > 0)
			common.Assert(nodeInfo.rvs[0].slots == MvsPerRv, nodeInfo.rvs[0].slots, MvsPerRv)
			common.Assert(nodeInfo.rvs[0].rvName != rvName, rvName)

			nodeInfo.rvs = append(nodeInfo.rvs, rv{
				rvName: rvName,
				slots:  MvsPerRv,
			})
			nodeToRvs[rvInfo.NodeId] = nodeInfo
		} else {
			// Encountered first RV of this node. Create a new node and add the RV to it.
			nodeToRvs[rvInfo.NodeId] = node{
				nodeId: rvInfo.NodeId,
				rvs:    []rv{{rvName: rvName, slots: MvsPerRv}},
			}
		}
	}

	// Cannot have more nodes than RVs.
	common.Assert(len(nodeToRvs) <= len(rvMap), nodeToRvs, rvMap)

	//
	// Phase 1:
	//
	// Go over all MVs in existingMVMap and correctly set MV's state based on the state of all the
	// component RVs and consume RV slots for all used component RVs. If a component RV is found to be offline as per rvMap, then the component RV
	// is force marked offline. Then it sets the MV state based on the cumulative state of all of it's component RVs as follows:
	// - If all component RVs of an MV are online, the MV is marked as online, else
	// - If no component RV of an MV is online (they are either offline, outofsync or syncing), the MV
	//   is marked as offline, else
	// - If at least one component RV is online, the MV is marked as degraded, else
	// - All component RVs are either online or syncing, then MV is marked as syncing.
	//
	// Few examples:
	// online, online, online => online
	// online, online, offline => degraded
	// online, online, outofsync => degraded
	// online, outofsync, outofsync => degraded
	// online, syncing, outofsync => degraded
	// online, syncing, syncing => syncing
	// online, online, syncing => syncing
	// offline, syncing, syncing => offline
	// offline, outofsync, syncing => offline
	// offline, outofsync, outofsync => offline
	// offline, offline, offline => offline
	//
	for mvName, mv := range existingMVMap {
		offlineRVs := 0
		syncingRVs := 0
		onlineRVs := 0
		outofsyncRVs := 0

		for rvName := range mv.RVs {
			// Only valid RVs can be used as component RVs for an MV.
			_, exists := rvMap[rvName]
			common.Assert(exists)

			// First things first, an offline RV MUST be marked as an offline component RV.
			if rvMap[rvName].State == dcache.StateOffline {
				mv.RVs[rvName] = dcache.StateOffline
			}

			if mv.RVs[rvName] == dcache.StateOnline {
				onlineRVs++
			} else if mv.RVs[rvName] == dcache.StateOffline {
				offlineRVs++
			} else if mv.RVs[rvName] == dcache.StateOutOfSync {
				outofsyncRVs++
			} else if mv.RVs[rvName] == dcache.StateSyncing {
				syncingRVs++
			}

			//
			// This RV is not offline and is used as a component RV by this MV.
			// Reduce its slot count, so that we don't use a component RV more than MvsPerRv times across all MVs.
			// Note that offline RVs are not included in nodeToRvs so we should not be updating their slot count.
			//
			// We don't reduce slot count if the component RV itself is marked offline. This is because an offline
			// component RV for all purposes can be treated as non-existent. Soon after this we will run the fix-mv
			// workflow which will replace these offline RVs with some online RV (it could be the same RV if it has
			// come back up online) and at that time we will not increase the slot count of the outgoing component
			// RV, so we don't reduce it now.
			//
			if rvMap[rvName].State != dcache.StateOffline {
				if mv.RVs[rvName] != dcache.StateOffline {
					consumeRVSlot(mvName, rvName)
				}
			}
		}

		common.Assert((onlineRVs+offlineRVs+outofsyncRVs+syncingRVs) == len(mv.RVs),
			onlineRVs, offlineRVs, outofsyncRVs, syncingRVs, len(mv.RVs))

		if (offlineRVs + outofsyncRVs + syncingRVs) == len(mv.RVs) {
			// No component RV is online, offline-mv.
			mv.State = dcache.StateOffline
		} else if onlineRVs == len(mv.RVs) {
			mv.State = dcache.StateOnline
		} else if offlineRVs > 0 || outofsyncRVs > 0 {
			common.Assert(onlineRVs > 0 && onlineRVs < len(mv.RVs), onlineRVs, len(mv.RVs))
			// At least one component RV is not online but at least one is online, degrade-mv.
			mv.State = dcache.StateDegraded
		} else if syncingRVs > 0 {
			common.Assert((syncingRVs+onlineRVs) == len(mv.RVs), syncingRVs, onlineRVs, len(mv.RVs))
			mv.State = dcache.StateSyncing
		} else {
			common.Assert(false)
		}

		existingMVMap[mvName] = mv
	}

	//
	// Check if any node has exhausted all its RV's, remove such nodes from the nodeToRvs map.
	// Also remove RVs which are fully consumed (no free slots left).
	//
	trimNodeToRvs()

	//
	// TODO: Shall we commit the clustermap changes (marking offline component RVs as offline in MV)?
	//       Note that fixMV() will call UpdateMV RPC which only allows legitimate component RVs update.
	//       For that it'll refresh the clustermap and if it gets the old clustermap (with RV as online),
	//       UpdateMV will ll fail.
	//
	log.Debug("ClusterManager::updateMVList: existingMVMap after phase#1: %v", existingMVMap)

	//
	// Phase 2:
	//
	// Fix the degraded MVs by replacing their offline RVs with good ones.
	// This is the fix-mv workflow.
	//
	// Note that we can/must only fix degraded MVs, offline MVs cannot be fixed as there's no good component
	// RV to copy chunks from. Once an MV is offline it won't be used by File Manager to put any file's data.
	// Offline MVs will just be lying around like satelite debris in space.
	//
	// TODO: See if we need delete-mv workflow to clean those up.
	//

	numUsableMVs := 0
	for mvName, mv := range existingMVMap {
		if mv.State != dcache.StateOffline {
			numUsableMVs++
		}

		if mv.State != dcache.StateDegraded {
			continue
		}

		fixMV(mvName, mv)
	}

	log.Debug("ClusterManager::updateMVList: existing MV map after phase#2: %v", existingMVMap)

	//
	// Phase 3:
	//
	// Here we run the new-mv workflow, where we add as many new MVs as we can with the available RVs, picking
	// NumReplicas RVs for each new MV under the following conditions:
	// - An RV can be used as component RV by at most MvsPerRv MVs.
	// - More than one RV from the same node will not be used as component RVs for the same MV.
	// - More than one RV from the same fault domain will not be used as component RVs for the same MV.
	//
	for {
		//
		// Check if any node has exhausted all its RV's, remove such nodes from the nodeToRvs map.
		// Also remove RVs which are fully consumed (no free slots left).
		//
		trimNodeToRvs()

		//
		// The nodeToRvs map is now updated with remaining nodes and their RVs.
		// For this iteration of new-mv workflow, we have only those nodes left which can contribute
		// at least one RV and only those RVs left which have at least one slot to contribute.
		//

		// New MV will need at least NumReplicas distinct nodes.
		if len(nodeToRvs) < NumReplicas {
			log.Debug("ClusterManager::updateMVList: len(nodeToRvs) [%d] < NumReplicas [%d]",
				len(nodeToRvs), NumReplicas)
			break
		}

		//
		// With rvMap and MvsPerRv and NumReplicas, we cannot have more than maxMVsPossible usable MVs.
		// Note that we are talking of online or degraded/syncing MVs. Offline MVs have all component RVs
		// offline and they don't consume any RV slot, so they should be omitted from usable MVs.
		//
		// Q: Why do we need to limit numUsableMVs to maxMVsPossible?
		//    IOW, why is the the above check "len(nodeToRvs) < NumReplicas" not suffcient.
		// A: "len(nodeToRvs) < NumReplicas" check will try to create as many MVs as we can with the available
		//    RVs, but it might create more than maxMVsPossible if some of the MVs have offline RVs (fixMV() would
		//    have attempted to replace offline RVs for all degraded MVs but if joinMV() fails or any other error
		//    we can have some component RVs as offline). We don't want to create more MVs leaving some MVs with
		//    no replacement RVs available.
		//
		maxMVsPossible := (len(rvMap) * MvsPerRv) / NumReplicas
		common.Assert(numUsableMVs <= maxMVsPossible, numUsableMVs, maxMVsPossible)

		if numUsableMVs == maxMVsPossible {
			log.Debug("ClusterManager::updateMVList: numUsableMVs [%d] == maxMVsPossible [%d]",
				numUsableMVs, maxMVsPossible)
			break
		}

		// Shuffle the nodes to encourage random selection of component RVs.
		var availableNodes []node
		for _, n := range nodeToRvs {
			availableNodes = append(availableNodes, n)

		}

		rand.Shuffle(len(availableNodes), func(i, j int) {
			availableNodes[i], availableNodes[j] = availableNodes[j], availableNodes[i]
		})

		// New MV's name, starting from index 0.
		mvName := fmt.Sprintf("mv%d", len(existingMVMap))

		//
		// Take the first NumReplicas nodes.
		// Since only those nodes are present in nodeToRvs/availableNodes which have at least one RV
		// slot available, we are guaranted to get NumReplicas component RVs from selectedNodes.
		// Simply go over the selectedNodes and pick the first available RV from each selected node.
		//
		selectedNodes := availableNodes[:NumReplicas]
		common.Assert(len(selectedNodes) == NumReplicas)

		for _, n := range selectedNodes {
			// Only nodes with at least one RV will be present in selectedNodes.
			common.Assert(len(n.rvs) > 0)

			for _, r := range n.rvs {
				common.Assert(n.nodeId == rvMap[r.rvName].NodeId, n.nodeId, rvMap[r.rvName].NodeId)

				//
				// At the beginning of this iteration we sanitized nodeToRvs map to contain
				// only those nodes (and only those RVs) which can contribute at least one RV,
				// so there shouldn't be an RV with slot count 0.
				//
				common.Assert(r.slots > 0, fmt.Sprintf("RV %s has no slots left", r.rvName))

				if _, exists := existingMVMap[mvName]; !exists {
					// First component RV being added to mvName.
					rvwithstate := make(map[string]dcache.StateEnum)
					rvwithstate[r.rvName] = dcache.StateOnline
					// Create a new MV.
					existingMVMap[mvName] = dcache.MirroredVolume{
						RVs:   rvwithstate,
						State: dcache.StateOnline,
					}
				} else {
					// Subsequent component RVs being added to mvName.
					existingMVMap[mvName].RVs[r.rvName] = dcache.StateOnline
					common.Assert(len(existingMVMap[mvName].RVs) <= NumReplicas)
				}

				//
				// We decrease the slot count for the RV in nodeToRvs, only after a successful
				// joinMV() call. Note that it's ok to defer slot count adjustment as one RV will
				// be used not more than once as component RV for an MV.
				//

				break
			}
		}

		common.Assert(len(existingMVMap[mvName].RVs) == NumReplicas,
			mvName, len(existingMVMap[mvName].RVs), NumReplicas)

		//
		// Call joinMV() and check if all component RVs are able to join successfully.
		// reserveBytes is 0 for a new-mv workflow.
		//
		// Iff joinMV() is successful, consume one slot for each component RV, else if joinMV() fails
		// delete the failed RV fom nodeToRvs to prevent this RV from being picked again and failing.
		// Also we need to remove mv frome existingMVMap.
		//
		failedRV, err := cmi.joinMV(mvName, existingMVMap[mvName], 0 /* reserveBytes */)
		if err == nil {
			log.Info("ClusterManager::updateMVList: Successfully joined all component RVs %+v to MV %s",
				existingMVMap[mvName].RVs, mvName)

			for rvName := range existingMVMap[mvName].RVs {
				// All component RVs added by the new-mv workflow must be online.
				common.Assert(existingMVMap[mvName].RVs[rvName] == dcache.StateOnline,
					rvName, mvName, existingMVMap[mvName].RVs[rvName])
				consumeRVSlot(mvName, rvName)
			}

			// One more usable MV added to existingMVMap.
			numUsableMVs++
			common.Assert(numUsableMVs <= len(existingMVMap), numUsableMVs, len(existingMVMap))
		} else {
			// TODO: Give up reallocating RVs after a few failed attempts.
			log.Err("ClusterManager::updateMVList: Error joining RV %s with MV %s: %v",
				failedRV, mvName, err)

			deleteRVFromNode(failedRV)
			// Delete the MV from the existingMVMap.
			delete(existingMVMap, mvName)
		}
	}

	log.Debug("ClusterManager::updateMVList: existing MV map after phase#3: %v", existingMVMap)

}

// Given an MV, send JoinMV or UpdateMV RPC to all its component RVs. It fails if any of the RV fails the call.
// This must be called from new-mv or fix-mv workflow to let the component RVs know about the new membership details.
// It calls JoinMV for RVs joining the MV newly and UpdateMV for existing component RVs which need to be informed of
// the updated membership details. For JoinMV RPC requests it sets the ReserveSpace to reserveBytes.
// The caller must have updated 'mv' with the correct component RVs and their state before calling this.
// 'reserveBytes' is the amount of space to reserve in the RV. This will be 0 when joinMV() is called from the
// new-mv workflow, but can be non-zero when called from the fix-mv workflow for replacing an offline RV with
// a new good RV. The new RV must need enough space to store the chunks for this MV.
//
// It sends JoinMV/UpdateMV based on following:
//   - It sends JoinMV RPC to all RVs of a new MV. A new MV is one which has state of online, because we will not be
//     called o/w for an online MV.
//   - For existing MVs, it sends JoinMV for those RVs which have StateOutOfSync state. These are new RVs selected by
//     fix-mv workflow.
//   - For existing MVs, it sends UpdateMV for online component RVs.
//
// TODO: joinMV() should technically return more than one failed RVs.
func (cmi *ClusterManager) joinMV(mvName string, mv dcache.MirroredVolume, reserveBytes int64) (string, error) {
	log.Debug("ClusterManagerImpl::joinMV: JoinMV(%s, %+v, reserveBytes: %d)", mvName, mv, reserveBytes)

	var componentRVs []*models.RVNameAndState
	var numRVsOnline int

	// Are we called from new-mv workflow? If not, then we are called from fix-mv workflow.
	newMV := (mv.State == dcache.StateOnline)

	//
	// JoinMV/UpdateMV RPC can only be sent in the following two cases:
	// 1. From new-mv workflow - MV state must be online in this case.
	// 2. From fix-mv workflow - MV state must be degraded in this case.
	//
	common.Assert(mv.State == dcache.StateOnline || mv.State == dcache.StateDegraded, mv.State)

	// Caller must call us only with all component RVs set.
	common.Assert(len(mv.RVs) == int(cmi.config.NumReplicas), len(mv.RVs), cmi.config.NumReplicas)

	// reserveBytes must be non-zero only for degraded MV, for new-mv it'll be 0.
	common.Assert(reserveBytes == 0 || mv.State == dcache.StateDegraded, reserveBytes, mv.State)

	for rvName, rvState := range mv.RVs {
		log.Debug("ClusterManagerImpl::joinMV: Populating componentRVs list MV %s with RV %s", mvName, rvName)

		//
		// For new-mv all component RVs must be online, for fix-mv we can have the following component RV states:
		// - outofsync: These are the ones which were offline and have been fixed by the fix-mv workflow.
		// - offline: These were offline RVs, went to fix-mv but fix-mv could not find a replacement RV for these.
		// - online: These are the online component RVs. One or more component RVs must be offline/outofsync else
		//           MV won't be degraded and we won't run fix-mv.
		// - syncing: These are the component RVs currently syncing. One or more component RVs must be
		//            offline/outofsync else MV won't be degraded and we won't run fix-mv.
		//

		if rvState == dcache.StateOnline {
			numRVsOnline++
		}

		componentRVs = append(componentRVs, &models.RVNameAndState{
			Name:  rvName,
			State: string(rvState),
		})
	}

	// For newMV case, *all* component RVs must be online.
	common.Assert(newMV == (numRVsOnline == len(mv.RVs)), mvName, mv.State, numRVsOnline)

	//
	// TODO: Call JoinMV/UpdateMV on all RVs in parallel.
	// TODO: If JoinMV() fails to any RV, need to send LeaveMV() to the RVs which succeeded for undoing the
	//       reserveBytes. We can also achieve the same result in a better way by the target RV automatically
	//       undoing the reserveBytes (and the JoinMV) if it doesn't get a SyncMV within certain timeout period.
	//
	for _, rv := range componentRVs {
		//
		// Offline component RVs need not be sent JoinMV/UpdateMV RPC.
		// TODO: Shall we send them LeaveMV RPC?
		//
		if mv.RVs[rv.Name] == dcache.StateOffline {
			continue
		}

		log.Debug("ClusterManagerImpl::joinMV: Joining MV %s with RV %s", mvName, rv.Name)

		joinMvReq := &models.JoinMVRequest{
			MV:           mvName,
			RVName:       rv.Name,
			ReserveSpace: reserveBytes,
			ComponentRV:  componentRVs,
		}

		updateMvReq := &models.UpdateMVRequest{
			MV:          mvName,
			RVName:      rv.Name,
			ComponentRV: componentRVs,
		}

		// TODO: Use timeout from some global variable.
		timeout := 2 * time.Second
		ctx, cancel := context.WithTimeout(context.Background(), timeout)
		defer cancel()

		var err error
		var action string

		if newMV || mv.RVs[rv.Name] == dcache.StateOutOfSync {
			//
			// All RVs of a new MV are sent JoinMV RPC.
			// else for fix-mv case outofsync component RVs are sent JoinMV RPC.
			//
			_, err = rpc_client.JoinMV(ctx, cm.RVNameToNodeId(rv.Name), joinMvReq)
			action = "joining"
		} else {
			//
			// Else, fix-mv and online RV, send UpdateMV.
			//
			common.Assert(mv.RVs[rv.Name] == dcache.StateOnline)
			_, err = rpc_client.UpdateMV(ctx, cm.RVNameToNodeId(rv.Name), updateMvReq)
			action = "updating"
		}

		if err != nil {
			err = fmt.Errorf("error %s MV %s with RV %s: %v", action, mvName, rv.Name, err)
			log.Err("ClusterManagerImpl::joinMV: %v", err)
			return rv.Name, err
		}
	}

	return "", nil
}

// Given the list of existing RVs in clusterMap, add any new RVs available.
// If onlyMyRVs is true then the only RV(s) added/updated are the ones exported by the current node, else it queries
// the heartbeats from all nodes and adds all new RVs available and updates all RVs.
// existingRVMap is updated in-place.
//
// Note: updateRVList() MUST be called after successfully claiming ownership of clusterMap update, by a successful
//
//	call to UpdateClusterMapStart().
func (cmi *ClusterManager) updateRVList(existingRVMap map[string]dcache.RawVolume, onlyMyRVs bool) (bool, error) {
	hbTillNodeDown := int64(cmi.config.HeartbeatsTillNodeDown)
	hbSeconds := int64(cmi.config.HeartbeatSeconds)
	nodeIds := []string{cmi.myNodeId}
	var err error

	//
	// If onlyMyRVs is false then we need to query heartbeats for all the nodes, else just this node.
	//
	if !onlyMyRVs {
		nodeIds, err = getAllNodes()
		if err != nil {
			common.Assert(false, err)
			return false, fmt.Errorf("ClusterManager::updateRVList: getAllNodes() failed: %v", err)
		}
		log.Debug("ClusterManager::updateRVList: Found %d nodes in cluster: %v", len(nodeIds), nodeIds)
	}

	// Both these maps are indexed by RV id.
	rVsByRvIdFromHB, rvLastHB, err := collectHBForGivenNodeIds(nodeIds)
	if err != nil {
		return false, err
	}
	// Both the RV and the RV HB map must have the exact same RVs.
	common.Assert(len(rVsByRvIdFromHB) == len(rvLastHB), len(rVsByRvIdFromHB), len(rvLastHB))

	// Set to true if we add any new RV to existingRVMap or update the state of any existing RV.
	changed := false

	//
	// Ok, now we have all the RVs from heartbeats in rVsByRvIdFromHB[].
	// We need to do two things:
	// 1. For existing RVs (in existingRVMap), update RV State and AvailableSpace in existingRVMap if it's different
	//    from the RV State and AvailableSpace as seen in the HB, or if HB has expired set RV state to offline if not
	//    already offline.
	//    If any of the existing RVs is not found in the latest HBs, for such RVs too the state in existingRVMap is
	//    set to offline. Note that for onlyMyRVs==true case we cannot do this as we don't have the exhaustive list of
	//    HBs.
	// 2. All RVs in rVsByRvIdFromHB[] which are not present in existingRVMap, i.e., those RVs are newly seen,
	//    add those to existingRVMap.
	//

	// If an RV has the LastHeartbeat less than hbExpiry, it needs to be offlined.
	now := uint64(time.Now().Unix())
	hbExpiry := now - uint64(hbTillNodeDown*hbSeconds)

	// (1.b) Update RVs present in existingRVMap and which have changed State or AvailableSpace.
	for rvName, rvInClusterMap := range existingRVMap {

		if rvHb, found := rVsByRvIdFromHB[rvInClusterMap.RvId]; found {
			lastHB, found := rvLastHB[rvHb.RvId]

			// If an RV is present in rVsByRvIdFromHB, it MUST have a valid HB in rvLastHB.
			common.Assert(found)

			// We just came here after punching the heartbeat, which indicates this is online RV.
			common.Assert(!onlyMyRVs || rvHb.State == dcache.StateOnline)

			if lastHB < hbExpiry {
				//
				// HB expired, mark RV offline if not already offline.
				//

				//
				// TODO
				// Saw this assert fire when one node died keeping clusterMap in checking state.
				// This caused updateStorageClusterMapWithMyRVs() to take a long time. It would have timed out,
				// but some other node became the leader updating the clusterMap and hence clearing thec
				// checking status, allowing updateStorageClusterMapWithMyRVs() to proceed, but by the time
				// the node's heartbeat expired.
				//
				// We just came here after punching the heartbeat, which must not expired.
				//
				common.Assert(!onlyMyRVs)

				if rvInClusterMap.State != dcache.StateOffline {
					log.Warn("ClusterManager::updateRVList: Online RV %s lastHeartbeat (%d) is expired, hbExpiry (%d), marking RV offline",
						rvName, lastHB, hbExpiry)
					rvInClusterMap.State = dcache.StateOffline
					existingRVMap[rvName] = rvInClusterMap
					changed = true
				}
			} else {
				//
				// HB not expired.
				// If either the State or AvailableSpace from HB is different from what is stored
				// in existingRVMap, update it.
				//
				if (rvInClusterMap.State != rvHb.State) ||
					(rvInClusterMap.AvailableSpace != rvHb.AvailableSpace) {
					rvInClusterMap.State = rvHb.State
					rvInClusterMap.AvailableSpace = rvHb.AvailableSpace
					//TODO{Akku}: IF available space is less than 10% of total space, we might need to update the state
					existingRVMap[rvName] = rvInClusterMap
					changed = true
				}
			}

			// rVsByRvIdFromHB must only contain new RVs, delete this as it is in existingRVMap.
			delete(rVsByRvIdFromHB, rvHb.RvId)
		} else if !onlyMyRVs {
			//
			// RV present in existingRVMap, but missing from rVsByRvIdFromHB.
			// This is not a common occurrence, emit a warning log.
			//
			// For onlyMyRV==true, case we cannot perfrom this operation as we don't have the exhaustive list of  HBs.
			if rvInClusterMap.State != dcache.StateOffline {
				log.Warn("ClusterManager::updateRVList: Online Rv %s missing in new heartbeats", rvName)
				rvInClusterMap.State = dcache.StateOffline
				existingRVMap[rvName] = rvInClusterMap
				changed = true
			}
		}
	}

	//
	// (2) Add any new RVs.
	// Now rVsByRvIdFromHB must only have RVs which are not already in existingRVMap.
	//
	if len(rVsByRvIdFromHB) != 0 {
		log.Info("ClusterManager::updateRVList: %d new RV(s) to add to clusterMap: %v",
			len(rVsByRvIdFromHB), rVsByRvIdFromHB)

		// Find max index RV.
		maxIdx := -1
		for name := range existingRVMap {
			if i, err := strconv.Atoi(strings.TrimPrefix(name, "rv")); err == nil && i > maxIdx {
				maxIdx = i
			}
		}

		// Add new RV(s) into clusterMap, starting from the next available index.
		idx := maxIdx + 1
		for _, rv := range rVsByRvIdFromHB {
			rvName := fmt.Sprintf("rv%d", idx)
			existingRVMap[rvName] = rv
			idx++
			changed = true
			log.Info("ClusterManager::updateRVList: Adding new RV %s to cluster map: %+v", rvName, rv)
		}
	}

	return changed, nil
}

// Utility function that scans through the RV list in the given rvMap and returns the set of all nodes which
// have contributed at least one RV.
func getAllNodesFromRVMap(rvMap map[string]dcache.RawVolume) map[string]struct{} {
	nodesMap := make(map[string]struct{})

	for _, rv := range rvMap {
		nodesMap[rv.NodeId] = struct{}{}
	}

	return nodesMap
}

// For all the given NodeIds, fetch the heartbeat and return the map of RVs and map of their last heartbeat by RVId.
func collectHBForGivenNodeIds(nodeIds []string) (map[string]dcache.RawVolume, map[string]uint64, error) {
	rVsByRvIdFromHB := make(map[string]dcache.RawVolume)
	rvLastHB := make(map[string]uint64)

	for _, nodeId := range nodeIds {
		log.Debug("ClusterManager::collectHBForGivenNodeIds: Fetching heartbeat for node %s", nodeId)

		bytes, err := getHeartbeat(nodeId)
		if err != nil {
			common.Assert(false, err)
			return nil, nil, fmt.Errorf("ClusterManager::collectHBForGivenNodeIds: Failed to fetch heartbeat for node %s: %v",
				nodeId, err)
		}

		var hbData dcache.HeartbeatData
		if err := json.Unmarshal(bytes, &hbData); err != nil {
			common.Assert(false, err)
			return nil, nil, fmt.Errorf("ClusterManager::collectHBForGivenNodeIds: Failed to parse heartbeat bytes (%d) for node %s: %v",
				len(bytes), nodeId, err)
		}
		isValidHb, err := cm.IsValidHeartbeat(&hbData)
		if !isValidHb {
			common.Assert(false, err)
			return nil, nil, fmt.Errorf("ClusterManager::collectHBForGivenNodeIds: invalid heartbeart for node %s: %v",
				nodeId, err)
		}

		// Go over all RVs exported by this node, and add them to rVsByRvIdFromHB, to be processed later.
		for _, rv := range hbData.RVList {
			if _, exists := rVsByRvIdFromHB[rv.RvId]; exists {
				msg := fmt.Sprintf("Duplicate RVId %s in heartbeat for node %s (also from node %s)",
					rv.RvId, nodeId, rVsByRvIdFromHB[rv.RvId].NodeId)
				common.Assert(false, msg)
				log.Err("ClusterManager::collectHBForGivenNodeIds: %s, skipping!", msg)
				continue
			}

			rVsByRvIdFromHB[rv.RvId] = rv
			rvLastHB[rv.RvId] = hbData.LastHeartbeat
		}
	}
	return rVsByRvIdFromHB, rvLastHB, nil
}

// Refresh AvailableSpace in my RVs.
func refreshMyRVs(myRVs []dcache.RawVolume) {
	for index, rv := range myRVs {
		_, availableSpace, err := common.GetDiskSpaceMetricsFromStatfs(rv.LocalCachePath)
		common.Assert(err == nil, fmt.Sprintf("Error getting disk space metrics for path %s for punching heartbeat: %v", rv.LocalCachePath, err))
		if err != nil {
			availableSpace = 0

			log.Warn("ClusterManager::refreshMyRVs: Error getting disk space metrics for path %s for punching heartbeat, forcing available space to zero: %v", rv.LocalCachePath, err)
		}
		myRVs[index].AvailableSpace = availableSpace
		myRVs[index].State = dcache.StateOnline
	}
}

// This function can be used to update the state of the given component RV for an MV in the global clustermap.
// The function atomically makes the requested change to the specified MV (retrying if some other node is updating
// the clustermap simultaneously) and returns only after it's able to successfully make the requested change, or
// there's some error.
//
// Only following RV state transitions are valid, for anything else it errors out.
// StateOutOfSync   -> StateSyncing     [Resync start]
// StateSyncing     -> StateOnline      [Resync end]
// StateSyncing     -> StateOutOfSync   [Resync revert]
// StateOutOfSync   -> StateOutOfSync   [Resync defer]
// StateOnline      -> StateOnline      [Resync skip good RVs]
// StateOnline      -> StateOffline     [Inband detection of offline RV during PutChunk(client)]
// StateSyncing     -> StateOffline     [Inband detection of offline RV during PutChunk(sync)]
//
// After setting the component RV state correctly in the clustermap, it calls updateMVList() which will set the
// MV state appropriately. See updateMVList() for how MV state is set based on component RVs state.
//
// Note: If this fails the caller should typically retry after sometime with the refreshed clustermap.
func (cmi *ClusterManager) updateComponentRVState(mvName string, rvName string, rvNewState dcache.StateEnum) error {
	log.Info("ClusterManager::updateComponentRVState: Set %s/%s to %s", rvName, mvName, rvNewState)

	common.Assert(cm.IsValidMVName(mvName))
	common.Assert(cm.IsValidRVName(rvName))
	common.Assert(cm.IsValidComponentRVState(rvNewState))

	startTime := time.Now()
	maxWait := 120 * time.Second

	for {
		// Time check.
		elapsed := time.Since(startTime)
		if elapsed > maxWait {
			common.Assert(false)
			return fmt.Errorf("ClusterManager::updateComponentRVState: Exceeded maxWait")
		}

		// Get most recent clustermap copy, then we will update the requested MV and publish it.
		clusterMap, etag, err := cmi.fetchAndUpdateLocalClusterMap()
		if err != nil {
			log.Err("ClusterManager::updateComponentRVState: fetchAndUpdateLocalClusterMap() failed: %v",
				err)
			common.Assert(false, err)
			return err
		}

		//
		// If some other updates are ongoing over clustermap, we need to wait and retry.
		//
		isClusterMapUpdateBlocked, err := cmi.clusterMapBeingUpdatedByAnotherNode(clusterMap, etag)
		if err != nil {
			return err
		}

		if isClusterMapUpdateBlocked {
			log.Info("ClusterManager::updateComponentRVState: Clustermap being updated by node %s, waiting a bit before retry",
				clusterMap.LastUpdatedBy)

			// TODO: Add some backoff and randomness?
			time.Sleep(10 * time.Millisecond)
			continue
		}

		// Requested MV must be valid.
		clusterMapMV, found := clusterMap.MVMap[mvName]
		if !found {
			common.Assert(false)
			return fmt.Errorf("ClusterManager::updateComponentRVState: MV %s not found in clusterMap, mvList %+v",
				mvName, clusterMap.MVMap)
		}

		// and the RV passed must be a valid component RV for that MV.
		currentState, found := clusterMapMV.RVs[rvName]
		if !found {
			return fmt.Errorf("ClusterManager::updateComponentRVState: RV %s/%s is not present in clustermap MV %v",
				rvName, mvName, clusterMapMV)
		}

		//
		// and the new state requested must be valid.
		// Note that we support only few distinct state transitions.
		//
		if currentState == dcache.StateOutOfSync && rvNewState == dcache.StateSyncing ||
			currentState == dcache.StateSyncing && rvNewState == dcache.StateOnline ||
			currentState == dcache.StateSyncing && rvNewState == dcache.StateOutOfSync ||
			currentState == dcache.StateSyncing && rvNewState == dcache.StateOffline ||
			currentState == dcache.StateOnline && rvNewState == dcache.StateOffline {

			log.Debug("ClusterManager::updateComponentRVState:  %s/%s, state change (%s -> %s)",
				rvName, mvName, currentState, rvNewState)

		} else {
			//
			// Following transitions are reported when an inband PutChunk failure suggests an RV as offline.
			// StateOnline  -> StateOffline
			// StateSyncing -> StateOffline
			//
			// Since we can have multiple PutChunk requests outstanding, all but the first one will find the
			// currentState as StateOffline, we need to ignore such updateComponentRVState() requests.
			//
			if currentState == rvNewState {
				common.Assert(currentState == dcache.StateOffline, currentState)
				log.Debug("ClusterManager::updateComponentRVState: %s/%s ignoring state change (%s -> %s)",
					rvName, mvName, currentState, rvNewState)
				return nil
			}

			common.Assert(false, rvName, mvName, currentState, rvNewState)
			return fmt.Errorf("ClusterManager::updateComponentRVState: %s/%s invalid state change request (%s -> %s)",
				rvName, mvName, currentState, rvNewState)
		}

		//
		// Ok, component RVs passed by caller match those in the clustermap and all RV state change requested
		// are valid. Update component RVs and call updateMVList() which will set the MV state correctly, and
		// run various mv workflows as needed after the current RV state change.
		//
		//
		// Claim ownership of clustermap.
		// If some other node gets there before us, we retry. Note that we don't add a wait before
		// the retry as that other node is not updating the clustermap, it's done updating.
		//
		// TODO: Check err to see if the failure is due to etag mismatch, if not retrying may not help.
		//
		err = cmi.startClusterMapUpdate(clusterMap, etag)
		if err != nil {
			log.Warn("ClusterManager::updateComponentRVState: Start Clustermap update failed for nodeId %s: %v, retrying",
				cmi.myNodeId, err)
			continue
		}

		//
		// Update requested Mv in the cluster Map.
		// MV state is not important as it'll be correctly set by updateMVList().
		// We force it to a StateOffline to catch any bug in setting the MV state correctly.
		//
		clusterMapMV.State = dcache.StateOffline
		clusterMapMV.RVs[rvName] = rvNewState
		clusterMap.MVMap[mvName] = clusterMapMV

		//
		// TODO: For now we treat component RV being flagged as offline no different from the RV being flagged
		//       offline by cm.ReportRVOffline(). Note that there could be some differences, f.e., component
		//       RV may be flagged offline on just one inband failure, while when we report an RV as offline
		//       we have to be really sure. In some error cases, like connection getting reset or read returning
		//       eof, one failure might be sufficient to correctly claim RV as offline but for error like
		//       timeout we cannot be really sure and we might want to play safe.
		//
		//       If we don't do this we will have unwanted side effects, f.e., if a component RV is marked
		//       offline but the RV is online in the RV list, then updateMVList()->fixMV() might pick the same
		//       RV as a replacement RV, which would be wrong as RV, for all purposes, is offline.
		//
		if rvNewState == dcache.StateOffline {
			rv := clusterMap.RVMap[rvName]
			if rv.State != dcache.StateOffline {
				log.Warn("ClusterManager::updateComponentRVState: Marking RV %s state (%s -> %s)",
					rvName, rv.State, dcache.StateOffline)

				rv.State = dcache.StateOffline
				clusterMap.RVMap[rvName] = rv
			}
		}

		// Call updateMVList() to update MV state and run the various mv workflows.
		cmi.updateMVList(clusterMap.RVMap, clusterMap.MVMap)

		err = cmi.endClusterMapUpdate(clusterMap)
		if err != nil {
			log.Err("ClusterManager::updateComponentRVState: endClusterMapUpdate() failed: %v %+v",
				err, clusterMap)
			common.Assert(false, err)
			return err
		}

		// The clustermap must now have update RV states in MV.
		log.Info("ClusterManager::updateComponentRVState: clustermap MV is updated by %s at %d %+v",
			cmi.myNodeId, clusterMap.LastUpdatedAt, clusterMapMV)

		break
	}

	// Update local copy.
	_, _, err := cmi.fetchAndUpdateLocalClusterMap()
	return err
}

var (
	// clusterManager is the singleton instance of the ClusterManager
	clusterManager *ClusterManager = nil
)

// This must be called from DistributedCache component's Start() method.
// dCacheConfig is the config as read from the config yaml.
// rvs is the list of raw volumes (local_cache_path) as specified in the config. There must be at least one raw volume.
func Start(dCacheConfig *dcache.DCacheConfig, rvs []dcache.RawVolume) error {
	common.Assert(clusterManager == nil, "ClusterManager Init must be called only once")
	common.Assert(len(rvs) > 0)

	clusterManager = &ClusterManager{}

	// Register hook for updating the component RV state for an MV, through clustermap package.
	cm.RegisterComponentRVStateUpdater(clusterManager.updateComponentRVState)

	// Register hook for refreshing the clustermap from the metadata store, through clustermap package.
	cm.RegisterClusterMapRefresher(clusterManager.updateClusterMapLocalCopy)

	return clusterManager.start(dCacheConfig, rvs)
}

func Stop() error {
	common.Assert(clusterManager != nil, "ClusterManager not started")
	return clusterManager.stop()
}<|MERGE_RESOLUTION|>--- conflicted
+++ resolved
@@ -1265,13 +1265,8 @@
 	// For very small ClustermapEpoch values, 3 times the value will not be sufficient as the
 	// thresholdClusterMapEpochTime is set to 60, so limit it to 180.
 	// The max time till which the clusterMap may not be updated in the event of leader going down is
-<<<<<<< HEAD
 	// 2*ClustermapEpoch + thresholdClusterMapEpochTime, so for values of ClustermapEpoch above 60 seconds, 3 times
 	// ClustermapEpoch is suffcient but for smaller ClustermapEpoch values we have to cap to 180, with a margin
-=======
-	// 2*ClustermapEpoch + thresholdEpochTime, so for values of ClustermapEpoch above 60 seconds, 3 times
-	// ClustermapEpoch is sufficient but for smaller ClustermapEpoch values we have to cap to 180, with a margin
->>>>>>> 1ca7b209
 	// of 20 seconds.
 	//
 	common.Assert(clusterMapAge < int64(max(clusterMap.Config.ClustermapEpoch*3, 200)),

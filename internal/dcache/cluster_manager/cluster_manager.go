--- conflicted
+++ resolved
@@ -2557,11 +2557,7 @@
 		// Offline/inband-offline component RVs need not be sent JoinMV/UpdateMV RPC.
 		// TODO: Shall we send them LeaveMV RPC?
 		//
-<<<<<<< HEAD
-		if mv.RVs[rv.Name] == dcache.StateOffline || mv.RVs[rv.Name] == dcache.StateInbandOffline {
-=======
-		if rvState == dcache.StateOffline {
->>>>>>> 09621daa
+		if rvState == dcache.StateOffline || rvState == dcache.StateInbandOffline {
 			continue
 		}
 

--- conflicted
+++ resolved
@@ -54,11 +54,7 @@
 	// This is a practically infeasible chunk index, for sanity checks.
 	ChunkIndexUpperBound = 1e9
 
-<<<<<<< HEAD
-	// Time interval in seconds for resyncing the degraded MV.
-=======
 	// Time interval in seconds for resyncing degraded MVs.
->>>>>>> 4ad362d4
 	ResyncInterval = 10
 )
 

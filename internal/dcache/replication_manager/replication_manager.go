/*
    _____           _____   _____   ____          ______  _____  ------
   |     |  |      |     | |     | |     |     | |       |            |
   |     |  |      |     | |     | |     |     | |       |            |
   | --- |  |      |     | |-----| |---- |     | |-----| |-----  ------
   |     |  |      |     | |     | |     |     |       | |       |
   | ____|  |_____ | ____| | ____| |     |_____|  _____| |_____  |_____


   Licensed under the MIT License <http://opensource.org/licenses/MIT>.

   Copyright © 2020-2025 Microsoft Corporation. All rights reserved.
   Author : <blobfusedev@microsoft.com>

   Permission is hereby granted, free of charge, to any person obtaining a copy
   of this software and associated documentation files (the "Software"), to deal
   in the Software without restriction, including without limitation the rights
   to use, copy, modify, merge, publish, distribute, sublicense, and/or sell
   copies of the Software, and to permit persons to whom the Software is
   furnished to do so, subject to the following conditions:

   The above copyright notice and this permission notice shall be included in all
   copies or substantial portions of the Software.

   THE SOFTWARE IS PROVIDED "AS IS", WITHOUT WARRANTY OF ANY KIND, EXPRESS OR
   IMPLIED, INCLUDING BUT NOT LIMITED TO THE WARRANTIES OF MERCHANTABILITY,
   FITNESS FOR A PARTICULAR PURPOSE AND NONINFRINGEMENT. IN NO EVENT SHALL THE
   AUTHORS OR COPYRIGHT HOLDERS BE LIABLE FOR ANY CLAIM, DAMAGES OR OTHER
   LIABILITY, WHETHER IN AN ACTION OF CONTRACT, TORT OR OTHERWISE, ARISING FROM,
   OUT OF OR IN CONNECTION WITH THE SOFTWARE OR THE USE OR OTHER DEALINGS IN THE
   SOFTWARE
*/

package replication_manager

import (
	"context"
	"fmt"
	"os"
	"path/filepath"
	"slices"
	"strconv"
	"strings"
	"time"

	"github.com/Azure/azure-storage-fuse/v2/common"
	"github.com/Azure/azure-storage-fuse/v2/common/log"
	"github.com/Azure/azure-storage-fuse/v2/internal/dcache"
	"github.com/Azure/azure-storage-fuse/v2/internal/dcache/clustermap"
	"github.com/Azure/azure-storage-fuse/v2/internal/dcache/rpc"
	rpc_client "github.com/Azure/azure-storage-fuse/v2/internal/dcache/rpc/client"
	"github.com/Azure/azure-storage-fuse/v2/internal/dcache/rpc/gen-go/dcache/models"
	rpc_server "github.com/Azure/azure-storage-fuse/v2/internal/dcache/rpc/server"
)

func ReadMV(req *ReadMvRequest) (*ReadMvResponse, error) {
	common.Assert(req != nil)

	log.Debug("ReplicationManager::ReadMV: Received ReadMV request: %v", req.toString())

	if err := req.isValid(); err != nil {
		err = fmt.Errorf("Invalid ReadMV request parameters [%v]", err)
		log.Err("ReplicationManager::ReadMV: %v", err)
		common.Assert(false, err)
		return nil, err
	}

	var rpcResp *models.GetChunkResponse
	var err error

	clusterMapRefreshed := false

retry:
	// Get component RVs for MV, from clustermap.
	componentRVs := getComponentRVsForMV(req.MvName)

	log.Debug("ReplicationManager::ReadMV: Component RVs for %s are: %v",
		req.MvName, rpc.ComponentRVsToString(componentRVs))

	//
	// Get the most suitable RV from the list of component RVs,
	// from which we should read the chunk. Selecting most
	// suitable RV is mostly a heuristical process which might
	// pick the most suitable RV based on one or more of the
	// following criteria:
	// - Local RV must be preferred.
	// - Prefer a node that has recently responded successfully to any of our RPCs.
	// - Pick a random one.
	//
	// excludeRVs is the list of component RVs to omit, used when retrying after prev attempts to read from
	// certain RV(s) failed. Those RVs are added to excludeRVs list.
	//
	var excludeRVs []string
	for {
		readerRV := getReaderRV(componentRVs, excludeRVs)
		if readerRV == nil {
			//
			// Even after refreshing clustermap if we cannot get a valid MV replica to read from,
			// alas we need to fail the read.
			//
			if clusterMapRefreshed {
				err = fmt.Errorf("No suitable RV found for MV %s", req.MvName)
				log.Err("ReplicationManager::ReadMV: %v", err)
				return nil, err
			}

			// This is very unlikely and it would most likely indicate that we have a “very stale”
			// clustermap where all/most of the component RVs have been replaced.

			// TODO: will be done later
			// err = cm.RefreshClusterMapSync()
			clusterMapRefreshed = true
			goto retry
		}

		common.Assert(!slices.Contains(excludeRVs, readerRV.Name), readerRV.Name, excludeRVs)

		selectedRvID := getRvIDFromRvName(readerRV.Name)
		common.Assert(common.IsValidUUID(selectedRvID))

		targetNodeID := getNodeIDFromRVName(readerRV.Name)
		common.Assert(common.IsValidUUID(targetNodeID))

		log.Debug("ReplicationManager::ReadMV: Selected %s for %s RV id %s hosted by node %s",
			readerRV.Name, req.MvName, selectedRvID, targetNodeID)

		// TODO: optimization, should we send buffer also in the GetChunk request?
		rpcReq := &models.GetChunkRequest{
			Address: &models.Address{
				FileID:      req.FileID,
				RvID:        selectedRvID,
				MvName:      req.MvName,
				OffsetInMiB: req.ChunkIndex * req.ChunkSizeInMiB,
			},
			OffsetInChunk: req.OffsetInChunk,
			Length:        req.Length,
			ComponentRV:   componentRVs,
		}

		// TODO: how to handle timeouts in case when node is unreachable
		ctx, cancel := context.WithTimeout(context.Background(), RPCClientTimeout*time.Second)
		defer cancel()

		rpcResp, err = rpc_client.GetChunk(ctx, targetNodeID, rpcReq)

		// Exclude this RV from further iterations (if any).
		excludeRVs = append(excludeRVs, readerRV.Name)

		if err == nil {
			// Success.
			common.Assert((rpcResp != nil &&
				rpcResp.Chunk != nil &&
				rpcResp.Chunk.Address != nil),
				rpc.GetChunkRequestToString(rpcReq))
			// TODO: Validate other rpcResp fields.
			break
		}

		// TODO: we should handle errors that indicate retrying from a different RV would help.
		// RVs are the final source of truth wrt MV membership (and anything else),
		// so if the target RV feels that the sender seems to have out-of-date clustermap,
		// it can help him by failing the request with an appropriate error and then
		// caller should fetch the latest clustermap and then try again.

		log.Err("ReplicationManager::ReadMV: Failed to get chunk from node %s for request %v [%v]",
			targetNodeID, rpc.GetChunkRequestToString(rpcReq), err)
	}

	log.Debug("ReplicationManager::ReadMV: GetChunk RPC response: %v", rpc.GetChunkResponseToString(rpcResp))

	n := copy(req.Data, rpcResp.Chunk.Data)
	// req.Data must be large enough to copy entire rpcResp.Chunk.Data.
	common.Assert(n == len(rpcResp.Chunk.Data), n, len(rpcResp.Chunk.Data))

	// TODO: in GetChunk RPC request add data buffer to the request
	// TODO: in GetChunk RPC response return bytes read

	// TODO: hash validation will be done later
	// TODO: should we validate the hash of the chunk here?
	// hash := getMD5Sum(rpcResp.Chunk.Data)
	// if hash != rpcResp.Chunk.Hash {
	//      log.Err("ReplicationManager::ReadMV: Hash mismatch for the chunk read from node %s for request %v", targetNodeID, rpcReqStr)
	//      common.Assert(false, fmt.Sprintf("hash mismatch for the chunk read from node %s for request %v", targetNodeID, rpcReqStr))
	//      return nil, fmt.Errorf("hash mismatch for the chunk read from node %s for request %v", targetNodeID, rpcReqStr)
	// }

	resp := &ReadMvResponse{
		// TODO: update this field after bytes read in response.
		BytesRead: int64(len(rpcResp.Chunk.Data)),
	}

	return resp, nil
}

func WriteMV(req *WriteMvRequest) (*WriteMvResponse, error) {
	common.Assert(req != nil)

	log.Debug("ReplicationManager::WriteMV: Received WriteMV request: %v", req.toString())

	if err := req.isValid(); err != nil {
		err = fmt.Errorf("Invalid WriteMV request parameters [%v]", err)
		log.Err("ReplicationManager::WriteMV: %v", err)
		common.Assert(false, err)
		return nil, err
	}

	clusterMapRefreshed := 0

	// TODO: TODO: hash validation will be done later
	// get hash of the data in the request
	// hash := getMD5Sum(req.Data)

retry:
	// Get component RVs for MV, from clustermap.
	componentRVs := getComponentRVsForMV(req.MvName)

	log.Debug("ReplicationManager::WriteMV: Component RVs for %s are: %v",
		req.MvName, rpc.ComponentRVsToString(componentRVs))

	// TODO: put chunk to each component RV should be done in parallel
	for _, rv := range componentRVs {
		//
		// Omit writing to RVs in “offline” or “outofsync” state. It’s ok to omit them as the chunks not
		// written to them will be copied to them when the mv is (soon) resynced.
		// Otoh if an RV is in “syncing” state then any new chunk written to it may not be copied by the
		// ongoing resync operation as the source RV may have been already gone past the enumeration stage
		// and hence won’t consider this chunk for resync, and hence those MUST have the chunks mandatorily
		// copied to them.
		//

		if rv.State == string(dcache.StateOffline) || rv.State == string(dcache.StateOutOfSync) {
			log.Debug("ReplicationManager::WriteMV: Skipping RV %s (state %s) for %s",
				rv.Name, rv.State, req.MvName)
			continue
		} else if rv.State == string(dcache.StateOnline) || rv.State == string(dcache.StateSyncing) {
			rvID := getRvIDFromRvName(rv.Name)
			common.Assert(common.IsValidUUID(rvID))

			targetNodeID := getNodeIDFromRVName(rv.Name)
			common.Assert(common.IsValidUUID(targetNodeID))

			log.Debug("ReplicationManager::WriteMV: %s writing to %s RV id %s hosted by node %s",
				req.MvName, rv.Name, rvID, targetNodeID)

			rpcReq := &models.PutChunkRequest{
				Chunk: &models.Chunk{
					Address: &models.Address{
						FileID:      req.FileID,
						RvID:        rvID,
						MvName:      req.MvName,
						OffsetInMiB: req.ChunkIndex * req.ChunkSizeInMiB,
					},
					Data: req.Data,
					Hash: "", // TODO: hash validation will be done later
				},
				Length:      int64(len(req.Data)),
				IsSync:      false, // this is regular client write
				ComponentRV: componentRVs,
			}

			// TODO: how to handle timeouts in case when node is unreachable
			ctx, cancel := context.WithTimeout(context.Background(), RPCClientTimeout*time.Second)
			defer cancel()

			rpcResp, err := rpc_client.PutChunk(ctx, targetNodeID, rpcReq)
			if err != nil {
				log.Err("ReplicationManager::WriteMV: PutChunk to node %s failed [%v]",
					targetNodeID, err)
				rpcErr := rpc.GetRPCResponseError(err)
				if rpcErr == nil {
					//
					// This error means that the node is not reachable.
					// TODO:
					// We should now run the inband RV offline detection workflow, basically we
					// call the clustermap's updateComponentRVState() API to mark this
					// component RV as offline and force the fix-mv workflow which will finally
					// trigger the resync-mv workflow.
					//
					log.Err("ReplicationManager::WriteMV: Failed to reach node %s [%v]",
						targetNodeID, err)
					return nil, err
				}

				// The error is RPC error of type *rpc.ResponseError.
				if rpcErr.Code() == rpc.NeedToRefreshClusterMap {
					// TODO: Should we allow more than one clustermap refresh?
					if clusterMapRefreshed > 0 {
						log.Err("ReplicationManager::WriteMV: Failed after refreshing clustermap")
						return nil, err
					}

					// TODO: will be done later
					// err = cm.RefreshClusterMapSync()
					clusterMapRefreshed++
					goto retry
				} else {
					// TODO: check if this is non-retriable error.
					log.Err("ReplicationManager::WriteMV: Got non-retriable error for put chunk to node %s [%v]",
						targetNodeID, err)
					return nil, err
				}
			}

			common.Assert(rpcResp != nil, "PutChunk RPC response is nil")
<<<<<<< HEAD
			log.Debug("ReplicationManager::WriteMV: PutChunk RPC response: %v", rpc.PutChunkResponseToString(rpcResp))
=======
			log.Debug("ReplicationManager::WriteMV: PutChunk successful RPC response: %+v", *rpcResp)
		} else {
			common.Assert(false, "Unexpected RV state", rv.State, rv.Name)
>>>>>>> 2989975d
		}
	}

	return &WriteMvResponse{}, nil
}

// TODO: this will be triggered after the replication manager gets the event of the cluster map update
// ResyncDegradedMVs will be triggered if there is any change in the clustermap.
// Cluster manager's DegradeMV and FixMV workflow will update the clustermap replacing the offline RVs
// with new online RVs and also marking the MV as degraded. It then publishes the updated clustermap
// which will be picked up by the replication manager.
func ResyncDegradedMVs() error {
	degradedMVs := clustermap.GetDegradedMVs()
	if len(degradedMVs) == 0 {
		log.Debug("ReplicationManager::ResyncDegradedMVs: No degraded MVs found")
		return nil
	}

	log.Debug("ReplicationManager::ResyncDegradedMVs: Degraded MVs found: %+v", degradedMVs)

	// TODO: make this parallel
	for mvName, degradedMV := range degradedMVs {
		common.Assert(degradedMV.State == dcache.StateDegraded, fmt.Sprintf("MV %s is not in degraded state", mvName))
		err := ResyncMV(mvName, degradedMV)
		if err != nil {
			// TODO: discuss error handling in this scenario
			log.Err("ReplicationManager::ResyncDegradedMVs: Failed to resync MV %s [%v]", mvName, err.Error())
		}
	}

	return nil
}

// ResyncMV is used for resyncing the degraded MV to online state.
// It first finds the lowest index online RV for the given MV and if this RV is not hosted
// in the current node, it returns and skips the resync operation.
// The node hosting the lowest index online RV will be responsible for resyncing the MV.
// It then calls StartSync() RPC call to all the component RVs. After this, it copies the chunks
// from the lowest index online RV to the out of sync RVs.
// Finally, it calls EndSync() RPC call to all the component RVs.
func ResyncMV(mvName string, mvInfo dcache.MirroredVolume) error {
	log.Debug("ReplicationManager::ResyncMV: Resyncing MV %s : %+v", mvName, mvInfo)

	lowestIdxRVName := getLowestIndexOnlineRV(mvInfo.RVs)
	if lowestIdxRVName == "" {
		log.Err("ReplicationManager::ResyncMV: No online RVs found for MV %s", mvName)
		return fmt.Errorf("no online RVs found for MV %s", mvName)
	}

	log.Debug("ReplicationManager::ResyncMV: Lowest index online RV for MV %s is %s", mvName, lowestIdxRVName)
	if !isRVHostedInCurrentNode(lowestIdxRVName) {
		log.Debug("ReplicationManager::ResyncMV: Lowest index online RV %s is not hosted in current node", lowestIdxRVName)
		return nil
	}

	componentRVs := convertRVMapToList(mvInfo.RVs)
	log.Debug("ReplicationManager::ResyncMV: Component RVs for the given MV %s are: %v", mvName, rpc.ComponentRVsToString(componentRVs))

	// TODO: check if this is correctly returning the sync size of MV
	syncSize, err := rpc_server.GetDiskUsageOfMV(mvName, lowestIdxRVName)
	if err != nil {
		log.Err("ReplicationManager::ResyncMV: Failed to get disk usage of MV %s for RV %s [%v]", mvName, lowestIdxRVName, err.Error())
		return fmt.Errorf("failed to get disk usage of MV %s for RV %s [%v]", mvName, lowestIdxRVName, err.Error())
	}

	// call StartSync() RPC call to all the component RVs
	outOfSyncRVs, syncIDMap, err := startSyncForRVs(mvName, lowestIdxRVName, syncSize, componentRVs)
	if err != nil {
		log.Err("ReplicationManager::ResyncMV: Failed to start sync for MV %s [%v]", mvName, err.Error())
		return fmt.Errorf("failed to start sync for MV %s [%v]", mvName, err.Error())
	}

	log.Debug("ReplicationManager::ResyncMV: Out of sync RVs for MV %s are: %v", mvName, outOfSyncRVs)

	// TODO:: integration: call cluster manager API to update the outofsync RVs to syncing state
	// and also mark the MV as syncing

	// copy chunks for out of sync RVs
	// TODO: make this parallel
	for _, rv := range outOfSyncRVs {
		err = copyOutOfSyncChunks(mvName, lowestIdxRVName, rv, componentRVs)
		if err != nil {
			log.Err("ReplicationManager::ResyncMV: Failed to copy out of sync chunks for MV %s, RV %s [%v]", mvName, rv, err.Error())
			return fmt.Errorf("failed to copy out of sync chunks for MV %s, RV %s [%v]", mvName, rv, err.Error())
		}
	}

	// call EndSync() RPC call to all the component RVs
	err = endSyncForRVs(mvName, lowestIdxRVName, syncSize, syncIDMap, componentRVs)
	if err != nil {
		log.Err("ReplicationManager::ResyncMV: Failed to end sync for MV %s [%v]", mvName, err.Error())
		return fmt.Errorf("failed to end sync for MV %s [%v]", mvName, err.Error())
	}

	// TODO:: integration: call cluster manager API to update the syncing RVs to online state
	// and also mark the MV as online if all the RVs are online

	log.Debug("ReplicationManager::ResyncMV: Successfully resynced MV %s", mvName)

	return nil
}

// startSyncForRVs will call StartSync() RPC call to all the component RVs.
// It also returns the out of sync RVs and the sync IDs for each RV
func startSyncForRVs(mvName string, lowestIdxRVName string, syncSize int64, componentRVs []*models.RVNameAndState) ([]string, map[string]string, error) {
	log.Debug("ReplicationManager::startSyncForRVs: Starting sync for MV %s, lowest index RV %s, sync size %d, component RVs %v",
		mvName, lowestIdxRVName, syncSize, rpc.ComponentRVsToString(componentRVs))

	outOfSyncRVs := make([]string, 0)
	syncIDMap := make(map[string]string)

	// TODO: make this parallel
	for _, rv := range componentRVs {
		targetNodeID := getNodeIDFromRVName(rv.Name)
		common.Assert(common.IsValidUUID(targetNodeID))

		// send StartSync() RPC call
		startSyncReq := &models.StartSyncRequest{
			MV:           mvName,
			SourceRVName: lowestIdxRVName,
			TargetRVName: rv.Name,
			ComponentRV:  componentRVs,
			SyncSize:     syncSize,
		}

		log.Debug("ReplicationManager::startSyncForRVs: Sending StartSync RPC call to MV %s, RV %s, hosted in node %s : %v",
			mvName, rv.Name, targetNodeID, rpc.StartSyncRequestToString(startSyncReq))

		// TODO: how to handle timeouts in case when node is unreachable
		ctx, cancel := context.WithTimeout(context.Background(), RPCClientTimeout*time.Second)
		defer cancel()

		startSyncResp, err := rpc_client.StartSync(ctx, targetNodeID, startSyncReq)
		if err != nil {
			// TODO: discuss error handling in this scenario
			log.Err("ReplicationManager::startSyncForRVs: Failed to start sync for MV %s, RV %s [%v] : %v",
				mvName, rv.Name, err.Error(), rpc.StartSyncRequestToString(startSyncReq))
			continue
		}

		common.Assert(startSyncResp != nil, "StartSync RPC response is nil")
		common.Assert(common.IsValidUUID(startSyncResp.SyncID), "Sync ID in StartSync RPC response is empty")
		log.Debug("ReplicationManager::startSyncForRVs: StartSync RPC response for MV %s and RV %s : %+v",
			mvName, rv.Name, *startSyncResp)

		syncIDMap[rv.Name] = startSyncResp.SyncID

		if rv.State == string(dcache.StateOutOfSync) {
			outOfSyncRVs = append(outOfSyncRVs, rv.Name)
		}
	}

	return outOfSyncRVs, syncIDMap, nil
}

// copyOutOfSyncChunks will copy the chunks from the source RV to the destination RV
func copyOutOfSyncChunks(mvName string, srcRVName string, destRVName string, componentRVs []*models.RVNameAndState) error {
	log.Debug("ReplicationManager::copyChunksForRVs: Copying chunks for MV %s, source RV %s, destination RV %s, component RVs %v",
		mvName, srcRVName, destRVName, rpc.ComponentRVsToString(componentRVs))

	common.Assert(srcRVName != destRVName, "source and destination RV names are same")

	sourceMVPath := filepath.Join(getCachePathForRVName(srcRVName), mvName)
	common.Assert(common.DirectoryExists(sourceMVPath), fmt.Sprintf("source MV path %s does not exist in current node", sourceMVPath))

	destRvID := getRvIDFromRvName(destRVName)
	common.Assert(common.IsValidUUID(destRvID))

	// enumerate the chunks in the source MV path
	entries, err := os.ReadDir(sourceMVPath)
	if err != nil {
		log.Err("ReplicationManager::copyChunksForRVs: Failed to read directory %s [%v]", sourceMVPath, err.Error())
		return err
	}

	// TODO: make this parallel
	for _, entry := range entries {
		if entry.IsDir() {
			log.Warn("ReplicationManager::copyChunksForRVs: Skipping directory %s", entry.Name())
			continue
		}

		// chunks are stored in mv as,
		// <MvName>/<FileID>.<OffsetInMiB>.data and
		// <MvName>/<FileID>.<OffsetInMiB>.hash
		chunkParts := strings.Split(entry.Name(), ".")
		if len(chunkParts) != 3 {
			log.Err("ReplicationManager::copyChunksForRVs: Chunk name %s is not in the expected format", entry.Name())
			common.Assert(false, fmt.Sprintf("chunk name %s is not in the expected format", entry.Name()))
			continue
		}

		// TODO: hash validation will be done later
		// if file type is hash, skip it
		// the hash data will be transferred with the regular chunk file
		if chunkParts[2] == "hash" {
			log.Debug("ReplicationManager::copyChunksForRVs: Skipping hash file %s", entry.Name())
			continue
		}

		fileID := chunkParts[0]
		common.Assert(common.IsValidUUID(fileID))

		// convert string to int64
		offsetInMiB, err := strconv.ParseInt(chunkParts[1], 10, 64)
		if err != nil {
			log.Err("ReplicationManager::copyChunksForRVs: Failed to convert offset %s to int64 [%v]", chunkParts[1], err.Error())
			common.Assert(false, fmt.Sprintf("failed to convert offset %s to int64 [%v]", chunkParts[1], err.Error()))
		}

		srcChunkPath := filepath.Join(sourceMVPath, entry.Name())
		srcData, err := os.ReadFile(srcChunkPath)
		if err != nil {
			log.Err("ReplicationManager::copyChunksForRVs: Failed to read file %s [%v]", srcChunkPath, err.Error())
			return err
		}

		putChunkReq := &models.PutChunkRequest{
			Chunk: &models.Chunk{
				Address: &models.Address{
					FileID:      fileID,
					RvID:        destRvID,
					MvName:      mvName,
					OffsetInMiB: offsetInMiB,
				},
				Data: srcData,
				Hash: "", // TODO: hash validation will be done later
			},
			Length:      int64(len(srcData)),
			IsSync:      true, // this is sync write
			ComponentRV: componentRVs,
		}

		log.Debug("ReplicationManager::copyChunksForRVs: Copying chunk %s to RV %s : %v",
			srcChunkPath, destRVName, rpc.PutChunkRequestToString(putChunkReq))

		ctx, cancel := context.WithTimeout(context.Background(), RPCClientTimeout*time.Second)
		defer cancel()

		putChunkResp, err := rpc_client.PutChunk(ctx, destRVName, putChunkReq)
		if err != nil {
			// TODO: discuss error handling in this scenario
			log.Err("ReplicationManager::copyChunksForRVs: Failed to put chunk to RV %s [%v] : %v",
				destRVName, err.Error(), rpc.PutChunkRequestToString(putChunkReq))
			return err
		}

		common.Assert(putChunkResp != nil, "PutChunk RPC response is nil")
		log.Debug("ReplicationManager::copyChunksForRVs: PutChunk RPC response for chunk %s to RV %s : %v",
			srcChunkPath, destRVName, rpc.PutChunkResponseToString(putChunkResp))
	}

	return nil
}

// endSyncForRVs will call EndSync() RPC call to all the component RVs
func endSyncForRVs(mvName string, lowestIdxRVName string, syncSize int64, syncIDMap map[string]string, componentRVs []*models.RVNameAndState) error {
	log.Debug("ReplicationManager::endSyncForRVs: End sync for MV %s, lowest index RV %s, sync size %d, sync id map %v, component RVs %v",
		mvName, lowestIdxRVName, syncSize, syncIDMap, rpc.ComponentRVsToString(componentRVs))

	// TODO: make this parallel
	for _, rv := range componentRVs {
		targetNodeID := getNodeIDFromRVName(rv.Name)
		common.Assert(common.IsValidUUID(targetNodeID))

		syncID, ok := syncIDMap[rv.Name]
		if !ok {
			log.Err("ReplicationManager::endSyncForRVs: Sync ID not found for RV %s", rv.Name)
			common.Assert(false, fmt.Sprintf("sync ID not found for RV %s", rv.Name))
			continue
		}

		common.Assert(common.IsValidUUID(syncID), fmt.Sprintf("sync ID %s is not valid", syncID))

		// send EndSync() RPC call
		endSyncReq := &models.EndSyncRequest{
			SyncID:       syncID,
			MV:           mvName,
			SourceRVName: lowestIdxRVName,
			TargetRVName: rv.Name,
			ComponentRV:  componentRVs,
			SyncSize:     syncSize,
		}

		log.Debug("ReplicationManager::endSyncForRVs: Sending EndSync RPC call to MV %s, RV %s, hosted in node %s : %v",
			mvName, rv.Name, targetNodeID, rpc.EndSyncRequestToString(endSyncReq))

		// TODO: how to handle timeouts in case when node is unreachable
		ctx, cancel := context.WithTimeout(context.Background(), RPCClientTimeout*time.Second)
		defer cancel()

		endSyncResp, err := rpc_client.EndSync(ctx, targetNodeID, endSyncReq)
		if err != nil {
			// TODO: discuss error handling in this scenario
			log.Err("ReplicationManager::endSyncForRVs: Failed to end sync for MV %s, RV %s [%v] : %v",
				mvName, rv.Name, err.Error(), rpc.EndSyncRequestToString(endSyncReq))
			continue
		}

		common.Assert(endSyncReq != nil, "EndSync RPC response is nil")
		log.Debug("ReplicationManager::endSyncForRVs: EndSync RPC response for MV %s and RV %s : %+v",
			mvName, rv.Name, *endSyncResp)
	}

	return nil
}<|MERGE_RESOLUTION|>--- conflicted
+++ resolved
@@ -302,13 +302,9 @@
 			}
 
 			common.Assert(rpcResp != nil, "PutChunk RPC response is nil")
-<<<<<<< HEAD
-			log.Debug("ReplicationManager::WriteMV: PutChunk RPC response: %v", rpc.PutChunkResponseToString(rpcResp))
-=======
-			log.Debug("ReplicationManager::WriteMV: PutChunk successful RPC response: %+v", *rpcResp)
+			log.Debug("ReplicationManager::WriteMV: PutChunk successful RPC response: %v", rpc.PutChunkResponseToString(rpcResp))
 		} else {
 			common.Assert(false, "Unexpected RV state", rv.State, rv.Name)
->>>>>>> 2989975d
 		}
 	}
 
@@ -364,7 +360,7 @@
 		return nil
 	}
 
-	componentRVs := convertRVMapToList(mvInfo.RVs)
+	componentRVs := convertRVMapToList(mvName, mvInfo.RVs)
 	log.Debug("ReplicationManager::ResyncMV: Component RVs for the given MV %s are: %v", mvName, rpc.ComponentRVsToString(componentRVs))
 
 	// TODO: check if this is correctly returning the sync size of MV

--- conflicted
+++ resolved
@@ -217,13 +217,10 @@
 				rpcResp.Chunk != nil &&
 				rpcResp.Chunk.Address != nil),
 				rpc.GetChunkRequestToString(rpcReq))
-<<<<<<< HEAD
-=======
+
 			// Must read all the requested data.
 			common.Assert(len(rpcResp.Chunk.Data) == int(req.Length), len(rpcResp.Chunk.Data), req.Length)
 
-			// TODO: Validate other rpcResp fields.
->>>>>>> 82f2445c
 			break
 		}
 
@@ -243,14 +240,6 @@
 
 	log.Debug("ReplicationManager::ReadMV: GetChunk RPC response: %v", rpc.GetChunkResponseToString(rpcResp))
 
-<<<<<<< HEAD
-	n := copy(req.Data, rpcResp.Chunk.Data)
-	// req.Data must be large enough to copy entire rpcResp.Chunk.Data.
-	common.Assert(n == len(rpcResp.Chunk.Data), n, len(rpcResp.Chunk.Data))
-=======
-	// TODO: in GetChunk RPC response return bytes read
->>>>>>> 82f2445c
-
 	// TODO: hash validation will be done later
 	// TODO: should we validate the hash of the chunk here?
 	// hash := getMD5Sum(rpcResp.Chunk.Data)
@@ -261,9 +250,6 @@
 	// }
 
 	resp := &ReadMvResponse{
-<<<<<<< HEAD
-		BytesRead: int64(len(rpcResp.Chunk.Data)),
-=======
 		Data: rpcResp.Chunk.Data,
 	}
 
@@ -272,7 +258,6 @@
 		log.Err("ReplicationManager::ReadMV: %v", err)
 		common.Assert(false, err)
 		return nil, err
->>>>>>> 82f2445c
 	}
 
 	return resp, nil

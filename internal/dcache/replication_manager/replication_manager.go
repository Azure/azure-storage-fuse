/*
    _____           _____   _____   ____          ______  _____  ------
   |     |  |      |     | |     | |     |     | |       |            |
   |     |  |      |     | |     | |     |     | |       |            |
   | --- |  |      |     | |-----| |---- |     | |-----| |-----  ------
   |     |  |      |     | |     | |     |     |       | |       |
   | ____|  |_____ | ____| | ____| |     |_____|  _____| |_____  |_____


   Licensed under the MIT License <http://opensource.org/licenses/MIT>.

   Copyright © 2020-2025 Microsoft Corporation. All rights reserved.
   Author : <blobfusedev@microsoft.com>

   Permission is hereby granted, free of charge, to any person obtaining a copy
   of this software and associated documentation files (the "Software"), to deal
   in the Software without restriction, including without limitation the rights
   to use, copy, modify, merge, publish, distribute, sublicense, and/or sell
   copies of the Software, and to permit persons to whom the Software is
   furnished to do so, subject to the following conditions:

   The above copyright notice and this permission notice shall be included in all
   copies or substantial portions of the Software.

   THE SOFTWARE IS PROVIDED "AS IS", WITHOUT WARRANTY OF ANY KIND, EXPRESS OR
   IMPLIED, INCLUDING BUT NOT LIMITED TO THE WARRANTIES OF MERCHANTABILITY,
   FITNESS FOR A PARTICULAR PURPOSE AND NONINFRINGEMENT. IN NO EVENT SHALL THE
   AUTHORS OR COPYRIGHT HOLDERS BE LIABLE FOR ANY CLAIM, DAMAGES OR OTHER
   LIABILITY, WHETHER IN AN ACTION OF CONTRACT, TORT OR OTHERWISE, ARISING FROM,
   OUT OF OR IN CONNECTION WITH THE SOFTWARE OR THE USE OR OTHER DEALINGS IN THE
   SOFTWARE
*/

package replication_manager

import (
	"context"
	"errors"
	"fmt"
	"os"
	"path/filepath"
	"slices"
	"strconv"
	"strings"
	"sync"
	"sync/atomic"
	"time"

	"github.com/Azure/azure-storage-fuse/v2/common"
	"github.com/Azure/azure-storage-fuse/v2/common/log"
	"github.com/Azure/azure-storage-fuse/v2/internal/dcache"
	cm "github.com/Azure/azure-storage-fuse/v2/internal/dcache/clustermap"
	"github.com/Azure/azure-storage-fuse/v2/internal/dcache/rpc"
	rpc_client "github.com/Azure/azure-storage-fuse/v2/internal/dcache/rpc/client"
	"github.com/Azure/azure-storage-fuse/v2/internal/dcache/rpc/gen-go/dcache/models"
	rpc_server "github.com/Azure/azure-storage-fuse/v2/internal/dcache/rpc/server"
)

//go:generate $ASSERT_REMOVER $GOFILE

type replicationMgr struct {
	ticker *time.Ticker // ticker for periodic resync of degraded MVs

	// Channel to signal when the replication manager is done.
	// This is used to stop the thread doing the periodic resync of degraded MVs.
	done chan bool

	// Wait group to wait for the goroutines spawned, before stopping the replication manager.
	wg sync.WaitGroup

	// Set of currently running sync jobs, indexed by target replica ("rvX/mvY") and the value
	// stored is the source replica in "rvX/mvY" format.
	// Note that there can only be a single sync job for a given target replica.
	runningJobs sync.Map

	// Thread pool for sending RPC requests.
	tp *threadpool

	//
	// Maximum number of syncJobs (running syncComponentRV()) that can be running simultaneously.
	// After this we do not start any more syncJobs till some of the existing ones complete.
	// TODO: We should distinguish between "short" and "long" sync jobs (based on the sync size) and
	//       have separate limits for both.
	//
	maxSimulSyncJobs int64

	// Number of sync jobs currently running.
	numSyncJobs atomic.Int64
}

var rm *replicationMgr

// Create a new replication manager instance and start the periodic resync of degraded MVs.
func Start() error {
	common.Assert(rm == nil, "Replication manager already exists")

	log.Debug("ReplicationManager::Start: Starting replication manager")

	rm = &replicationMgr{
		ticker:           time.NewTicker(ResyncInterval * time.Second),
		done:             make(chan bool),
		tp:               newThreadPool(MAX_WORKER_COUNT),
		maxSimulSyncJobs: MAX_SIMUL_SYNC_JOBS,
	}

	rm.wg.Add(1)

	// run the periodic resync of degraded MVs in a separate goroutine
	go periodicResyncMVs()

	// Start the thread pool for sending RPC requests.
	rm.tp.start()

	return nil
}

// Stop the replication manager instance.
// This will stop the periodic resync of degraded MVs.
func Stop() {
	common.Assert(rm != nil, "Replication manager does not exist")

	log.Debug("ReplicationManager::Stop: Stopping replication manager")

	rm.ticker.Stop()
	rm.done <- true
	rm.wg.Wait()

	rm.tp.stop()
}

func ReadMV(req *ReadMvRequest) (*ReadMvResponse, error) {
	common.Assert(req != nil)

	log.Debug("ReplicationManager::ReadMV: Received ReadMV request: %v", req.toString())

	//
	// We don't expect the caller to pass invalid requests, so only verify in debug builds.
	//
	if common.IsDebugBuild() {
		if err := req.isValid(); err != nil {
			err = fmt.Errorf("invalid ReadMV request %s [%v]", req.toString(), err)
			log.Err("ReplicationManager::ReadMV: %v", err)
			common.Assert(false, err)
			return nil, err
		}
	}

	var rpcResp *models.GetChunkResponse
	var isBufExternal bool = true
	var err error
	var lastClusterMapEpoch int64

	clusterMapRefreshed := false
	retryCnt := 0

retry:
	//
	// Give up after sufficient clustermap refresh attempts.
	// One refresh is all we need in most cases, but we retry a few times to add extra resilience in case
	// of any unexpected errors. This is important as failing here will result in application request failure
	// which should only be done when we really cannot proceed.
	//
	// TODO: make it more resilient. We should never fail client IO.
	//
	if retryCnt > 5 {
		err = fmt.Errorf("no suitable RV found for MV %s even after %d clustermap refresh retries, last epoch %d",
			req.MvName, retryCnt, lastClusterMapEpoch)
		log.Err("ReplicationManager::ReadMV: %v", err)
		return nil, err
	}

	// Get component RVs for MV, from clustermap.
	mvState, componentRVs, lastClusterMapEpoch := getComponentRVsForMV(req.MvName)

	log.Debug("ReplicationManager::ReadMV: Component RVs for %s (%s) are %s (retryCnt: %d, clusterMapRefreshed: %v)",
		req.MvName, mvState, rpc.ComponentRVsToString(componentRVs), retryCnt, clusterMapRefreshed)

	//
	// Get the most suitable RV from the list of component RVs,
	// from which we should read the chunk. Selecting most
	// suitable RV is mostly a heuristical process which might
	// pick the most suitable RV based on one or more of the
	// following criteria:
	// - Local RV must be preferred.
	// - Prefer a node that has recently responded successfully to any of our RPCs.
	// - Pick a random one.
	//
	// excludeRVs is the list of component RVs to omit, used when retrying after prev attempts to read from
	// certain RV(s) failed. Those RVs are added to excludeRVs list.
	//
	var excludeRVs []string
	for {
		readerRV := getReaderRV(componentRVs, excludeRVs)
		if readerRV == nil {
			//
			// An MV once marked offline can never become online, so save the trip to clustermap.
			//
			// TODO: We should support reading from offline MVs in case due to some disaster multiple
			//       cluster nodes were brought down and later brought up, so they have valid data, but
			//       currently we won't allow reading from them as they are offline.
			//       This will also require changes in safeCleanupMyRVs() to not delete the MVs from
			//       such RVs. But, note that we cannot allow writing to such MVs.
			//
			if mvState == dcache.StateOffline {
				err = fmt.Errorf("%s is offline", req.MvName)
				log.Err("ReplicationManager::ReadMV: %v", err)
				return nil, err
			}

			//
			// If the current clustermap does not have any suitable RV to read from, we try clustermap
			// refresh just in case we have a stale clustermap. This is very unlikely and it would most
			// likely indicate that we have a “very stale” clustermap where all/most of the component RVs
			// have been replaced, or most of them are down.
			//
			// Even after refreshing clustermap if we cannot get a valid MV replica to read from,
			// alas we need to fail the read.
			//
			if clusterMapRefreshed {
				err = fmt.Errorf("no suitable RV found for MV %s even after clustermap refresh to epoch %d",
					req.MvName, lastClusterMapEpoch)
				log.Err("ReplicationManager::ReadMV: %v", err)
				return nil, err
			}

			err = cm.RefreshClusterMap(lastClusterMapEpoch)
			if err != nil {
				log.Warn("ReplicationManager::ReadMV: RefreshClusterMap() failed for %s (retryCnt: %d): %v",
					req.toString(), retryCnt, err)
			} else {
				clusterMapRefreshed = true
			}

			retryCnt++
			goto retry
		}

		common.Assert(!slices.Contains(excludeRVs, readerRV.Name), readerRV.Name, excludeRVs)

		selectedRvID := getRvIDFromRvName(readerRV.Name)
		common.Assert(common.IsValidUUID(selectedRvID))

		targetNodeID := getNodeIDFromRVName(readerRV.Name)
		common.Assert(common.IsValidUUID(targetNodeID))

		log.Debug("ReplicationManager::ReadMV: Selected %s for %s RV id %s hosted by node %s",
			readerRV.Name, req.MvName, selectedRvID, targetNodeID)

		rpcReq := &models.GetChunkRequest{
			Address: &models.Address{
				FileID:      req.FileID,
				RvID:        selectedRvID,
				MvName:      req.MvName,
				OffsetInMiB: req.ChunkIndex * req.ChunkSizeInMiB,
			},
			OffsetInChunk: req.OffsetInChunk,
			Length:        req.Length,
			ComponentRV:   componentRVs,
		}

		// TODO: how to handle timeouts in case when node is unreachable
		ctx, cancel := context.WithTimeout(context.Background(), RPCClientTimeout*time.Second)
		defer cancel()

		//
		// If the node to which the GetChunk() RPC call must be made is local,
		// then we directly call the GetChunk() method using the local server's handler.
		// Else we call the GetChunk() RPC via the Thrift RPC client.
		//
		if targetNodeID == rpc.GetMyNodeUUID() {
			if rpcResp, err = rpc_server.GetChunkLocal(ctx, rpcReq); err == nil {
				//
				// This Buffer is allocated from the in house bufferPool.
				//
				isBufExternal = false
			}
		} else {
			rpcResp, err = rpc_client.GetChunk(ctx, targetNodeID, rpcReq)
		}

		// Exclude this RV from further iterations (if any).
		excludeRVs = append(excludeRVs, readerRV.Name)

		if err == nil {
			// Success.
			common.Assert((rpcResp != nil &&
				rpcResp.Chunk != nil &&
				rpcResp.Chunk.Address != nil),
				rpc.GetChunkRequestToString(rpcReq))

			// Must read all the requested data.
			common.Assert(len(rpcResp.Chunk.Data) == int(req.Length), len(rpcResp.Chunk.Data), req.Length)

			break
		}

		log.Warn("ReplicationManager::ReadMV: Failed to get chunk from node %s for request %s: %v",
			targetNodeID, rpc.GetChunkRequestToString(rpcReq), err)

		rpcErr := rpc.GetRPCResponseError(err)
		if rpcErr != nil && rpcErr.GetCode() == models.ErrorCode_NeedToRefreshClusterMap {
			//
			// RPC server can return models.ErrorCode_NeedToRefreshClusterMap in two cases:
			// 1. It genuinely wants the client to refresh the clustermap as it knows that
			//    the client has an older clustermap.
			// 2. It hit some transient error while fetching the clustermap itself, so it cannot
			//    be sure whether clustermap refresh at the client will help or not. To be safe
			//    we refresh the clustermap for a limited number of times before failing the read.
			//
			errCM := cm.RefreshClusterMap(lastClusterMapEpoch)
			if errCM != nil {
				// Log and retry, it'll help in case of transient errors at the server.
				log.Warn("ReplicationManager::ReadMV: RefreshClusterMap() failed for %s (retryCnt: %d): %v",
					req.toString(), retryCnt, errCM)
			} else {
				clusterMapRefreshed = true
			}

			retryCnt++
			goto retry
		}

		// Try another replica if available.
	}

	log.Debug("ReplicationManager::ReadMV: GetChunk RPC response: %v", rpc.GetChunkResponseToString(rpcResp))

	// TODO: hash validation will be done later
	// TODO: should we validate the hash of the chunk here?
	// hash := getMD5Sum(rpcResp.Chunk.Data)
	// if hash != rpcResp.Chunk.Hash {
	//      log.Err("ReplicationManager::ReadMV: Hash mismatch for the chunk read from node %s for request %v", targetNodeID, rpcReqStr)
	//      common.Assert(false, fmt.Sprintf("hash mismatch for the chunk read from node %s for request %v", targetNodeID, rpcReqStr))
	//      return nil, fmt.Errorf("hash mismatch for the chunk read from node %s for request %v", targetNodeID, rpcReqStr)
	// }

	resp := &ReadMvResponse{
		Data:          rpcResp.Chunk.Data,
		IsBufExternal: isBufExternal,
	}

	//
	// We don't expect the server to return invalid response, so only verify in debug builds.
	//
	if common.IsDebugBuild() {
		if err := resp.isValid(req); err != nil {
			err = fmt.Errorf("invalid ReadMV response [%v]", err)
			log.Err("ReplicationManager::ReadMV: %v", err)
			common.Assert(false, err)
			return nil, err
		}
	}

	return resp, nil
}

<<<<<<< HEAD
func writeMVInternal(req *WriteMvRequest, putChunkStyle PutChunkStyleEnum) (*WriteMvResponse, error) {
	log.Debug("ReplicationManager::writeMVInternal: Received WriteMV request (%v): %v", putChunkStyle, req.toString())
=======
func WriteMV(req *WriteMvRequest) (*WriteMvResponse, error) {
	common.Assert(req != nil)

	var err error

	if common.IsDebugBuild() {
		startTime := time.Now()
		defer func() {
			if err != nil {
				log.Err("[TIMING] ReplicationManager::WriteMV: WriteMV failed after %s: %v: %v",
					time.Since(startTime), req.toString(), err)
			} else {
				log.Debug("[TIMING] ReplicationManager::WriteMV: WriteMV request took %s: %v",
					time.Since(startTime), req.toString())
			}
		}()
	}

	log.Debug("ReplicationManager::WriteMV: Received WriteMV request (%v): %v", PutChunkStyle, req.toString())

	//
	// We don't expect the caller to pass invalid requests, so only verify in debug builds.
	//
	if common.IsDebugBuild() {
		if err = req.isValid(); err != nil {
			err = fmt.Errorf("invalid WriteMV request %s [%v]", req.toString(), err)
			log.Err("ReplicationManager::WriteMV: %v", err)
			common.Assert(false, err)
			return nil, err
		}
	}
>>>>>>> 55b9f16c

	var rvsWritten []string
	retryCnt := 0

	//
	// If the putChunkStyle is OriginatorSendsToAll, it means that we are retrying after BrokenChain
	// error in the previous attempt using DaisyChain mode.
	//
	brokenChain := (putChunkStyle == OriginatorSendsToAll)

	if brokenChain {
		log.Warn("ReplicationManager::writeMVInternal: Retrying WriteMV %s with OriginatorSendsToAll after BrokenChain error in previous DaisyChain attempt",
			req.toString())
	}

	// TODO: TODO: hash validation will be done later
	// get hash of the data in the request
	// hash := getMD5Sum(req.Data)

retry:
<<<<<<< HEAD
	if retryCnt > 0 {
		//
		// We shouldn't be retrying for a BrokenChain error, instead we should return and caller will
		// reissue writeMVInternal() with OriginatorSendsToAll style.
		//
		common.Assert(!brokenChain)

		log.Info("ReplicationManager::WriteMV: [%d] Retrying WriteMV %v after clustermap refresh, RVs written in prev attempt: %v",
			retryCnt, req.toString(), rvsWritten)
=======
	err = nil
	if retryCnt > 0 || brokenChain {
		log.Info("ReplicationManager::WriteMV: [%d] Retrying WriteMV %v after clustermap refresh or broken chain (%v), RVs written in prev attempt: %v",
			retryCnt, req.toString(), brokenChain, rvsWritten)
>>>>>>> 55b9f16c
	}

	//
	// Get component RVs for MV, from clustermap and also the corresponding clustermap epoch.
	// If server returns NeedToRefreshClusterMap, we will ask cm.RefreshClusterMap() to update
	// the clustermap to a value higher than this epoch.
	//
	// Note: getComponentRVsForMV() returns a randomized list of component RVs. This helps to distribute
	//       load in case of daisy chain writes as daisy chain writes utilize ingress and egress n/w b/w
	//       for all but the last RV in the chain and for the last RV only ingress n/w b/w is used.
	//
	mvState, componentRVs, lastClusterMapEpoch := getComponentRVsForMV(req.MvName)

	log.Debug("ReplicationManager::writeMVInternal: Component RVs for %s (%s) are: %v",
		req.MvName, mvState, rpc.ComponentRVsToString(componentRVs))

	//
	// Response channel to receive response for the PutChunk RPCs sent to each component RV.
	//
	responseChannel := make(chan *responseItem, len(componentRVs))

	//
	// List of RVs to which the chunk was written successfully in this WriteMV attempt, used for logging.
	// Note that every time we refresh clustermap we need to write all the replicas according to the
	// latest component RVs. An MV write should be considered a transaction that is applied to the cluster
	// in a given state. Once a transaction is applied successfully, then we are guaranteed that any change
	// to the MV composition will ensure that any chunk written will be correctly synchronized.
	// Note that rvInfo/mvInfo and the NeedToRefreshClusterMap error returned by the target RV(s), helps
	// check if the transaction can be safely applied.
	//
	rvsWritten = nil

	//
	// Allocate the PutChunkDCRequest for orchestrating the required PutChunk calls as per the PutChunkStyle
	// selected. If PutChunkStyle is OriginatorSendsToAll then we will send the PutChunk request to each
	// component RV in putChunkDCReq.Request and putChunkDCReq.NextRVs, while for PutChunkStyle DaisyChain, we
	// will just send the PutChunkDC request to the first RV (in putChunkDCReq.Request).
	//
	// We set the "MaybeOverwrite" flag to true in PutChunkRequest to let the server know that this
	// could potentially be an overwrite of a chunk that we previously wrote, so that it relaxes its
	// overwrite checks. To be safe we set MaybeOverwrite to true when retryCnt > 0 or we are retrying
	// because of brokenChain error for one of the RVs.
	//
	putChunkDCReq := &models.PutChunkDCRequest{
		Request: &models.PutChunkRequest{
			Chunk: &models.Chunk{
				Address: &models.Address{
					FileID:      req.FileID,
					RvID:        "", // will be set later down
					MvName:      req.MvName,
					OffsetInMiB: req.ChunkIndex * req.ChunkSizeInMiB,
				},
				Data: req.Data,
				Hash: "", // TODO: hash validation will be done later
			},
			Length:         int64(len(req.Data)),
			SyncID:         "", // this is regular client write
			ComponentRV:    componentRVs,
			MaybeOverwrite: retryCnt > 0 || brokenChain,
		},
		NextRVs: make([]string, 0), // will be added later down, if needed
	}

	//
	// Go over all the component RVs and populate the putChunkDCReq.
	// If any of the component RVs is local, then putChunkDCReq.Request refers to that and
	// putChunkDCReq.NextRVs contains all the other RVs. If none of the component RVs is local, then
	// putChunkDCReq.Request refers to the first component RV in the componentRVs list and
	// putChunkDCReq.NextRVs contains all the other RVs.
	// We don't write to offline and outofsync component RVs, so they won't be added to putChunkDCReq.
	//
	for _, rv := range componentRVs {
		//
		// Omit writing to RVs in “offline”, "inband-offline" or “outofsync” state. It’s ok to omit them as the chunks not
		// written to them will be copied to them when the mv is (soon) resynced.
		// Otoh if an RV is in “syncing” state then any new chunk written to it may not be copied by the
		// ongoing resync operation as the source RV may have been already gone past the enumeration stage
		// and hence won’t consider this chunk for resync, and hence those MUST have the chunks mandatorily
		// copied to them.
		//
		if rv.State == string(dcache.StateOffline) ||
			rv.State == string(dcache.StateInbandOffline) ||
			rv.State == string(dcache.StateOutOfSync) {
			log.Debug("ReplicationManager::writeMVInternal: Skipping %s/%s (RV state: %s, MV state: %s)",
				rv.Name, req.MvName, rv.State, mvState)

			// Online MV must have all replicas online.
			common.Assert(mvState != dcache.StateOnline, req.MvName)

			//
			// Skip writing to this RV, as it is in offline or outofsync state.
			// So, send nil response to the response channel to indicate that
			// we are not writing to this RV.
			//
			common.Assert(len(responseChannel) < len(componentRVs),
				len(responseChannel), len(componentRVs))
			responseChannel <- nil
		} else if rv.State == string(dcache.StateOnline) || rv.State == string(dcache.StateSyncing) {
			// Offline MV has all replicas offline.
			common.Assert(mvState != dcache.StateOffline, req.MvName)

			rvID := getRvIDFromRvName(rv.Name)
			common.Assert(common.IsValidUUID(rvID))

			targetNodeID := getNodeIDFromRVName(rv.Name)
			common.Assert(common.IsValidUUID(targetNodeID))

			log.Debug("ReplicationManager::writeMVInternal: Writing to %s/%s (rvID: %s, state: %s) on node %s",
				rv.Name, req.MvName, rvID, rv.State, targetNodeID)

			// Add local component RV to putChunkDCReq.Request.
			if targetNodeID == rpc.GetMyNodeUUID() {
				// Only one component RV can be local.
				common.Assert(putChunkDCReq.Request.Chunk.Address.RvID == "",
					putChunkDCReq.Request.Chunk.Address.String(), rv.Name, rvID)
				putChunkDCReq.Request.Chunk.Address.RvID = rvID
			} else {
				// Non-local component RVs get added to putChunkDCReq.NextRVs.
				putChunkDCReq.NextRVs = append(putChunkDCReq.NextRVs, rv.Name)
			}
		} else {
			common.Assert(false, "Unexpected RV state", rv.State, rv.Name, req.MvName)
		}
	}

	//
	// If none of the RVs was writeable, no PutChunk/PutChunkDC calls to make.
	//
	if len(responseChannel) == len(componentRVs) {
		log.Err("ReplicationManager::writeMVInternal: Could not write to any component RV, req: %s, component RVs: %s",
			req.toString(), rpc.ComponentRVsToString(componentRVs))
		common.Assert(len(rvsWritten) == 0, len(rvsWritten))
		goto processResponses
	}

	//
	// If no component RV is local, then set the putChunkDCReq next hop to the first component RV.
	//
	if putChunkDCReq.Request.Chunk.Address.RvID == "" {
		// There is at least one component RV that we want to write to.
		common.Assert(len(putChunkDCReq.NextRVs) > 0)

		rvName := putChunkDCReq.NextRVs[0]
		rvID := getRvIDFromRvName(rvName)

		putChunkDCReq.Request.Chunk.Address.RvID = rvID
		putChunkDCReq.NextRVs = putChunkDCReq.NextRVs[1:]
	}

	common.Assert(common.IsValidUUID(putChunkDCReq.Request.Chunk.Address.RvID),
		putChunkDCReq.Request.Chunk.Address.String())

	//
	// Use PutChunk to write if PutChunkStyle is OriginatorSendsToAll or we have only the nexthop
	// RV to send the request to.
	//
	if putChunkStyle == OriginatorSendsToAll || len(putChunkDCReq.NextRVs) == 0 {
		// TODO: Add rvName to Address to avoid potentially expensive search for RV name.
		rvName := getRvNameFromRvID(putChunkDCReq.Request.Chunk.Address.RvID)

		targetNodeID := getNodeIDFromRVName(rvName)
		common.Assert(common.IsValidUUID(targetNodeID))

		log.Debug("ReplicationManager::writeMVInternal: Sending PutChunk [%s] request for %s/%s to node %s: %s",
			putChunkStyle, rvName, req.MvName, targetNodeID, rpc.PutChunkRequestToString(putChunkDCReq.Request))

		//
		// Set it to OriginatorSendsToAll as we are sending PutChunk to all component RVs.
		// This will ensure RPC errors are handled correctly.
		//
		putChunkStyle = OriginatorSendsToAll

		//
		// Schedule PutChunk RPC call to the nexthop RV.
		// One of the threadpool threads will pick this request and call PutChunk.
		// Since we have to wait for all the replica writes to complete before we
		// can start processing the individual responses we send the last replica
		// inline and save one threadpool thread.
		//
		isLastComponentRV := len(putChunkDCReq.NextRVs) == 0
		rm.tp.schedule(&workitem{
			targetNodeID: targetNodeID,
			rvName:       rvName,
			reqType:      putChunkRequest,
			rpcReq:       putChunkDCReq.Request,
			respChannel:  responseChannel,
		}, isLastComponentRV /* runInline */)

		//
		// Write to all remaining component RVs.
		//
		for componentRVIdx, rvName := range putChunkDCReq.NextRVs {
			rvID := getRvIDFromRvName(rvName)
			common.Assert(common.IsValidUUID(rvID))

			targetNodeID := getNodeIDFromRVName(rvName)
			common.Assert(common.IsValidUUID(targetNodeID))
			common.Assert(targetNodeID != rpc.GetMyNodeUUID(), targetNodeID, rpc.GetMyNodeUUID())

			putChunkReq := &models.PutChunkRequest{
				Chunk: &models.Chunk{
					Address: &models.Address{
						FileID:      req.FileID,
						RvID:        rvID,
						MvName:      req.MvName,
						OffsetInMiB: req.ChunkIndex * req.ChunkSizeInMiB,
					},
					Data: req.Data,
					Hash: "", // TODO: hash validation will be done later
				},
				Length:         int64(len(req.Data)),
				SyncID:         "", // this is regular client write
				ComponentRV:    componentRVs,
				MaybeOverwrite: retryCnt > 0 || brokenChain,
			}

			log.Debug("ReplicationManager::writeMVInternal: Sending PutChunk request for %s/%s to node %s: %s",
				rvName, req.MvName, targetNodeID, rpc.PutChunkRequestToString(putChunkReq))

			isLastComponentRV := componentRVIdx == (len(putChunkDCReq.NextRVs) - 1)
			rm.tp.schedule(&workitem{
				targetNodeID: targetNodeID,
				rvName:       rvName,
				reqType:      putChunkRequest,
				rpcReq:       putChunkReq,
				respChannel:  responseChannel,
			}, isLastComponentRV /* runInline */)
		}
	} else if putChunkStyle == DaisyChain {
		rvName := getRvNameFromRvID(putChunkDCReq.Request.Chunk.Address.RvID)
		targetNodeID := getNodeIDFromRVName(rvName)
		common.Assert(common.IsValidUUID(targetNodeID))

		log.Debug("ReplicationManager::writeMVInternal: Sending PutChunkDC request for nexthop %s/%s to node %s: %s",
			rvName, req.MvName, targetNodeID, rpc.PutChunkDCRequestToString(putChunkDCReq))

		//
		// Check if next-hop RV and the next RVs in chain are present in the iffy RV map.
		// If yes, we retry the operation using OriginatorSendsToAll.
		//
		// This check for skipping the DaisyChain write is done in the rpc_client.PutChunkDC() call
		// also, where we just check if the next-hop RV is present in the iffy RV map.
		// Whereas here, we are also checking the next RVs in the chain if they are present in the iffy RV map.
		// If one of the next RVs in chain is present in the iffy RV map, whereas the next-hop
		// RV is not, then the check present in the PutChunkDC() will allow the RPC call to go through which will
		// eventually timeout. So, adding the check for all the RVs here prevents an additional timeout
		// error from occurring.
		//
		iffyRVs := rpc_client.GetIffyRVs(&rvName, &putChunkDCReq.NextRVs)
		if len(*iffyRVs) > 0 {
			err := fmt.Errorf("Iffy RVs %v found in the component RVs, retrying with OriginatorSendsToAll",
				*iffyRVs)
			log.Err("ReplicationManager::writeMVInternal: %v", err)
			return nil, rpc.NewResponseError(models.ErrorCode_BrokenChain, err.Error())
		}

		ctx, cancel := context.WithTimeout(context.Background(), RPCClientTimeout*time.Second)
		defer cancel()

		var putChunkDCResp *models.PutChunkDCResponse

		//
		// If the node to which the PutChunkDC() RPC call must be made is local,
		// then we directly call the PutChunkDC() method using the local server's handler.
		// Else we call the PutChunkDC() RPC via the Thrift RPC client.
		//
		if targetNodeID == rpc.GetMyNodeUUID() {
			putChunkDCResp, err = rpc_server.PutChunkDCLocal(ctx, putChunkDCReq)
		} else {
			putChunkDCResp, err = rpc_client.PutChunkDC(ctx, targetNodeID, putChunkDCReq, false /* fromFwder */)
		}

		if err != nil {
			log.Err("ReplicationManager::writeMVInternal: Failed to send PutChunkDC request for nexthop %s/%s to node %s: %v",
				rvName, req.MvName, targetNodeID, err)
			common.Assert(putChunkDCResp == nil)

			//
			// If the node containing the RV is marked negative or if the RV is marked iffy,
			// it means that either it is down or some other downstream connection issue is preventing
			// the PutChunkDC call to succeed.
			// So, if the node/RV is marked negative/iffy, the RPC client will fail the PutChunkDC() call
			// to prevent the timeout error from happening again. In this case, we will retry the WriteMV()
			// operation with OriginatorSendsToAll mode.
			//
			if errors.Is(err, rpc_client.NegativeNodeError) || errors.Is(err, rpc_client.IffyRVError) {
				log.Debug("ReplicationManager::writeMVInternal: RV %s is marked negative/iffy [%v], retrying with OriginatorSendsToAll",
					rvName, err)
				return nil, rpc.NewResponseError(models.ErrorCode_BrokenChain, err.Error())
			}

			//
			// PutChunkDC() call to the RV failed. This indicates that the request was not forwarded to the
			// next RVs. So, convert this error to ThriftError for this RV and add BrokenChain error for the
			// next RVs, and store it in the putChunkDCResp.
			//
			putChunkDCResp = rpc.HandlePutChunkDCError(rvName, putChunkDCReq.NextRVs, req.MvName, err)
		} else {
			log.Debug("ReplicationManager::writeMVInternal: Received PutChunkDC response from nexthop %s/%s node %s: %s",
				rvName, req.MvName, targetNodeID, rpc.PutChunkDCResponseToString(putChunkDCResp))
			common.Assert(len(putChunkDCResp.Responses) == len(putChunkDCReq.NextRVs)+1,
				len(putChunkDCResp.Responses), len(putChunkDCReq.NextRVs))
		}

		common.Assert(putChunkDCResp != nil)

		//
		// Add the PutChunkDC response to the response channel.
		//
		addPutChunkDCResponseToChannel(putChunkDCResp, responseChannel)
	} else {
		common.Assert(false, "Unexpected PutChunkStyle", putChunkStyle)
	}

processResponses:
	//
	// Non-retriable error that we should fail the WriteMV() with.
	// It could be non-retriable error returned by any of the replica PutChunks.
	// Note that WriteMV is considered successful only if all the replica writes are successful.
	//
	var errWriteMV error

	//
	// We have scheduled all replica PutChunks, they will complete as they are sent out and served by the
	// target RV. Wait for all the PutChunk RPC calls to complete.
	//
	common.Assert(len(responseChannel) <= len(componentRVs), len(responseChannel), len(componentRVs))

	//
	// Flag to track if any of the RVs failed with NeedToRefreshClusterMap.
	// We refresh the clustermap once per iteration (labelled "retry") even if multiple replica
	// PutChunks failed with NeedToRefreshClusterMap.
	//
	clusterMapRefreshed := false

	//
	// Flag to check if we have a BrokenChain error in the PutChunkDC response.
	// If we have a BrokenChain error for an RV, it means that the PutChunkDC request was not
	// forwarded as the nexthop RV was down/offline. We will get ThriftError for the nexthop RV
	// and BrokenChain error for the subsequent RVs.
	// In case of BrokenChain error, we return error to WriteMV() which retries the operation with
	// OriginatorSendsToAll mode.
	//
	brokenChain = false

	for i := 0; i < len(componentRVs); i++ {
		respItem := <-responseChannel
		if respItem == nil {
			//
			// This means that we skipped writing to this RV, as it was in offline/inband-offline/outofsync state.
			//
			continue
		}

		putChunkResp, ok := respItem.rpcResp.(*models.PutChunkResponse)
		_ = putChunkResp
		_ = ok
		common.Assert(ok)

		if respItem.err == nil {
			common.Assert(putChunkResp != nil)

			log.Debug("ReplicationManager::writeMVInternal: PutChunk successful for %s/%s, RPC response: %s",
				respItem.rvName, req.MvName, rpc.PutChunkResponseToString(putChunkResp))

			//
			// Write to this component RV was successful, add it to the list of RVs successfully written
			// in this attempt.
			//
			rvsWritten = append(rvsWritten, respItem.rvName)
			common.Assert(len(rvsWritten) <= len(componentRVs), len(rvsWritten), len(componentRVs))

			continue
		}

		log.Err("ReplicationManager::writeMVInternal: [%v] PutChunk to %s/%s failed [%v]",
			putChunkStyle, respItem.rvName, req.MvName, respItem.err)

		common.Assert(putChunkResp == nil)

		rpcErr := rpc.GetRPCResponseError(respItem.err)
		if rpcErr == nil || rpcErr.GetCode() == models.ErrorCode_ThriftError {
			//
			// This error indicates some transport error, i.e., RPC request couldn't make it to the
			// server and hence didn't solicit a response. It could be some n/w issue, blobfuse
			// process down or node down.
			//
			// We should now run the inband RV offline detection workflow, basically we
			// call the clustermap's UpdateComponentRVState() API to mark this
			// component RV as inband-offline and force the fix-mv workflow which will eventually
			// trigger the resync-mv workflow.
			//
			log.Err("ReplicationManager::writeMVInternal: PutChunk %s/%s, failed to reach node [%v]",
				respItem.rvName, req.MvName, respItem.err)

			//
			// In DaisyChain mode, we cannot tell for sure which node has bad connection, so do not
			// mark the RV as inband-offline.
			//
			if putChunkStyle != DaisyChain {
				errRV := cm.UpdateComponentRVState(req.MvName, respItem.rvName, dcache.StateInbandOffline)
				if errRV != nil {
					//
					// If we fail to update the component RV as offline, we cannot safely complete
					// the chunk write or else the failed replica may not be resynced causing data
					// consistency issues.
					//
					errStr := fmt.Sprintf("failed to update %s/%s state to inband-offline [%v]",
						respItem.rvName, req.MvName, errRV)
					log.Err("ReplicationManager::writeMVInternal: %s", errStr)
					errWriteMV = errRV
					continue
				}

				//
				// If UpdateComponentRVState() succeeds, marking this component RV as offline,
				// we can safely carry on with the write since we are guaranteed that these
				// chunks which we could not write to this component RV will be later sync'ed
				// from one of the good component RVs.
				//
				log.Warn("ReplicationManager::writeMVInternal: Writing to %s/%s failed, marked RV inband-offline",
					respItem.rvName, req.MvName)
			} else {
				log.Warn("ReplicationManager::WriteMV: Writing to %s/%s failed in DaisyChain mode, not marking RV as inband-offline",
					respItem.rvName, req.MvName)
				//
				// This is actually not a broken chain error, but in order to retry with OriginatorSendsToAll
				// to mark the RV as inband-offline, we set brokenChain to true.
				//
				brokenChain = true
			}

			continue
		}

		//
		// The error is RPC error of type *rpc.ResponseError.
		//
		if rpcErr.GetCode() == models.ErrorCode_BrokenChain {
			// BrokenChain error can only be returned for PutChunkStyle DaisyChain.
			common.Assert(putChunkStyle == DaisyChain && len(putChunkDCReq.NextRVs) > 0,
				putChunkStyle, len(putChunkDCReq.NextRVs))

			// BrokenChain error should not be returned for the nexthop RV to which we send the
			// PutChunkDC request. It should only be returned for the next RVs.
			common.Assert(getRvIDFromRvName(respItem.rvName) != putChunkDCReq.Request.Chunk.Address.RvID,
				respItem.rvName, putChunkDCReq.Request.Chunk.Address.RvID)

			brokenChain = true

			log.Debug("ReplicationManager::writeMVInternal: PutChunkDC call not forwarded to %s/%s [%v]",
				respItem.rvName, req.MvName, respItem.err)
		} else if rpcErr.GetCode() == models.ErrorCode_NeedToRefreshClusterMap {
			//
			// We allow 5 refreshes of the clustermap for resiliency, before we fail the write.
			// This is to allow multiple changes to the MV during the course of a single write.
			// It's unlikely but we need to be resilient.
			//
			if retryCnt > 5 {
				errWriteMV = fmt.Errorf("failed to write to %s/%s after refreshing clustermap [%v]",
					respItem.rvName, req.MvName, respItem.err)
				log.Err("ReplicationManager::writeMVInternal: %v", errWriteMV)
				continue
			}

			if clusterMapRefreshed {
				// Clustermap has already been refreshed once in this try, so skip it.
				continue
			}

			//
			// Retry till the next epoch, ensuring that the clustermap is refreshed from what we
			// have cached right now.
			// Case: StartSync() RPC calls are successful, but before the state of the target RV
			//       is updated to "syncing" in clustermap, this node calls WriteMV() with the
			//       outdated clustermap, which results in the component RVs rejecting the request with
			//       NeedToRefreshClusterMap error. Even after the clustermap is refreshed, it may get
			//       the state of the target RV as "outofsync" as the clustermap update by the source
			//       (or lio) RV may not have completed yet, so the target RV may not be in "syncing"
			//       state.
			//
			errCM := cm.RefreshClusterMap(lastClusterMapEpoch)
			if errCM != nil {
				//
				// RPC server can return models.ErrorCode_NeedToRefreshClusterMap in two cases:
				// 1. It genuinely wants the client to refresh the clustermap as it knows that
				//    the client has an older clustermap.
				// 2. It hit some transient error while fetching the clustermap itself, so it
				//    cannot be sure whether clustermap refresh at the client will help or not.
				//
				// To be safe we refresh the clustermap for a limited number of times before
				// failing the write.
				//
				log.Warn("ReplicationManager::writeMVInternal: RefreshClusterMap() failed for %s (retryCnt: %d): %v",
					req.toString(), retryCnt, errCM)
			}

			//
			// Fake clusterMapRefreshed even when RefreshClusterMap() fails, as we later retry only when
			// clusterMapRefreshed is true.
			//
			clusterMapRefreshed = true
		} else {
			// TODO: check if this is non-retriable error.
			if putChunkStyle == DaisyChain {
				//
				// For an unknown error, retry once with OriginatorSendsToAll for better resiliency.
				//
				log.Warn("ReplicationManager::writeMVInternal: PutChunk to %s/%s failed with non-retriable error [%v], will retry with OriginatorSendsToAll",
					respItem.rvName, req.MvName, respItem.err)
				brokenChain = true
			} else {
				errWriteMV = fmt.Errorf("PutChunk to %s/%s failed with non-retriable error [%v]",
					respItem.rvName, req.MvName, respItem.err)
				log.Err("ReplicationManager::writeMVInternal: %v", errWriteMV)
			}
			continue
		}
	}

	//
	// If any of the PutChunk call fails with these errors, we fail the WriteMV operation.
	//   - If the node is unreachable and updating clustermap state to "inband-offline"
	//     for the component RV failed.
	//   - If the clustermap was refreshed 5 times and it still failed with NeedToRefreshClusterMap error.
	//   - If clustermap refresh via RefreshClusterMap() failed.
	//   - If PutChunk failed with non-retriable error.
	//
	if errWriteMV != nil {
<<<<<<< HEAD
		log.Err("ReplicationManager::writeMVInternal: Failed to write to MV %s, %s [%v]",
=======
		err = fmt.Errorf("ReplicationManager::WriteMV: Failed to write to MV %s, %s [%v]",
>>>>>>> 55b9f16c
			req.MvName, req.toString(), errWriteMV)
		log.Err("%v", err)
		return nil, err
	}

	if brokenChain {
		common.Assert(putChunkStyle == DaisyChain && len(putChunkDCReq.NextRVs) > 0,
			putChunkStyle, len(putChunkDCReq.NextRVs))

		//
		// If we got BrokenChain error, it means that we need to retry the entire write MV operation
		// again with OriginatorSendsToAll mode.
		// This can be a case of bad connection between 2 nodes which can cause the PutChunkDC operation
		// to fail. In DaisyChain approach we may not tell with surety which node has connection issue.
		// So, retrying with DaisyChain mode may not help in this case. So, we retry the WriteMV operation
		// with OriginatorSendsToAll mode.
		// This might mean re-writing some of the replicas which were successfully written in this iteration.
		// We return BrokenChain error here and WriteMV then retries with OriginatorSendsToAll mode.
		//
		err := fmt.Errorf("BrokenChain error occurred for %s, %s", req.MvName, req.toString())
		log.Err("ReplicationManager::writeMVInternal: %v", err)
		return nil, rpc.NewResponseError(models.ErrorCode_BrokenChain, err.Error())
	}

	if clusterMapRefreshed {
		// Offline MV has all replicas offline, so we cannot get a NeedToRefreshClusterMap error.
		common.Assert(mvState != dcache.StateOffline, req.MvName)

		//
		// If we refreshed the clustermap, we need to retry the entire write MV with the updated clustermap.
		// This might mean re-writing some of the replicas which were successfully written in this iteration.
		//
		retryCnt++
		goto retry
	}

	// Fail write with a meaningful error.
	if mvState == dcache.StateOffline {
<<<<<<< HEAD
		err := fmt.Errorf("%s is offline", req.MvName)
		log.Err("ReplicationManager::writeMVInternal: %v", err)
=======
		err = fmt.Errorf("%s is offline", req.MvName)
		log.Err("ReplicationManager::WriteMV: %v", err)
>>>>>>> 55b9f16c
		return nil, err
	}

	// For a non-offline MV, at least one replica write should succeed.
	if len(rvsWritten) == 0 {
<<<<<<< HEAD
		err := fmt.Errorf("WriteMV could not write to any replica: %v", req.toString())
		log.Err("ReplicationManager::writeMVInternal: %v", err)
=======
		err = fmt.Errorf("WriteMV could not write to any replica: %v", req.toString())
		log.Err("ReplicationManager::WriteMV: %v", err)
>>>>>>> 55b9f16c
		common.Assert(false, err)
		return nil, err
	}

	common.Assert(err == nil, err)
	return &WriteMvResponse{}, nil
}

func WriteMV(req *WriteMvRequest) (*WriteMvResponse, error) {
	common.Assert(req != nil)

	if common.IsDebugBuild() {
		startTime := time.Now()
		defer func() {
			log.Debug("ReplicationManager::WriteMV: WriteMV request took %s: %v",
				time.Since(startTime), req.toString())
		}()
	}

	log.Debug("ReplicationManager::WriteMV: Received WriteMV request: %v", req.toString())

	//
	// We don't expect the caller to pass invalid requests, so only verify in debug builds.
	//
	if common.IsDebugBuild() {
		if err := req.isValid(); err != nil {
			err = fmt.Errorf("invalid WriteMV request %s [%v]", req.toString(), err)
			log.Err("ReplicationManager::WriteMV: %v", err)
			common.Assert(false, err)
			return nil, err
		}
	}

	//
	// We first try to write the MV using the DaisyChain mode.
	// If it fails with BrokenChain error we retry using OriginatorSendsToAll mode.
	// This is because in DaisyChain mode we cannot tell which node in the chain had a bad connection,
	// so we cannot correctly mark the offending RV as inband-offline.
	//
	resp, err := writeMVInternal(req, DaisyChain)
	if err != nil {
		log.Err("ReplicationManager::WriteMV: Failed to write MV %s using DaisyChain, %s [%v]",
			req.MvName, req.toString(), err)

		rpcErr := rpc.GetRPCResponseError(err)
		if rpcErr != nil && rpcErr.GetCode() == models.ErrorCode_BrokenChain {
			log.Warn("ReplicationManager::WriteMV: One or more nodes in the path are down, retrying WriteMV with OriginatorSendsToAll mode: %s",
				req.toString())

			// Retry with OriginatorSendsToAll mode.
			resp, err = writeMVInternal(req, OriginatorSendsToAll)
			if err != nil {
				log.Err("ReplicationManager::WriteMV: Failed to write MV %s using OriginatorSendsToAll, %s [%v]",
					req.MvName, req.toString(), err)
				return nil, err
			}
		}
	}

	return resp, err
}

// File IO manager can use this to delete all chunks belonging to a file from a given MV.
// Note that files chunks could be striped across multiple MVs, so file IO manager needs to call this
// for every MV from the file layout.
func RemoveMV(req *RemoveMvRequest) (*RemoveMvResponse, error) {
	common.Assert(req != nil)

	log.Debug("ReplicationManager::RemoveMV: Received RemoveMV request: %s", req.toString())

	//
	// We don't expect the caller to pass invalid requests, so only verify in debug builds.
	//
	if common.IsDebugBuild() {
		if err := req.isValid(); err != nil {
			err = fmt.Errorf("invalid RemoveMV request FileID: %s, MV: %s [%v]", req.FileID, req.MvName, err)
			log.Err("ReplicationManager::RemoveMV: %v", err)
			common.Assert(false, err)
			return nil, err
		}
	}

	//
	// Deleting file chunks from an MV amounts to deleting chunks for that file from all component RVs.
	// Get the list of component RVs and send a RemoveChunk RPC to each.
	//
	mvState, rvs, _ := getComponentRVsForMV(req.MvName)
	_ = mvState
	retryNeeded := false

	//
	// Response channel to receive response for the RemoveChunk RPCs sent to each component RV.
	//
	responseChannel := make(chan *responseItem, len(rvs))

	isRvEligibleForDeletion := func(rv *models.RVNameAndState) bool {
		//
		// We can only safely delete chunks from component RVs that are online.
		// From offline RVs we cannot delete, as they may not be reachable.
		// outofsync RVs may not yet have any chunks.
		// syncing RVs may have chunks added to them while we are deleting, so we may miss some chunks.
		//
		// RemoveMV() succeeds only when it has deleted chunks from all online RVs and there are no
		// outofsync or syncing RVs. If yes, then we simply return an error asking caller to retry after
		// some time.
		//
		if rv.State == string(dcache.StateOffline) || rv.State == string(dcache.StateInbandOffline) ||
			rv.State == string(dcache.StateSyncing) || rv.State == string(dcache.StateOutOfSync) {
			log.Info("ReplicationManager::RemoveMV: skip deleting fileId %s chunks from %s/%s, rv state: %s",
				req.FileID, rv.Name, req.MvName, rv.State)

			if rv.State != string(dcache.StateOffline) && rv.State != string(dcache.StateInbandOffline) {
				//
				// GC must retry for this MV again, till this RV state changes to the StateOnline.
				//
				retryNeeded = true
			}
			return false
		}
		return true
	}

	// Schedule rpc Requests for RemoveChunk RPC for all RVs in parallel.
	for i, rv := range rvs {

		if !isRvEligibleForDeletion(rv) {
			responseChannel <- nil
			continue
		}

		common.Assert(rv.State == string(dcache.StateOnline), rv.Name, req.MvName, rv.State)
		// At least one RV online, MV should not be offline.
		common.Assert(mvState != dcache.StateOffline)

		// Remove all the chunks for the file which are present in this RV.
		rvId := getRvIDFromRvName(rv.Name)
		targetNodeId := getNodeIDFromRVName(rv.Name)

		removeChunkReq := &models.RemoveChunkRequest{
			Address: &models.Address{
				FileID:      req.FileID,
				RvID:        rvId,
				MvName:      req.MvName,
				OffsetInMiB: -1,
			},
			ComponentRV: rvs,
		}

		isLastComponentRV := (i == (len(rvs) - 1))
		rm.tp.schedule(&workitem{
			targetNodeID: targetNodeId,
			rvName:       rv.Name,
			reqType:      removeChunkRequest,
			rpcReq:       removeChunkReq,
			respChannel:  responseChannel,
		}, isLastComponentRV /* runInline */)
	}

	// Get the responses for all the RPC requests.
	for _, rv := range rvs {
		respItem := <-responseChannel
		if respItem == nil {
			// The request for this RV is not Scheduled.
			continue
		}

		err := respItem.err
		rpcResp, ok := respItem.rpcResp.(*models.RemoveChunkResponse)
		_ = ok
		common.Assert(ok)
		if err == nil {
			//
			// Status success with numChunksdeleted==0 signifies RemoveChunk was able to successfully delete all
			// chunks for the file and there are no more chunks left.
			// Note that even if RemoveChunk is able to delete all chunks we still retry once and only in the
			// next RemoveChunk call which does not find any chunks to be deleted, we consider rv/mv as fully
			// deleted.
			//
			if rpcResp.NumChunksDeleted != 0 {
				log.Info("ReplicationManager::RemoveMV: Delete partial success for %s/%s fileID: %s, NumChunksDeleted: %d",
					rv.Name, req.MvName, req.FileID, rpcResp.NumChunksDeleted)
				retryNeeded = true
			}
		} else {
			// Any error in deletion will cause GC to requeue and retry.
			log.Err("ReplicationManager::RemoveMV: Failed to delete chunks from %s/%s, fileID: %s: %v",
				rv.Name, req.MvName, req.FileID, err)
			retryNeeded = true
		}
	}

	if retryNeeded {
		err := fmt.Errorf("retry needed as some RVs of %s may be synchronizing, fileID: %s, RVs: %v",
			req.MvName, req.FileID, rvs)
		log.Err("ReplicationManager::RemoveMV: %v", err)
		return nil, err
	}

	return &RemoveMvResponse{}, nil
}

func periodicResyncMVs() {
	defer rm.wg.Done()

	for {
		select {
		case <-rm.done:
			log.Info("ReplicationManager::periodicResyncMVs: stopping periodic resync of degraded MVs")
			return
		case <-rm.ticker.C:
			log.Debug("ReplicationManager::periodicResyncMVs: Resync of syncable MVs triggered")
			resyncSyncableMVs()
		}
	}
}

// This is run at regular intervals for checking and resync'ing any syncable MVs as per the clustermap.
// syncable MVs are those degraded MVs for which there's at least one component RV in outofsync state, which
// needs to be sync'ed.
// Note that the clustermap can have 0 or more degraded MVs that need to be synchronized. These degraded MVs
// must already have been fixed (replacement RVs selected for each offline component RV) by the fix-mv workflow
// run by the ClusterManager. Fix-mv would have replaced all offline component RVs with good RVs and marked those
// RV state as "outofsync", so resyncSyncableMVs() should synchronize each of those "outofsync" RVs from a good RV.
// It'll update the state of the RVs to "syncing" and the MV state to "syncing" (if all outofsync RVs are set to
// syncing), in the global clustermap and start a synchronization go routine for each outofsync RV.
func resyncSyncableMVs() {
	var syncableMVs map[string]dcache.MirroredVolume
	clusterMapRefreshed := false

	for {
		syncableMVs = cm.GetSyncableMVs()
		if len(syncableMVs) == 0 {
			log.Debug("ReplicationManager::ResyncSyncableMVs: No syncable MVs found (%d degraded MVs)",
				len(cm.GetDegradedMVs()))
			return
		}

		//
		// If the cached clustermap suggests that there could be one or more syncable MVs, we refresh
		// the clustermap once before we start the sync, to make sure we perform the sync based on the
		// latest clustermap.
		// This extra clustermap refresh will help us avoid attempting any invalid sync.
		// Note that we save this clustermap refresh in the common case of no sync needed.
		//
		if clusterMapRefreshed {
			break
		}

		err := cm.RefreshClusterMap(0)
		if err != nil {
			log.Warn("ReplicationManager::ResyncSyncableMVs: could not refresh clustermap, skipping: %v",
				err)
			return
		}
		clusterMapRefreshed = true
	}

	log.Info("ReplicationManager::ResyncSyncableMVs: %d syncable MV(s) found (%d degraded): %+v",
		len(syncableMVs), len(cm.GetDegradedMVs()), syncableMVs)

	//
	// For each degraded MV, call syncMV() to synchronize all the outofsync RVs for that MV.
	// Each of those RV is synchronized using an independent sync job, which can fail/succeed independent
	// of other sync jobs. Hence we don't have a status for the syncMV(). If it fails, all we can do is
	// retry the resync next time around (if one or more RVs are still outofsync).
	//
	for mvName, mvInfo := range syncableMVs {
		common.Assert(mvInfo.State == dcache.StateDegraded, mvInfo.State)

		//
		// If we have more than maxSimulSyncJobs sync jobs currently running, don't start any more.
		// Any syncable MVs left out in this iteration will be synced next time resyncSyncableMVs is
		// called.
		// We can go a little over maxSimulSyncJobs, but that's ok.
		//
		if rm.numSyncJobs.Load() >= rm.maxSimulSyncJobs {
			log.Info("ReplicationManager::ResyncSyncableMVs: numSyncJobs (%d) >= maxSimulSyncJobs (%d), not syncing more MVs till some sync jobs complete",
				rm.numSyncJobs.Load(), rm.maxSimulSyncJobs)
			break
		}

		syncMV(mvName, mvInfo)
	}
}

// syncMV is used for resyncing the degraded MV to online state. To be precise it will synchronize all component
// RVs which are outofsync. It first finds the lowest index online RV (LIORV) for the given MV. If the LIORV is
// not hosted by this node, it will not take the responsibility of resyncing the MV and bails out. If it does
// host the LIORV then it takes the responsibility of syncing this MV. For that it starts a sync job for each
// component RV that's outofsync. Each of these jobs run independent of each other and they can fail or succeed
// independent of each other.
// Each sync job does the following:
//   - Send StartSync to the source and target RVs.
//   - Update MV in the global clustermap, marking the RV state as "syncing" (from "outofsync") and MV state as
//     "syncing" if there's no more "outofsync" RVs, else leaves the MV state as "degraded".
//   - Perform the chunk transfer from source to target RV.
//   - Send EndSync to the source and target RVs.
//   - Update MV in the global clustermap, marking the RV state as "online" (from "syncing") and MV state as
//     "online" if this was the last/only sync, else leaves the MV state unchanged.
func syncMV(mvName string, mvInfo dcache.MirroredVolume) {
	log.Debug("ReplicationManager::syncMV: Resyncing MV %s %+v", mvName, mvInfo)

	common.Assert(mvInfo.State == dcache.StateDegraded, mvName, mvInfo.State)

	lioRV := cm.LowestIndexOnlineRV(mvInfo)
	// For a degraded MV, we must have a lowest index online RV.
	common.Assert(cm.IsValidRVName(lioRV))

	log.Debug("ReplicationManager::syncMV: Lowest index online RV for MV %s is %s", mvName, lioRV)

	//
	// Only the node hosting the lowest index online RV performs the resync.
	//
	// TODO: See if this puts pressure on the single source replica.
	//
	if !cm.IsMyRV(lioRV) {
		log.Debug("ReplicationManager::syncMV: Lowest index online RV %s for MV %s, not hosted by us",
			lioRV, mvName)
		return
	}

	componentRVs := cm.RVMapToList(mvName, mvInfo.RVs)

	log.Debug("ReplicationManager::syncMV: Component RVs for MV %s are %v",
		mvName, rpc.ComponentRVsToString(componentRVs))

	//
	// Fetch the current disk usage of this MV. We convey this via StartSync, it can be used to check
	// %age progress. Note that JoinMV carries the reservedSpace parameter which is the more critical one
	// to decide if an RV can host a new MV replica or not.
	//
	syncSize, err := GetMVSize(mvName)
	if err != nil {
		err = fmt.Errorf("failed to get disk usage of %s/%s [%v]", lioRV, mvName, err)
		log.Err("ReplicationManager::syncMV: %v", err)
		common.Assert(false, err)
		return
	}

	for _, rv := range componentRVs {
		// Only outofsync RVs need to be resynced.
		if rv.State != string(dcache.StateOutOfSync) {
			continue
		}

		srcReplica := fmt.Sprintf("%s/%s", lioRV, mvName)
		tgtReplica := fmt.Sprintf("%s/%s", rv.Name, mvName)

		//
		// Don't run more than one sync job for the same target replica.
		// This is to prevent periodic calls to resyncSyncableMVs() from starting replication
		// for a target replica, that's already running.
		//
		val, ok := rm.runningJobs.Load(tgtReplica)
		if ok {
			log.Info("ReplicationManager::syncMV: Not starting sync job (%s/%s -> %s/%s), %s -> %s already running",
				lioRV, mvName, rv.Name, mvName, val.(string), tgtReplica)
			continue
		}

		log.Info("ReplicationManager::syncMV: Starting sync job (%s/%s -> %s/%s) for syncing %d bytes",
			lioRV, mvName, rv.Name, mvName, syncSize)

		// Store it in the map to avoid multiple sync jobs for the same target.
		rm.runningJobs.Store(tgtReplica, srcReplica)

		// Increment the wait group for the goroutine that will run the syncComponentRV() function.
		rm.wg.Add(1)

		// Increment syncJobs count.
		rm.numSyncJobs.Add(1)

		go func() {
			// Decrement the wait group when the syncComponentRV() function completes.
			defer rm.wg.Done()

			// Decrement syncJobs count once the syncjob completes.
			defer rm.numSyncJobs.Add(-1)

			// Remove from the map, once the syncjob completes (success or failure).
			defer rm.runningJobs.Delete(tgtReplica)

			syncComponentRV(mvName, lioRV, rv.Name, syncSize, componentRVs)
			common.Assert(rm.numSyncJobs.Load() > 0, rm.numSyncJobs.Load())
		}()
	}
}

// syncComponentRV is used for syncing the target RV from the lowest index online RV (or source RV).
// It sends the StartSync() RPC call to both source and target nodes. The source node is the one
// hosting the lowest index online RV and the target node is the one hosting the target RV.
// It then updates the state from "outofsync" to "syncing" for the target RV and MV (if all RVs are syncing).
// After this, a sync job is created which is responsible for copying the out of sync chunks from the source RV
// to the target RV, and also sending the EndSync() RPC call to both source and target nodes.
func syncComponentRV(mvName string, lioRV string, targetRVName string, syncSize int64,
	componentRVs []*models.RVNameAndState) {
	//
	// Wallclock time when this sync job is started.
	// This will be later set in syncJob once we create it, and used for finding the running duration
	// of the sync job.
	//
	startTime := time.Now()

	log.Debug("ReplicationManager::syncComponentRV: %s/%s -> %s/%s, sync size %d bytes, component RVs %v",
		lioRV, mvName, targetRVName, mvName, syncSize, rpc.ComponentRVsToString(componentRVs))

	common.Assert(lioRV != targetRVName, lioRV, targetRVName)
	common.Assert(syncSize >= 0, syncSize)

	sourceNodeID := getNodeIDFromRVName(lioRV)
	common.Assert(common.IsValidUUID(sourceNodeID))

	targetNodeID := getNodeIDFromRVName(targetRVName)
	common.Assert(common.IsValidUUID(targetNodeID))

	// Create StartSyncRequest. Same request will be sent to both source and target nodes.
	startSyncReq := &models.StartSyncRequest{
		MV:           mvName,
		SourceRVName: lioRV,
		TargetRVName: targetRVName,
		ComponentRV:  componentRVs,
		SyncSize:     syncSize,
	}

	//
	// Send StartSync() RPC call to the source and target RVs.
	//
	// TODO: Send StartSync() to all the component RVs, since it changes the RV state from outofsync
	//       to syncing, every component RV needs to know the change, not just the source and target.
	//       This will matter when an MV starts syncing during client write.
	//
	// TODO: If we encounter some failure before we send EndSync, we need to undo this StartSync?
	//
	// TODO: (sourav) If StartSync fails it could be because the target RV is offline, in that case
	//       we should mark the state as inband-offline, else we might get stuck in a loop as StartSync
	//       will keep failing with NeedToRefreshClusterMap error.
	//       THIS IS IMPORTANT!
	//
	srcSyncId, err := sendStartSyncRequest(lioRV, sourceNodeID, startSyncReq)
	if err != nil {
		log.Err("ReplicationManager::syncComponentRV: %v", err)
		return
	}

	dstSyncId, err := sendStartSyncRequest(targetRVName, targetNodeID, startSyncReq)
	if err != nil {
		log.Err("ReplicationManager::syncComponentRV: %v", err)
		return
	}

	//
	// StartSync causes mvInfo state to be changed to "syncing" but server can purge it after GetMvInfoTimeout()
	// time if the state change is not committed in the clustermap. If we have spent more than that, we have to
	// abort the sync.
	//
	if time.Since(startTime) > rpc_server.GetMvInfoTimeout() {
		errStr := fmt.Sprintf("StartSync for %s/%s (%s, %s) took longer than %s, aborting sync",
			targetRVName, mvName, srcSyncId, dstSyncId, rpc_server.GetMvInfoTimeout())
		log.Err("ReplicationManager::syncComponentRV: %s", errStr)
		common.Assert(false, errStr)
		return
	}

	//
	// Update the destination RV from outofsync to syncing state. The cluster manager will take care of
	// updating the MV state to syncing if all component RVs have either online or syncing state.
	//
	err = cm.UpdateComponentRVState(mvName, targetRVName, dcache.StateSyncing)
	if err != nil {
		errStr := fmt.Sprintf("Failed to update component RV %s/%s state to syncing [%v]",
			targetRVName, mvName, err)
		log.Err("ReplicationManager::syncComponentRV: %s", errStr)
		return
	}

	common.Assert(time.Since(startTime) < rpc_server.GetMvInfoTimeout(),
		time.Since(startTime), rpc_server.GetMvInfoTimeout(),
		lioRV, targetRVName, mvName, srcSyncId, dstSyncId)

	//
	// Now that the target RV state is updated to syncing from outofsync, the WriteMV() workflow will
	// consider the target RV as valid candidate for client PutChunk() calls.
	// This means that all the chunks written in this MV before now, will need to be synced or copied
	// to the target RV by the sync PutChunk() RPC calls.
	// The chunks written to the MV after this point will be written to the target RV as well,
	// since the target RV is now in syncing state.
	//
	syncStartTime := time.Now().UnixMicro() + NTPClockSkewMargin

	//
	// Update the state of target RV from outofsync to syncing in local component RVs list.
	// The updated component RVs list will be later used in the PutChunk(sync) RPC calls to the target RV.
	//
	updateLocalComponentRVState(componentRVs, targetRVName, dcache.StateOutOfSync, dcache.StateSyncing)

	syncJob := &syncJob{
		mvName:        mvName,
		srcRVName:     lioRV,
		srcSyncID:     srcSyncId,
		destRVName:    targetRVName,
		destSyncID:    dstSyncId,
		syncSize:      syncSize,
		componentRVs:  componentRVs,
		syncStartTime: syncStartTime,
		startedAt:     startTime,
	}

	log.Debug("ReplicationManager::syncComponentRV: Sync job created: %s", syncJob.toString())

	//
	// Copy all chunks from source to target replica followed by EndSync to both.
	//
	err = runSyncJob(syncJob)
	if err != nil {
		errStr := fmt.Sprintf("Failed to run sync job %s [%v]", syncJob.toString(), err)
		log.Err("ReplicationManager::syncComponentRV: %s", errStr)
		return
	}
}

// sendStartSyncRequest sends the StartSync() RPC call to the target node.
// rvName is the RV hosted in the target node, to which the StartSync() RPC call is sent.
// Note that we send StartSync to every component RV of an MV.
func sendStartSyncRequest(rvName string, targetNodeID string, req *models.StartSyncRequest) (string, error) {
	log.Debug("ReplicationManager::sendStartSyncRequest: Sending StartSync RPC call to %s/%s, node %s %v",
		rvName, req.MV, targetNodeID, rpc.StartSyncRequestToString(req))

	common.Assert(common.IsValidUUID(targetNodeID))

	ctx, cancel := context.WithTimeout(context.Background(), RPCClientTimeout*time.Second)
	defer cancel()

	//
	// Caller passes the same StartSyncRequest for both source and target RVs.
	// Clear it here to keep the assert in StartSync() happy.
	//
	req.SenderNodeID = ""

	resp, err := rpc_client.StartSync(ctx, targetNodeID, req)
	if err != nil {
		log.Err("ReplicationManager::sendStartSyncRequest: StartSync failed for %s/%s %v: %v",
			rvName, req.MV, rpc.StartSyncRequestToString(req), err)

		//
		// Right now we treat all StartSync failures as being caused by stale clustermap.
		// Refresh the clustermap and fail the job. This target replica will be picked up
		// in the next periodic call to syncMV().
		// Note that we pass 0 for higherThanEpoch as we don't have any specific epoch to refresh
		// to, it's a best effort refresh.
		//
		// TODO: Check for NeedToRefreshClusterMap and only on that error, refresh the clustermap.
		//
		err1 := cm.RefreshClusterMap(0 /* higherThanEpoch */)
		if err1 != nil {
			log.Err("ReplicationManager::sendStartSyncRequest: RefreshClusterMap failed: %v", err1)
		}

		return "", err
	}

	common.Assert((resp != nil && common.IsValidUUID(resp.SyncID)),
		rpc.StartSyncRequestToString(req))

	log.Debug("ReplicationManager::sendStartSyncRequest: StartSync RPC response for %s/%s: %+v",
		rvName, req.MV, *resp)

	return resp.SyncID, nil
}

// This method runs one sync job that synchronizes one MV replica.
// It copies all chunks from the source replica to the target replica.
// Then it sends the EndSync() RPC call to both source and target nodes.
func runSyncJob(job *syncJob) error {
	log.Debug("ReplicationManager::runSyncJob: Sync job: %s", job.toString())

	common.Assert((job.srcRVName != job.destRVName) &&
		cm.IsValidRVName(job.srcRVName) &&
		cm.IsValidRVName(job.destRVName), job.srcRVName, job.destRVName)
	common.Assert((job.srcSyncID != job.destSyncID &&
		common.IsValidUUID(job.srcSyncID) &&
		common.IsValidUUID(job.destSyncID)),
		job.srcSyncID, job.destSyncID)

	// Tag the time when copy started.
	job.copyStartedAt = time.Now()

	err := copyOutOfSyncChunks(job)
	if err != nil {
		err = fmt.Errorf("failed to copy out of sync chunks for job %s [%v]", job.toString(), err)
		log.Err("ReplicationManager::runSyncJob: %v", err)
		return err
	}

	// Call EndSync() RPC call to the source node which is hosting the source RV.
	srcNodeID := getNodeIDFromRVName(job.srcRVName)
	common.Assert(common.IsValidUUID(srcNodeID))

	endSyncReq := &models.EndSyncRequest{
		SyncID:       job.srcSyncID,
		MV:           job.mvName,
		SourceRVName: job.srcRVName,
		TargetRVName: job.destRVName,
		ComponentRV:  job.componentRVs,
		SyncSize:     job.syncSize,
	}

	//
	// TODO: Send EndSync to all the component RVs, since it changes the RV state from syncing
	//       to online, every component RV needs to know the change, not just the source and target.
	//       This will matter when an MV starts syncing during client write.
	//
	err = sendEndSyncRequest(job.srcRVName, srcNodeID, endSyncReq)
	if err != nil {
		// TODO: We need to check the error extensively as we do for the dest RV below.
		err = fmt.Errorf("sendEndSyncRequest failed for job %s [%v]", job.toString(), err)
		log.Err("ReplicationManager::runSyncJob: %v", err)
		return err
	}

	// Call EndSync() RPC call to the target node which is hosting the target RV.
	destNodeID := getNodeIDFromRVName(job.destRVName)
	common.Assert(common.IsValidUUID(destNodeID))

	endSyncReq.SyncID = job.destSyncID
	err = sendEndSyncRequest(job.destRVName, destNodeID, endSyncReq)
	if err != nil {
		err = fmt.Errorf("sendEndSyncRequest failed for job %s [%v]", job.toString(), err)
		log.Err("ReplicationManager::runSyncJob: %v", err)

		rpcErr := rpc.GetRPCResponseError(err)
		if rpcErr == nil {
			//
			// This error means that the node is not reachable.
			//
			// We should now run the inband RV offline detection workflow, basically we
			// call the clustermap's UpdateComponentRVState() API to mark this
			// component RV as inband-offline and force the fix-mv workflow which will finally
			// trigger the resync-mv workflow.
			//
			log.Err("ReplicationManager::runSyncJob: Failed to reach node %s for job %s [%v]",
				destNodeID, job.toString(), err)

			errRV := cm.UpdateComponentRVState(job.mvName, job.destRVName, dcache.StateInbandOffline)
			if errRV != nil {
				errStr := fmt.Sprintf("Failed to mark %s/%s as inband-offline for job %s [%v]",
					job.destRVName, job.mvName, job.toString(), errRV)
				log.Err("ReplicationManager::runSyncJob: %s", errStr)
			}
		} else {
			//
			// Update the destination RV from syncing to outofsync state. The cluster manager will
			// take care of updating the MV state to degraded.
			// The periodic resyncMVs() will take care of resyncing this outofsync RV in next iteration.
			//
			errRV := cm.UpdateComponentRVState(job.mvName, job.destRVName, dcache.StateOutOfSync)
			if errRV != nil {
				errStr := fmt.Sprintf("Failed to mark %s/%s as outofsync for job %s [%v]",
					job.destRVName, job.mvName, job.toString(), errRV)
				log.Err("ReplicationManager::copyOutOfSyncChunks: %s", errStr)
			}
		}

		return err
	}

	//
	// Now that we have successfully copied all chunks from source to target replica, update the
	// destination RV from syncing to online state. The cluster manager will take care of
	// updating the MV state to online if all component RVs have online state.
	//
	err = cm.UpdateComponentRVState(job.mvName, job.destRVName, dcache.StateOnline)
	if err != nil {
		errStr := fmt.Sprintf("Failed to mark %s/%s as online for job %s [%v]",
			job.destRVName, job.mvName, job.toString(), err)
		log.Err("ReplicationManager::runSyncJob: %s", errStr)
		return err
	}

	log.Debug("ReplicationManager::runSyncJob: Sync job completed successfully: %s", job.toString())

	// Log this only if this was the last sync job for the MV
	//log.Debug("ReplicationManager::ResyncMV: Successfully resynced MV %s", mvName)

	return nil
}

// copyOutOfSyncChunks copies the out of sync chunks from the source to target MV replica.
// The out of sync chunks are determined on the basis of the sync start time.
// The chunks that are created before this time are considered out of sync and
// need to be copied to the target RV by the sync PutChunk() RPC call.
// Whereas the chunks created after this time are written to both source and target RVs by the
// client PutChunk() RPC calls, and hence ignored here.
func copyOutOfSyncChunks(job *syncJob) error {
	log.Debug("ReplicationManager::copyOutOfSyncChunks: Sync job: %s", job.toString())

	sourceMVPath := filepath.Join(getCachePathForRVName(job.srcRVName), job.mvName)
	common.Assert(common.DirectoryExists(sourceMVPath), sourceMVPath)

	destRvID := getRvIDFromRvName(job.destRVName)
	common.Assert(common.IsValidUUID(destRvID))

	destNodeID := getNodeIDFromRVName(job.destRVName)
	common.Assert(common.IsValidUUID(destNodeID))

	//
	// Enumerate the chunks in the source MV path
	// TODO: os.ReadDir() will returns all enumerated chunks. For really large number of chunk, consider
	//       using getdents() kind of streaming API.
	//
	entries, err := os.ReadDir(sourceMVPath)
	if err != nil {
		log.Err("ReplicationManager::copyOutOfSyncChunks: os.ReadDir(%s) failed: [%v]",
			sourceMVPath, err)
		return err
	}

	// TODO: make this parallel
	for _, entry := range entries {
		if entry.IsDir() {
			log.Warn("ReplicationManager::copyOutOfSyncChunks: Skipping directory %s/%s",
				sourceMVPath, entry.Name())
			// We don't expect dirs in our MV replicas.
			common.Assert(false, entry.Name(), sourceMVPath)
			continue
		}

		info, err := entry.Info()
		common.Assert(err == nil, err)

		if info.ModTime().UnixMicro() > job.syncStartTime {
			// This chunk is created after the sync start time, so it will be written to both source and target
			// RVs by the client PutChunk() RPC calls, so we can skip it here.
			log.Debug("ReplicationManager::copyOutOfSyncChunks: Skipping chunk %s/%s, "+
				"Mtime (%d) > syncStartTime (%d) [%d usecs after sync start]",
				sourceMVPath, entry.Name(), info.ModTime().UnixMicro(), job.syncStartTime,
				info.ModTime().UnixMicro()-job.syncStartTime)
			continue
		}

		log.Debug("ReplicationManager::copyOutOfSyncChunks: Copying chunk %s/%s, Mtime (%d) <= syncStartTime (%d)",
			sourceMVPath, entry.Name(), info.ModTime().UnixMicro(), job.syncStartTime)
		log.Debug("ReplicationManager::copyOutOfSyncChunks: Copying chunk %s/%s, "+
			"Mtime (%d) <= syncStartTime (%d) [%d usecs before sync start]",
			sourceMVPath, entry.Name(), info.ModTime().UnixMicro(), job.syncStartTime,
			job.syncStartTime-info.ModTime().UnixMicro())

		//
		// chunks are stored in MV as,
		// <MvName>/<FileID>.<OffsetInMiB>.data and
		// <MvName>/<FileID>.<OffsetInMiB>.hash
		//
		chunkParts := strings.Split(entry.Name(), ".")
		if len(chunkParts) != 3 {
			// TODO: should we return error in this case?
			errStr := fmt.Sprintf("Invalid chunk name %s", entry.Name())
			log.Err("ReplicationManager::copyOutOfSyncChunks: %s", errStr)
			common.Assert(false, errStr)
			continue
		}

		// TODO: hash validation will be done later
		// if file type is hash, skip it
		// the hash data will be transferred with the regular chunk file
		if chunkParts[2] == "hash" {
			log.Debug("ReplicationManager::copyOutOfSyncChunks: Skipping hash file %s", entry.Name())
			continue
		}

		fileID := chunkParts[0]
		common.Assert(common.IsValidUUID(fileID))

		// convert string to int64
		offsetInMiB, err := strconv.ParseInt(chunkParts[1], 10, 64)
		if err != nil {
			// TODO: should we return error in this case?
			errStr := fmt.Sprintf("Invalid offset for chunk %s [%v]", entry.Name(), err)
			log.Err("ReplicationManager::copyOutOfSyncChunks: %s", errStr)
			common.Assert(false, errStr)
			continue
		}

		srcChunkPath := filepath.Join(sourceMVPath, entry.Name())
		srcData, err := os.ReadFile(srcChunkPath)
		if err != nil {
			// TODO: should we return error in this case?
			errStr := fmt.Sprintf("os.ReadFile(%s) failed [%v]", srcChunkPath, err.Error())
			log.Err("ReplicationManager::copyOutOfSyncChunks: %s", errStr)
			common.Assert(false, errStr)
			continue
		}

		putChunkReq := &models.PutChunkRequest{
			Chunk: &models.Chunk{
				Address: &models.Address{
					FileID:      fileID,
					RvID:        destRvID,
					MvName:      job.mvName,
					OffsetInMiB: offsetInMiB,
				},
				Data: srcData,
				Hash: "", // TODO: hash validation will be done later
			},
			Length: int64(len(srcData)),
			// this is sync write RPC call, so the sync ID should be that of the target RV.
			SyncID:      job.destSyncID,
			ComponentRV: job.componentRVs,
		}

		log.Debug("ReplicationManager::copyOutOfSyncChunks: Copying chunk %s to %s/%s: %v",
			srcChunkPath, job.destRVName, job.mvName, rpc.PutChunkRequestToString(putChunkReq))

		ctx, cancel := context.WithTimeout(context.Background(), RPCClientTimeout*time.Second)
		defer cancel()

		putChunkResp, err := rpc_client.PutChunk(ctx, destNodeID, putChunkReq)
		_ = putChunkResp
		if err != nil {
			log.Err("ReplicationManager::copyOutOfSyncChunks: Failed to put chunk to %s/%s [%v]: %v",
				job.destRVName, job.mvName, err, rpc.PutChunkRequestToString(putChunkReq))

			rpcErr := rpc.GetRPCResponseError(err)
			if rpcErr == nil {
				//
				// This error means that the node is not reachable.
				//
				// We should now run the inband RV offline detection workflow, basically we
				// call the clustermap's UpdateComponentRVState() API to mark this
				// component RV as inband-offline and force the fix-mv workflow which will finally
				// trigger the resync-mv workflow.
				//
				log.Err("ReplicationManager::copyOutOfSyncChunks: Failed to reach node %s [%v]",
					destNodeID, err)

				errRV := cm.UpdateComponentRVState(job.mvName, job.destRVName, dcache.StateInbandOffline)
				if errRV != nil {
					errStr := fmt.Sprintf("Failed to mark %s/%s as inband-offline [%v]",
						job.destRVName, job.mvName, errRV)
					log.Err("ReplicationManager::copyOutOfSyncChunks: %s", errStr)
					common.Assert(false, errStr)
				}
			} else {
				//
				// Update the destination RV from syncing to outofsync state. The cluster manager
				// will take care of updating the MV state to degraded.
				// The periodic resyncMVs() will take care of resyncing this outofsync RV in next
				// iteration.
				//
				errRV := cm.UpdateComponentRVState(job.mvName, job.destRVName,
					dcache.StateOutOfSync)
				if errRV != nil {
					errStr := fmt.Sprintf("Failed to mark %s/%s as outofsync [%v]",
						job.destRVName, job.mvName, errRV)
					log.Err("ReplicationManager::copyOutOfSyncChunks: %s", errStr)
					common.Assert(false, errStr)
				}
			}

			return err
		}

		common.Assert(putChunkResp != nil)

		log.Debug("ReplicationManager::copyOutOfSyncChunks: Successfully copied chunk %s to %s/%s: %v",
			srcChunkPath, job.destRVName, job.mvName, rpc.PutChunkResponseToString(putChunkResp))
	}

	return nil
}

// sendEndSyncRequest sends the EndSync() RPC call to the target node.
// rvName is the RV hosted in the target node, to which the EndSync() RPC call is sent.
// Note that we send EndSync to every component RV of an MV.
func sendEndSyncRequest(rvName string, targetNodeID string, req *models.EndSyncRequest) error {
	log.Debug("ReplicationManager::sendEndSyncRequest: Sending EndSync RPC call to %s/%s, node %s %v",
		rvName, req.MV, targetNodeID, rpc.EndSyncRequestToString(req))

	common.Assert(common.IsValidUUID(targetNodeID))

	ctx, cancel := context.WithTimeout(context.Background(), RPCClientTimeout*time.Second)
	defer cancel()

	//
	// Caller passes the same StartSyncRequest for both source and target RVs.
	// Clear it here to keep the assert in StartSync() happy.
	//
	req.SenderNodeID = ""

	resp, err := rpc_client.EndSync(ctx, targetNodeID, req)
	_ = resp
	if err != nil {
		log.Err("ReplicationManager::sendEndSyncRequest: EndSync failed for %s/%s %v: %v",
			rvName, req.MV, rpc.EndSyncRequestToString(req), err)
		return err
	}

	common.Assert(resp != nil, rpc.EndSyncRequestToString(req))

	log.Debug("ReplicationManager::sendEndSyncRequest: EndSync RPC response for %s/%s %+v",
		rvName, req.MV, *resp)

	return nil
}

func GetMVSize(mvName string) (int64, error) {
	common.Assert(cm.IsValidMVName(mvName), mvName)

	log.Debug("ReplicationManager::GetMVSize: MV = %s", mvName)

	var mvSize int64
	var err error
	var lastClusterMapEpoch int64

	clusterMapRefreshed := false
	retryCnt := 0

retry:
	// Give up after sufficient clustermap refresh attempts.
	if retryCnt > 5 {
		err = fmt.Errorf("no suitable RV found for MV %s even after %d clustermap refresh retries, last epoch %d",
			mvName, retryCnt, lastClusterMapEpoch)
		log.Err("ReplicationManager::GetMVSize: %v", err)
		return 0, err
	}

	mvState, componentRVs, lastClusterMapEpoch := getComponentRVsForMV(mvName)

	log.Debug("ReplicationManager::GetMVSize: Component RVs for %s (%s) are %s (retryCnt: %d, clusterMapRefreshed: %v)",
		mvName, mvState, rpc.ComponentRVsToString(componentRVs), retryCnt, clusterMapRefreshed)

	//
	// Get the most suitable RV from the list of component RVs,
	// from which we should get the size of the MV. Selecting most
	// suitable RV is mostly a heuristical process which might
	// pick the most suitable RV based on one or more of the
	// following criteria:
	// - Local RV must be preferred.
	// - Prefer a node that has recently responded successfully to any of our RPCs.
	// - Pick a random one.
	//
	// excludeRVs is the list of component RVs to omit, used when retrying after prev attempts to query
	// MV size from certain RV(s) failed. Those RVs are added to excludeRVs list.
	//
	var excludeRVs []string

	for {
		readerRV := getReaderRV(componentRVs, excludeRVs)

		if readerRV == nil {
			//
			// An MV once marked offline can never become online, so save the trip to clustermap.
			//
			if mvState == dcache.StateOffline {
				err = fmt.Errorf("%s is offline", mvName)
				log.Err("ReplicationManager::GetMVSize: %v", err)
				return 0, err
			}

			//
			// If the current clustermap does not have any suitable RV to query MV size from, we try clustermap
			// refresh just in case we have a stale clustermap. This is very unlikely and it would most
			// likely indicate that we have a “very stale” clustermap where all/most of the component RVs
			// have been replaced, or most of them are down.
			//
			// Even after refreshing clustermap if we cannot get a valid MV replica to query MV size,
			// alas we need to fail the GetMVSize().
			//
			if clusterMapRefreshed {
				err = fmt.Errorf("no suitable RV found for MV %s even after clustermap refresh to epoch %d",
					mvName, lastClusterMapEpoch)
				log.Err("ReplicationManager::GetMVSize: %v", err)
				return 0, err
			}

			err = cm.RefreshClusterMap(lastClusterMapEpoch)
			if err != nil {
				log.Warn("ReplicationManager::GetMVSize: RefreshClusterMap() failed for GetMVSize(%s) (retryCnt: %d): %v",
					mvName, retryCnt, err)
			} else {
				clusterMapRefreshed = true
			}

			retryCnt++
			goto retry
		}

		common.Assert(!slices.Contains(excludeRVs, readerRV.Name), readerRV.Name, excludeRVs)

		targetNodeID := getNodeIDFromRVName(readerRV.Name)
		common.Assert(common.IsValidUUID(targetNodeID))

		log.Debug("ReplicationManager::GetMVSize: Selected %s for %s, hosted by node %s",
			readerRV.Name, mvName, targetNodeID)

		req := &models.GetMVSizeRequest{
			MV:     mvName,
			RVName: readerRV.Name,
		}

		ctx, cancel := context.WithTimeout(context.Background(), RPCClientTimeout*time.Second)
		defer cancel()

		var resp *models.GetMVSizeResponse
		var err error

		//
		// If the node to which the GetMVSize() RPC call must be made is local,
		// then we directly call the GetMVSize() method using the local server's handler.
		// Else we call the GetMVSize() RPC via the Thrift RPC client.
		//
		if targetNodeID == rpc.GetMyNodeUUID() {
			resp, err = rpc_server.GetMVSizeLocal(ctx, req)
		} else {
			resp, err = rpc_client.GetMVSize(ctx, targetNodeID, req)
		}

		// Exclude this RV from further iterations (if any).
		excludeRVs = append(excludeRVs, readerRV.Name)

		if err == nil {
			// Success.
			common.Assert(resp != nil, rpc.GetMVSizeRequestToString(req))
			mvSize = resp.MvSize
			log.Debug("ReplicationManager::GetMVSize: GetMVSize successful for %s, RPC response: MV size = %d",
				rpc.GetMVSizeRequestToString(req), resp.MvSize)
			break
		}

		log.Warn("ReplicationManager::GetMVSize: Failed to get MV size from node %s for request %v [%v]",
			targetNodeID, rpc.GetMVSizeRequestToString(req), err)

		rpcErr := rpc.GetRPCResponseError(err)
		if rpcErr != nil && rpcErr.GetCode() == models.ErrorCode_NeedToRefreshClusterMap {
			//
			// RPC server can return models.ErrorCode_NeedToRefreshClusterMap in two cases:
			// 1. It genuinely wants the client to refresh the clustermap as it knows that
			//    the client has an older clustermap.
			// 2. It hit some transient error while fetching the clustermap itself, so it cannot
			//    be sure whether clustermap refresh at the client will help or not. To be safe
			//    we refresh the clustermap for a limited number of times before failing the read.
			//
			errCM := cm.RefreshClusterMap(lastClusterMapEpoch)
			if errCM != nil {
				// Log and retry, it'll help in case of transient errors at the server.
				log.Warn("ReplicationManager::GetMVSize: RefreshClusterMap() failed for GetMVSize(%s) (retryCnt: %d): %v",
					mvName, retryCnt, errCM)
			} else {
				clusterMapRefreshed = true
			}

			retryCnt++
			goto retry
		}

		// Try another replica if available.
	}

	return mvSize, nil
}

// Silence unused import errors for release builds.
func init() {
	slices.Contains([]int{0}, 0)
	common.IsValidUUID("00000000-0000-0000-0000-000000000000")
}<|MERGE_RESOLUTION|>--- conflicted
+++ resolved
@@ -354,45 +354,13 @@
 	return resp, nil
 }
 
-<<<<<<< HEAD
 func writeMVInternal(req *WriteMvRequest, putChunkStyle PutChunkStyleEnum) (*WriteMvResponse, error) {
 	log.Debug("ReplicationManager::writeMVInternal: Received WriteMV request (%v): %v", putChunkStyle, req.toString())
-=======
-func WriteMV(req *WriteMvRequest) (*WriteMvResponse, error) {
-	common.Assert(req != nil)
-
-	var err error
-
-	if common.IsDebugBuild() {
-		startTime := time.Now()
-		defer func() {
-			if err != nil {
-				log.Err("[TIMING] ReplicationManager::WriteMV: WriteMV failed after %s: %v: %v",
-					time.Since(startTime), req.toString(), err)
-			} else {
-				log.Debug("[TIMING] ReplicationManager::WriteMV: WriteMV request took %s: %v",
-					time.Since(startTime), req.toString())
-			}
-		}()
-	}
-
-	log.Debug("ReplicationManager::WriteMV: Received WriteMV request (%v): %v", PutChunkStyle, req.toString())
-
-	//
-	// We don't expect the caller to pass invalid requests, so only verify in debug builds.
-	//
-	if common.IsDebugBuild() {
-		if err = req.isValid(); err != nil {
-			err = fmt.Errorf("invalid WriteMV request %s [%v]", req.toString(), err)
-			log.Err("ReplicationManager::WriteMV: %v", err)
-			common.Assert(false, err)
-			return nil, err
-		}
-	}
->>>>>>> 55b9f16c
 
 	var rvsWritten []string
 	retryCnt := 0
+
+	var err error
 
 	//
 	// If the putChunkStyle is OriginatorSendsToAll, it means that we are retrying after BrokenChain
@@ -410,7 +378,7 @@
 	// hash := getMD5Sum(req.Data)
 
 retry:
-<<<<<<< HEAD
+	err = nil
 	if retryCnt > 0 {
 		//
 		// We shouldn't be retrying for a BrokenChain error, instead we should return and caller will
@@ -420,12 +388,6 @@
 
 		log.Info("ReplicationManager::WriteMV: [%d] Retrying WriteMV %v after clustermap refresh, RVs written in prev attempt: %v",
 			retryCnt, req.toString(), rvsWritten)
-=======
-	err = nil
-	if retryCnt > 0 || brokenChain {
-		log.Info("ReplicationManager::WriteMV: [%d] Retrying WriteMV %v after clustermap refresh or broken chain (%v), RVs written in prev attempt: %v",
-			retryCnt, req.toString(), brokenChain, rvsWritten)
->>>>>>> 55b9f16c
 	}
 
 	//
@@ -955,11 +917,7 @@
 	//   - If PutChunk failed with non-retriable error.
 	//
 	if errWriteMV != nil {
-<<<<<<< HEAD
-		log.Err("ReplicationManager::writeMVInternal: Failed to write to MV %s, %s [%v]",
-=======
-		err = fmt.Errorf("ReplicationManager::WriteMV: Failed to write to MV %s, %s [%v]",
->>>>>>> 55b9f16c
+		err = fmt.Errorf("ReplicationManager::writeMVInternal: Failed to write to MV %s, %s [%v]",
 			req.MvName, req.toString(), errWriteMV)
 		log.Err("%v", err)
 		return nil, err
@@ -998,25 +956,15 @@
 
 	// Fail write with a meaningful error.
 	if mvState == dcache.StateOffline {
-<<<<<<< HEAD
-		err := fmt.Errorf("%s is offline", req.MvName)
+		err = fmt.Errorf("%s is offline", req.MvName)
 		log.Err("ReplicationManager::writeMVInternal: %v", err)
-=======
-		err = fmt.Errorf("%s is offline", req.MvName)
-		log.Err("ReplicationManager::WriteMV: %v", err)
->>>>>>> 55b9f16c
 		return nil, err
 	}
 
 	// For a non-offline MV, at least one replica write should succeed.
 	if len(rvsWritten) == 0 {
-<<<<<<< HEAD
-		err := fmt.Errorf("WriteMV could not write to any replica: %v", req.toString())
+		err = fmt.Errorf("WriteMV could not write to any replica: %v", req.toString())
 		log.Err("ReplicationManager::writeMVInternal: %v", err)
-=======
-		err = fmt.Errorf("WriteMV could not write to any replica: %v", req.toString())
-		log.Err("ReplicationManager::WriteMV: %v", err)
->>>>>>> 55b9f16c
 		common.Assert(false, err)
 		return nil, err
 	}
@@ -1028,11 +976,19 @@
 func WriteMV(req *WriteMvRequest) (*WriteMvResponse, error) {
 	common.Assert(req != nil)
 
+	var err error
+	var resp *WriteMvResponse
+
 	if common.IsDebugBuild() {
 		startTime := time.Now()
 		defer func() {
-			log.Debug("ReplicationManager::WriteMV: WriteMV request took %s: %v",
-				time.Since(startTime), req.toString())
+			if err != nil {
+				log.Err("[TIMING] ReplicationManager::WriteMV: WriteMV failed after %s: %v: %v",
+					time.Since(startTime), req.toString(), err)
+			} else {
+				log.Debug("[TIMING] ReplicationManager::WriteMV: WriteMV request took %s: %v",
+					time.Since(startTime), req.toString())
+			}
 		}()
 	}
 
@@ -1042,7 +998,7 @@
 	// We don't expect the caller to pass invalid requests, so only verify in debug builds.
 	//
 	if common.IsDebugBuild() {
-		if err := req.isValid(); err != nil {
+		if err = req.isValid(); err != nil {
 			err = fmt.Errorf("invalid WriteMV request %s [%v]", req.toString(), err)
 			log.Err("ReplicationManager::WriteMV: %v", err)
 			common.Assert(false, err)
@@ -1056,7 +1012,7 @@
 	// This is because in DaisyChain mode we cannot tell which node in the chain had a bad connection,
 	// so we cannot correctly mark the offending RV as inband-offline.
 	//
-	resp, err := writeMVInternal(req, DaisyChain)
+	resp, err = writeMVInternal(req, DaisyChain)
 	if err != nil {
 		log.Err("ReplicationManager::WriteMV: Failed to write MV %s using DaisyChain, %s [%v]",
 			req.MvName, req.toString(), err)

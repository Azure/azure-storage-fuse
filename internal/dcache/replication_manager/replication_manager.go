--- conflicted
+++ resolved
@@ -357,13 +357,9 @@
 			}
 
 			common.Assert(rpcResp != nil, "PutChunk RPC response is nil")
-<<<<<<< HEAD
 			log.Debug("ReplicationManager::WriteMV: PutChunk successful RPC response: %v", rpc.PutChunkResponseToString(rpcResp))
-=======
-			log.Debug("ReplicationManager::WriteMV: PutChunk successful RPC response: %+v", *rpcResp)
 
 			numReplicaWrites++
->>>>>>> feb80d54
 		} else {
 			common.Assert(false, "Unexpected RV state", rv.State, rv.Name)
 		}
@@ -777,7 +773,7 @@
 				Hash: "", // TODO: hash validation will be done later
 			},
 			Length:      int64(len(srcData)),
-			IsSync:      true, // this is sync write RPC call
+			SyncId:      job.destSyncID, // this is sync write RPC call, so we send the sync ID of the target RV
 			ComponentRV: job.componentRVs,
 		}
 

/*
    _____           _____   _____   ____          ______  _____  ------
   |     |  |      |     | |     | |     |     | |       |            |
   |     |  |      |     | |     | |     |     | |       |            |
   | --- |  |      |     | |-----| |---- |     | |-----| |-----  ------
   |     |  |      |     | |     | |     |     |       | |       |
   | ____|  |_____ | ____| | ____| |     |_____|  _____| |_____  |_____


   Licensed under the MIT License <http://opensource.org/licenses/MIT>.

   Copyright © 2020-2025 Microsoft Corporation. All rights reserved.
   Author : <blobfusedev@microsoft.com>

   Permission is hereby granted, free of charge, to any person obtaining a copy
   of this software and associated documentation files (the "Software"), to deal
   in the Software without restriction, including without limitation the rights
   to use, copy, modify, merge, publish, distribute, sublicense, and/or sell
   copies of the Software, and to permit persons to whom the Software is
   furnished to do so, subject to the following conditions:

   The above copyright notice and this permission notice shall be included in all
   copies or substantial portions of the Software.

   THE SOFTWARE IS PROVIDED "AS IS", WITHOUT WARRANTY OF ANY KIND, EXPRESS OR
   IMPLIED, INCLUDING BUT NOT LIMITED TO THE WARRANTIES OF MERCHANTABILITY,
   FITNESS FOR A PARTICULAR PURPOSE AND NONINFRINGEMENT. IN NO EVENT SHALL THE
   AUTHORS OR COPYRIGHT HOLDERS BE LIABLE FOR ANY CLAIM, DAMAGES OR OTHER
   LIABILITY, WHETHER IN AN ACTION OF CONTRACT, TORT OR OTHERWISE, ARISING FROM,
   OUT OF OR IN CONNECTION WITH THE SOFTWARE OR THE USE OR OTHER DEALINGS IN THE
   SOFTWARE
*/

package filemanager

import (
	"encoding/json"
	"errors"
	"fmt"
	"io"
	"sync"
	"syscall"

	"github.com/Azure/azure-sdk-for-go/sdk/storage/azblob/bloberror"
	"github.com/Azure/azure-storage-fuse/v2/common"
	"github.com/Azure/azure-storage-fuse/v2/common/log"
	"github.com/Azure/azure-storage-fuse/v2/internal"
	"github.com/Azure/azure-storage-fuse/v2/internal/dcache"
	cm "github.com/Azure/azure-storage-fuse/v2/internal/dcache/clustermap"
	mm "github.com/Azure/azure-storage-fuse/v2/internal/dcache/metadata_manager"
)

type fileIOManager struct {
	dCacheConfig *dcache.DCacheConfig
	// Number of chunks to readahead after the current chunk.
	// This controls our readahead size.
	numReadAheadChunks int
	// Max Number of chunks per file that can be in staging area at any time.
	// This is our writeback buffer. If it's too small, application writes will need to wait while
	// we write the current staged chunks to dcache. Note that though we schedule write of staged
	// chunks as soon as the chunk is fully written (with application data) but the actual write
	// may take time, so having more staged chunks allows application writes to proceed while staged
	// chunks are being written.
	numStagingChunks int
	wp               *workerPool
	bp               *bufferPool
}

var fileIOMgr fileIOManager

<<<<<<< HEAD
func NewFileIOManager(dCacheConfig *dcache.DCacheConfig, workers int, numReadAheadChunks int, numStagingChunks int, bufSize int, maxBuffers int) {
	common.Assert(workers > 0)
	common.Assert(numReadAheadChunks > 0)
	common.Assert(numStagingChunks > 0)
	common.Assert(dCacheConfig != nil)
=======
func NewFileIOManager() error {
	//
	// A worker runs either readChunk() or writeChunk(), so this is the number of chunks we can be
	// reading/writing in parallel. fileIOManager is one for the entire blobfuse process so these
	// chunks can be spread across multiple files and served from multiple nodes/RVs.
	// Note that for writeChunk one worker is used up regardless of the NumReplicas setting. Each
	// replica write uses just one ReplicationManager worker but only one fileIOManager worker per
	// MV write (not replica write).
	// Since all these reads/writes may be served from different nodes/RVs, the limiting factor would
	// be the n/w b/w of this node. We need enough parallel readChunk/writeChunk for maxing out the
	// n/w b/w of the node. Keeping small files in mind, and given that go routines are not very
	// expensive, we keep 1000 workers.
	//
	workers := 1000

>>>>>>> 4f40d2de
	//
	// How many chunks will we readahead per file.
	// To achieve high sequential read throughput, this number should be kept reasonably high.
	// With 4MiB chunk size, 64 readahead chunks will use up 256MiB of memory per file.
	//
	numReadAheadChunks := 64

	//
	// How many writeback chunks per file.
	// These many chunks we will store per file before we put back pressure on the writer application.
	// Obviously we start upload of chunks as soon as we have a full chunk, so only those chunks will
	// eat up the writeback space which are not completely written to the target node.
	// Hopefully we won't be writing too many large files simultaneously, so we can keep this number
	// high enough to give 1GiB writeback space per file.
	//
	numStagingChunks := 256

	//
	// Size of buffers managed by bufferPool.
	// This should be equal to the chunk size we support, since each buffer can hold upto one chunk
	// worth of data.
	//
	bufSize := uint64(cm.GetCacheConfig().ChunkSize)

	//
	// Maximum numbers of 'bufSize' buffers can be allocated from the bufferPool.
	// We should allow sufficiently many buffers to support at least few files being read/written
	// simultaneously.
	// Note that only writeChunk uses buffers from this pool while readChunk uses buffers allocated by
	// thrift and those are not accounted in this.
	//
	// TODO: Find out how/if thrift controls those buffers, or does it result in OOM killing of the
	//       process.
	//
	maxBuffers := uint64(1024)

	//
	// How much percent of the system RAM (available memory to be precise) are we allowed to use?
	//
	// TODO: This can be config value.
	//
	usablePercentSystemRAM := 50

	common.Assert(workers > 0)
	common.Assert(numReadAheadChunks > 0)
	common.Assert(numStagingChunks > 0)

	common.Assert(maxBuffers > 0)

	// NewFileIOManager() must be called only once, during startup.
	common.Assert(fileIOMgr.wp == nil)
	common.Assert(fileIOMgr.bp == nil)
	common.Assert(fileIOMgr.dCacheConfig == nil)

<<<<<<< HEAD
	// TODO: Get the global cache config instead of the local one.
=======
	//
	// Allow higher number of maxBuffers if system can afford.
	//
	ramMB, err := common.GetAvailableMemoryInMB()
	if err != nil {
		return fmt.Errorf("NewFileIOManager: %v", err)
	}

	// usableMemory in bytes capped by usablePercentSystemRAM.
	usableMemory := (ramMB * 1024 * 1024 * uint64(usablePercentSystemRAM)) / 100
	maxBuffers = max(maxBuffers, usableMemory/bufSize)

>>>>>>> 4f40d2de
	fileIOMgr = fileIOManager{
		dCacheConfig:       dCacheConfig,
		numReadAheadChunks: numReadAheadChunks,
		numStagingChunks:   numStagingChunks,
	}

	fileIOMgr.wp = NewWorkerPool(workers)

	//
	// We use single chunk size, setup the buffer pool to allocate ChunkSize sized buffers.
	//
	fileIOMgr.bp = NewBufferPool(int(bufSize), int(maxBuffers))

	common.Assert(fileIOMgr.wp != nil)
	common.Assert(fileIOMgr.bp != nil)

	return nil
}

func EndFileIOManager() {
	common.Assert(fileIOMgr.wp != nil)
	common.Assert(fileIOMgr.bp != nil)

	if fileIOMgr.wp != nil {
		fileIOMgr.wp.destroyWorkerPool()
	}
}

type DcacheFile struct {
	FileMetadata *dcache.FileMetadata
	// Next write offset we expect in case of sequential writes.
	// Every new write offset should be >= nextWriteOffset, else it's the case of overwriting existing
	// data and we don't support that.
	nextWriteOffset int64
	StagedChunks    sync.Map // Chunk Idx -> *chunk
	// The above chunks are the outstanding chunks for the file.
	// Those chunks can be readahead chunks for read or
	// current staging chunks for write.
	//
	// TODO: Chunks should be tracked globally rather than per file.
	Etag string
	// Etag in this attr can be used to conditionally upgrade the blob while finalizing the file.
	attr *internal.ObjAttr
	// This attr is used for optimizing the REST calls.
	// attr info is also used for decrementing read FD count while closing the files when safe deletes is enabled.
}

// Reads the file data from the given offset and length to buf[].
// It translates the requested offsets into chunks, reads those chunks from distributed cache and copies data from
// chunk into user buffer.
func (file *DcacheFile) ReadFile(offset int64, buf []byte) (bytesRead int, err error) {
	log.Debug("DistributedCache::ReadFile: file: %s, offset: %d, length: %d",
		file.FileMetadata.Filename, offset, len(buf))

	// Read must only be allowed on a properly finalized file, for which size must not be -1.
	common.Assert(int64(file.FileMetadata.Size) >= 0)

	if offset >= file.FileMetadata.Size {
		log.Warn("DistributedCache::ReadFile: Read beyond eof. file: %s, offset: %d, file size: %d, length: %d",
			file.FileMetadata.Filename, offset, file.FileMetadata.Size, len(buf))
		return 0, io.EOF
	}

	// endOffset is 1 + offset of the last byte to be read.
	endOffset := min(offset+int64(len(buf)), file.FileMetadata.Size)
	// Catch wraparound.
	common.Assert(endOffset >= offset, endOffset, offset)
	bufOffset := 0

	//
	// Read all the requested data bytes from the distributed cache.
	// Note that distributed cache stores data in units of chunks.
	//
	for offset < endOffset {
		//
		// Read chunk containing data at 'offset', also schedule readahead of few subsequent chunks.
		// Currently we are calling direct readahead for the chunk assuming sequential workflow.
		//
		// TODO: Add Sequential pattern detection.
		// TODO: Support Partial read of chunk, useful for random read scenarios.
		//
		chunk, err := file.readChunkWithReadAhead(offset)
		if err != nil {
			return 0, err
		}

		// We should only be reading from an uptodate chunk (that has been successfully read from dcache).
		common.Assert(chunk.Uptodate.Load())

		chunkOffset := getChunkOffsetFromFileOffset(offset, &file.FileMetadata.FileLayout)

		// This chunk has chunk.Len valid bytes, we cannot be reading past those.
		common.Assert(chunkOffset < chunk.Len, chunkOffset, chunk.Len)

		copied := copy(buf[bufOffset:], chunk.Buf[chunkOffset:chunk.Len])
		// Must copy at least one byte.
		common.Assert(copied > 0)

		offset += int64(copied)
		bufOffset += copied
	}

	// Must exactly read what's determined above (what user asks, capped by file size).
	common.Assert(offset == endOffset, offset, endOffset)
	// Must not read beyond eof.
	common.Assert(offset <= file.FileMetadata.Size, offset, file.FileMetadata.Size)
	// Must never read more than the length asked.
	common.Assert(bufOffset <= len(buf), bufOffset, len(buf))

	return bufOffset, nil
}

// Writes user data into file at given offset and length.
// It translates the requested offsets into chunks, and writes to those chunks in the distributed cache.
func (file *DcacheFile) WriteFile(offset int64, buf []byte) error {
	log.Debug("DistributedCache[FM]::WriteFile: file: %s, offset: %d, length: %d",
		file.FileMetadata.Filename, offset, len(buf))

	// DCache files are immutable, all writes must be before first close, by which time file size is not known.
	common.Assert(int64(file.FileMetadata.Size) == -1, file.FileMetadata.Size)
	// We should not be called for 0 byte writes.
	common.Assert(len(buf) > 0)

	//
	// We only support append writes.
	// 'cp' utility uses sparse writes to avoid writing zeroes from the source file to target file, we support
	// that too, hence offset can be greater than nextWriteOffset.
	//
	if offset < file.nextWriteOffset {
		log.Err("DistributedCache[FM]::WriteFile: Overwrite unsupported, file: %s, offset: %d, next offset: %d",
			file.FileMetadata.Filename, offset, file.nextWriteOffset)
		return syscall.ENOTSUP
	} else if offset > file.nextWriteOffset {
		//
		// TODO: Support holes spanning chunks.
		//
		thisIdx := getChunkIdxFromFileOffset(offset, &file.FileMetadata.FileLayout)
		nextIdx := getChunkIdxFromFileOffset(file.nextWriteOffset, &file.FileMetadata.FileLayout)

		if thisIdx != nextIdx {
			log.Err("DistributedCache[FM]::WriteFile: Hole spanning chunks, file: %s, offset: %d, next offset: %d, thisIdx: %d, nextIdx: %d",
				file.FileMetadata.Filename, offset, file.nextWriteOffset, thisIdx, nextIdx)
			return syscall.ENOTSUP
		}
	}

	// endOffset is 1 + offset of the last byte to be write.
	endOffset := (offset + int64(len(buf)))
	// Catch wraparound.
	common.Assert(endOffset > offset, endOffset, offset)
	bufOffset := 0

	//
	// Write all the requested data bytes to the distributed cache.
	// Note that distributed cache stores data in units of chunks.
	//
	for offset < endOffset {
		// Get the StagedChunk that will hold the file data at offset.
		chunk, err := file.CreateOrGetStagedChunk(offset)
		if err != nil {
			err = fmt.Errorf("Failed to get chunk for write, file: %s, chnk idx: %d: %v",
				file.FileMetadata.Filename,
				getChunkIdxFromFileOffset(offset, &file.FileMetadata.FileLayout), err)
			log.Err("DistributedCache[FM]::WriteFile: %v", err)
			common.Assert(false, err)
			return err
		}

		// Offset within the chunk to write.
		chunkOffset := getChunkOffsetFromFileOffset(offset, &file.FileMetadata.FileLayout)
		// chunkOffset cannot overshoot ChunkSize.
		common.Assert(chunkOffset < file.FileMetadata.FileLayout.ChunkSize,
			chunkOffset, file.FileMetadata.FileLayout.ChunkSize)
		// We don't support overwriting chunk data.
		common.Assert(chunkOffset >= chunk.Len, chunkOffset, chunk.Len)

		//
		// This case is mostly for handling 'cp' where it jumps the offset to avoid copying zeroes from
		// source to target file. We fill in the gap with zeroes.
		//
		if chunkOffset > chunk.Len {
			// TODO: Use a static zero buffer instead of allocating one everytime.
			resetBytes := copy(chunk.Buf[chunk.Len:chunkOffset], make([]byte, chunkOffset-chunk.Len))
			common.Assert(resetBytes > 0)
			chunk.Len += int64(resetBytes)
		}

		// We must copy right after where the prev copy ended.
		common.Assert(chunk.Len == chunkOffset, chunk.Len, chunkOffset)

		copied := copy(chunk.Buf[chunkOffset:], buf[bufOffset:])
		// Must copy at least one byte from the chunk.
		common.Assert(copied > 0)
		offset += int64(copied)
		bufOffset += copied
		chunk.Len += int64(copied)

		// Valid chunk data cannot be more than ChunkSize.
		common.Assert(chunk.Len <= file.FileMetadata.FileLayout.ChunkSize,
			chunk.Len, file.FileMetadata.FileLayout.ChunkSize)

		// Cannot be more that the buffer.
		common.Assert(chunk.Len <= int64(len(chunk.Buf)), chunk.Len, int64(len(chunk.Buf)))

		// At least one byte of user data copied to chunk, it's dirty now and must be written to dcache.
		chunk.Dirty.Store(true)

		common.Assert(chunk.Len == getChunkOffsetFromFileOffset(offset-1, &file.FileMetadata.FileLayout)+1,
			fmt.Sprintf("Actual Chunk Len: %d is modified incorrectly, expected chunkLen: %d",
				chunk.Len, getChunkOffsetFromFileOffset(offset-1, &file.FileMetadata.FileLayout)+1))

		//
		// Schedule the upload when a staged chunk is fully written.
		// There's no point in waiting any more. Sooner we write completed chunks, faster we will complete
		// writes.
		//
		if chunk.Len == int64(len(chunk.Buf)) {
			// TODO: This not always true. if some writes to this chunk were skipped then there should be a
			// way to stage this block.
			scheduleUpload(chunk, file)
		}
	}

	// Must write complete data.
	common.Assert(offset == endOffset, offset, endOffset)
	// and only that much.
	common.Assert(bufOffset == len(buf), bufOffset, len(buf))

	// Next write expected at offset nextWriteOffset.
	file.nextWriteOffset = offset

	return nil
}

// Sync Buffers for the file with dcache/azure.
// This call can come when user application calls fsync()/close().
func (file *DcacheFile) SyncFile() error {
	log.Debug("DistributedCache[FM]::SyncFile: %s", file.FileMetadata.Filename)

	var err error
	//
	// Go over all the staged chunks and write to cache if not already done.
	// Note that we keep fileIOMgr.numStagingChunks number of chunks per file. As chunks are fully written
	// we upload them to cache, so only the last incomplete chunk would be actually written by the following loop.
	//
	file.StagedChunks.Range(func(chunkIdx any, Ichunk any) bool {
		chunk := Ichunk.(*StagedChunk)
		// TODO: parallelize the uploads for the chunks.
		log.Debug("DistributedCache[FM]::SyncFile: file: %s, chunkIdx: %d, chunkLen: %d",
			file.FileMetadata.Filename, chunk.Idx, chunk.Len)

		// Synchronously write the chunk to dcache.
		scheduleUpload(chunk, file)
		err = <-chunk.Err
		if err != nil {
			log.Err("DistributedCache[FM]::SyncFile: file: %s, chunkIdx: %d, chunkLen: %d, failed: %v",
				file.FileMetadata.Filename, chunk.Idx, chunk.Len, err)
			return false
		}
		return true
	})

	common.Assert(err == nil, file.FileMetadata.Filename, err)

	return err
}

// Close and Finalize the file. writes are failed after successful file close.
func (file *DcacheFile) CloseFile() error {
	log.Debug("DistributedCache[FM]::CloseFile: %s", file.FileMetadata.Filename)

	//
	// We stage application writes into StagedChunk and upload only when we have a full chunk.
	// In case of last chunk being partial, we need to upload it now.
	//
	err := file.SyncFile()
	common.Assert(err == nil, file.FileMetadata.Filename, err)

	//
	// On successful close we finalize the file.
	// This will update the file metadata with final file size.
	//
	if err == nil {
		err := file.finalizeFile()
		if err != nil {
			log.Err("DistributedCache[FM]::Close: finalize file failed for %s: %v",
				file.FileMetadata.Filename, err)
			common.Assert(false, file.FileMetadata.Filename, err)
		}
	}

	return err
}

// Release all allocated buffers for the file.
func (file *DcacheFile) ReleaseFile(isReadOnlyHandle bool) error {
	log.Debug("DistributedCache[FM]::ReleaseFile: Releasing all staged chunk for file %s",
		file.FileMetadata.Filename)

	file.StagedChunks.Range(func(chunkIdx any, Ichunk any) bool {
		chunk := Ichunk.(*StagedChunk)
		// TODO: assert for each chunk that err is closed. currently not doing it as readahead chunks
		// error channel might be opened.
		file.releaseChunk(chunk)
		return true
	})

	// Decrement the FD count if needed.
	if isReadOnlyHandle && fileIOMgr.dCacheConfig.SafeDeletes {
		common.Assert(file.attr != nil, file.FileMetadata)

		curFDcnt, err := mm.CloseFile(file.FileMetadata.Filename, file.attr)
		if err != nil {
			log.Err("DistributedCache[FM]::ReleaseFile: Failed to decrement the FD count for file %s: %v",
				file.FileMetadata.Filename, err)
		}

		log.Debug("DistributedCache[FM]::ReleaseFile: Decrement FD count success, current FD count: %d, file: %s",
			curFDcnt, file.FileMetadata.Filename)
	}

	return nil
}

// This method is called when all the File IO operations are successful and the file is closed.
// Since files are immutable, no further writes will be allowed.
func (file *DcacheFile) finalizeFile() error {
	// State must be "writing", since we finalize a file only once.
	common.Assert(file.FileMetadata.State == dcache.Writing)
	file.FileMetadata.State = dcache.Ready

	// Till we finalize a file we don't know the size.
	common.Assert(file.FileMetadata.Size == -1, file.FileMetadata.Filename, file.FileMetadata.Size)
	file.FileMetadata.Size = file.nextWriteOffset
	common.Assert(file.FileMetadata.Size >= 0)

	fileMetadataBytes, err := json.Marshal(file.FileMetadata)
	if err != nil {
		log.Err("DistributedCache[FM]::finalizeFile: FileMetadata marshalling failed for %s %+v: %v",
			file.FileMetadata.Filename, file.FileMetadata, err)
		return err
	}

	err = mm.CreateFileFinalize(file.FileMetadata.Filename, fileMetadataBytes, file.FileMetadata.Size, file.Etag)
	if err != nil {
		if bloberror.HasCode(err, bloberror.ConditionNotMet) {
			log.Info("DistributedCache[FM]::finalizeFile: File Finalize failed, retrying finalizing the for deleted file %s %+v: %v",
				file.FileMetadata.Filename, file.FileMetadata, err)
			//
			// Retry finalizing the deleted metadata file.
			// This time there is no need for Etag as this node would only finalize that file.
			//
			deletedFileName := getDeletedFileName(file.FileMetadata.Filename, file.FileMetadata.FileID)

			err = mm.CreateFileFinalize(deletedFileName, fileMetadataBytes, file.FileMetadata.Size, "")
			if err != nil {
				log.Err("DistributedCache[FM]::finalizeFile: failed to finalize the delete file %s: %v",
					deletedFileName, err)
				common.Assert(false, file.FileMetadata.Filename, deletedFileName, file.FileMetadata)
				return err
			}

			log.Info("DistributedCache[FM]::finalizeFile: File Finalize Success for deleted file %s %+v: %v",
				deletedFileName, file.FileMetadata, err)

			return nil
		}
		//
		// This call should only fail when the file got deleted where the etag will mismatch, all the other errors are
		// not valid.
		//
		common.Assert(false, file.FileMetadata.Filename, file.FileMetadata)
		return err
	}

	log.Debug("DistributedCache[FM]::finalizeFile: Final metadata for %s %+v",
		file.FileMetadata.Filename, file.FileMetadata)
	return nil
}

// Return the requested chunk from the staged chunks, if present, else create a new one and add to the staged chunks.
// 'allocateBuf' controls if the StagedChunk returned has its buffer allocated by us. Note that ReadMV()
// returns the buffer where the data is read by the GetChunk() RPC, so we don't want a pre-allocated buffer
// in that case.
func (file *DcacheFile) getChunk(chunkIdx int64, allocateBuf bool) (*StagedChunk, bool, error) {
	log.Debug("DistributedCache::getChunk: file: %s, chunkIdx: %d", file.FileMetadata.Filename, chunkIdx)

	if chunkIdx < 0 {
		common.Assert(false, chunkIdx)
		return nil, false, errors.New("ChunkIdx is less than 0")
	}

	// If already present in StagedChunks, return that.
	if chunk, ok := file.StagedChunks.Load(chunkIdx); ok {
		return chunk.(*StagedChunk), true, nil
	}

	// Else, allocate a new staged chunk.
	chunk, err := NewStagedChunk(chunkIdx, file, allocateBuf)
	if err != nil {
		return nil, false, err
	}

	common.Assert(chunk.IsBufExternal == !allocateBuf, chunk.IsBufExternal)
	common.Assert(chunk.IsBufExternal == (chunk.Buf == nil), chunk.IsBufExternal, len(chunk.Buf))

	// Add it to the StagedChunks, and return.
	file.StagedChunks.Store(chunkIdx, chunk)

	return chunk, false, nil
}

func (file *DcacheFile) getChunkForRead(chunkIdx int64) (*StagedChunk, error) {
	log.Debug("DistributedCache::getChunkForRead: file: %s, chunkIdx: %d", file.FileMetadata.Filename, chunkIdx)

	common.Assert(chunkIdx >= 0)
	//
	// For read chunk, we use the buffer returned by the GetChunk() RPC, that saves an extra copy.
	//
	chunk, loaded, err := file.getChunk(chunkIdx, false /* allocateBuf */)
	if err == nil {
		if !loaded {
			// Brand new staged chunk, could not have been scheduled for read already.
			common.Assert(!chunk.XferScheduled.Load())
			// For read chunks chunk.Len is the amount of data that must be read into this chunk.
			chunk.Len = getChunkSize(chunkIdx*file.FileMetadata.FileLayout.ChunkSize, file)
		}
		// There's no point in having a chunk and not reading anything on to it.
		common.Assert(chunk.Len > 0, chunk.Len)
	}
	// TODO: Assert that number of staged chunks is less than fileIOManager.numReadAheadChunks.

	return chunk, err
}

func (file *DcacheFile) getChunkForWrite(chunkIdx int64) (*StagedChunk, error) {
	log.Debug("DistributedCache::getChunkForWrite: file: %s, chunkIdx: %d", file.FileMetadata.Filename, chunkIdx)

	common.Assert(chunkIdx >= 0)

	chunk, loaded, err := file.getChunk(chunkIdx, true /* allocateBuf */)
	// TODO: Assert that number of staged chunks is less than fileIOManager.numStagingChunks.
	//
	// For write chunks chunk.Len is the amount of valid data in the chunk. It starts at 0 and updated as user
	// data is copied to the chunk.
	//
	if err == nil && !loaded {
		// Brand new chunk must start with chunk.Len == 0.
		common.Assert(chunk.Len == 0, chunk.Len)
		// Brand new staged chunk, could not have been scheduled for write already.
		common.Assert(!chunk.XferScheduled.Load())
	}

	return chunk, err
}

// Load chunk from staged chunks.
func (file *DcacheFile) loadChunk(chunkIdx int64) (*StagedChunk, error) {
	common.Assert(chunkIdx >= 0)

	if chunk, ok := file.StagedChunks.Load(chunkIdx); ok {
		return chunk.(*StagedChunk), nil
	}

	return nil, fmt.Errorf("Chunkidx %s not found in staged chunks for file %s",
		chunkIdx, file.FileMetadata.Filename)
}

// Remove chunk from staged chunks.
func (file *DcacheFile) removeChunk(chunkIdx int64) {
	log.Debug("DistributedCache::removeChunk: removing staged chunk, file: %s, chunk idx: %d",
		file.FileMetadata.Filename, chunkIdx)

	Ichunk, loaded := file.StagedChunks.LoadAndDelete(chunkIdx)
	if loaded {
		chunk := Ichunk.(*StagedChunk)
		file.releaseChunk(chunk)
	}
}

// Release buffer for the staged chunk.
func (file *DcacheFile) releaseChunk(chunk *StagedChunk) {
	log.Debug("DistributedCache::releaseChunk: releasing buffer for staged chunk, file: %s, chunk idx: %d, external: %v",
		file.FileMetadata.Filename, chunk.Idx, chunk.IsBufExternal)

	//
	// If buffer is allocated by NewStagedChunk(), free it to the pool, else it's an external buffer
	// returned by ReadMV(), just drop our reference and let GC free it.
	//
	if chunk.IsBufExternal {
		chunk.Buf = nil
	} else {
		fileIOMgr.bp.putBuffer(chunk.Buf)
	}
}

// Read Chunk data from the file.
// Sync true: Schedules and waits for the download to complete.
// Sync false: Schedules the read. This is the readahead path.
func (file *DcacheFile) readChunk(offset int64, sync bool) (*StagedChunk, error) {
	// Given the file layout, get the index of chunk that contains data at 'offset'.
	chunkIdx := getChunkIdxFromFileOffset(offset, &file.FileMetadata.FileLayout)

	log.Debug("DistributedCache::readChunk: file: %s, chunkIdx: %d, sync: %t",
		file.FileMetadata.Filename, chunkIdx, sync)

	//
	// If this chunk is already staged, return the staged chunk else create a new chunk, add to the staged
	// chunks list and return. The chunk download is not yet scheduled.
	//
	chunk, err := file.getChunkForRead(chunkIdx)
	if err != nil {
		return chunk, err
	}

	// This will be a no-op if this chunk is already read from dcache.
	scheduleDownload(chunk, file)

	if sync {
		err = <-chunk.Err

		if err != nil {
			log.Err("DistributedCache::readChunk: Failed, file: %s, chunkIdx: %d, sync: %t",
				file.FileMetadata.Filename, chunkIdx, sync)

			// Requeue the error for whoever reads thus chunk next.
			chunk.Err <- err
		}

		//
		// Sync read implies application read (not readahead).
		// If application has read a chunk we can release the previous chunk if any.
		// Note that sequential read is the common case that we support.
		//
		if isOffsetChunkStarting(offset, &file.FileMetadata.FileLayout) {
			// Clean the previous chunk.
			file.removeChunk(chunkIdx - 1)
		}
	}

	return chunk, err
}

// Reads the chunk and also schedules the downloads for the readahead chunks.
// Returns the StagedChunk containing data at 'offset'.
func (file *DcacheFile) readChunkWithReadAhead(offset int64) (*StagedChunk, error) {
	// Given the file layout, get the index of chunk that contains data at 'offset'.
	chunkIdx := getChunkIdxFromFileOffset(offset, &file.FileMetadata.FileLayout)

	log.Debug("DistributedCache::readChunkWithReadAhead: file: %s, offset: %d, chunkIdx: %d",
		file.FileMetadata.Filename, offset, chunkIdx)

	readAheadEndChunkIdx := min(chunkIdx+int64(fileIOMgr.numReadAheadChunks),
		getChunkIdxFromFileOffset(file.FileMetadata.Size-1, &file.FileMetadata.FileLayout))
	common.Assert(readAheadEndChunkIdx >= chunkIdx, readAheadEndChunkIdx, chunkIdx)

	//
	// Schedule downloads for the readahead chunks. The chunk at chunkIdx is to be read synchronously,
	// for the remaining we do async/readahead read.
	// We do it only when reading the start of a chunk.
	//
	if isOffsetChunkStarting(offset, &file.FileMetadata.FileLayout) {
		for i := chunkIdx + 1; i <= readAheadEndChunkIdx; i++ {
			_, err := file.readChunk(i*file.FileMetadata.FileLayout.ChunkSize, false /* sync */)
			if err != nil {
				return nil, err
			}
		}
	}

	// Now the actual chunk, unlike readahead chunks we wait for this one to download.
	chunk, err := file.readChunk(offset, true /* sync */)
	return chunk, err
}

// Creates/return the chunk that is ready to be written.
// Also responsible for releasing the chunks, if the chunks are greater than staging area chunks.
func (file *DcacheFile) CreateOrGetStagedChunk(offset int64) (*StagedChunk, error) {
	// Given the file layout, get the index of chunk that contains data at 'offset'.
	chunkIdx := getChunkIdxFromFileOffset(offset, &file.FileMetadata.FileLayout)

	log.Debug("DistributedCache::CreateOrGetStagedChunk: file: %s, offset: %d, chunkIdx: %d",
		file.FileMetadata.Filename, offset, chunkIdx)

	chunk, err := file.getChunkForWrite(chunkIdx)
	if err != nil {
		return chunk, err
	}

	//
	// Release the chunks that are out of staging area, by waiting for their uploads to complete.
	// Only done at chunk boundary to reduce the overhead. This is when getChunkForWrite() would
	// have returned a new chunk and hence we need to cleanup the staging area.
	//
	if isOffsetChunkStarting(offset, &file.FileMetadata.FileLayout) {
		// Release the buffer if it falls out of staging area.
		releaseChunkIdx := chunkIdx - int64(fileIOMgr.numStagingChunks)
		if releaseChunkIdx >= 0 {
			releaseChunk, err := file.loadChunk(releaseChunkIdx)
			if err == nil {
				err := <-releaseChunk.Err
				if err != nil {
					// If there is an error while uploading the block.
					// As we are using writeback policy to upload the data.
					// Better to fail early.
					releaseChunk.Err <- err
					return nil, errors.New("DistributedCache::WriteChunk: failed to upload the previous chunk")
				}
				file.removeChunk(releaseChunkIdx)
			}
		}
	}
	return chunk, nil
}

func scheduleDownload(chunk *StagedChunk, file *DcacheFile) {
	// chunk.Len is the amount of bytes to download, cannot be 0.
	common.Assert(chunk.Len > 0)

	if !chunk.XferScheduled.Swap(true) {
		// Cannot be overwriting a dirty staged chunk.
		common.Assert(!chunk.Dirty.Load())
		// Cannot be reading an already uptodate chunk.
		common.Assert(!chunk.Uptodate.Load())

		fileIOMgr.wp.queueWork(file, chunk, true /* get_chunk */)
	}
}

func scheduleUpload(chunk *StagedChunk, file *DcacheFile) {
	// chunk.Len is the amount of bytes to upload, cannot be 0.
	common.Assert(chunk.Len > 0)

	if !chunk.XferScheduled.Swap(true) {
		// Only dirty staged chunk should be written to dcache.
		common.Assert(chunk.Dirty.Load())
		// Uptodate chunk should not be written.
		common.Assert(!chunk.Uptodate.Load())

		fileIOMgr.wp.queueWork(file, chunk, false /* get_chunk */)
	}
}<|MERGE_RESOLUTION|>--- conflicted
+++ resolved
@@ -68,14 +68,7 @@
 
 var fileIOMgr fileIOManager
 
-<<<<<<< HEAD
-func NewFileIOManager(dCacheConfig *dcache.DCacheConfig, workers int, numReadAheadChunks int, numStagingChunks int, bufSize int, maxBuffers int) {
-	common.Assert(workers > 0)
-	common.Assert(numReadAheadChunks > 0)
-	common.Assert(numStagingChunks > 0)
-	common.Assert(dCacheConfig != nil)
-=======
-func NewFileIOManager() error {
+func NewFileIOManager(dCacheConfig *dcache.DCacheConfig) error {
 	//
 	// A worker runs either readChunk() or writeChunk(), so this is the number of chunks we can be
 	// reading/writing in parallel. fileIOManager is one for the entire blobfuse process so these
@@ -90,7 +83,6 @@
 	//
 	workers := 1000
 
->>>>>>> 4f40d2de
 	//
 	// How many chunks will we readahead per file.
 	// To achieve high sequential read throughput, this number should be kept reasonably high.
@@ -145,9 +137,6 @@
 	common.Assert(fileIOMgr.bp == nil)
 	common.Assert(fileIOMgr.dCacheConfig == nil)
 
-<<<<<<< HEAD
-	// TODO: Get the global cache config instead of the local one.
-=======
 	//
 	// Allow higher number of maxBuffers if system can afford.
 	//
@@ -160,7 +149,6 @@
 	usableMemory := (ramMB * 1024 * 1024 * uint64(usablePercentSystemRAM)) / 100
 	maxBuffers = max(maxBuffers, usableMemory/bufSize)
 
->>>>>>> 4f40d2de
 	fileIOMgr = fileIOManager{
 		dCacheConfig:       dCacheConfig,
 		numReadAheadChunks: numReadAheadChunks,

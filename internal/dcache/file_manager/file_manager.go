/*
    _____           _____   _____   ____          ______  _____  ------
   |     |  |      |     | |     | |     |     | |       |            |
   |     |  |      |     | |     | |     |     | |       |            |
   | --- |  |      |     | |-----| |---- |     | |-----| |-----  ------
   |     |  |      |     | |     | |     |     |       | |       |
   | ____|  |_____ | ____| | ____| |     |_____|  _____| |_____  |_____


   Licensed under the MIT License <http://opensource.org/licenses/MIT>.

   Copyright © 2020-2025 Microsoft Corporation. All rights reserved.
   Author : <blobfusedev@microsoft.com>

   Permission is hereby granted, free of charge, to any person obtaining a copy
   of this software and associated documentation files (the "Software"), to deal
   in the Software without restriction, including without limitation the rights
   to use, copy, modify, merge, publish, distribute, sublicense, and/or sell
   copies of the Software, and to permit persons to whom the Software is
   furnished to do so, subject to the following conditions:

   The above copyright notice and this permission notice shall be included in all
   copies or substantial portions of the Software.

   THE SOFTWARE IS PROVIDED "AS IS", WITHOUT WARRANTY OF ANY KIND, EXPRESS OR
   IMPLIED, INCLUDING BUT NOT LIMITED TO THE WARRANTIES OF MERCHANTABILITY,
   FITNESS FOR A PARTICULAR PURPOSE AND NONINFRINGEMENT. IN NO EVENT SHALL THE
   AUTHORS OR COPYRIGHT HOLDERS BE LIABLE FOR ANY CLAIM, DAMAGES OR OTHER
   LIABILITY, WHETHER IN AN ACTION OF CONTRACT, TORT OR OTHERWISE, ARISING FROM,
   OUT OF OR IN CONNECTION WITH THE SOFTWARE OR THE USE OR OTHER DEALINGS IN THE
   SOFTWARE
*/

package filemanager

import (
	"encoding/json"
	"fmt"
	"io"
	"math/rand"
	"slices"
	"sync"
	"sync/atomic"
	"syscall"
	"time"

	"github.com/Azure/azure-storage-fuse/v2/common"
	"github.com/Azure/azure-storage-fuse/v2/common/log"
	"github.com/Azure/azure-storage-fuse/v2/internal"
	"github.com/Azure/azure-storage-fuse/v2/internal/dcache"
	cm "github.com/Azure/azure-storage-fuse/v2/internal/dcache/clustermap"
	mm "github.com/Azure/azure-storage-fuse/v2/internal/dcache/metadata_manager"
	"github.com/Azure/azure-storage-fuse/v2/internal/handlemap"
)

//go:generate $ASSERT_REMOVER $GOFILE

type fileIOManager struct {
	// If SafeDeletes is enabled we always increment and decrement the file descriptor count while opening
	// and closing the file. This ensures the delete/unlink of a file works as per the POSIX semantics
	// (i.e., delete of the file would be deferred until the last open file descriptor is closed).
	// It defaults to false unless specified in the config.
	// Multiple readers opening the same file will contend to atomically update the open count, so this will
	// increase the file open/close latency, and must be used only if POSIX semantics is desired.
	safeDeletes bool

	// Number of chunks to readahead after the current chunk.
	// This controls our readahead size.
	numReadAheadChunks int

	// Max Number of chunks per file that can be in staging area at any time.
	// This is our writeback buffer. If it's too small, application writes will need to wait while
	// we write the current staged chunks to dcache. Note that though we schedule write of staged
	// chunks as soon as the chunk is fully written (with application data) but the actual write
	// may take time, so having more staged chunks allows application writes to proceed while staged
	// chunks are being written.
	numStagingChunks int

	// Difference between the highest successfully uploaded chunk index and the lowest issued but
	// not yet completed chunk index that we allow. Beyond this we slow down the writer as there's not
	// much gain by writing new chunks if some old chunks are not completing.
	maxUnackedWindow int64
	wp               *workerPool
}

var fileIOMgr fileIOManager

func NewFileIOManager() error {
	//
	// A worker runs either readChunk() or writeChunk(), so this is the number of chunks we can be
	// reading/writing in parallel from any node in the cluster (including the local node). fileIOManager
	// is one for the entire blobfuse process so these chunks can be spread across multiple files and
	// served from multiple nodes/RVs.
	// Note that for writeChunk one worker is used up regardless of the NumReplicas setting. Each
	// replica write uses just one ReplicationManager worker but only one fileIOManager worker per
	// MV write (not replica write).
	// Since all these reads/writes may be served from different nodes/RVs, the limiting factor would
	// be the n/w b/w of this node. We need enough parallel readChunk/writeChunk for maxing out the
	// n/w b/w of the node.
	// PutChunkDCIODepthTotal restricts the number of parallel chunk writes, so that won't use more than
	// PutChunkDCIODepthTotal workers, but we need workers for reading chunks too, so let's set aside
	// few more.
	// Now with WriteMV() implementing qsize based flow control, we can have workers waiting for qsize
	// to drop for some MVs, so we need more workers.
	//
	workers := 256

	//
	// How many chunks will we readahead per file.
	// To achieve high sequential read throughput, this number should be kept reasonably high.
	//
	// TODO: 1GiB readahead performs better, let's see if we want to reduce it.
	//
	numReadAheadChunks := int(1024 / cm.GetCacheConfig().ChunkSizeMB)

	//
	// How many writeback chunks per file.
	// These many chunks we will store per file before we put back pressure on the writer application.
	// Obviously we start upload of chunks as soon as we have a full chunk, so only those chunks will
	// eat up the writeback space which are not completely written to the target node.
	// Hopefully we won't be writing too many large files simultaneously, so we can keep this number
	// high enough to give 1GiB writeback space per file.
	//
	numStagingChunks := int(2 * 1024 / cm.GetCacheConfig().ChunkSizeMB)

	common.Assert(workers > 0)
	common.Assert(numReadAheadChunks > 0)
	common.Assert(numStagingChunks > 0)

	// NewFileIOManager() must be called only once, during startup.
	common.Assert(fileIOMgr.wp == nil)

	fileIOMgr = fileIOManager{
		safeDeletes:        cm.GetCacheConfig().SafeDeletes,
		numReadAheadChunks: numReadAheadChunks,
		numStagingChunks:   numStagingChunks,
		maxUnackedWindow:   int64(maxUnackedChunks),
	}

	log.Debug("DistributedCache::NewFileIOManager: workers: %d, numReadAheadChunks: %d, numStagingChunks: %d, maxUnackedWindow: %d",
		workers, fileIOMgr.numReadAheadChunks, fileIOMgr.numStagingChunks, fileIOMgr.maxUnackedWindow)

	fileIOMgr.wp = NewWorkerPool(workers)

	common.Assert(fileIOMgr.wp != nil)

	// Initialize chunk IO tracker parameters.
	InitChunkIOTracker()

	return nil
}

func EndFileIOManager() {
	common.Assert(fileIOMgr.wp != nil)

	if fileIOMgr.wp != nil {
		fileIOMgr.wp.destroyWorkerPool()
	}
}

type DcacheFile struct {
	FileMetadata *dcache.FileMetadata

	// Read pattern tracker for detecting read pattern (sequential/random).
	// Only valid for files opened for reading, nil for files opened for writing.
	RPT *RPTracker

	// Contiguity tracker for finding last valid byte in partially written files.
	// Only valid for files opened for writing, nil for files opened for reading.
	CT *ContiguityTracker

	// Last byte written + 1, also the next write offset we expect in case of sequential writes.
	// We don't support overwrites but we support slightly out-of-order writes to enable parallel
	// processing of writes issued by FUSE as a result of large application writes.
	// We allow writes only within a window of maxWriteOffset +/- 10MiB, where 10MiB comes from
	// two factors:
	// - Fuse uses max 1MiB IO size.
	// - Libfuse has default 10 worker threads.
	// Such writes are tracked using ChunkIOTracker in each StagedChunk.
	maxWriteOffset int64

	// Error encountered during write, if any. It needs to be atomic since multiple threads can be
	// accessing it.
	writeErr atomic.Value

	// Are we enforcing strict sequential writes on this file?
	// This starts as false but if we see small or non block size aligned writes, we set this to true.
	// When this is true we don't allow any out-of-order writes but only strictly sequential writes, i.e.,
	// next write must start immediately after the prev write. This is needed as we cannot track writes
	// which are not multiple of MinTrackableIOSize, or which do not start at MinTrackableIOSize
	// aligned offsets. This is our last ditch effort to allow writes to a file from applications where
	// we cannot control the IO sizes.
	strictSeqWrites bool

	// Last offset read by prev read + 1, also the next read offset we expect in case of sequential reads.
	// Note the difference from maxWriteOffset above.
	nextReadOffset atomic.Int64

	//
	// Chunk index (inclusive) till which we have done readahead.
	// The actual readahead may or may not have been issued, but these will be issued by some thread.
	// readaheadToBeIssued is the number of chunks for which readahead is yet to be issued. Once readahead
	// is issued for a chunk it's added to StagedChunks map and readaheadToBeIssued is decremented. So the
	// sum of readaheadToBeIssued and len(StagedChunks) is the number of readahead chunks that are either
	// in memory or will be in memory soon.
	//
	lastReadaheadChunkIdx atomic.Int64
	readaheadToBeIssued   atomic.Int64

	// Chunk Idx -> *StagedChunk
	// These are the chunks that are currently cached in memory for this file.
	// These chunks can be either readahead chunks or writeback chunks.
	//
	// This is protected by chunkLock.
	//
	// TODO: Should we share chunks among multiple open handles of the same file?
	StagedChunks map[int64]*StagedChunk
	chunkLock    sync.RWMutex

	// How many max chunks can be allocated for use by this file.
	// Depending on whether the file is opened for read or write, the maxChunks will be set differently.
	// For writers it'll be set to numStagingChunks, for readers it'll be set to numReadAheadChunks plus
	// the window size supported by the read pattern tracker. See NewRPTracker().
	maxChunks int64

	// Semaphore to limit number of in-use chunks.
	// Note that in order to support parallel readers/writers, we need multiple partial chunks to be present
	// at any time. As soon as chunk is "fully used" (fully read/written by application), it can be released.
	// We limit the number of chunks in use to avoid using too much memory.
	// NewStagedChunk() reads from this channel before allocating a new chunk.
	// releaseChunk() signals on this channel when a chunk is freed.
	freeChunks chan struct{}

	// Etag returned by createFileInit(), later used by createFileFinalize() to catch unexpected
	// out-of-band changes to the metadata file between init and finalize.
	finalizeEtag string

	// This cached attr is used for optimizing the REST API calls, when safeDeletes is enabled.
	// It is saved when the file is opened, if there are no more file opens done on that file, the same etag
	// can be used to update the file open count on close.
	attr *internal.ObjAttr

	// Upload tracker.
	ut uploadTracker

	// Handle to the Azure blob corresponding to this file (in case of unqualified open).
	AzureHandle *handlemap.Handle

	// Reader function to read data from Azure directly, used for unqualified opens.
	AzureReader func(options *internal.ReadInBufferOptions) (int, error)
}

// Get the write error encountered during file writes, if any.
func (file *DcacheFile) getWriteError() error {
	val := file.writeErr.Load()
	if val == nil {
		return nil
	}
	err, ok := val.(error)
	_ = ok
	common.Assert(ok, val)
	return err
}

// Set write error encountered during file writes, if any.
func (file *DcacheFile) setWriteError(err error) {
	// We must be called only with a valid error.
	common.Assert(err != nil, file.FileMetadata.Filename)

	// Only the first error is recorded.
	file.writeErr.CompareAndSwap(nil, err)
}

func (file *DcacheFile) initFreeChunks(maxChunks int) {
	// Must be called only once.
	common.Assert(file.freeChunks == nil)
	common.Assert(maxChunks >= min(fileIOMgr.numReadAheadChunks, fileIOMgr.numStagingChunks),
		maxChunks, fileIOMgr.numReadAheadChunks, fileIOMgr.numStagingChunks)

	file.freeChunks = make(chan struct{}, maxChunks)
	file.maxChunks = int64(maxChunks)

	// Fill the semaphore with initial tokens.
	for i := 0; i < maxChunks; i++ {
		file.freeChunks <- struct{}{}
	}
}

// Reads the file data from the given offset and length to buf[].
// It translates the requested offsets into chunks, reads those chunks from distributed cache and copies data from
// those chunks into user buffer.
func (file *DcacheFile) ReadFile(offset int64, buf *[]byte) (bytesRead int, err error) {
	log.Debug("DistributedCache::ReadFile: file: %s, nextReadOffset: %d, offset: %d, length: %d, chunkIdx: %d",
		file.FileMetadata.Filename, file.nextReadOffset.Load(), offset, len(*buf),
		getChunkIdxFromFileOffset(offset, file.FileMetadata.FileLayout.ChunkSize))

	// For finalized files FileMetadata.Size must be valid, else use the PartialSize for files still being written.
	fileSize := getFileSize(file.FileMetadata)

	// fileSize is either Size or PartialSize.
	common.Assert(fileSize >= 0)
	// FUSE sends requests not exceeding 1MiB, put this assert to know if that changes in future.
	common.Assert(len(*buf) <= common.MbToBytes, len(*buf))
	// Files opened for reading must have a valid read patterm tracker.
	common.Assert(file.RPT != nil, file.FileMetadata.Filename)

	if offset >= fileSize {
		log.Warn("DistributedCache::ReadFile: Read beyond eof. file: %s, offset: %d, length: %d, file size: %d %+v",
			file.FileMetadata.Filename, offset, len(*buf), fileSize, *file.FileMetadata)
		return 0, io.EOF
	}

	// endOffset is 1 + offset of the last byte to be read, but not more than file size.
	endOffset := min(offset+int64(len(*buf)), fileSize)
	// Catch wraparound.
	common.Assert(endOffset >= offset, endOffset, offset)

	bufOffset := 0

	// Update sequential/random pattern tracker with this new IO and get the current access pattern.
	accessPattern := file.RPT.Update(offset, endOffset-offset)

	//
	// This read starts where the prev one ended.
	// These are strictly sequential reads, which we try to optimize for, in the absence of sequential
	// (but parallel) reads.
	//
	isStrictlySequential := (offset == file.nextReadOffset.Swap(endOffset))

	//
	// Read all the requested data bytes from the distributed cache.
	// Note that distributed cache stores data in units of chunks.
	//
	for offset < endOffset {
		//
		// Read chunk containing data at 'offset', also schedule readahead if the read pattern qualifies
		// as sequential.
		//
		var chunk *StagedChunk
		var err error
		// Offset within the chunk corresponding to the file offset.
		chunkOffset := getChunkOffsetFromFileOffset(offset, file.FileMetadata.FileLayout.ChunkSize)
		//
		// Bytes to be read from the current chunk.
		// Minimum of what user asked and what the current chunk can provide.
		//
		common.Assert(int64(len(*buf)-bufOffset) >= endOffset-offset,
			len(*buf), bufOffset, endOffset, offset)
		readSize := min(endOffset-offset, file.FileMetadata.FileLayout.ChunkSize-chunkOffset)

		// Reads not multiple of or not aligned with MinTrackableIOSize cannot be tracked by ChunkIOTracker.
		isSequential := (accessPattern == 1 &&
			(offset%GetMinTrackableIOSize() == 0) &&
			(readSize%GetMinTrackableIOSize() == 0))

		//
		// accessPattern will be +1 for confirmed sequential, -1 for confirmed random, and 0 for unsure.
		// 0 is not very common as we will soon confirm either sequential/random pattern.
		// 0 means that we might be transitioning from sequential to random, or maybe sequential pattern
		// is shifting to another region of the file. In any case it's a good time to flush all cached
		// chunks as they may not be relevant for the new access pattern.
		//
		if accessPattern == 0 {
			file.removeAllChunks(true /* needLock */)
		}

		if isSequential || isStrictlySequential || (accessPattern == 0) {
			// Perform readahead only if the read pattern has proven to be sequential.
			unsure := (accessPattern == 0)
			chunk, err = file.readChunkWithReadAhead(offset, unsure)
			if err != nil {
				// Chunk != nil means we had allocated a new chunk, but failed to read into it.
				if chunk != nil {
					// Release our refcount on the chunk.
					file.releaseChunk(chunk)
				}
				return 0, err
			}

			// For sequential reads we must be reading the entire chunk.
			common.Assert(chunk.Offset == 0 && chunk.Len == getChunkSize(offset, file),
				chunk.Idx, chunk.Offset, chunk.Len, file.FileMetadata.Filename)
			//
			// And the chunk must be saved in StagedChunks map.
			// We cannot assert for the following as the chunk may be removed from the map by the time we
			// reach here. e.g., one case I saw is some other thread called removeAllChunks() above.
			//
			// common.Assert(chunk.SavedInMap.Load() == true, chunk.Idx, file.FileMetadata.Filename)
		} else {
			//
			// For random read pattern we don't do readahead, and also don't save the chunk in StagedChunks map,
			// but we do lookup StagedChunks, so it's possible that we find the chunk in StagedChunks map.
			// TODO: Remove the following commented assert after some time.
			//
			chunk, err = file.readChunkNoReadAhead(offset, readSize)
			if err != nil {
				// Chunk != nil means we had allocated a new chunk, but failed to read into it.
				if chunk != nil {
					// Release our refcount on the chunk.
					file.releaseChunk(chunk)
				}
				return 0, err
			}
			/*
				common.Assert(chunk.SavedInMap.Load() == false, chunk.Idx, file.FileMetadata.Filename)
				// We only read what we need.
				common.Assert(chunk.Offset == chunkOffset && chunk.Len == readSize,
					chunk.Offset, chunkOffset, chunk.Len, readSize, chunk.Idx, file.FileMetadata.Filename)
			*/
			//
			// If it's a cached chunk, it must have been fully read by some previous sequential read, else
			// it'll have just the requested data.
			//
			common.Assert((chunk.Offset == 0 && chunk.Len == getChunkSize(offset, file)) ||
				(chunk.Offset == chunkOffset && chunk.Len == readSize),
				chunk.Offset, chunkOffset, offset, chunk.Len, readSize, chunk.Idx, file.FileMetadata.Filename)
		}

		// We should only be reading from an up-to-date chunk (that has been successfully read from dcache).
		common.Assert(chunk.UpToDate.Load())
		// Offset+Len cannot be pointing beyond ChunkSize.
		common.Assert((chunk.Offset+chunk.Len) <= file.FileMetadata.FileLayout.ChunkSize,
			chunk.Offset, chunk.Len, chunk.Idx, file.FileMetadata.FileLayout.ChunkSize)

		// This chunk has chunk.Len valid bytes starting @ chunk.Offset, we cannot be reading past those.
		common.Assert((chunkOffset+readSize) <= (chunk.Offset+chunk.Len),
			chunkOffset, readSize, chunk.Offset, chunk.Len, chunk.Idx, file.FileMetadata.Filename)

		// We must be holding a refcount on the chunk.
		common.Assert(chunk.RefCount.Load() > 0, chunk.Idx, chunk.RefCount.Load())

		//
		// Note/TODO: If we use the fuse low level API we can avoid this copy and return the chunk.Buf
		//            directly in the fuse response.
		//
		copied := copy((*buf)[bufOffset:], chunk.Buf[(chunkOffset-chunk.Offset):chunk.Len])

		// Must copy at least one byte.
		common.Assert(copied > 0, chunkOffset,
			bufOffset, chunk.Offset, chunk.Len, len(*buf), chunk.Idx, file.FileMetadata.Filename)

		offset += int64(copied)
		bufOffset += copied

		chunkFullyRead := false

		if isSequential {
			chunkFullyRead = chunk.IOTracker.MarkAccessed(chunkOffset, int64(copied), chunk.Idx)
		} else if isStrictlySequential {
			chunkFullyRead = (offset == getChunkEndOffset(chunk.Idx, file.FileMetadata.FileLayout.ChunkSize))
		}

		if chunkFullyRead {
			log.Debug("DistributedCache::ReadFile: Chunk fully read (sequential: %v), file: %s, chunkIdx: %d, chunkOffset: %d, chunk.Len: %d, chunk.Offset: %d, copied: %d",
				isSequential, file.FileMetadata.Filename, chunk.Idx, chunkOffset, chunk.Len, chunk.Offset, copied)
			//
			// We are done with this chunk, remove from StagedChunks map.
			// The first reader to observe this will remove it. Note that this just removes the chunk from
			// the map so that new readers won't find it, but it doesn't free the chunk memory. It may still
			// be in use by other readers and the last reader to release the chunk will free the chunk memory.
			//
			removed := file.removeChunk(chunk.Idx)
			_ = removed
			//
			// We cannot assert for the following as the chunk may be removed from the map by the time we
			// reach here. e.g., one case I saw is some other thread called removeAllChunks() above.
			//
			//common.Assert(removed == true, chunk.Idx, file.FileMetadata.Filename)
		}

		// Release our refcount on the chunk. If this is the last reference, it will free the chunk memory.
		file.releaseChunk(chunk)
	}

	// Must exactly read what's determined above (what user asks, capped by file size).
	common.Assert(offset == endOffset, offset, endOffset)
	// Must not read beyond eof.
	common.Assert(offset <= fileSize, offset, fileSize)
	// Must never read more than the length asked.
	common.Assert(bufOffset <= len(*buf), bufOffset, len(*buf))

	log.Debug("DistributedCache::ReadFile: file: %s, bytesRead: %d",
		file.FileMetadata.Filename, bufOffset)

	return bufOffset, nil
}

// Writes user data into file at given offset and length.
// It translates the requested offsets into chunks, and writes to those chunks in the distributed cache.
func (file *DcacheFile) WriteFile(offset int64, buf []byte, fromFuse bool) error {
	log.Debug("DistributedCache[FM]::WriteFile: file: %s, maxWriteOffset: %d [%v], offset: %d, length: %d, chunkIdx: %d",
		file.FileMetadata.Filename, file.maxWriteOffset, file.strictSeqWrites, offset, len(buf),
		getChunkIdxFromFileOffset(offset, file.FileMetadata.FileLayout.ChunkSize))

	// DCache files are immutable, all writes must be before first close, by which time file size is not known.
	common.Assert(int64(file.FileMetadata.Size) == -1 || file.FileMetadata.State == dcache.Warming,
		file.FileMetadata.Size, file.FileMetadata.State, file.FileMetadata.Filename)
	// FUSE sends requests not exceeding 1MiB, put this assert to know if that changes in future.
	// Other than fuse, cache warmup path can call WriteFile and it can use larger buffers.
	common.Assert(len(buf) <= common.MbToBytes || !fromFuse, len(buf))
	// Read patterm tracker must not be present for files opened for writing.
	common.Assert(file.RPT == nil, file.FileMetadata.Filename)
	// We should not be called for 0 byte writes.
	common.Assert(len(buf) > 0)
	common.Assert(file.maxWriteOffset >= 0, file.maxWriteOffset, file.FileMetadata.Filename)

	err := file.getWriteError()

	//
	// Once file has a write error, all subsequent writes (if any) must fail.
	//
	if err != nil {
		log.Err("DistributedCache[FM]::WriteFile: %s, previous write failed: %v",
			file.FileMetadata.Filename, err)
		return err
	}

	//
	// We can only track parallel writes which are aligned on MinTrackableIOSize and are multiple of that size.
	// Those give the best write performance as we can write multiple of them in parallel.
	// If not that, we can only allow strictly sequential writes which can be tracked using maxWriteOffset.
	// Once strict sequential writes are enforced on a file handle, we cannot go back to parallel writes.
	//
	if !file.strictSeqWrites &&
		(offset%int64(GetMinTrackableIOSize()) != 0 || len(buf)%int(GetMinTrackableIOSize()) != 0) {
		log.Debug("DistributedCache[FM]::WriteFile: Enforcing strict sequential writes as offset (%d) or length (%d) is not a multiple of MinTrackableIOSize (%d)",
			offset, len(buf), GetMinTrackableIOSize())
		file.strictSeqWrites = true
	}

	//
	// TODO:
	// What if application skips one or more full chunks while writing?
	// We should not allow the write to succeed as that would create a sparse file which we don't support.
	//

	//
	// We allow writes only within the staging area.
	// Anything before that amounts to overwrite, and anything beyond that is not allowed by our writeback
	// cache limits.
	//
	// TODO: Allowable write range should be a factor of fileIOMgr.numStagingChunks and how much is already
	//       in the cache. Currently we are hardcoding +/- 100MiB range.
	//
	maxWriteOffset := atomic.LoadInt64(&file.maxWriteOffset)
	allowableWriteOffsetStart := max(0, maxWriteOffset-int64(100)*common.MbToBytes)
	allowableWriteOffsetEnd := maxWriteOffset + int64(100)*common.MbToBytes

	// With strict sequential writes we don't allow any out-of-order writes.
	if file.strictSeqWrites {
<<<<<<< HEAD
		allowableWriteOffsetStart = maxWriteOffset
		allowableWriteOffsetEnd = maxWriteOffset
=======
		allowableWriteOffsetStart = file.maxWriteOffset
		allowableWriteOffsetEnd = file.maxWriteOffset
	} else if file.FileMetadata.State == dcache.Warming {
		// Else, if we know the file size (cache warmup case), then allow writes to the entire file.
		common.Assert(file.FileMetadata.Size >= 0, file.FileMetadata.Filename, file.FileMetadata.Size)
		allowableWriteOffsetStart = 0
		allowableWriteOffsetEnd = file.FileMetadata.Size
>>>>>>> 6f67be40
	}

	//
	// We only support append writes.
	// 'cp' utility uses sparse writes to avoid writing zeroes from the source file to target file, we support
	// that too, hence offset can be greater than maxWriteOffset.
	//
	if offset < allowableWriteOffsetStart {
		err := fmt.Errorf("DistributedCache[FM]::WriteFile: Overwrite unsupported, file: %s, offset: %d, allowed: [%d, %d)",
			file.FileMetadata.Filename, offset, allowableWriteOffsetStart, allowableWriteOffsetEnd)
		log.Err("%v", err)
		file.setWriteError(err)
		return syscall.ENOTSUP
	} else if offset > allowableWriteOffsetEnd {
		err := fmt.Errorf("DistributedCache[FM]::WriteFile: Random write unsupported, file: %s, offset: %d, allowed: [%d, %d)",
			file.FileMetadata.Filename, offset, allowableWriteOffsetStart, allowableWriteOffsetEnd)
		log.Err("%v", err)
		file.setWriteError(err)
		return syscall.ENOTSUP
	}

	// endOffset is 1 + offset of the last byte to be write.
	endOffset := (offset + int64(len(buf)))
	// Catch wraparound.
	common.Assert(endOffset > offset, endOffset, offset)

	bufOffset := 0

	//
	// Write all the requested data bytes to the distributed cache.
	// Note that distributed cache stores data in units of chunks.
	//
	for offset < endOffset {
		// Offset within the chunk to write.
		chunkOffset := getChunkOffsetFromFileOffset(offset, file.FileMetadata.FileLayout.ChunkSize)

		// How many bytes we can write to the current chunk.
		writeSize := min(file.FileMetadata.FileLayout.ChunkSize-chunkOffset, (endOffset - offset))

		// Get the StagedChunk that will hold the file data at offset.
		chunk, err := file.CreateOrGetStagedChunk(offset)
		if err != nil {
			err = fmt.Errorf("Failed to get chunk for write, file: %s, chunkIdx: %d: %v",
				file.FileMetadata.Filename,
				getChunkIdxFromFileOffset(offset, file.FileMetadata.FileLayout.ChunkSize), err)
			log.Err("DistributedCache[FM]::WriteFile: %v", err)
			// No space left on device, is one possible error. NewStagedChunk() will set file error in that case.
			common.Assert(file.getWriteError() != nil, file.getWriteError(), err)
			file.setWriteError(err)
			return err
		}

		//
		// Detect and disallow overwrites.
		// Strict sequential writes cannot overwrite as we always write at maxWriteOffset.
		//
		if !file.strictSeqWrites && chunk.IOTracker.IsAccessed(chunkOffset, int64(writeSize)) {
			err := fmt.Errorf("DistributedCache[FM]::WriteFile: Overwrite unsupported, file: %s, offset: %d, length: %d, chunkOffset: %d, chunkIdx: %d",
				file.FileMetadata.Filename, offset, writeSize, chunkOffset, chunk.Idx)

			log.Err("%v", err)
			file.setWriteError(err)
			file.releaseChunk(chunk)
			return syscall.ENOTSUP
		}

		//
		// This case is mostly for handling 'cp' where it jumps the offset to avoid copying zeroes from
		// source to target file. We fill in the gap with zeroes.
		//
		/*
			if chunkOffset > chunk.Len {
				// TODO: Use a static zero buffer instead of allocating one every time.
				resetBytes := copy(chunk.Buf[chunk.Len:chunkOffset], make([]byte, chunkOffset-chunk.Len))
				common.Assert(resetBytes > 0)
				chunk.Len += int64(resetBytes)
			}
		*/

		copied := copy(chunk.Buf[chunkOffset:], buf[bufOffset:])
		// Must copy at least one byte from the chunk.
		common.Assert(copied > 0, chunkOffset, bufOffset, chunk.Len, len(buf))
		// But not cross chunk boundary.
		common.Assert(int64(copied) <= writeSize,
			copied, writeSize, chunkOffset, file.FileMetadata.FileLayout.ChunkSize)

		offset += int64(copied)
		bufOffset += copied
		atomic.AddInt64(&chunk.Len, int64(copied))

		// Valid chunk data cannot be more than ChunkSize. We don't allow overwrites.
		common.Assert(chunk.Len <= file.FileMetadata.FileLayout.ChunkSize,
			chunk.Len, file.FileMetadata.FileLayout.ChunkSize)

		// Cannot be more than the buffer.
		common.Assert(chunk.Len <= int64(len(chunk.Buf)), chunk.Len, int64(len(chunk.Buf)))

		// At least one byte of user data copied to chunk, it's dirty now and must be written to dcache.
		chunk.Dirty.Store(true)

		//
		// With strict sequential writes only one thread must be calling WriteFile() at any time and hence
		// the chunk.Len must be updated by the amount we just copied.
		//
		if common.IsDebugBuild() {
			if file.strictSeqWrites {
				common.Assert(chunk.Len ==
					getChunkOffsetFromFileOffset(offset-1, file.FileMetadata.FileLayout.ChunkSize)+1,
					fmt.Sprintf("Actual Chunk Len: %d is modified incorrectly, expected chunkLen: %d",
						chunk.Len, getChunkOffsetFromFileOffset(offset-1, file.FileMetadata.FileLayout.ChunkSize)+1))
			}
		}

		//
		// Schedule the upload when a staged chunk is fully written.
		// There's no point in waiting any more. Sooner we write completed chunks, faster we will complete
		// writes.
		//
		chunkFullyWritten := false

		if file.strictSeqWrites {
			chunkFullyWritten = (chunk.Len == file.FileMetadata.FileLayout.ChunkSize)
		} else {
			log.Debug("DistributedCache[FM]::WriteFile: Marking blocks accessed, file: %s, offset: %d, length: %d, chunkOffset: %d, chunk.Len: %d, chunkIdx: %d, refcount: %d",
				file.FileMetadata.Filename, offset-int64(copied), copied, chunkOffset,
				chunk.Len, chunk.Idx, chunk.RefCount.Load())

			chunkFullyWritten = chunk.IOTracker.MarkAccessed(chunkOffset, int64(copied), chunk.Idx)

			// If chunkFullyWritten is true, chunk must have been fully written.
			common.Assert(!chunkFullyWritten || (chunk.Len == file.FileMetadata.FileLayout.ChunkSize),
				chunkFullyWritten, chunk.Len, file.FileMetadata.FileLayout.ChunkSize,
				chunk.Idx, file.FileMetadata.Filename)
		}

		if chunkFullyWritten {
			log.Debug("DistributedCache[FM]::WriteFile: Fully written chunk, file: %s, offset: %d, length: %d, chunkIdx: %d, refcount: %d",
				file.FileMetadata.Filename, offset, len(buf), chunk.Idx, chunk.RefCount.Load())

			common.Assert(chunk.Len == file.FileMetadata.FileLayout.ChunkSize,
				chunk.Len, file.FileMetadata.FileLayout.ChunkSize, chunk.Idx, file.FileMetadata.Filename)

			//
			// Since we only support sequential writes, all but the last chunk will be uploaded from here.
			// The last chunk may be partial and will be uploaded by SyncFile().
			//
			scheduleUpload(chunk, file)
		}

		//
		// We are done using the chunk, drop our ref.
		// This should not free the chunk as it's still used by the StagedChunks map which holds a refcount
		// on it. That refcount will be dropped when the upload completes.
		//
		file.releaseChunk(chunk)
	}

	// Must write complete data.
	common.Assert(offset == endOffset, offset, endOffset)
	// and only that much.
	common.Assert(bufOffset == len(buf), bufOffset, len(buf))

	// Next write expected at offset maxWriteOffset.
	common.AtomicMaxInt64(&file.maxWriteOffset, offset)

	//
	// Warmup files MUST NOT exceed the original file size.
	//
	maxWriteOffset = atomic.LoadInt64(&file.maxWriteOffset)
	if (int64(file.FileMetadata.Size) != -1) && (maxWriteOffset > int64(file.FileMetadata.Size)) {
		err := fmt.Errorf("Warmup file extended beyong original size, file: %s, original size: %d, maxWriteOffset: %d",
			file.FileMetadata.Filename, file.FileMetadata.Size, maxWriteOffset)

		log.Err("DistributedCache[FM]::WriteFile: %v", err)
		file.setWriteError(err)

		return syscall.ENOTSUP
	}

	return nil
}

// Sync Buffers for the file with dcache/azure.
// This call can come when user application calls fsync()/close().
func (file *DcacheFile) SyncFile() error {
	err := file.getWriteError()
	var ret error
	chunks := make([]*StagedChunk, 0)

	//
	// Go over all the staged chunks and write to cache if not already done.
	// Note that we keep fileIOMgr.numStagingChunks number of chunks per file. As chunks are fully written
	// we upload them to cache, so only the last incomplete chunk would be actually written by the following loop.
	//
	file.chunkLock.RLock()

	//
	// No need to upload any chunk if file write has already failed.
	//
	if err != nil {
		err = fmt.Errorf("DistributedCache[FM]::SyncFile: %s, failed write, %d chunks, file.writeErr: %v",
			file.FileMetadata.Filename, len(file.StagedChunks), err)
		log.Err("%v", err)
		file.chunkLock.RUnlock()
		return err
	}

	log.Debug("DistributedCache[FM]::SyncFile: %s, syncing %d chunks",
		file.FileMetadata.Filename, len(file.StagedChunks))

	for chunkIdx, chunk := range file.StagedChunks {
		_ = chunkIdx
		common.Assert(chunkIdx == chunk.Idx, chunkIdx, chunk.Idx)

		log.Debug("DistributedCache[FM]::SyncFile: file: %s, chunkIdx: %d, chunkLen: %d",
			file.FileMetadata.Filename, chunk.Idx, chunk.Len)

		chunkStartOffset := getChunkStartOffset(chunk.Idx, file.FileMetadata.FileLayout.ChunkSize)
		chunkEndOffset := chunkStartOffset + chunk.Len
		// if maxWriteOffset is at chunk end, this must be the last chunk.
		isLastChunk := atomic.LoadInt64(&file.maxWriteOffset) == chunkEndOffset

		//
		// Uploading partial chunks in the middle of the file is recipe for data corruption.
		// For warmup files we skip upload of partial non-last chunks while for non-warmup files
		// we fail the SyncFile() and thus file close().
		// Note that for warm up files it's ok to drop some data written by the application as
		// we can fall back to reading from the original source (Azure).
		//
		if !isLastChunk && chunk.Len < file.FileMetadata.FileLayout.ChunkSize {
			warmupFile := file.FileMetadata.State == dcache.Warming

			err := fmt.Errorf("DistributedCache[FM]::SyncFile: Partial non-last chunk. file: %s, chunkIdx: %d, chunkLen: %d, file size: %d, warmupFile: %v",
				file.FileMetadata.Filename, chunk.Idx, chunk.Len, atomic.LoadInt64(&file.maxWriteOffset), warmupFile)
			log.Err("%v", err)

			if warmupFile {
				continue
			}

			return err
		}

		// Schedule chunk upload if not already done.
		if scheduleUpload(chunk, file) {
			//
			// Completed chunks must have been uploaded by WriteFile().
			//
			common.Assert(chunk.Len < file.FileMetadata.FileLayout.ChunkSize,
				chunk.Len, file.FileMetadata.FileLayout.ChunkSize, chunk.Idx, file.FileMetadata.Filename)
		}

		chunks = append(chunks, chunk)
	}
	file.chunkLock.RUnlock()

	// Now wait for all chunks to be uploaded.
	for _, chunk := range chunks {
		err = <-chunk.Err
		if err != nil {
			ret = fmt.Errorf("DistributedCache[FM]::SyncFile: file: %s, chunkIdx: %d, chunkLen: %d, failed: %v",
				file.FileMetadata.Filename, chunk.Idx, chunk.Len, err)
		}
	}

	common.Assert(ret == nil, file.FileMetadata.Filename, ret)

	return ret
}

// Close and Finalize the file. writes are failed after successful file close.
func (file *DcacheFile) CloseFile() error {
	log.Debug("DistributedCache[FM]::CloseFile: %s", file.FileMetadata.Filename)

	//
	// We stage application writes into StagedChunk and upload only when we have a full chunk.
	// In case of last chunk being partial, we need to upload it now.
	// SyncFile() will fail if the write had failed and some of the chunks could not be uploaded.
	//
	err := file.SyncFile()

	//
	// On successful close we finalize the file.
	// This will update the file metadata with final file size.
	//
	if err == nil {
		err := file.finalizeFile()
		if err != nil {
			log.Err("DistributedCache[FM]::Close: finalize file failed for %s: %v",
				file.FileMetadata.Filename, err)
			common.Assert(false, file.FileMetadata.Filename, err)
		}
	}

	return err
}

// Release all allocated buffers for the file.
func (file *DcacheFile) ReleaseFile(isReadOnlyHandle bool) error {
	file.chunkLock.Lock()
	defer file.chunkLock.Unlock()

	log.Debug("DistributedCache[FM]::ReleaseFile: Releasing all %d staged chunks for file %s",
		len(file.StagedChunks), file.FileMetadata.Filename)

	for chunkIdx, chunk := range file.StagedChunks {
		_ = chunkIdx
		common.Assert(chunkIdx == chunk.Idx, chunkIdx, chunk.Idx)
		common.Assert(chunk.SavedInMap.Load() == true, chunk.Idx, file.FileMetadata.Filename)
		//
		// Dirty chunks must have been uploaded and removed from StagedChunks.
		// Full chunks would be uploaded by WriteFile() and the last incomplete chunk (if any) by SyncFile().
		// Also SyncFile() must have waited for all dirty chunks to be uploaded and removed from StagedChunks.
		//
		common.Assert(chunk.Dirty.Load() == false, chunk.Idx, file.FileMetadata.Filename)

		//
		// TODO: assert for each chunk that err is closed. currently not doing it as readahead chunks
		//       error channel might be opened.
		//

		delete(file.StagedChunks, chunkIdx)

		chunk.SavedInMap.Store(false)

		//
		// Refcount corresponding to StagedChunks must be present.
		// For the case when file is closed after this chunk download was scheduled but before the chunk is
		// downloaded, we will have the download refcount too.
		//
		common.Assert(chunk.RefCount.Load() == 1 || chunk.RefCount.Load() == 2, chunk.Idx, chunk.RefCount.Load())
		file.releaseChunk(chunk)
	}

	//
	// Decrement the file open count if safeDeletes is enabled and handle corresponds to a file opened for
	// reading.
	//
	//if fileIOMgr.safeDeletes && isReadOnlyHandle && file.WarmupFileInfo == nil {
	if fileIOMgr.safeDeletes && isReadOnlyHandle {
		// attr must have been saved when file was opened for read.
		common.Assert(file.attr != nil, file.FileMetadata)

		openCount, err := mm.CloseFile(file.FileMetadata.Filename, file.attr)
		_ = openCount
		if err != nil {
			err = fmt.Errorf("Failed to decrement open count for file %s: %v",
				file.FileMetadata.Filename, err)
			log.Err("DistributedCache[FM]::ReleaseFile: %v", err)
			common.Assert(false, err)
			//
			// TODO: Should we fail or silently succeed?
			//       Failing may not be an option as we may have released critical data structures
			//       corresponding to the file, but if we silently succeed this file data chunks
			//       can never be released and will be leaked.
			//       One way of handling could be to force remove chunks for the file if file opencount
			//       stays non-zero for a long time.
			//
		} else {
			log.Debug("DistributedCache[FM]::ReleaseFile: Decremented open count, now: %d, file: %s",
				openCount, file.FileMetadata.Filename)
		}
	}

	return nil
}

// This method is called when all the File IO operations are successful and the file is closed.
// Since files are immutable, no further writes will be allowed.
func (file *DcacheFile) finalizeFile() error {
	// State must be "writing" or "warmup", since we finalize a file only once.
	common.Assert(file.FileMetadata.State == dcache.Writing || file.FileMetadata.State == dcache.Warming)

	//
	// Till we finalize a file we don't know the size.
	// This is not true for files opened for warmup, where size is known upfront.
	//
	common.Assert(file.FileMetadata.Size >= -1, file.FileMetadata.Filename, file.FileMetadata.Size)
	common.Assert((file.FileMetadata.Size >= 0) == (file.FileMetadata.State == dcache.Warming),
		file.FileMetadata.Filename, file.FileMetadata.Size, file.FileMetadata.State, file.maxWriteOffset)
	common.Assert((file.FileMetadata.State != dcache.Warming) || (file.maxWriteOffset <= file.FileMetadata.Size),
		file.FileMetadata.Filename, file.FileMetadata.Size, file.FileMetadata.State, file.maxWriteOffset)

	state := file.FileMetadata.State

	file.FileMetadata.State = dcache.Ready

	if file.FileMetadata.Size == -1 {
		file.FileMetadata.Size = atomic.LoadInt64(&file.maxWriteOffset)
	}
	common.Assert(file.FileMetadata.Size >= 0)

	// let all readers know the final file size.
	file.CT.finalizeMDChunk()

	fileMetadataBytes, err := json.Marshal(file.FileMetadata)
	if err != nil {
		log.Err("DistributedCache[FM]::finalizeFile: FileMetadata marshalling failed for %s %+v: %v",
			file.FileMetadata.Filename, file.FileMetadata, err)
		return err
	}

	err = mm.CreateFileFinalize(file.FileMetadata.Filename, fileMetadataBytes, file.FileMetadata.Size,
		state, file.finalizeEtag)
	if err != nil {
		//
		// Finalize file  should not fail unless the metadata file is deleted/modified out-of-band.
		// That's an unexpected error.
		//
		err = fmt.Errorf("mm.CreateFileFinalize failed %+v: %v", file.FileMetadata, err)
		common.Assert(false, err)
		return err
	}

	log.Debug("DistributedCache[FM]::finalizeFile: Final metadata for %s %+v",
		file.FileMetadata.Filename, file.FileMetadata)

	return nil
}

// noCache => Do not add newly allocated chunk to file.StagedChunks. This is for random reads where we read
//            only part of the chunk and don't want to cache it. But, we do lookup in file.StagedChunks to
//            see if the chunk is already present.
//
// Else, it returns the requested chunk from the staged chunks, if present, else create a new one and add to the
// staged chunks.
// 'allocateBuf' controls if the StagedChunk returned has its buffer allocated by us. Note that ReadMV()
// returns the buffer where the data is read by the GetChunk() RPC, so we don't want a pre-allocated buffer
// in that case.
// Since we don't support random writes, writes always pass noCache=false.
//
// The middle return value is true if the chunk is an existing chunk, else false if a freshly created chunk
// is created.
//
// The returned chunk has its refcount incremented, the caller must call file.releaseChunk() when done with it.
// Additionally, if the chunk is newly created, it has one extra refcount to protect against freeing before
// the chunk is uploaded/downloaded. The caller must drop that ref when they are done uploading/downloading.

func (file *DcacheFile) getChunk(chunkIdx, chunkOffset, length int64, noCache, allocateBuf bool) (*StagedChunk, bool, error) {
	log.Debug("DistributedCache::getChunk: file: %s, chunkIdx: %d, chunkOffset: %d, length: %d, allocateBuf: %v, noCache: %v",
		file.FileMetadata.Filename, chunkIdx, chunkOffset, length, allocateBuf, noCache)

	common.Assert(chunkIdx >= 0, chunkIdx, chunkOffset, length, noCache, file.FileMetadata.Filename)
	common.Assert(chunkOffset+length <= file.FileMetadata.FileLayout.ChunkSize,
		chunkIdx, chunkOffset, length, file.FileMetadata.FileLayout.ChunkSize, noCache, file.FileMetadata.Filename)

	//
	// If already present in StagedChunks, return that.
	// Note that we lookup in StagedChunks even if noCache==true, this is to avoid multiple chunks being
	// allocated for the same chunkIdx. In case of true random reads the chunk will mostly not be present
	// in StagedChunks, but the lookup overhead is not so important for random reads. For some access
	// patterns we may have it in the cache, so we lookup anyway.
	//
	// Note: After the check below some other thread may add the chunk to StagedChunks, in which case we
	//       will have dup chunks, one of which will be cached. This doesn't cause any correctness issues,
	//       but wastes some memory. This cannot be avoided as we can always have a thread allocate a
	//       uncached chunk and then have another thread add a cached chunk for the same idx to StagedChunks.
	//       The check below is a best effort check.
	//
	file.chunkLock.RLock()
	if chunk, ok := file.StagedChunks[chunkIdx]; ok {
		//
		// Increment chunk refcount before returning to the caller.
		// Once caller is done with the chunk it must call file.releaseChunk().
		//
		chunk.RefCount.Add(1)
		common.Assert(chunk.SavedInMap.Load() == true, chunk.Idx, file.FileMetadata.Filename)
		common.Assert(chunk.Idx == chunkIdx, chunk.Idx, chunkIdx, file.FileMetadata.Filename)
		// One for the map and one for the caller.
		common.Assert(chunk.RefCount.Load() >= 2, chunk.Idx, chunk.RefCount.Load(), file.FileMetadata.Filename)
		file.chunkLock.RUnlock()
		return chunk, true, nil
	}
	file.chunkLock.RUnlock()

	//
	// NewStagedChunk() can wait if no free chunk is available, so do it before taking the lock.
	// In the rare case that another thread adds the chunk to StagedChunks meanwhile, we will
	// release the newly allocated chunk. That should be rare enough to avoid too many wasted calls.
	//
	chunk, err := NewStagedChunk(chunkIdx, chunkOffset, length, file, allocateBuf)
	if err != nil {
		return nil, false, err
	}

	//
	// Before adding a new chunk to StagedChunks we must ensure that no other thread has added it meanwhile.
	// We don't need the lock for uncached chunks.
	//
	if !noCache {
		file.chunkLock.Lock()
		defer file.chunkLock.Unlock()

		if chunk1, ok := file.StagedChunks[chunkIdx]; ok {
			common.Assert(chunk1.SavedInMap.Load() == true, chunk1.Idx, file.FileMetadata.Filename)
			common.Assert(chunk1.Idx == chunkIdx, chunk1.Idx, chunkIdx, file.FileMetadata.Filename)
			chunk1.RefCount.Add(1)

			// Release the newly allocated chunk.
			log.Debug("DistributedCache::getChunk: Releasing newly allocated chunk as another thread added it meanwhile, file: %s, chunkIdx: %d",
				file.FileMetadata.Filename, chunkIdx)
			common.Assert(chunk.RefCount.Load() == 1, chunk1.Idx, chunk1.RefCount.Load(), file.FileMetadata.Filename)
			file.releaseChunk(chunk)

			// One for the map and one for the caller.
			common.Assert(chunk1.RefCount.Load() >= 2, chunk1.Idx, chunk1.RefCount.Load(), file.FileMetadata.Filename)
			return chunk1, true, nil
		}
	}

	// IsBufExternal is always true in here as the allocation of this buffer is decided by Replication manager
	// when the actual chunk is read, where the buffer is allocated from the bufferPool only when reading the chunk
	// from the local RV, So based on the response of ReadMV request, we will decide the buffer is external or not.
	common.Assert(chunk.IsBufExternal == !allocateBuf, chunk.IsBufExternal)
	common.Assert(chunk.IsBufExternal == (chunk.Buf == nil), chunk.IsBufExternal, len(chunk.Buf))

	// Add it to the StagedChunks, and return.
	if !noCache {
		file.StagedChunks[chunkIdx] = chunk
		chunk.SavedInMap.Store(true)
		// Hold one refcount for the map. This is dropped by removeChunk().
		chunk.RefCount.Add(1)
	}

	//
	// This newly created chunk will need to be downloaded/uploaded, one refcount to protect against freeing
	// before the chunk is uploaded/downloaded.
	// This ref must be dropped by the caller when they are done downloading/uploading the chunk.
	// Only the caller that gets the fresh chunk, will perform the download (upload is handled differently), and
	// must drop this ref once download is complete.
	//
	// Note that NewStagedChunk() already adds the caller's refcount which they must drop once they are done
	// using the chunk.
	//
	chunk.RefCount.Add(1)

	// Some sanity assertions for the newly created chunk.
	common.Assert(!chunk.XferScheduled.Load(), chunk.Idx, chunk.Len, file.FileMetadata.Filename)
	common.Assert(!chunk.Dirty.Load(), chunk.Idx, chunk.Len, file.FileMetadata.Filename)
	common.Assert(!chunk.UpToDate.Load(), chunk.Idx, chunk.Len, file.FileMetadata.Filename)
	common.Assert(chunk.Idx == chunkIdx, chunk.Idx, chunkIdx, file.FileMetadata.Filename)
	// Caller has the right to one refcount (+ one download/upload ref), they must call file.releaseChunk() when done.
	common.Assert(chunk.RefCount.Load() >= 2, chunk.Idx, chunk.RefCount.Load(), file.FileMetadata.Filename)

	return chunk, false, nil
}

// length==0 => Caller wants to read the entire chunk. This signifies sequential read and file.getChunk()
//              can return a chunk from file.StagedChunks if present and if not present and it creates a new
//              chunk, it adds it to file.StagedChunks.
// length>0 =>  Caller wants to read only 'length' bytes from the chunk (at 'chunkOffset'). This signifies
//				random read and such chunks are not returned from or added to file.StagedChunks.
//
// The middle return value is true if the chunk is an existing chunk, else false if a freshly created chunk
// is created.

func (file *DcacheFile) getChunkForRead(chunkIdx, chunkOffset, length int64) (*StagedChunk, bool, error) {
	log.Debug("DistributedCache::getChunkForRead: file: %s, chunkIdx: %d, chunkOffset: %d, length: %d",
		file.FileMetadata.Filename, chunkIdx, chunkOffset, length)

	common.Assert(chunkIdx >= 0, chunkIdx, chunkOffset, length)
	common.Assert(chunkOffset >= 0, chunkIdx, chunkOffset, length)
	common.Assert(length >= 0 && (chunkOffset+length) <= file.FileMetadata.FileLayout.ChunkSize,
		chunkIdx, chunkOffset, length)

	noCache := (length != 0)
	if length == 0 {
		//
		// length==0 means caller wants to read the entire chunk.
		// For last chunk 'length' returned can be less than ChunkSize.
		//
		length = getChunkSize(chunkIdx*file.FileMetadata.FileLayout.ChunkSize, file)
	}

	//
	// For read chunk, we use the buffer returned by the GetChunk() RPC, that saves an extra copy.
	//
	chunk, isExisting, err := file.getChunk(chunkIdx, chunkOffset, length, noCache, false /* allocateBuf */)
	_ = isExisting
	if err == nil {
		// There's no point in having a chunk and not reading anything on to it.
		common.Assert(chunk.Len > 0, chunk.Len, chunk.Idx, chunkOffset, file.FileMetadata.Filename, isExisting)

		log.Debug("DistributedCache::getChunkForRead: Got chunk, file: %s, chunkIdx: %d, isExisting: %v, refcount: %d",
			file.FileMetadata.Filename, chunk.Idx, isExisting, chunk.RefCount.Load())
		return chunk, isExisting, err
	}

	common.Assert(chunk == nil)
	return nil, false, err
}

func (file *DcacheFile) getChunkForWrite(chunkIdx int64) (*StagedChunk, bool, error) {
	if common.IsDebugBuild() {
		file.chunkLock.RLock()
		numWriteChunks := len(file.StagedChunks)
		file.chunkLock.RUnlock()

		log.Debug("DistributedCache::getChunkForWrite: file: %s, chunkIdx: %d, current chunks: %d",
			file.FileMetadata.Filename, chunkIdx, numWriteChunks)
		common.Assert(chunkIdx >= 0)
	}

	chunk, isExisting, err := file.getChunk(chunkIdx, 0 /* chunkOffset */, 0, /* length */
		false /* noCache */, true /* allocateBuf */)

	//
	// For write chunks chunk.Len is the amount of valid data in the chunk. It starts at 0 and updated as user
	// data is copied to the chunk. We cannot assert chunk.Len==0 here as once file.getChunk() released the lock
	// another thread could have written to the chunk and updated chunk.Len.
	//
	if err == nil {
		// We always write full chunks except possibly the last chunk, but even that starts at offset 0.
		common.Assert(chunk.Offset == 0, chunk.Offset, chunk.Idx, file.FileMetadata.Filename, isExisting)

		log.Debug("DistributedCache::getChunkForWrite: Got chunk, file: %s, chunkIdx: %d, isExisting: %v, refcount: %d",
			file.FileMetadata.Filename, chunk.Idx, isExisting, chunk.RefCount.Load())
	}

	return chunk, isExisting, err
}

// Remove chunk from staged chunks.
func (file *DcacheFile) removeChunk(chunkIdx int64) bool {
	log.Debug("DistributedCache::removeChunk: removing staged chunk, file: %s, chunkIdx: %d",
		file.FileMetadata.Filename, chunkIdx)

	file.chunkLock.Lock()
	defer file.chunkLock.Unlock()

	chunk, ok := file.StagedChunks[chunkIdx]
	if !ok {
		log.Err("DistributedCache::removeChunk: chunk not found, file: %s, chunk idx: %d",
			file.FileMetadata.Filename, chunkIdx)
		//
		// One valid case where this can happen:
		// workerPool::writeChunk() calls removeChunk() after the chunk upload is done, but by that time
		// DcacheFile::ReleaseFile() released and removed this chunk from StagedChunks map. Since the chunk
		// is already removed from the map, we don't need to do anything here.
		//
		return false
	}

	//
	// The thread doing the remove must be still holding a refcount on the chunk.
	// In case of reads the extra refcount is also held on the chunk by the caller, so the refcount would
	// be at least 2, but we can only assert for >=1 here
	//
	common.Assert(chunk.RefCount.Load() >= 1, chunk.Idx, chunk.RefCount.Load())
	// Dirty chunks must be uploaded first.
	common.Assert(chunk.Dirty.Load() == false, chunk.Idx, file.FileMetadata.Filename)

	common.Assert(chunk.SavedInMap.Load() == true, chunk.Idx, file.FileMetadata.Filename)
	chunk.SavedInMap.Store(false)

	//
	// For reads, this will just drop the map refcount, for writes this will also free the chunk memory.
	//
	file.releaseChunk(chunk)

	// Remove from the map, regardless of whether chunk memory is freed or not.
	delete(file.StagedChunks, chunkIdx)

	return true
}

// Remove all chunks from StagedChunks map.
// This drops the map refcount on each chunk and also calls chunk.releaseChunk() which will free the chunk memory
// if no other user is using it.
// DO NOT call it if there are dirty chunks, they must be uploaded before calling this.
func (file *DcacheFile) removeAllChunks(needLock bool) error {
	if needLock {
		file.chunkLock.Lock()
		defer file.chunkLock.Unlock()
	}

	// Avoid the log if there are no chunks.
	if len(file.StagedChunks) == 0 {
		return nil
	}

	log.Debug("DistributedCache[FM]::removeAllChunks: %s, removing %d chunks from StagedChunks map",
		file.FileMetadata.Filename, len(file.StagedChunks))

	for chunkIdx, chunk := range file.StagedChunks {
		_ = chunkIdx
		common.Assert(chunkIdx == chunk.Idx, chunkIdx, chunk.Idx, file.FileMetadata.Filename)

		log.Debug("DistributedCache[FM]::removeAllChunks: file: %s, chunkIdx: %d, chunk.Len: %d, chunk.Offset: %d",
			file.FileMetadata.Filename, chunk.Idx, chunk.Len, chunk.Offset)

		// Silently dropping dirty chunks will result in data loss, so refuse to do that.
		if chunk.Dirty.Load() {
			err := fmt.Errorf("Refusing to remove dirty  chunk, file: %s, chunkIdx: %d, chunk.Len: %d",
				file.FileMetadata.Filename, chunk.Idx, chunk.Len)
			log.Err("DistributedCache[FM]::removeAllChunks: %v", err)
			common.Assert(false, chunk.Idx, file.FileMetadata.Filename, chunk.Len)
			return err
		}

		//
		// The map refcount must be held, there could be other refcounts too if the chunk is being used.
		// We will remove the chunk from the map in any case, but if the chunk is being used, we won't
		// free it, it'll be freed when the last user releases it.
		//
		common.Assert(chunk.RefCount.Load() >= 1, chunk.Idx, chunk.RefCount.Load(), file.FileMetadata.Filename)
		common.Assert(chunk.SavedInMap.Load() == true, chunk.Idx, file.FileMetadata.Filename)

		chunk.SavedInMap.Store(false)

		// If there are no other users of the chunk, this will free the chunk memory.
		file.releaseChunk(chunk)

		// Remove from the map, regardless of whether chunk memory is freed or not.
		delete(file.StagedChunks, chunkIdx)
	}

	// Usually removeAllChunks() is called when we detect random read pattern, so reset the readahead state.
	file.lastReadaheadChunkIdx.Store(0)

	return nil
}

// Release buffer for the staged chunk.
func (file *DcacheFile) releaseChunk(chunk *StagedChunk) bool {
	log.Debug("DistributedCache::releaseChunk: file: %s, chunkIdx: %d, refcount: %d, external: %v",
		file.FileMetadata.Filename, chunk.Idx, chunk.RefCount.Load(), chunk.IsBufExternal)

	// Only a user holding a valid chunk refcount should release the chunk.
	common.Assert(chunk.RefCount.Load() > 0, chunk.Idx, chunk.RefCount.Load())

	if chunk.RefCount.Add(-1) != 0 {
		// Not the last user of the chunk, so cannot free it.
		return false
	}

	log.Debug("DistributedCache::releaseChunk: Freeing chunk, file: %s, chunkIdx: %d, refcount: %d, external: %v",
		file.FileMetadata.Filename, chunk.Idx, chunk.RefCount.Load(), chunk.IsBufExternal)

	//
	// We must not be freeing a chunk which is still in the StagedChunks map, as the map holds a refcount
	// of its own which is dropped only when the chunk is removed from the map.
	// Also dirty chunks must be first uploaded before freeing.
	//
	common.Assert(chunk.SavedInMap.Load() == false, chunk.Idx, file.FileMetadata.Filename)
	common.Assert(chunk.Dirty.Load() == false, chunk.Idx, file.FileMetadata.Filename)

	//
	// If buffer is allocated by NewStagedChunk(), free it to the pool, else it's an external buffer
	// returned by ReadMV(), just drop our reference and let GC free it.
	//
	if chunk.IsBufExternal {
		chunk.Buf = nil
	} else {
		dcache.PutBuffer(chunk.Buf)
	}

	// Let waiters know that a chunk is freed.
	file.freeChunks <- struct{}{}

	return true
}

// Read Chunk data from the file at 'offset' and 'length' bytes and returns the StagedChunk containing the
// requested data. If length is 0, the entire chunk containing file data at 'offset' is read. This is normally
// the case when reading sequentially, while for random reads we read only as much as the user asked for.
// If the chunk is already in file.StagedChunks, it is returned else a new chunk is created, and data is read
// from the file into that chunk.
//
// sync true: Schedules and waits for the download to complete.
// sync false: Schedules the read but doesn't wait for download to complete. This is the readahead case.
//             In this case readChunk() drops the refcount on the chunk before returning to the caller.
// doNotRelease true: Caller doesn't want us to drop the refcount on the chunk. This is useful when
//                    caller wants us to schedule the download but they will wait for the download to complete
//                    and also drop the refcount when they are done with the chunk.
//                    It makes sense only when sync is false, with sync true we would anyway not drop the refcount.

func (file *DcacheFile) readChunk(offset, length int64, sync, doNotRelease bool) (*StagedChunk, error) {
	common.Assert(!doNotRelease || !sync, doNotRelease, sync, file.FileMetadata.Filename)

	// Given the file layout, get the index of chunk that contains data at 'offset'.
	chunkIdx := getChunkIdxFromFileOffset(offset, file.FileMetadata.FileLayout.ChunkSize)
	chunkOffset := int64(0)
	if length != 0 {
		chunkOffset = getChunkOffsetFromFileOffset(offset, file.FileMetadata.FileLayout.ChunkSize)
	}

	log.Debug("DistributedCache::readChunk: file: %s, offset: %d, chunkIdx: %d, chunkOffset: %d, length: %d, sync: %t",
		file.FileMetadata.Filename, offset, chunkIdx, chunkOffset, length, sync)

	//
	// If this chunk is already staged, return the staged chunk else create a new chunk, add to the staged
	// chunks list and return. For a new chunk, the chunk download is not yet scheduled.
	//
	chunk, isExisting, err := file.getChunkForRead(chunkIdx, chunkOffset, length)
	if err != nil {
		common.Assert(chunk == nil)
		return nil, err
	}

	//
	// For readahead chunks the caller doesn't wait for the download to complete, and doesn't drop the refcount.
	// So drop the refcount here. When reader thread reads from this readahead chunk, it'll get a brand new
	// refcount at that time.
	// For read chunk the caller may want to schedule the download but not wait for it to complete (it'll do the
	// wait), in that case also the caller doesn't want us to drop the refcount.
	//
	if !sync && !doNotRelease {
		file.releaseChunk(chunk)
	}

	//
	// Only the caller that creates a new chunk schedules the download.
	//
	if !isExisting {
		scheduleDownload(chunk, file)
	}

	if sync {
		// Block here till the chunk download is done.
		err = <-chunk.Err

		if err != nil {
			log.Err("DistributedCache::readChunk: Failed, file: %s, chunkIdx: %d, chunkOffset: %d, length: %d, sync: %t",
				file.FileMetadata.Filename, chunkIdx, chunkOffset, length, sync)

			// Requeue the error for whoever reads this chunk next.
			chunk.Err <- err
		}
	}

	//
	// The only case where we fail with an error but still return a valid chunk is when chunk download
	// fails. Caller must release the chunk refcount.
	//
	return chunk, err
}

// Wait for download of the given chunk to complete and return the chunk and error status.
// The chunk must have been scheduled for download already using readChunk()->scheduleDownload().
func (file *DcacheFile) waitForChunkDownload(chunk *StagedChunk) (*StagedChunk, error) {
	log.Debug("DistributedCache::waitForChunkDownload: file: %s, chunkIdx: %d",
		file.FileMetadata.Filename, chunk.Idx)

	// Block here till the chunk download is done.
	err := <-chunk.Err
	//
	// Err channel has length 1, so once we read from it, it must be empty.
	// No other thread can add the error to the channel other than the thread that performed the download.
	//
	common.Assert(len(chunk.Err) == 0, len(chunk.Err), chunk.Idx, file.FileMetadata.Filename)
	if err != nil {
		// Requeue the error for whoever reads this chunk next.
		chunk.Err <- err

		log.Err("DistributedCache::waitForChunkDownload: Failed, file: %s, chunkIdx: %d: %v",
			file.FileMetadata.Filename, chunk.Idx, err)
	}

	//
	// The only case where we fail with an error but still return a valid chunk is when chunk download
	// fails. Caller must release the chunk refcount.
	//
	return chunk, err
}

// Reads the chunk and also schedules downloads for the necessary readahead chunks.
// Returns the StagedChunk containing data at 'offset' in the file.
// Readahead is done only when reading the start of a chunk and when caller is sure of the sequential
// access pattern (unsure==false). If not sure, we store the chunk in cache but don't do readahead.
//
// Note: This reads the entire chunk into an allocated StagedChunk and adds it to the StagedChunks map.
//       This is suitable for sequential read patterns where readahead is beneficial and it's useful
//       to save the chunk in StagedChunks map for subsequent reads.
//       See readChunkNoReadAhead() for a version that does not do readahead and does not save the chunk
//       in StagedChunks map. That version is suitable for random read patterns.

func (file *DcacheFile) readChunkWithReadAhead(offset int64, unsure bool) (*StagedChunk, error) {
	// Given the file layout, get the index of chunk that contains data at 'offset'.
	chunkIdx := getChunkIdxFromFileOffset(offset, file.FileMetadata.FileLayout.ChunkSize)

	log.Debug("DistributedCache::readChunkWithReadAhead: file: %s, offset: %d, chunkIdx: %d, unsure: %v",
		file.FileMetadata.Filename, offset, chunkIdx, unsure)

	//
	// Schedule download now (before the readahead chunks), we later wait for it to complete just before
	// returning from this function.
	// By queueing this download before the readahead chunks, makes it more likely that this chunk download
	// completes before the readahead chunks thus saving us any unnecessary wait time.
	//
	chunk, err := file.readChunk(offset, 0 /* length */, false /* sync */, true /* doNotRelease */)
	if err != nil {
		return nil, err
	}

	//
	// Schedule downloads for the readahead chunks. The chunk at chunkIdx is to be read synchronously,
	// for the remaining we do async/readahead read.
	// We do it only when reading the start of a chunk.
	//
	if !unsure && isOffsetChunkStarting(offset, file.FileMetadata.FileLayout.ChunkSize) {
		//
		// Start readahead after the last chunk readahead by prev read calls.
		// How many more chunks can we readahead?
		// We are allowed to cache upto fileIOMgr.numReadAheadChunks chunks per file and file.StagedChunks
		// are already cached.
		//
		file.chunkLock.Lock()

		// Conservative estimate of chunks in use (already staged + readahead scheduled but not yet issued).
		chunksInUse := file.readaheadToBeIssued.Load() + int64(len(file.StagedChunks))
		// How many more chunks are we allowed to readahead?
		readAheadCount := max(int64(fileIOMgr.numReadAheadChunks-int(chunksInUse)), 0)

		// Start readahead after the last chunk readahead by prev read calls or after this chunk.
		readAheadStartChunkIdx := max(file.lastReadaheadChunkIdx.Load()+1, chunkIdx+1)
		readAheadEndChunkIdx := min(readAheadStartChunkIdx+readAheadCount,
			getMaxChunkIdxForFile(file.FileMetadata))

		common.Assert(readAheadEndChunkIdx >= chunkIdx, readAheadEndChunkIdx, chunkIdx)

		//
		// Update lastReadaheadChunkIdx inside the lock to avoid duplicate readahead by multiple threads.
		// The actual readahead is done outside the lock. In the unlikely event of readahead reads failing,
		// we won't reattempt readahead of those chunks, but that's ok.
		//
		if readAheadEndChunkIdx > readAheadStartChunkIdx {
			file.lastReadaheadChunkIdx.Store(readAheadEndChunkIdx - 1)
			file.readaheadToBeIssued.Add(readAheadEndChunkIdx - readAheadStartChunkIdx)
		}

		if common.IsDebugBuild() {
			log.Debug("DistributedCache::readChunkWithReadAhead: file: %s, Readahead %d chunks [%d, %d), %d in cache, fileSize: %d, partialSize: %d",
				file.FileMetadata.Filename, (readAheadEndChunkIdx - readAheadStartChunkIdx),
				readAheadStartChunkIdx, readAheadEndChunkIdx, len(file.StagedChunks), file.FileMetadata.Size, file.FileMetadata.PartialSize)
		}

		file.chunkLock.Unlock()

		//
		// We have to readahead chunks [readAheadStartChunkIdx, readAheadEndChunkIdx).
		// Instead of going in order, we start at a random index in that range to avoid node/rv hotspots when
		// mulitple nodes read the same file. Each node will start readahead at a different chunk in the
		// readahead range, thus spreading the load across nodes/RVs.
		//
		if readAheadEndChunkIdx > readAheadStartChunkIdx {
			numChunksToReadahead := int(readAheadEndChunkIdx - readAheadStartChunkIdx)

			startIdx := rand.Intn(numChunksToReadahead)
			// To disable the randomization of readahead order, uncomment below line.
			//startIdx = 0
			for idx := startIdx; idx < numChunksToReadahead+startIdx; idx++ {
				i := int64(idx%numChunksToReadahead) + readAheadStartChunkIdx

				_, err := file.readChunk(i*file.FileMetadata.FileLayout.ChunkSize, 0,
					false /* sync */, false /* doNotRelease */)

				common.Assert(file.readaheadToBeIssued.Load() > 0,
					file.readaheadToBeIssued.Load(), file.FileMetadata.Filename)

				file.readaheadToBeIssued.Add(-1)

				if err != nil {
					// Don't fail the read because readahead failed.
					log.Warn("DistributedCache::readChunkWithReadAhead: file: %s, chunkIdx: %d, readahead failed: %v",
						file.FileMetadata.Filename, i, err)
				}
			}
		}
	}

	//
	// Now wait for the requested chunk download to complete and return.
	// We scheduled its download at the start of this function, before scheduling the readahead chunks
	//
	return file.waitForChunkDownload(chunk)
}

// Read chunk data from Azure into the given StagedChunk.
// offset: Offset within the file to read from.
// chunk: StagedChunk to read data into.
//        chunk.Len must be set to the size to read.
//        chunk.Buf must not be preallocated.

func (file *DcacheFile) readChunkFromAzure(offset int64, chunk *StagedChunk) (int64, error) {
	// We should not be reading into an up-to-date chunk.
	common.Assert(!chunk.UpToDate.Load(), chunk.Idx, file.FileMetadata.Filename)
	// For read, chunk buffer is not preallocated.
	common.Assert(chunk.Buf == nil, chunk.Idx, file.FileMetadata.Filename)
	// chunk.Len must be set to the size to read.
	common.Assert(chunk.Len > 0, chunk.Len, chunk.Idx, file.FileMetadata.Filename)
	// We must be called only when AzureHandle is valid.
	common.Assert(file.AzureHandle != nil, file.FileMetadata.Filename, chunk.Idx, offset, chunk.Len)
	common.Assert(file.AzureReader != nil, file.FileMetadata.Filename, chunk.Idx, offset, chunk.Len)

	common.Assert(offset >= 0 && chunk.Len > 0, offset, chunk.Len, chunk.Idx, file.FileMetadata.Filename)

	data, err := dcache.GetBuffer()
	if err != nil {
		err = fmt.Errorf("failed to allocate buffer for reading from Azure, file: %s [%v]",
			file.FileMetadata.Filename, err)
		log.Err("DistributedCache::readChunkFromAzure: %v", err)
		common.Assert(false, err)
		return -1, err
	}

	// Reslice the data buffer accordingly, length of the buffer that we get from the BufferPool is of
	// maximum size(i.e., Chunk Size)
	common.Assert(int64(cap(data)) >= chunk.Len, cap(data), chunk.Len, file.FileMetadata.Filename)
	data = data[:chunk.Len]

	defer func() {
		// For any error that was caused from here, We must release the buffer that was taken from the buffer pool.
		if err != nil {
			dcache.PutBuffer(data)
		}
	}()

	bytesRead, err := file.AzureReader(
		&internal.ReadInBufferOptions{
			Handle: file.AzureHandle,
			Offset: int64(offset),
			Data:   data,
		})

	if err == io.EOF {
		err = nil
	}

	if err != nil {
		log.Debug("DistributedCache::readChunkFromAzure: failed for file: %s, offset: %d, chunkIdx: %d: %v",
			file.FileMetadata.Filename, offset, chunk.Idx, err)
	} else {
		common.Assert(bytesRead > 0, bytesRead, offset, chunk.Idx, file.FileMetadata.Filename)

		chunk.Buf = data[:bytesRead]
		chunk.IsBufExternal = false

		log.Debug("DistributedCache::readChunkFromAzure: read %d bytes for file: %s, offset: %d, chunkIdx: %d",
			bytesRead, file.FileMetadata.Filename, offset, chunk.Idx)
	}

	return int64(bytesRead), err
}

// Reads 'length' bytes from file at 'offset' and returns the StagedChunk containing the requested data.
//
// Note: This has following differences from readChunkWithReadAhead():
//       1. It does not necessarily read the entire chunk, only [offset, offset+length) bytes are read.
//       2. It does not save the chunk in StagedChunks map, so it is not available for subsequent reads.
//       3. It does not do readahead of subsequent chunks.
//
// This is suitable for random read patterns where readahead is not beneficial and we don't want to save
// the chunk in StagedChunks map for subsequent reads.

func (file *DcacheFile) readChunkNoReadAhead(offset, length int64) (*StagedChunk, error) {
	// Given the file layout, get the index of chunk that contains data at 'offset'.
	chunkIdx := getChunkIdxFromFileOffset(offset, file.FileMetadata.FileLayout.ChunkSize)
	_ = chunkIdx
	// Offset within that chunk.
	chunkOffset := getChunkOffsetFromFileOffset(offset, file.FileMetadata.FileLayout.ChunkSize)
	_ = chunkOffset

	log.Debug("DistributedCache::readChunkNoReadAhead: file: %s, offset: %d, length: %d, chunkIdx: %d, chunkOffset: %d",
		file.FileMetadata.Filename, offset, length, chunkIdx, chunkOffset)

	// length must not be 0 to signify random read.
	common.Assert(length > 0 && (chunkOffset+length) <= file.FileMetadata.FileLayout.ChunkSize,
		length, chunkOffset, file.FileMetadata.FileLayout.ChunkSize)

	// Read the chunk, wait for it to download.
	chunk, err := file.readChunk(offset, length, true /* sync */, false /* doNotRelease */)
	return chunk, err
}

// Create/return the chunk that is ready to be written.
func (file *DcacheFile) CreateOrGetStagedChunk(offset int64) (*StagedChunk, error) {
	// Given the file layout, get the index of chunk that contains data at 'offset'.
	chunkIdx := getChunkIdxFromFileOffset(offset, file.FileMetadata.FileLayout.ChunkSize)

	log.Debug("DistributedCache::CreateOrGetStagedChunk: file: %s, offset: %d, chunkIdx: %d",
		file.FileMetadata.Filename, offset, chunkIdx)

	chunk, isExisting, err := file.getChunkForWrite(chunkIdx)
	if err != nil {
		return chunk, err
	}

	// Currently we don't use the upload ref, so drop it here.
	if !isExisting {
		file.releaseChunk(chunk)
	}

	common.Assert(chunk.Idx == chunkIdx, chunk.Idx, chunkIdx, offset, file.FileMetadata.Filename)
	// We never write partial chunks, except possibly the last chunk in the file, but even those start at offset 0.
	common.Assert(chunk.Offset == 0, chunk.Offset, chunk.Idx, file.FileMetadata.Filename)

	return chunk, nil
}

func scheduleDownload(chunk *StagedChunk, file *DcacheFile) bool {
	// chunk.Len is the amount of bytes to download, cannot be 0.
	common.Assert(chunk.Len > 0)
	// Must have a valid download refcount.
	common.Assert(chunk.RefCount.Load() >= 1, chunk.Idx, chunk.RefCount.Load())
	// Only the original thread that allocated the chunk starts the download.
	common.Assert(!chunk.XferScheduled.Load(), chunk.Idx, chunk.Len, file.FileMetadata.Filename)
	// Cannot be overwriting a dirty staged chunk.
	common.Assert(!chunk.Dirty.Load())
	// Cannot be reading an already up-to-date chunk.
	common.Assert(!chunk.UpToDate.Load())

	chunk.XferScheduled.Store(true)

	log.Debug("DistributedCache::scheduleDownload: file: %s, chunkIdx: %d, chunk.Len: %d, chunk.Offset: %d, refcount: %d",
		file.FileMetadata.Filename, chunk.Idx, chunk.Len, chunk.Offset, chunk.RefCount.Load())

	fileIOMgr.wp.queueWork(file, chunk, true /* get_chunk */)
	return true
}

func scheduleUpload(chunk *StagedChunk, file *DcacheFile) bool {
	// chunk.Len is the amount of bytes to upload, cannot be 0.
	common.Assert(chunk.Len > 0)
	// We never upload partial chunks, except possibly the last chunk in the file, but even those start at offset 0.
	common.Assert(chunk.Offset == 0)
	// Must have a valid refcount.
	common.Assert(chunk.RefCount.Load() >= 1, chunk.Idx, chunk.RefCount.Load())

	if !chunk.XferScheduled.Swap(true) {
		log.Debug("DistributedCache::scheduleUpload: file: %s, chunkIdx: %d, chunk.Len: %d, chunk.Offset: %d, refcount: %d",
			file.FileMetadata.Filename, chunk.Idx, chunk.Len, chunk.Offset, chunk.RefCount.Load())

		// Only dirty staged chunk should be written to dcache.
		common.Assert(chunk.Dirty.Load())
		// Up-to-date chunk should not be written.
		common.Assert(!chunk.UpToDate.Load())

		file.ut.scheduledUploads.Add(1)
		if file.ut.cumScheduled.Add(1) == 1 {
			file.ut.firstScheduledAt.Store(time.Now().UnixNano())
		}
		if file.ut.lastScheduledAt.Load() != 0 {
			schedGap := time.Since(time.Unix(0, file.ut.lastScheduledAt.Load()))
			if schedGap > file.ut.slowGapThresh {
				file.ut.slowScheduled.Add(1)
				if schedGap > file.ut.slowGapThresh*2 {
					log.Warn("[SLOW] DistributedCache::scheduleUpload: file: %s, chunkIdx: %d, schedGap: %s, slowScheduled: %d (of %d in total %s)",
						file.FileMetadata.Filename, chunk.Idx, schedGap,
						file.ut.slowScheduled.Load(), file.ut.cumScheduled.Load(),
						time.Since(time.Unix(0, file.ut.firstScheduledAt.Load())))
				}
			}
		}
		file.ut.lastScheduledAt.Store(time.Now().UnixNano())

		fileIOMgr.wp.queueWork(file, chunk, false /* get_chunk */)
		return true
	}

	return false
}

// Silence unused import errors for release builds.
func init() {
	slices.Contains([]int{0}, 0)
	common.IsValidUUID("00000000-0000-0000-0000-000000000000")
}<|MERGE_RESOLUTION|>--- conflicted
+++ resolved
@@ -548,18 +548,13 @@
 
 	// With strict sequential writes we don't allow any out-of-order writes.
 	if file.strictSeqWrites {
-<<<<<<< HEAD
 		allowableWriteOffsetStart = maxWriteOffset
 		allowableWriteOffsetEnd = maxWriteOffset
-=======
-		allowableWriteOffsetStart = file.maxWriteOffset
-		allowableWriteOffsetEnd = file.maxWriteOffset
 	} else if file.FileMetadata.State == dcache.Warming {
 		// Else, if we know the file size (cache warmup case), then allow writes to the entire file.
 		common.Assert(file.FileMetadata.Size >= 0, file.FileMetadata.Filename, file.FileMetadata.Size)
 		allowableWriteOffsetStart = 0
 		allowableWriteOffsetEnd = file.FileMetadata.Size
->>>>>>> 6f67be40
 	}
 
 	//

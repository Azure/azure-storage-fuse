/*
    _____           _____   _____   ____          ______  _____  ------
   |     |  |      |     | |     | |     |     | |       |            |
   |     |  |      |     | |     | |     |     | |       |            |
   | --- |  |      |     | |-----| |---- |     | |-----| |-----  ------
   |     |  |      |     | |     | |     |     |       | |       |
   | ____|  |_____ | ____| | ____| |     |_____|  _____| |_____  |_____


   Licensed under the MIT License <http://opensource.org/licenses/MIT>.

   Copyright © 2020-2025 Microsoft Corporation. All rights reserved.
   Author : <blobfusedev@microsoft.com>

   Permission is hereby granted, free of charge, to any person obtaining a copy
   of this software and associated documentation files (the "Software"), to deal
   in the Software without restriction, including without limitation the rights
   to use, copy, modify, merge, publish, distribute, sublicense, and/or sell
   copies of the Software, and to permit persons to whom the Software is
   furnished to do so, subject to the following conditions:

   The above copyright notice and this permission notice shall be included in all
   copies or substantial portions of the Software.

   THE SOFTWARE IS PROVIDED "AS IS", WITHOUT WARRANTY OF ANY KIND, EXPRESS OR
   IMPLIED, INCLUDING BUT NOT LIMITED TO THE WARRANTIES OF MERCHANTABILITY,
   FITNESS FOR A PARTICULAR PURPOSE AND NONINFRINGEMENT. IN NO EVENT SHALL THE
   AUTHORS OR COPYRIGHT HOLDERS BE LIABLE FOR ANY CLAIM, DAMAGES OR OTHER
   LIABILITY, WHETHER IN AN ACTION OF CONTRACT, TORT OR OTHERWISE, ARISING FROM,
   OUT OF OR IN CONNECTION WITH THE SOFTWARE OR THE USE OR OTHER DEALINGS IN THE
   SOFTWARE
*/

package clustermap

import (
	"encoding/json"
	"fmt"
	"os"
	"path/filepath"
	"strings"
	"sync"
	"time"

	"github.com/Azure/azure-storage-fuse/v2/common"
	"github.com/Azure/azure-storage-fuse/v2/common/log"
	"github.com/Azure/azure-storage-fuse/v2/internal/dcache"
)

//go:generate $ASSERT_REMOVER $GOFILE

func Start() {
	// This MUST match localClusterMapPath in clustermanager.
	clusterMap.localClusterMapPath = filepath.Join(common.DefaultWorkDir, "clustermap.json")
}

func Stop() {
	clusterMap.stop()
}

// Update will load the local clustermap.
func Update() {
	clusterMap.loadLocalMap()
}

// Return Epoch value of the cached clustermap.
func GetEpoch() int64 {
	return clusterMap.getEpoch()
}

// It will return online MVs Map <mvName, MV> as per local cache copy of cluster map.
func GetActiveMVs() map[string]dcache.MirroredVolume {
	return clusterMap.getActiveMVs()
}

// It will return degraded MVs Map <mvName, MV> as per local cache copy of cluster map.
func GetDegradedMVs() map[string]dcache.MirroredVolume {
	return clusterMap.getDegradedMVs()
}

// It will return syncable MVs Map <mvName, MV> as per local cache copy of cluster map.
// syncable MVs are those degraded MVs which have at least one component RV in outofsync state.
// Degraded MVs with no outofsync (only offline) RVs need to be first fixed by fix-mv before they
// can be sync'ed.
func GetSyncableMVs() map[string]dcache.MirroredVolume {
	return clusterMap.getSyncableMVs()
}

// It will return offline MVs Map <mvName, MV> as per local cache copy of cluster map.
func GetOfflineMVs() map[string]dcache.MirroredVolume {
	return clusterMap.getOfflineMVs()
}

// It will return a set of active MVs hosted by the given RV.
// An MV is termed active for an RV if, as per the clusterMap:
// 1. The RV is a component of the MV, and
// 2. The component RV has state online.
//
// Any other MV is stale and can be safely deleted from the RV's directory.
func GetActiveMVsForRV(rvName string) map[string]struct{} {
	return clusterMap.getActiveMVsForRV(rvName)
}

// It will return the cache config as per local cache copy of cluster map.
func GetCacheConfig() *dcache.DCacheConfig {
	return clusterMap.getCacheConfig()
}

// It will return the clustermap per local cache copy of it.
func GetClusterMap() dcache.ClusterMap {
	return clusterMap.getClusterMap()
}

// It will return all the RVs Map <rvName, RV> for this particular node as per local cache copy of cluster map.
func GetMyRVs() map[string]dcache.RawVolume {
	return clusterMap.getMyRVs()
}

// It will return all the RVs Map <rvId, RV> for this particular node as per local cache copy of cluster map.
func GetMyRVsById() map[string]dcache.RawVolume {
	return clusterMap.getMyRVsById()
}

// It will return the RVs Map <rvName, RV> as per local cache copy of cluster map.
func GetAllRVs() map[string]dcache.RawVolume {
	return clusterMap.getAllRVs()
}

// It will return the RVs Map <rvId, RV> as per local cache copy of cluster map.
func GetAllRVsById() map[string]dcache.RawVolume {
	return clusterMap.getAllRVsById()
}

// Is rvName hosted on this node.
func IsMyRV(rvName string) bool {
	return clusterMap.isMyRV(rvName)
}

// It will return all the RVs Map <rvName, rvState> for the particular mvName as per local cache copy of cluster map.
func GetRVs(mvName string) map[string]dcache.StateEnum {
	return clusterMap.getRVs(mvName)
}

// Same as GetRVs() but also returns the MV state and clusterMap epoch that corresponds to the component RVs returned.
// Useful for callers who might want to refresh the clusterMap on receiving the NeedToRefreshClusterMap error
// from the server. They can refresh the clusterMap till they get a higher epoch value than the one corresponding
// to the component RVs which were dismissed by the server.
func GetRVsEx(mvName string) (dcache.StateEnum, map[string]dcache.StateEnum, int64) {
	return clusterMap.getRVsEx(mvName)
}

// Get a map of all component RVs in the cluster map.
// The map is of the form <rvName, count> where count is the number of MVs that have this RV as a component.
func GetAllComponentRVs() map[string]int {
	return clusterMap.getAllComponentRVs()
}

// Return the state of the given RV from the local cache copy of cluster map.
func GetRVState(rvName string) dcache.StateEnum {
	return clusterMap.getRVState(rvName)
}

// It will check if the given nodeId is online as per local cache copy of cluster map.
func IsOnline(nodeId string) bool {
	return clusterMap.isOnline(nodeId)
}

// For a given MirroredVolume return the component RV that's online and has the lowest index.
func LowestIndexOnlineRV(mv dcache.MirroredVolume) string {
	return clusterMap.lowestIndexOnlineRV(mv)
}

// It will return the IP address of the given nodeId as per local cache copy of cluster map.
func NodeIdToIP(nodeId string) string {
	return clusterMap.nodeIdToIP(nodeId)
}

// It will return the name of RV for the given RV FSID/Blkid as per local cache copy of cluster map.
func RvIdToName(rvId string) string {
	return clusterMap.rvIdToName(rvId)
}

// Return a map of all RVIds to their names in the local cache copy of cluster map.
func RvIdToNameMap() map[string]string {
	return clusterMap.rvIdToNameMap()
}

// Return a map of all RVIds belonging to this node, to their names in the local cache copy of cluster map.
func MyRvIdToNameMap() map[string]string {
	return clusterMap.myRvIdToNameMap()
}

// It will return the RV FSID/Blkid of the given RV name as per local cache copy of cluster map.
func RvNameToId(rvName string) string {
	return clusterMap.rvNameToId(rvName)
}

// It will return the nodeId/node uuid of the given RV name as per local cache copy of cluster map.
func RVNameToNodeId(rvName string) string {
	return clusterMap.rVNameToNodeId(rvName)
}

// It will return the IP address of the given RV name as per local cache copy of cluster map.
func RVNameToIp(rvName string) string {
	return clusterMap.rVNameToIp(rvName)
}

func GetActiveMVNames() []string {
	return clusterMap.getActiveMVNames()
}

func GetAllNodes() map[string]struct{} {
	return clusterMap.getAllNodes()
}

func IsClusterReadonly() bool {
	return clusterMap.isClusterReadonly()
}

// Refresh clustermap local copy from the metadata store.
// Once RefreshClusterMap() completes successfully, any clustermap call made would return results from the
// updated clustermap.
// higherThanEpoch is typically the current clustermap epoch value that solicited a NeedToRefreshClusterMap
// error from the server, so the caller is interested in a clustermap having epoch value higher than this.
// Note that it's not guaranteed that the next higher epoch would have the changes the caller expects, it's
// upto the caller to retry till it gets the required clusterMap.
// If you do not care about any specific clusterMap epoch but just want it to be refreshed once, pass 0 for
// higherThanEpoch.
//
// Note: Usually you will not need to work on the most up-to-date clustermap, the last periodically refreshed copy
//       of clustermap should be fine for most users. This API must be used by callers which cannot safely proceed
//       w/o knowing the latest clustermap. This should not be a common requirement and codepaths calling it should
//       be very infrequently executed.

func RefreshClusterMap(higherThanEpoch int64) error {
	// Clustermanager must call RegisterClusterMapSyncRefresher() in startup, so we don't expect this to be nil.
	common.Assert(clusterMapRefresher != nil)

	//
	// NeedToRefreshClusterMap return from the server typically means that the global clusterMap is always
	// updated and client can simply refresh and get that, but sometimes server may update the global
	// clusterMap after returning the NeedToRefreshClusterMap, so we try for a small time.
	//
	startTime := time.Now()
	maxWait := 5 * time.Second

	for {
		// Time check.
		elapsed := time.Since(startTime)
		if elapsed > maxWait {
			//
			// This can happen since callers sometimes do a best-effort clusterMap refresh,
			// as they are not sure that clusterMap has indeed changed.
			// Let the caller know and handle it as they see fit.
			//
			return fmt.Errorf("RefreshClusterMap: timed out waiting for epoch %d, got %d",
				higherThanEpoch+1, GetEpoch())
		}

		log.Debug("RefreshClusterMap: Fetching latest clustermap from metadata store")

		err := clusterMapRefresher()
		if err != nil {
			common.Assert(false)
			return fmt.Errorf("RefreshClusterMap: failed to fetch clusterMap: %v", err)
		}

		//
		// Break if we got the desired epoch, else try after a small wait.
		//
		if GetEpoch() > higherThanEpoch {
			break
		}

		log.Warn("RefreshClusterMap: Got epoch %d, while waiting for %d, retrying...",
			GetEpoch(), higherThanEpoch+1)
		time.Sleep(1 * time.Second)
	}

	return nil
}

// RegisterClusterMapRefresher is how the cluster_manager registers its real implementation.
func RegisterClusterMapRefresher(fn func() error) {
	clusterMapRefresher = fn
}

// This function must be called by any code that, through some other means (other than heartbeats) detects
// that an RV has gone offline.
// The RV state will be set to offline in the RV list in clustermap, along with all other side effects on
// MVs that have that RV as a component RV.
// The call blocks till the RV (and all affected MVs) is updated in the global (and local) clustermap.
func ReportRVOffline(rvName string) error {
	// TODO: Implement it.
	common.Assert(false, "Not implemented")
	return nil
}

// This function must be called by any caller that wants to change and persist the state of a component RV
// belonging to an MV. It blocks till the change is committed to the global clustermap.
// To avoid too many updates to the global clustermap, each of which will have to wait for the optimistic
// concurrent update, it batches updates received till the next update window and then makes a single update
// to the clustermap. The success or failure of this batched update will decide the success/failure of each
// of the individual updates.
func UpdateComponentRVState(mvName string, rvName string, rvNewState dcache.StateEnum) error {
	if common.IsDebugBuild() {
		startTime := time.Now()
		defer func() {
<<<<<<< HEAD
			log.Debug("ClusterMap::UpdateComponentRVState: request took %s: %s/%s -> %s",
=======
			log.Debug("[TIMING] ClusterMap::UpdateComponentRVState: request took %s: %s/%s -> %s",
>>>>>>> 55b9f16c
				time.Since(startTime), rvName, mvName, rvNewState)
		}()
	}

	//
	// Check if RV is a valid component RV for the given MV.
	// It's not that we don't trust the caller, but we need this to safely handle dup updates which get processed
	// some time apart and the MV component RVs change between updates, e.g., if the update marks an RV as inband-offline
	// and the fix-mv workflow runs before the second update, it will remove the RV from the MV.
	// We should not fail the second update.
	//
	rvs := GetRVs(mvName)
	rvCurState, ok := rvs[rvName]
	if !ok {
		err := fmt.Errorf("ClusterMap::UpdateComponentRVState: %s/%s -> %s, invalid component RV, component RVs are %+v",
			rvName, mvName, rvNewState, rvs)
		log.Err("%v", err)
		common.Assert(false, err)
		return err
	}

	log.Debug("ClusterMap::UpdateComponentRVState: %s/%s (%s -> %s)", rvName, mvName, rvCurState, rvNewState)

	updateRVMessage := dcache.ComponentRVUpdateMessage{
		MvName:     mvName,
		RvName:     rvName,
		RvNewState: rvNewState,
		QueuedAt:   time.Now(),
		Err:        make(chan error),
	}
	common.Assert(updateComponentRVStateChannel != nil)

	//
	// Queue the update request to the channel.
	// It'll be picked by the periodic updater in the next update window along with all the other update requests
	// queued. Those updates are then applied to the clustermap and the updated clustermap committed at once.
	// The batch updater will push the return status on the error channel and close the channel.
	//
	updateComponentRVStateChannel <- updateRVMessage

	common.Assert(updateRVMessage.Err != nil)

	err := <-updateRVMessage.Err

	if err != nil {
		log.Err("ClusterMap::UpdateComponentRVState: %s/%s (%s -> %s) failed after %s: %v",
			rvName, mvName, rvCurState, rvNewState, time.Since(updateRVMessage.QueuedAt), err)
	} else {
		log.Debug("ClusterMap::UpdateComponentRVState: %s/%s (%s -> %s) succeeded after %s",
			rvName, mvName, rvCurState, rvNewState, time.Since(updateRVMessage.QueuedAt))
	}

	//
	// Let's catch updates that take more than 30 seconds to complete.
	// We would like to know why updates are taking so long, as updates blocked for long can cause other
	// issues.
	//
	// TODO: We may want to relax this later but for now we want to catch any long updates.
	//
	common.Assert(time.Since(updateRVMessage.QueuedAt) < 30*time.Second,
		updateRVMessage, time.Since(updateRVMessage.QueuedAt))

	return err
}

func GetComponentRVStateChannel() chan dcache.ComponentRVUpdateMessage {
	return updateComponentRVStateChannel
}

const (
	//
	// This is the size of the channel where RV updates are queued.
	// These many max updates can be batched. This must be greater than rm.MAX_SIMUL_SYNC_JOBS as each
	// sync job can generate one outstanding update.
	//
	MAX_SIMUL_RV_STATE_UPDATES = 10000
)

var (
	clusterMapRefresher func() error
	clusterMap          = &ClusterMap{}

	//
	// All go routines calling UpdateComponentRVState() around the same time will end up adding a corresponding
	// update message to this channel. Typically various sync jobs will call this to update the state of component
	// RVs from outofsync->syncing or syncing->online, so the size of this channel should be of the order of
	// simultaneous sync jobs, ref MAX_SIMUL_SYNC_JOBS.
	//
	updateComponentRVStateChannel = make(chan dcache.ComponentRVUpdateMessage, MAX_SIMUL_RV_STATE_UPDATES)
)

// clustermap package provides client methods to interact with the clusterManager, most importantly it provides
// methods for querying clustermap.
type ClusterMap struct {
	localMap            *dcache.ClusterMap
	mu                  sync.RWMutex // Synchronizes access to localMap.
	localClusterMapPath string
}

func (c *ClusterMap) stop() {
	close(updateComponentRVStateChannel)
	updateComponentRVStateChannel = nil
}

// Use this to get the local clustermap pointer safe from update by loadLocalMap().
// Note: Do not use c.localMap directly.
func (c *ClusterMap) getLocalMap() *dcache.ClusterMap {
	//
	// TODO: Evaluate if atomic.Pointer is faster than RWMutex.
	//       Since we can have heavy read access while very infrequent write access, RWMutex seems to
	//       be better, but need to evaluate under extreme load.
	//
	c.mu.RLock()
	defer c.mu.RUnlock()

	common.Assert(c.localMap != nil)
	return c.localMap
}

func (c *ClusterMap) loadLocalMap() {
	data, err := os.ReadFile(c.localClusterMapPath)
	if err != nil {
		log.Err("ClusterMap::loadLocalMap: Failed to read %s: %v", c.localClusterMapPath, err)
		common.Assert(false, err)
		return
	}

	var newClusterMap dcache.ClusterMap
	if err := json.Unmarshal(data, &newClusterMap); err != nil {
		log.Err("ClusterMap::loadLocalMap: Invalid JSON in %s: %v", c.localClusterMapPath, err)
		common.Assert(false, err)
		return
	}

	c.mu.Lock()
	defer c.mu.Unlock()

	c.localMap = &newClusterMap
}

func (c *ClusterMap) getEpoch() int64 {
	return c.getLocalMap().Epoch
}

func (c *ClusterMap) getActiveMVs() map[string]dcache.MirroredVolume {
	activeMVs := make(map[string]dcache.MirroredVolume)
	for mvName, mv := range c.getLocalMap().MVMap {
		if mv.State == dcache.StateOnline {
			activeMVs[mvName] = mv
		}
	}
	return activeMVs
}

func (c *ClusterMap) getActiveMVNames() []string {
	localMap := c.getLocalMap()
	i := 0
	activeMVNames := make([]string, len(localMap.MVMap))
	for mvName, mv := range localMap.MVMap {
		if mv.State == dcache.StateOnline {
			activeMVNames[i] = mvName
			i++
		}
	}
	return activeMVNames[:i]
}

func (c *ClusterMap) getDegradedMVs() map[string]dcache.MirroredVolume {
	degradedMVs := make(map[string]dcache.MirroredVolume)
	for mvName, mv := range c.getLocalMap().MVMap {
		if mv.State == dcache.StateDegraded {
			degradedMVs[mvName] = mv
		}
	}
	return degradedMVs
}

func (c *ClusterMap) getSyncableMVs() map[string]dcache.MirroredVolume {
	syncableMVs := make(map[string]dcache.MirroredVolume)
	for mvName, mv := range c.getLocalMap().MVMap {
		if mv.State == dcache.StateDegraded {
			rvs := c.getRVs(mvName)
			// We got mvName from MVMap, so getRVs() should succeed.
			common.Assert(rvs != nil, mvName)

			for _, rvState := range rvs {
				if rvState == dcache.StateOutOfSync {
					syncableMVs[mvName] = mv
					break
				}
			}
		}
	}
	return syncableMVs
}

func (c *ClusterMap) getOfflineMVs() map[string]dcache.MirroredVolume {
	offlineMVs := make(map[string]dcache.MirroredVolume)
	for mvName, mv := range c.getLocalMap().MVMap {
		if mv.State == dcache.StateOffline {
			offlineMVs[mvName] = mv
		}
	}
	return offlineMVs
}

func (c *ClusterMap) getActiveMVsForRV(rvName string) map[string]struct{} {
	//
	// Save a copy of the clusterMap pointer to use for accessing RVMap and MVMap, so that both
	// correspond to the same instance of clusterMap.
	//
	localMap := c.getLocalMap()

	rv, ok := localMap.RVMap[rvName]
	if !ok {
		common.Assert(false, rvName)
		return nil
	}

	// RV is offline in the RV list, so it cannot have any active MVs.
	if rv.State == dcache.StateOffline {
		return nil
	}

	activeMVs := make(map[string]struct{})
	for mvName, mv := range localMap.MVMap {
		rvState, ok := mv.RVs[rvName]
		if !ok {
			// RV is not a component of this MV (maybe it was in the past).
			continue
		}

		//
		// We only leave the MV folder for component RVs that are online.
		// If the component RV is offline/inband-offline, then the MV is not active.
		// We even delete if component RV is in outofsync or syncing state. Though it will work
		// if we leave those MVs but it's safer to delete them and start afresh.
		//
		if rvState != dcache.StateOnline {
			continue
		}

		// Else, it's an active MV for this RV.
		activeMVs[mvName] = struct{}{}
	}

	return activeMVs
}

// Scan through the RV list and return the set of all nodes which have contributed at least one RV.
func (c *ClusterMap) getAllNodes() map[string]struct{} {
	nodesMap := make(map[string]struct{})

	for _, rv := range c.getLocalMap().RVMap {
		nodesMap[rv.NodeId] = struct{}{}
	}

	return nodesMap
}

func (c *ClusterMap) isClusterReadonly() bool {
	return c.getLocalMap().Readonly
}

func (c *ClusterMap) getCacheConfig() *dcache.DCacheConfig {
	return &c.getLocalMap().Config
}

func (c *ClusterMap) getClusterMap() dcache.ClusterMap {
	return *c.getLocalMap()
}

// Get RVs belonging to this node.
func (c *ClusterMap) getMyRVs() map[string]dcache.RawVolume {
	nodeId, err := common.GetNodeUUID()
	_ = err
	common.Assert(err == nil, err)

	myRvs := make(map[string]dcache.RawVolume)
	for name, rv := range c.getLocalMap().RVMap {
		if rv.NodeId == nodeId {
			myRvs[name] = rv
		}
	}
	return myRvs
}

func (c *ClusterMap) getMyRVsById() map[string]dcache.RawVolume {
	nodeId, err := common.GetNodeUUID()
	_ = err
	common.Assert(err == nil, err)

	myRvsById := make(map[string]dcache.RawVolume)
	for _, rv := range c.getLocalMap().RVMap {
		if rv.NodeId == nodeId {
			myRvsById[rv.RvId] = rv
		}
	}
	return myRvsById
}

func (c *ClusterMap) getAllRVs() map[string]dcache.RawVolume {
	return c.getLocalMap().RVMap
}

func (c *ClusterMap) getAllRVsById() map[string]dcache.RawVolume {
	rvsById := make(map[string]dcache.RawVolume)
	for _, rv := range c.getLocalMap().RVMap {
		rvsById[rv.RvId] = rv
	}
	return rvsById
}

func (c *ClusterMap) isMyRV(rvName string) bool {
	myNodeID, err := common.GetNodeUUID()
	_ = err
	common.Assert(err == nil, err)

	return c.rVNameToNodeId(rvName) == myNodeID
}

// Get component RVs for the given MV.
func (c *ClusterMap) getRVs(mvName string) map[string]dcache.StateEnum {
	mv, ok := c.getLocalMap().MVMap[mvName]
	if !ok {
		log.Err("ClusterMap::getRVs: no mirrored volume named %s", mvName)
		return nil
	}
	return mv.RVs
}

// Get component RVs for the given MV, along with MV state and the clustermap epoch.
func (c *ClusterMap) getRVsEx(mvName string) (dcache.StateEnum, map[string]dcache.StateEnum, int64) {
	//
	// Save a copy of the clusterMap pointer to use for accessing MVMap and Epoch, so that both
	// correspond to the same instance of clusterMap.
	//
	localMap := c.getLocalMap()
	mv, ok := localMap.MVMap[mvName]
	if !ok {
		log.Err("ClusterMap::getRVs: no mirrored volume named %s", mvName)
		return dcache.StateInvalid, nil, -1
	}
	return mv.State, mv.RVs, localMap.Epoch
}

func (c *ClusterMap) getAllComponentRVs() map[string]int {
	allComponentRVs := make(map[string]int)
	for _, mv := range c.getLocalMap().MVMap {
		for rvName := range mv.RVs {
			if _, ok := allComponentRVs[rvName]; !ok {
				allComponentRVs[rvName] = 1
			} else {
				allComponentRVs[rvName]++
			}
		}
	}
	return allComponentRVs
}

func (c *ClusterMap) getRVState(rvName string) dcache.StateEnum {
	rv, ok := c.getLocalMap().RVMap[rvName]
	if !ok {
		log.Err("ClusterMap::getRVState: no raw volume named %s", rvName)
		common.Assert(false, rvName)
		return dcache.StateInvalid
	}

	// online and offline are the only valid states for an RV.
	common.Assert(rv.State == dcache.StateOnline || rv.State == dcache.StateOffline, rvName, rv.State)
	return rv.State
}

func (c *ClusterMap) isOnline(nodeId string) bool {
	for _, rv := range c.getLocalMap().RVMap {
		if rv.NodeId == nodeId {
			return rv.State == dcache.StateOnline
		}
	}

	log.Debug("ClusterMap::isOnline: node %s not found", nodeId)

	// No caller should ask for a non-existent node.
	common.Assert(false, nodeId)
	return false
}

func (c *ClusterMap) lowestIndexOnlineRV(mv dcache.MirroredVolume) string {
	// We should be called only for a degraded MV>
	common.Assert(mv.State == dcache.StateDegraded)

	lowestIdxRVName := ""

	for rvName, state := range mv.RVs {
		if state != dcache.StateOnline {
			continue
		}

		if lowestIdxRVName == "" || strings.Compare(rvName, lowestIdxRVName) < 0 {
			lowestIdxRVName = rvName
		}
	}

	// For a degraded MV we must find the lowest index online RV,
	common.Assert(lowestIdxRVName != "", mv)
	common.Assert(IsValidRVName(lowestIdxRVName), lowestIdxRVName, mv)

	return lowestIdxRVName
}

func (c *ClusterMap) nodeIdToIP(nodeId string) string {
	for _, rv := range c.getLocalMap().RVMap {
		if rv.NodeId == nodeId {
			return rv.IPAddress
		}
	}

	log.Debug("ClusterMap::nodeIdToIP: node %s not found", nodeId)

	// Callers should not call for non-existent nodes.
	common.Assert(false, nodeId)
	return ""
}

func (c *ClusterMap) rVNameToNodeId(rvName string) string {
	rv, ok := c.getLocalMap().RVMap[rvName]
	if !ok {
		log.Debug("ClusterMap::rvNameToId: rvName %s not found", rvName)
		// Callers should not call for non-existent RV.
		common.Assert(false, rvName)
		return ""
	}

	return rv.NodeId
}

func (c *ClusterMap) rvIdToName(rvId string) string {
	for rvName, rv := range c.getLocalMap().RVMap {
		if rv.RvId == rvId {
			// TODO: Uncomment once we move IsValidRVName() and other utility functions to clustermap package.
			//common.Assert(IsValidRVName(rvName))
			return rvName
		}
	}

	log.Debug("ClusterMap::rvIdToName: rvID %s not found", rvId)

	// Callers should not call for non-existent RV.
	common.Assert(false, rvId)
	return ""
}

func (c *ClusterMap) rvIdToNameMap() map[string]string {
	rvMap := make(map[string]string)

	for rvName, rv := range c.getLocalMap().RVMap {
		rvMap[rv.RvId] = rvName
	}

	return rvMap
}

func (c *ClusterMap) myRvIdToNameMap() map[string]string {
	nodeId, err := common.GetNodeUUID()
	_ = err
	common.Assert(err == nil, err)
	rvMap := make(map[string]string)

	for rvName, rv := range c.getLocalMap().RVMap {
		if rv.NodeId == nodeId {
			rvMap[rv.RvId] = rvName
		}
	}

	return rvMap
}

func (c *ClusterMap) rvNameToId(rvName string) string {
	rv, ok := c.getLocalMap().RVMap[rvName]
	if !ok {
		log.Debug("ClusterMap::rvNameToId: rvName %s not found", rvName)
		// Callers should not call for non-existent RV.
		common.Assert(false, rvName)
		return ""
	}
	return rv.RvId
}

func (c *ClusterMap) rVNameToIp(rvName string) string {
	rv, ok := c.getLocalMap().RVMap[rvName]
	if !ok {
		log.Debug("ClusterMap::rVNameToIp: rvName %s not found", rvName)
		// Callers should not call for non-existent RV.
		common.Assert(false, rvName)
		return ""
	}
	return rv.IPAddress
}<|MERGE_RESOLUTION|>--- conflicted
+++ resolved
@@ -306,11 +306,7 @@
 	if common.IsDebugBuild() {
 		startTime := time.Now()
 		defer func() {
-<<<<<<< HEAD
-			log.Debug("ClusterMap::UpdateComponentRVState: request took %s: %s/%s -> %s",
-=======
 			log.Debug("[TIMING] ClusterMap::UpdateComponentRVState: request took %s: %s/%s -> %s",
->>>>>>> 55b9f16c
 				time.Since(startTime), rvName, mvName, rvNewState)
 		}()
 	}

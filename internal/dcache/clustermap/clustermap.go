--- conflicted
+++ resolved
@@ -209,33 +209,6 @@
 }
 
 func (c *ClusterMap) stop() {
-<<<<<<< HEAD
-=======
-	// Close the notification channel.
-	if c.updatesChan != nil {
-		close(c.updatesChan)
-	}
-
-	c.wg.Wait()
-}
-
-func (c *ClusterMap) processEvents() {
-	defer c.wg.Done()
-
-	log.Info("ClusterMap::processEvents: Event processor thread started")
-
-	for evt := range c.updatesChan {
-		log.Debug("ClusterMap::processEvents: Received dcache.ClusterManagerEvent")
-
-		// On every cluster‐map update event, reload localMap from the JSON file.
-		c.loadLocalMap()
-		// evt can carry metadata if needed
-		_ = evt
-	}
-
-	// once CloseNotificationChannel() is called, the loop exits cleanly
-	log.Info("ClusterMap::processEvents: Event processor thread exited")
->>>>>>> 25ea3aa9
 }
 
 func (c *ClusterMap) loadLocalMap() {
@@ -493,14 +466,4 @@
 		return ""
 	}
 	return rv.IPAddress
-<<<<<<< HEAD
-=======
-}
-
-// Start a go routine for processing events posted by clusterManager.
-// These are mostly to notify when there's a change in the local clustermap/
-func init() {
-	clusterMap.wg.Add(1)
-	go clusterMap.processEvents()
->>>>>>> 25ea3aa9
 }
--- conflicted
+++ resolved
@@ -64,7 +64,6 @@
     3: list<RVNameAndState> componentRV
 }
 
-<<<<<<< HEAD
 struct PutChunkExRequest {
     1: PutChunkRequest request,
     2: list<RVNameAndState> nextRVs
@@ -80,9 +79,7 @@
     1: map<string, PutChunkResponseOrError> responses // map of RV name to the PutChunk response or error to that RV
 }
 
-=======
 // Remove chunks belonging to a file.
->>>>>>> 34266f6a
 struct RemoveChunkRequest {
     1: string senderNodeID,
     2: Address address,

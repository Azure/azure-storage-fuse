--- conflicted
+++ resolved
@@ -60,11 +60,8 @@
 
 // TODO: templatize the code for all the RPC calls
 func Hello(ctx context.Context, targetNodeID string, req *models.HelloRequest) (*models.HelloResponse, error) {
-<<<<<<< HEAD
 	common.Assert(req != nil)
 
-	log.Debug("rpc_client::Hello: Sending Hello request to node %s: %+v", targetNodeID, *req)
-=======
 	reqStr := rpc.HelloRequestToString(req)
 	log.Debug("rpc_client::Hello: Sending Hello request to node %s: %v", targetNodeID, reqStr)
 
@@ -79,7 +76,6 @@
 				targetNodeID, reqStr, err)
 			return nil, err
 		}
->>>>>>> 9e3e472e
 
 		// Call the rpc method.
 		resp, err := client.svcClient.Hello(ctx, req)

--- conflicted
+++ resolved
@@ -43,13 +43,6 @@
 )
 
 const (
-<<<<<<< HEAD
-	// defaultConnectionTimeout is the default timeout for establishing a new connection to the node.
-	defaultConnectionTimeout = 1 * time.Second
-
-	// defaultSocketTimeout is the default read/write timeout for the underlying socket.
-	defaultSocketTimeout = 2 * time.Second
-=======
 	//
 	// defaultConnectionTimeout is the default timeout for establishing a new connection to the node.
 	// We don't want to keep this value very low to be resilient to occasional packet drops.
@@ -61,7 +54,6 @@
 	// We don't want to keep this value very low to be resilient to occasional packet drops.
 	//
 	defaultSocketTimeout = 20 * time.Second
->>>>>>> b50c5bbb
 )
 
 // rpcClient struct holds the Thrift client to a node

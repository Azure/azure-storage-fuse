/*
    _____           _____   _____   ____          ______  _____  ------
   |     |  |      |     | |     | |     |     | |       |            |
   |     |  |      |     | |     | |     |     | |       |            |
   | --- |  |      |     | |-----| |---- |     | |-----| |-----  ------
   |     |  |      |     | |     | |     |     |       | |       |
   | ____|  |_____ | ____| | ____| |     |_____|  _____| |_____  |_____


   Licensed under the MIT License <http://opensource.org/licenses/MIT>.

   Copyright © 2020-2025 Microsoft Corporation. All rights reserved.
   Author : <blobfusedev@microsoft.com>

   Permission is hereby granted, free of charge, to any person obtaining a copy
   of this software and associated documentation files (the "Software"), to deal
   in the Software without restriction, including without limitation the rights
   to use, copy, modify, merge, publish, distribute, sublicense, and/or sell
   copies of the Software, and to permit persons to whom the Software is
   furnished to do so, subject to the following conditions:

   The above copyright notice and this permission notice shall be included in all
   copies or substantial portions of the Software.

   THE SOFTWARE IS PROVIDED "AS IS", WITHOUT WARRANTY OF ANY KIND, EXPRESS OR
   IMPLIED, INCLUDING BUT NOT LIMITED TO THE WARRANTIES OF MERCHANTABILITY,
   FITNESS FOR A PARTICULAR PURPOSE AND NONINFRINGEMENT. IN NO EVENT SHALL THE
   AUTHORS OR COPYRIGHT HOLDERS BE LIABLE FOR ANY CLAIM, DAMAGES OR OTHER
   LIABILITY, WHETHER IN AN ACTION OF CONTRACT, TORT OR OTHERWISE, ARISING FROM,
   OUT OF OR IN CONNECTION WITH THE SOFTWARE OR THE USE OR OTHER DEALINGS IN THE
   SOFTWARE
*/

package rpc_server

import (
	"context"
	"fmt"
	"os"
	"path/filepath"
	"sync"
	"sync/atomic"
	"time"

	"github.com/Azure/azure-storage-fuse/v2/common"
	"github.com/Azure/azure-storage-fuse/v2/common/log"
	"github.com/Azure/azure-storage-fuse/v2/internal/dcache"
	cm "github.com/Azure/azure-storage-fuse/v2/internal/dcache/clustermap"
	"github.com/Azure/azure-storage-fuse/v2/internal/dcache/rpc"
	"github.com/Azure/azure-storage-fuse/v2/internal/dcache/rpc/gen-go/dcache/models"
	"github.com/Azure/azure-storage-fuse/v2/internal/dcache/rpc/gen-go/dcache/service"
	gouuid "github.com/google/uuid"
)

// type check to ensure that ChunkServiceHandler implements dcache.ChunkService interface
var _ service.ChunkService = &ChunkServiceHandler{}

// ChunkServiceHandler struct implements the ChunkService interface
type ChunkServiceHandler struct {
	locks *common.LockMap

	// map to store the rvID to rvInfo mapping
	// rvIDMap contains any and all cluster awareness information that a node needs to have,
	// things like, what all RVs are hosted by this node, state of each of those RVs,
	// what all MVs are hosted by these RVs, state of those MVs, etc.
	// It is initially created from the clustermap which is the source of truth regarding cluster information,
	// and once the cluster is working it's updated using various RPCs received from various nodes.
	// Note that any time Cluster Manager needs to update clustermap, before publishing the updated clustermap,
	// it'll send out one or more RPCs to update the rvIDMap info in all the affected nodes,
	// thus rvIDMap always contains the latest info and hence is used by RVs to fail requests
	// which might be sent by nodes having a stale clustermap.
	//
	// [readonly] -
	// the map itself will not have any new entries added after startup, but
	// some of the fields of those entries may change.
	rvIDMap map[string]*rvInfo
}

// This holds information on one of our local RV.
// ChunkServiceHandler.rvIDMap contains one such struct for each RV that this node contributes to the cluster.
type rvInfo struct {
	rvID     string // id for this RV [readonly]
	rvName   string // rv0, rv1, etc. [readonly]
	cacheDir string // cache dir path for this RV [readonly]
	//
	// all MV replicas hosted by this RV, indexed by MV name (e.g., "mv0"), updated by JoinMV/UpdateMV/LeaveMV.
	//
	// TODO: Currently we don't call LeaveMV, so once added to mvMap, mvInfo won't be removed.
	//       If an RV is removed from an MV only when it goes offline, then it's not such a big problem, as
	//       an offline RV when it joins the cluster again must start afresh, with brand new rvInfo, but if
	//       an RV is removed due to rebalancing we must use LeaveMV to update the membership.
	//
	mvMap sync.Map
	//
	// count of MV replicas hosted by this RV, this should be updated whenever an MV is added or removed from
	// the mvMap.
	//
	mvCount atomic.Int64

	// reserved space for the RV is the space reserved for chunks which will be synced
	// to the RV after the StartSync() call. This is used to calculate the available space
	// in the RV after subtracting the reserved space from the actual disk space available.
	// JoinMV() will increment this space indicating that new MV is being added to this RV.
	// On the other hand, PutChunk() sync RPC call will decrement this space indicating
	// that the chunk has been written to the RV.
	reservedSpace atomic.Int64
}

// This holds information about one MV hosted by our local RV. This is known as "MV Replica".
// rvInfo.mvMap contains one such struct for each MV Replica that the RV hosts.
// Note that this is not information about the entire MV. One MV is replicated across multiple RVs and this holds
// only the information about the "MV Replica" that our RV hosts.
type mvInfo struct {
	rwMutex sync.RWMutex
	mvName  string // mv0, mv1, etc.

	// RV this MV is part of.
	// Note that mvInfo is referenced via rvInfo.mvMap so when we have rvInfo we already know the
	// RV name. This is for making the RV name available to functions that operate on mvInfo and do
	// not have the rvInfo.
	rvName string

	componentRVs []*models.RVNameAndState // sorted list of component RVs for this MV

	// Total amount of space used up inside the MV directory (both MV and .sync directory),
	// by all the chunks stored in it. Any RV that has to replace one of the existing component
	// RVs needs to have at least this much space.
	// JoinMV() requests this much space to be reserved in the new-to-be-inducted RV.
	totalChunkBytes atomic.Int64

	// Two MV states are interesting from an IO standpoint.
	// An online MV is the happy case where all RVs are online and sync'ed. In this state there won't be any
	// resync Writes, and client Writes if any will be replicated to all the RVs, each of them storing the chunks
	// in their respective mv folders. This is the normal case.
	// A syncing MV is interesting. In this case there are resync writes going and possibly client writes too.
	// Client chunks are saved in a special mv.sync folder while sync writes are saved in the regular mv folder.
	// During EndSync, the client writes are moved from mv.sync to the regular mv folder and then we have the MV
	// back in online state.
	// The short period when an MV moves in and out of syncing state is important. We need to quiesce any IOs
	// to make sure we don't miss resyncing any chunk.
	// Both StartSync and EndSync will quiesce IOs just before they move the mv into and out of syncing state, and
	// resume IOs once the MV is safely moved into the new state.
	//
	// opMutex is used to ensure that only one operation, chunk IO (get, put or remove chunk) or
	// sync (start sync or end sync) is in progress at a time.
	// IO operations like get, put or remove chunk takes read lock on opMutex, and sync operations
	// like StartSync or EndSync takes write lock on it.
	// This ensures that the sync operation waits for the ongoing IO operations to complete.
	// It also makes sure that if start/end sync is waiting for the write lock,
	// no new IO operations are started till the start/end sync gets the write lock and completes.
	// This ensures that a continuous flow of IOs will not delay the start/end sync indefinitely.
	opMutex sync.RWMutex

	// Companion counter to opMutex for performing various locking related assertions.
	// [DEBUG ONLY]
	opMutexDbgCntr atomic.Int64

	// Zero or more sync jobs this MV Replica is participating in.
	// If this is an empty slice it means the MV Replica is currently not participating in any sync job.
	// If non empty, these are all the sync jobs that this MV Replica is currently participating in.
	// The information on each sync job is held inside the syncJob struct. Since an MV Replica can be the
	// source of multiple sync jobs but can be a target for only one sync job, if this contains more than
	// one sync jobs, all of them MUST be source sync jobs.
	syncJobs map[string]syncJob // syncJobs is map of syncID to syncJob.
}

// A sync job syncs data between an online component RV to an outofsync component RV of the same MV.
// Note that in an MV the Lowest Index Online RV ("rv0" < "rv1") is the one that is responsible for performing the
// data copy, hence Replication Manager on the node hosting the Lowest Index Online RV (LIO RV) sets up a sync job
// and orchestrates the copy. It sends the StartSync RPC request to the source and the target RV, performs the chunk
// transfer and ends with an EndSync request.
//
// This syncJob structure holds information on each sync job that a particular "MV Replica" is participating in.
// Note that an MV Replica can be taking part in multiple simultaneous sync jobs, with the following rules:
//   - An MV Replica can either be the source or target of a sync job.
//   - Online MV Replicas will act as sources while OutOfSyc MV Replicas will act as targets.
//   - An MV Replica can be source to multiple sync jobs while it can be target to one and only one sync job.
//   - Every sync job has an id, called the SyncId. This is returned by a successful StartSync call and must be provided
//     in the EndSync call to end that sync job.
//   - When an MV Replica is acting as the source of a sync job any client writes targeted to that MV Replica will be
//     stored in the ".sync" folder.
type syncJob struct {
	// sync ID for this sync job.
	// This is returned in the StartSync response and EndSync should carry this.
	syncID string

	// Source and target RVs for this sync job.
	// An MV Replica can either act as source or target in a sync job, so one and only one of these will be set.
	// If sourceRVName is set that means this MV Replica is the target of this sync job, while if
	// targetRVName is set it means this MV Replica is the source of this sync job.
	sourceRVName string
	targetRVName string
}

var handler *ChunkServiceHandler

// NewChunkServiceHandler creates a new ChunkServiceHandler instance.
// This MUST be called only once by the RPC server, on startup.
func NewChunkServiceHandler(rvs map[string]dcache.RawVolume) {
	common.Assert(handler == nil, "NewChunkServiceHandler called more than once")

	handler = &ChunkServiceHandler{
		locks:   common.NewLockMap(),
		rvIDMap: getRvIDMap(rvs),
	}

	// Every node MUST contribute at least one RV.
	// Note: We can probably relax this later if we want to support nodes which do not
	//       contribute any storage.
	common.Assert(len(handler.rvIDMap) > 0)
}

// Create new mvInfo instance. This is used by the JoinMV() RPC call to create a new mvInfo.
func newMVInfo(rvName, mvName string, componentRVs []*models.RVNameAndState) *mvInfo {
	return &mvInfo{
		rvName:       rvName,
		mvName:       mvName,
		componentRVs: componentRVs,
		syncJobs:     make(map[string]syncJob),
	}
}

// Check if the given mvPath is valid on this node.
func (rv *rvInfo) isMvPathValid(mvPath string) bool {
	mvName := filepath.Base(mvPath)
	mvInfo := rv.getMVInfo(mvName)

	// If we are hosting MV replica mvName, directory mvPath must exist.
	common.Assert(mvInfo == nil || common.DirectoryExists(mvPath), mvPath, mvName)

	return mvInfo != nil
}

// Get MV replica info for the given MV on rv.
func (rv *rvInfo) getMVInfo(mvName string) *mvInfo {
	val, ok := rv.mvMap.Load(mvName)

	// Not found.
	if !ok {
		return nil
	}

	// Found, value must be of type *mvInfo.
	mvInfo, ok := val.(*mvInfo)
	if ok {
		common.Assert(mvInfo != nil, mvName, rv.rvName)
		common.Assert(mvName == mvInfo.mvName, mvName, mvInfo.mvName, rv.rvName)
		common.Assert(rv.rvName == mvInfo.rvName, rv.rvName, mvInfo.rvName, mvName)

		return mvInfo
	}

	// Value not of type mvInfo.
	common.Assert(false, mvName, rv.rvName)

	return nil
}

// return the list of MVs for this RV
func (rv *rvInfo) getMVs() []string {
	mvs := make([]string, 0)
	rv.mvMap.Range(func(mvName, val interface{}) bool {
		mvInfo, ok := val.(*mvInfo)
		if ok {
			common.Assert(mvInfo != nil, fmt.Sprintf("mvMap[%s] has nil value", mvName))
			common.Assert(mvName == mvInfo.mvName, "MV name mismatch in mv", mvName, mvInfo.mvName)
			common.Assert(rv.rvName == mvInfo.rvName, rv.rvName, mvInfo.rvName, mvInfo.mvName)
		} else {
			common.Assert(false, fmt.Sprintf("mvMap[%s] has value which is not of type *mvInfo", mvName))
		}

		mvs = append(mvs, mvInfo.mvName)
		return true
	})

	return mvs
}

// caller of this method must ensure that the RV is not part of the given MV
func (rv *rvInfo) addToMVMap(mvName string, val *mvInfo) {
	mvPath := filepath.Join(rv.cacheDir, mvName)
	common.Assert(common.DirectoryExists(mvPath), mvPath)

	rv.mvMap.Store(mvName, val)
	rv.mvCount.Add(1)

	common.Assert(val.rvName == rv.rvName, val.rvName, rv.rvName)
	common.Assert(rv.mvCount.Load() <= getMVsPerRV(), rv.rvName, rv.mvCount.Load(), getMVsPerRV())
}

func (rv *rvInfo) deleteFromMVMap(mvName string) {
	_, ok := rv.mvMap.Load(mvName)
	common.Assert(ok, fmt.Sprintf("mvMap[%s] not found", mvName))

	rv.mvMap.Delete(mvName)
	rv.mvCount.Add(-1)

	common.Assert(rv.mvCount.Load() >= 0, fmt.Sprintf("mvCount for RV %s is negative", rv.rvName))
}

// Increment the reserved space for this RV.
func (rv *rvInfo) incReservedSpace(bytes int64) {
	common.Assert(bytes >= 0)
	rv.reservedSpace.Add(bytes)
	log.Debug("rvInfo::incReservedSpace: reserved space for RV %s is %d", rv.rvName, rv.reservedSpace.Load())
}

// Decrement the reserved space for this RV.
func (rv *rvInfo) decReservedSpace(bytes int64) {
	common.Assert(bytes > 0)
	//
	// TODO: Uncomment this only after clustermanager joinMV() correctly reserves space for MV replica.
	//
	// rv.reservedSpace.Add(-bytes)
	// common.Assert(rv.reservedSpace.Load() >= 0, rv.rvName, rv.reservedSpace.Load())
	log.Debug("rvInfo::decReservedSpace: reserved space for RV %s is %d", rv.rvName, rv.reservedSpace.Load())
}

// Return available space for the given RV.
// This is calculated after subtracting the reserved space for this RV
// from the actual disk space available in the cache directory.
func (rv *rvInfo) getAvailableSpace() (int64, error) {
	cacheDir := rv.cacheDir
	_, diskSpaceAvailable, err := common.GetDiskSpaceMetricsFromStatfs(cacheDir)
	common.Assert(err == nil, cacheDir, err)

	// Subtract the reserved space for this RV.
	availableSpace := int64(diskSpaceAvailable) - rv.reservedSpace.Load()
	common.Assert(availableSpace >= 0, rv.rvName, availableSpace, diskSpaceAvailable, rv.reservedSpace.Load())

	log.Debug("rvInfo::getAvailableSpace: available space for RV %s is %d, total disk space available is %d and reserved space is %d",
		rv.rvName, availableSpace, diskSpaceAvailable, rv.reservedSpace.Load())

	return availableSpace, err
}

// Return if the MV is in syncing state.
// If there are more than one entries in the syncJobs map, it means that the MV is in syncing state.
//
// Caller must hold opMutex write lock.
func (mv *mvInfo) isSyncing() bool {
	common.Assert(mv.isSyncOpWriteLocked(), mv.opMutexDbgCntr.Load())
	return len(mv.syncJobs) > 0
}

// Add a new sync job entry to the syncJobs map for this MV replica.
//
// Caller must hold opMutex write lock.
func (mv *mvInfo) addSyncJob(sourceRVName string, targetRVName string) string {
	common.Assert(mv.isSyncOpWriteLocked(), mv.opMutexDbgCntr.Load())
	// One and only one of sourceRVName and targetRVName can be valid.
	common.Assert(sourceRVName == "" || targetRVName == "", sourceRVName, targetRVName)
	common.Assert(cm.IsValidRVName(sourceRVName) || cm.IsValidRVName(targetRVName), sourceRVName, targetRVName)

	syncID := gouuid.New().String()
	_, ok := mv.syncJobs[syncID]
	common.Assert(!ok, fmt.Sprintf("%s already has syncJob with syncID %s: %+v", mv.mvName, syncID, mv.syncJobs))

	mv.syncJobs[syncID] = syncJob{
		syncID:       syncID,
		sourceRVName: sourceRVName,
		targetRVName: targetRVName,
	}

	return syncID
}

// Check if the syncID is valid for this MV replica, i.e., there is currently a syncJob running with this syncID.
//
// Caller must hold opMutex write lock.
//
// TODO: Later when we add syncIds to PutChunk request then we will need to call this with opMutex read lock too.
func (mv *mvInfo) isSyncIDValid(syncID string) bool {
	common.Assert(mv.isSyncOpWriteLocked(), mv.opMutexDbgCntr.Load())
	common.Assert(common.IsValidUUID(syncID))

	_, ok := mv.syncJobs[syncID]
	return ok
}

// Delete sync job entry from the syncJobs map for this MV replica.
//
// Caller must hold opMutex write lock.
func (mv *mvInfo) deleteSyncJob(syncID string) {
	common.Assert(mv.isSyncOpWriteLocked(), mv.opMutexDbgCntr.Load())

	_, ok := mv.syncJobs[syncID]
	common.Assert(ok, fmt.Sprintf("%s does not have syncJob with syncID %s: %+v", mv.mvName, syncID, mv.syncJobs))

	delete(mv.syncJobs, syncID)
}

// Return if this MV replica is the source or target of a sync job.
// An MV replica can act as source for multiple simultaneous sync jobs (each of which would be resyncing one distinct
// MV replica for the MV) but can act as target for one and only one sync job.
// For MV replicas acting as source, the target MV replica will be outside this node and targetRVName contains the
// name of the RV on which the target MV replica resides, similarly for MV replicas acting as target, the source
// MV replica will be outside this node and sourceRVName contains the name of the RV on which the source MV replica
// resides.
// Source MV replicas MUST have a <mv>.sync folder and all client PutChunk requests must write chunks to this folder
// while resync PutChunk requests must be written to the regular mv folder.
// Target MV replicas MUST write both client and resync PutChunk chunks to the regular mv folder.
//
// Caller must hold opMutex read lock.
func (mv *mvInfo) isSourceOrTargetOfSync() (isSource bool, isTarget bool) {
	common.Assert(mv.isSyncOpReadLocked(), mv.opMutexDbgCntr.Load())

	// No entry in syncJobs map means that the MV is not in syncing state.
	// This is the common case.
	if len(mv.syncJobs) == 0 {
		return false, false /* MV replica is not syncing */
	}

	// If there are more than one entries in the syncJobs map, it means that this MV replica is the source of
	// all those sync jobs. Note that an MV replica can be target to one and only one sync job.
	if len(mv.syncJobs) > 1 {
		return true, false /* MV replica is source for more than one sync jobs */
	}

	for _, job := range mv.syncJobs {
		common.Assert(job.sourceRVName == "" || job.targetRVName == "",
			fmt.Sprintf("Both source and target RV names cannot be set in a syncJob %+v", job))
		common.Assert(cm.IsValidRVName(job.sourceRVName) || cm.IsValidRVName(job.targetRVName),
			fmt.Sprintf("One of source or target RV name must be set in a syncJob %+v", job))

		// If sourceRVName is set that means this MV Replica is the target of this sync job,
		// while if targetRVName is set it means this MV Replica is the source of this sync job.
		if job.sourceRVName != "" {
			return false, true /* MV replica is target for one sync job */
		} else {
			return true, false /* MV replica is source for one sync job */
		}
	}

	// Unreachable code.
	common.Assert(false)

	return false, false
}

// Get component RVs for this MV.
func (mv *mvInfo) getComponentRVs() []*models.RVNameAndState {
	mv.rwMutex.RLock()
	defer mv.rwMutex.RUnlock()

	common.Assert(len(mv.componentRVs) == int(cm.GetCacheConfig().NumReplicas),
		len(mv.componentRVs), cm.GetCacheConfig().NumReplicas)

	return mv.componentRVs
}

// Update the component RVs for the MV. Called by UpdateMV() handler.
// UpdateMV RPC can only replace one or more component RVs and must not change the state of the unchanged
// RVs, also for the RVs which are changed the state should change from offline (for the old RV) to outofsync
// (for the replacement RV).
// Also note that since UpdateMV (like all ther RPCs) is not transactional, sender will send multiple of these
// RPCs in order to run one high level workflow (like fix-mv, new-mv, start-sync, end-sync, etc) and each of them
// can fail independently. The workflow will complete, causing a change to be committed to clustermap, only
// if all these RPCs complete successfully. When a workflow fails due to one or more RPCs failing, the sender
// simply omits committing the change in clustermap, and doesn't bother undoing the mvInfo changes that the
// successful RPCs would have caused (this is the non-transactional nature). This means that when an UpdateMV
// RPC is received at an RV, it doesn't necessarily see offline->outofsync as the only state change (as some
// RVs might have a stale state, different from the clustermap). In that case we need to refresh our mvInfo
// from the clustermap (by calling mvInfo.refreshFromClustermap()) and then try again.
//
// This means that following must be true for UpdateMV RPC:
//   - It can only replace one or more RVs and never change the state of existing/unchanged RVs.
//   - The new RVs added by UpdateMV, must be in outofsync state.
//   - Since we can replace a component RV with itself (if it comes back up online, after going offline
//     for some time) such an RV will appear to undergo a state change, but this must be offline->outofsync.
//
// These checks must be performed to ensure consistent updates to mvInfo.
// When called from refreshFromClustermap() we don't need to do these checks and forceUpdate must be true.
func (mv *mvInfo) updateComponentRVs(componentRVs []*models.RVNameAndState, forceUpdate bool) error {
	common.Assert(len(componentRVs) == int(cm.GetCacheConfig().NumReplicas),
		len(componentRVs), cm.GetCacheConfig().NumReplicas)

	mv.rwMutex.Lock()
	defer mv.rwMutex.Unlock()

	// Update must be called only to update not to add.
	common.Assert(mv.componentRVs != nil)
	common.Assert(len(mv.componentRVs) == len(componentRVs), len(mv.componentRVs), len(componentRVs))

	// TODO: check if this is safe
	// componentRVs point to a thrift req member. Does thrift say anything about safety of that,
	// or should we do a deep copy of the list.

	// mvInfo.componentRVs is a sorted list.
	sortComponentRVs(componentRVs)

	log.Debug("mvInfo::updateComponentRVs: %s from %s -> %s [forceUpdate: %v]",
		mv.mvName,
		rpc.ComponentRVsToString(mv.componentRVs),
		rpc.ComponentRVsToString(componentRVs),
		forceUpdate)

	//
	// Catch invalid membership changes.
	//
	// Note: Cluster manager doesn't commit clustermap after the degrade-mv workflow that marks component
	//       RVs as offline, so we won't get updated offline state even after a refresh.
	//       We either let JoinMV fail in this iteration and the next time around when clustermap would have
	//       the offline state, it succeeds or we change updateMvReq() to commit clustermap after marking
	//       component RVs offline.
	//
	if !forceUpdate {
		//
		// To compare the old and new RVs we use the following approach:
		// - First find common RVs.
		//   These are the RVs which are not changed by this update. The old and new states must match.
		//   Additionally we need to handle the case where the same RV is used as a replacement RV, in which
		//   case the only valid state transition is offline->outofsync.
		// - RVs which are not common, add them to oldList and newList.
		//   These represent RVs which are being replaced.
		//   They should all move from offline->outofsync. Note that it doesn't matter if we get the correct
		//   list of replacements, since all of them have to move from offline->outofsync.
		//
		oldMap := rpc.ComponentRVsListToMap(mv.componentRVs)
		newMap := rpc.ComponentRVsListToMap(componentRVs)

		//
		// Find common RVs, remove them from the map, so what's left in each map are the distinct RVs,
		// those which are changed.
		//
		for oldName, oldState := range oldMap {
			newState, exists := newMap[oldName]
			if exists {
				delete(oldMap, oldName)
				delete(newMap, oldName)

				if oldState == newState {
					// No change in RV.
					continue
				}

				if oldState == string(dcache.StateOffline) && newState == string(dcache.StateOutOfSync) {
					// Same RV (now online) being reused by fix-mv.
					continue
				}

				errStr := fmt.Sprintf("Invalid change attempted to %s (%s=%s -> %s=%s)",
					mv.mvName, oldName, oldState, oldName, newState)
				log.Info("mvInfo::updateComponentRVs: %s", errStr)
				return rpc.NewResponseError(models.ErrorCode_NeedToRefreshClusterMap, errStr)
			}
		}

		//
		// What is left in oldMap (and newMap) are the RVs which have undergone replacement.
		// They can only transition from offline->outofsync.
		//
		if len(oldMap) > 0 {
			common.Assert(len(oldMap) == len(newMap), len(oldMap), len(newMap))

			oldList := rpc.ComponentRVsMapToList(oldMap)
			newList := rpc.ComponentRVsMapToList(newMap)

			for i := 0; i < len(oldList); i++ {
				oldName := oldList[i].Name
				oldState := oldList[i].State
				newName := newList[i].Name
				newState := newList[i].State

				common.Assert(oldName != newName, oldName, newName)

				if oldState == string(dcache.StateOffline) && newState == string(dcache.StateOutOfSync) {
					// New RV replaced by fix-mv.
					continue
				}

				errStr := fmt.Sprintf("Invalid change attempted to %s (%s=%s -> %s=%s)",
					mv.mvName, oldName, oldState, newName, newState)
				log.Info("mvInfo::updateComponentRVs: %s", errStr)
				return rpc.NewResponseError(models.ErrorCode_NeedToRefreshClusterMap, errStr)
			}
		}
	}

	// Valid membership changes, update the saved componentRVs.
	mv.componentRVs = componentRVs
	return nil
}

// Update the state of the given component RV in this MV.
func (mv *mvInfo) updateComponentRVState(rvName string, oldState, newState dcache.StateEnum) {
	common.Assert(oldState != newState &&
		cm.IsValidComponentRVState(oldState) &&
		cm.IsValidComponentRVState(newState), rvName, oldState, newState)

	mv.rwMutex.Lock()
	defer mv.rwMutex.Unlock()

	for _, rv := range mv.componentRVs {
		common.Assert(rv != nil)
		if rv.Name == rvName {
			common.Assert(rv.State == string(oldState), rvName, rv.State, oldState)
			log.Debug("mvInfo::updateComponentRVState: %s/%s (%s -> %s) %s",
				rvName, mv.mvName, rv.State, newState, rpc.ComponentRVsToString(mv.componentRVs))

			rv.State = string(newState)
			return
		}
	}

	common.Assert(false, rpc.ComponentRVsToString(mv.componentRVs), rvName, newState)
}

// From the list of component RVs for this MV return RVNameAndState for the requested RV, if not found returns nil.
func (mv *mvInfo) getComponentRVNameAndState(rvName string) *models.RVNameAndState {
	mv.rwMutex.RLock()
	defer mv.rwMutex.RUnlock()

	for _, rv := range mv.componentRVs {
		common.Assert(rv != nil)

		if rv.Name == rvName {
			return rv
		}
	}

	return nil
}

// Refresh componentRVs for the MV.
//
// Description:
// Any workflow that updates an MV's membership information (either component RVs and/or their states)
// first updates the membership in the node's rvInfo data, by an UpdateMV/StartSync/EndSync RPC message.
// Once all involved component RVs respond with a success the sender commits the change in the clustermap.
// If one or more component RVs fail the request while some other succeed, the membership details might
// become inconsistent. Since the sender will only update the clustermap after *all* the component RVs
// respond with a success, in this case those component RVs which did make the change have information
// that is different from the clustermap.
//
// Thus, an incoming request's component RVs may not match the rvInfo's component RVs for one of two reasons:
// 1. The sender has a stale clustermap.
// 2. rvInfo has inconsistent info due to the partially applied change.
//
// So, whenever a request and mvInfo's component RV details don't match, the server needs to refresh its
// membership details from the clustermap and if there still is a mismatch indicating client using stale
// clustermap, fail the call with NeedToRefreshClusterMap asking the sender to refresh too. This function
// helps to refresh the rvInfo component RV details.
func (mv *mvInfo) refreshFromClustermap() error {
	log.Debug("mvInfo::refreshFromClustermap: %s/%s", mv.rvName, mv.mvName)

	//
	// Refresh the clustermap synchronously. Once this returns, clustermap package has the updated
	// clustermap.
	//
	err := cm.RefreshClusterMapSync()
	if err != nil {
		err := fmt.Errorf("mvInfo::refreshFromClustermap: %s/%s, failed: %v", mv.rvName, mv.mvName, err)
		log.Err("%v", err)
		common.Assert(false, err)
		return err
	}

	// Get component RV details from the just refreshed clustermap.
	newRVs := cm.GetRVs(mv.mvName)
	if newRVs == nil {
		err := fmt.Errorf("mvInfo::refreshFromClustermap: GetRVs(%s) failed", mv.mvName)
		log.Err("%v", err)
		common.Assert(false, err)
		return err
	}

	// Convert newRVs from RV Name->State map, to RVNameAndState slice.
	var newComponentRVs []*models.RVNameAndState
	for rvName, rvState := range newRVs {
		common.Assert(cm.IsValidComponentRVState(rvState), rvName, mv.mvName, rvState)

		newComponentRVs = append(newComponentRVs, &models.RVNameAndState{
			Name:  rvName,
			State: string(rvState),
		})

		//
		// TODO: If an RV is being added in "outofsync" or "syncing" state (and it was in a different
		// 	     state earlier) we must also update rvInfo.reservedSpace.
		//
	}

	//
	// Update unconditionally, even if it may not have changed, doesn't matter.
	// We force the update as this is the membership info that we got from clustermap.
	//
	mv.updateComponentRVs(newComponentRVs, true /* forceUpdate */)

	//
	// TODO: Remove any syncJobs which are no longer running.
	//

	return nil
}

// increment the total chunk bytes for this MV
func (mv *mvInfo) incTotalChunkBytes(bytes int64) {
	mv.totalChunkBytes.Add(bytes)
	log.Debug("mvInfo::incTotalChunkBytes: totalChunkBytes for MV %s is %d", mv.mvName, mv.totalChunkBytes.Load())
}

// decrement the total chunk bytes for this MV
func (mv *mvInfo) decTotalChunkBytes(bytes int64) {
	mv.totalChunkBytes.Add(-bytes)
	log.Debug("mvInfo::decTotalChunkBytes: totalChunkBytes for MV %s is %d", mv.mvName, mv.totalChunkBytes.Load())
	common.Assert(mv.totalChunkBytes.Load() >= 0, fmt.Sprintf("totalChunkBytes for MV %s is %d", mv.mvName, mv.totalChunkBytes.Load()))
}

// acquire read lock on the opMutex.
// This will allow other ongoing chunk IO operations to proceed in parallel
// but will block sync operations like StartSync or EndSync,
// until the read lock is released.
func (mv *mvInfo) acquireSyncOpReadLock() {
	mv.opMutex.RLock()

	common.Assert(mv.opMutexDbgCntr.Load() >= 0, mv.opMutexDbgCntr.Load())
	mv.opMutexDbgCntr.Add(1)
}

// release the read lock on the opMutex
func (mv *mvInfo) releaseSyncOpReadLock() {
	common.Assert(mv.opMutexDbgCntr.Load() > 0, mv.opMutexDbgCntr.Load())
	mv.opMutexDbgCntr.Add(-1)

	mv.opMutex.RUnlock()
}

// acquire write lock on the opMutex.
// This will wait till all the ongoing chunk IO operations are completed
// and will block any new chunk IO operations.
// This is used in StartSync and EndSync RPC calls.
func (mv *mvInfo) acquireSyncOpWriteLock() {
	mv.opMutex.Lock()
	log.Debug("mvInfo::acquireSyncOpWriteLock: acquired write lock by sync operation in MV %s", mv.mvName)

	common.Assert(mv.opMutexDbgCntr.Load() == 0, mv.opMutexDbgCntr.Load())
	mv.opMutexDbgCntr.Store(-12345) // Special value to signify write lock.

}

// release the write lock on the opMutex
func (mv *mvInfo) releaseSyncOpWriteLock() {
	common.Assert(mv.opMutexDbgCntr.Load() == -12345, mv.opMutexDbgCntr.Load())
	mv.opMutexDbgCntr.Store(0)

	mv.opMutex.Unlock()
	log.Debug("mvInfo::releaseSyncOpWriteLock: released write lock by sync operation in MV %s", mv.mvName)
}

// Check if read/shared lock is held on opMutex.
// [DEBUG ONLY]
func (mv *mvInfo) isSyncOpReadLocked() bool {
	return mv.opMutexDbgCntr.Load() > 0
}

// Check if write/exclusive lock is held on opMutex.
// [DEBUG ONLY]
func (mv *mvInfo) isSyncOpWriteLocked() bool {
	return mv.opMutexDbgCntr.Load() == -12345
}

// Check if the component RVs in the request is valid for the given MV replica.
// checkState boolean flag indicates if the state of the component RVs in the request should also
// be matched against the state of the component RVs in the mvInfo data, o/w only the component RV
// names are matched.
//
// If the request's component RVs match with the node's mvInfo data, then it means that the request
// is valid and the mvInfo data is up to date.
//
// If the request's component RVs do not match with the mvInfo data, it means that either,
//   - The sender has a stale clustermap.
//   - mvInfo has inconsistent info due to the partially applied change.
//
// In this case, mvInfo membership details need to be refreshed from the clustermap and if there still
// is a mismatch indicating client using stale clustermap, then we need to fail the client call with
// NeedToRefreshClusterMap asking the sender to refresh and retry.
// This function helps to refresh the mvInfo component RV details and returns the NeedToRefreshClusterMap
// if the component RV details don't match. Caller should then pass on the error eventually failing the
// RPC server method with NeedToRefreshClusterMap.
func (mv *mvInfo) isComponentRVsValid(componentRVsInReq []*models.RVNameAndState, checkState bool) error {
	var componentRVsInMV []*models.RVNameAndState
	clustermapRefreshed := false

	for {
		componentRVsInMV = mv.getComponentRVs()

		//
		// Component RVs received in req must be exactly same as component RVs list for this MV replica.
		// We may fail once due to out-of-date cluster membership info, refresh clustermap and try once
		// more.
		//
		err := isComponentRVsValid(componentRVsInMV, componentRVsInReq, checkState)
		if err != nil {
			if !clustermapRefreshed {
				mv.refreshFromClustermap()
				clustermapRefreshed = true
				continue
			}

			errStr := fmt.Sprintf("Request component RVs are invalid for MV %s [%v]", mv.mvName, err)
			log.Err("ChunkServiceHandler::isComponentRVsValid: %s", errStr)
			return rpc.NewResponseError(models.ErrorCode_NeedToRefreshClusterMap, errStr)
		}

		break
	}

	return nil
}

// Given component RVs and source and target RV names received in a StartSync/EndSync request, check their validity.
// It checks the following:
//   - Component RVs received in req are the same as component RVs list for this MV replica.
//     Only the component RV names are matched and not their state.
//     This is because multiple syncjobs could be simultaneously syncing different replicas of the same MV,
//     so the state of each will be changing from outofsync->syncing->online and we don't want to consider
//     that as a mismatch, else multiple sync jobs for the same MV cannot seamlessely proceed.
//   - Source and target RVs are indeed present in the component RVs list for this MV replica.
//   - Target RV is in the correct state based on the StartSync/EndSync request.
//     For StartSync() call, target RV must be in outofsync state. Whereas for EndSync() call,
//     target RV must be in syncing state.
//
// Note: This is a very critical correctness check used by dcache. Since client may be using a stale clustermap,
//
//	it's important for server (which always has the latest cluster membership info) to let client know if
//	its clustermap copy is stale and it needs to refresh it.
func (mv *mvInfo) validateComponentRVsInSync(componentRVsInReq []*models.RVNameAndState,
	sourceRVName string, targetRVName string, isStartSync bool) error {

	common.Assert(cm.IsValidRVName(sourceRVName) &&
		cm.IsValidRVName(targetRVName) &&
		sourceRVName != targetRVName, sourceRVName, targetRVName)

	//
	// validate the component RVs in request against the component RVs in mvInfo.
	// The state of the component RVs in the request is not checked for StartSync/EndSync requests.
	//
	err := mv.isComponentRVsValid(componentRVsInReq, false /* checkState */)
	if err != nil {
		log.Err("ChunkServiceHandler::validateComponentRVsInSync: %v", err)
		return err
	}

	componentRVsInMV := mv.getComponentRVs()

	// Source RV must be present in the component RVs list for this MV replica.
	if !isRVPresentInMV(componentRVsInMV, sourceRVName) {
		rvsInMvStr := rpc.ComponentRVsToString(componentRVsInMV)
		errStr := fmt.Sprintf("Source RV %s is not part of MV %s %s",
			sourceRVName, mv.mvName, rvsInMvStr)
		log.Err("ChunkServiceHandler::validateComponentRVsInSync: %s", errStr)
		return rpc.NewResponseError(models.ErrorCode_InvalidRV, errStr)
	}

	// Target RV must be present in the component RVs list for this MV replica.
	if !isRVPresentInMV(componentRVsInMV, targetRVName) {
		rvsInMvStr := rpc.ComponentRVsToString(componentRVsInMV)
		errStr := fmt.Sprintf("Target RV %s is not part of MV %s %s",
			targetRVName, mv.mvName, rvsInMvStr)
		log.Err("ChunkServiceHandler::validateComponentRVsInSync: %s", errStr)
		return rpc.NewResponseError(models.ErrorCode_InvalidRV, errStr)
	}

	//
	// Now that the target RV is present in the component RVs list for this MV replica,
	// validate its state based on the StartSync/EndSync request.
	//
	// StartSync() call is made after the fix-mv workflow has replaced the offline
	// RVs and marked the new/target RVs state as outofsync.
	//
	// EndSync() RPC call is made only after the StartSync() call, which marks the
	// target RV state to syncing.
	//
	// If the isStartSync flag is true, it means that the target RV should be in outofsync state for
	// StartSync() call.
	// Else, check if the target RV is in syncing state for EndSync() call.
	//
	var validState string

	if isStartSync {
		validState = string(dcache.StateOutOfSync)
	} else {
		validState = string(dcache.StateSyncing)
	}

	clustermapRefreshed := false

	for {
		targetRVNameAndState := mv.getComponentRVNameAndState(targetRVName)

		//
		// Q: Why refreshFromClustermap() is needed?
		// A: If we are hosting the target RV, then this validState change must have been approved by us
		//    (prior JoinMV or StartSync) and only after that the sender could have committed the state
		//    change in clustermap. If we do not have the validState in our rvInfo then it cannot be in the
		//    clustermap and if it's not in the clustermap sender won't have sent the StartSync/EndSync RPC.
		//    Note that even if we are not hosting the target RV, we would have been informed through a
		//	  StartSync request and we must have acknowledged it.
		//
		//    There is one possibility though. A prior StartSync succeeded and the mvInfo state was changed to
		//    syncing, but the sender couldn' persist that change in the clustermap (some node that was updating
		//    the clustermap took really long, due to some other node being down and JoinMV taking long time).
		//    Meanwhile the lowest online RV on the node attempting the sync is marked offline in clustermap,
		//	  so some other node now has the lowest online RV, and that node now attempts the sync. It sends a
		//	  StartSync RPC to this RV which is already marked syncing by the previous StartSync.
		//
		if targetRVNameAndState.State != validState {
			errStr := fmt.Sprintf("Target RV %s is not in %s state (%s/%s -> %s/%s): %s [NeedToRefreshClusterMap]",
				targetRVName, validState,
				sourceRVName, mv.mvName,
				targetRVName, mv.mvName,
				rpc.ComponentRVsToString(mv.getComponentRVs()))

			log.Err("ChunkServiceHandler::validateComponentRVsInSync: %s, clustermapRefreshed: %v",
				errStr, clustermapRefreshed)

			if !clustermapRefreshed {
				mv.refreshFromClustermap()
				clustermapRefreshed = true
				continue
			}

			common.Assert(false, errStr)
			return rpc.NewResponseError(models.ErrorCode_NeedToRefreshClusterMap, errStr)
		}

		break
	}

	return nil
}

// check the if the chunk address is valid
// - check if the rvID is valid
// - check if the cache dir exists
// - check if the MV is valid
func (h *ChunkServiceHandler) checkValidChunkAddress(address *models.Address) error {
	common.Assert(address != nil)
	common.Assert(common.IsValidUUID(address.FileID), address.FileID)
	common.Assert(common.IsValidUUID(address.RvID), address.RvID)
	common.Assert(cm.IsValidMVName(address.MvName), address.MvName)

	// rvID must refer to one of of out local RVs.
	rvInfo, ok := h.rvIDMap[address.RvID]
	common.Assert(!ok || rvInfo != nil, address.RvID)
	if !ok {
		errStr := fmt.Sprintf("Invalid rvID %s", address.RvID)
		log.Err("ChunkServiceHandler::checkValidChunkAddress: %s", errStr)
		return rpc.NewResponseError(models.ErrorCode_InvalidRVID, errStr)
	}

	cacheDir := rvInfo.cacheDir
	common.Assert(cacheDir != "", rvInfo.rvName)
	common.Assert(common.DirectoryExists(cacheDir), cacheDir, rvInfo.rvName)

	//
	// MV replica must exist.
	//
	// Q: Why refreshFromClustermap() cannot help?
	// A: An RV can be added as a component RV to an MV only after approval from the node hosting the RV,
	//    through a JoinMV call. Only after a successful JoinMV response would the caller update the MV
	//    component RV list. If we do not have this MV added to our RV, that means we would not have
	//    responded to the JoinMV RPC, which would mean the clustermap cannot have it.
	//    For rebalancing, a component RV would be removed from an MV only after the rebalancing has
	//    completed and there's no undoing it.
	//
	mvPath := filepath.Join(cacheDir, address.MvName)
	if !rvInfo.isMvPathValid(mvPath) {
		errStr := fmt.Sprintf("MV %s is not hosted by RV %s [NeedToRefreshClusterMap]",
			address.MvName, rvInfo.rvName)
		log.Err("ChunkServiceHandler::checkValidChunkAddress: %s", errStr)
		return rpc.NewResponseError(models.ErrorCode_NeedToRefreshClusterMap, errStr)
	}

	return nil
}

// Get rvInfo for a given RV name that corresponds to one of our local RVs.
func (h *ChunkServiceHandler) getRVInfoFromRVName(rvName string) *rvInfo {
	var rvInfo *rvInfo
	for rvID, info := range h.rvIDMap {
		common.Assert(info != nil, rvID)

		if info.rvName == rvName {
			rvInfo = info
			break
		}
	}

	return rvInfo
}

func (h *ChunkServiceHandler) createMVDirectory(path string) error {
	if err := os.MkdirAll(path, 0700); err != nil && !os.IsExist(err) {
		return fmt.Errorf("MkdirAll(%s) failed: %v", path, err)
	}

	log.Debug("ChunkServiceHandler::createMVDirectory: Created MV directory %s", path)

	return nil
}

// Return source or target RV info for the sync operation. Only one of the source or target RV can be hosted by this
// node, so one and only one of source or target rvInfo will be non-nil.
// - If neither source nor target RVs is hosted by this node, return error.
// - If both source and target RVs are hosted by this node, return error.
func (h *ChunkServiceHandler) getSrcAndDestRVInfoForSync(sourceRVName string, targetRVName string) (*rvInfo, *rvInfo, error) {
	srcRVInfo := h.getRVInfoFromRVName(sourceRVName)
	targetRVInfo := h.getRVInfoFromRVName(targetRVName)

	if srcRVInfo == nil && targetRVInfo == nil {
		errStr := fmt.Sprintf("Neither source RV %s nor target RV %s is hosted by this node",
			sourceRVName, targetRVName)
		log.Err("ChunkServiceHandler::getSrcAndDestRVInfoForSync: %s", errStr)
		common.Assert(false, errStr)
		return nil, nil, rpc.NewResponseError(models.ErrorCode_InvalidRV, errStr)
	}

	if srcRVInfo != nil && targetRVInfo != nil {
		errStr := fmt.Sprintf("Both source RV %s and target RV %s are hosted by this node",
			sourceRVName, targetRVName)
		log.Err("ChunkServiceHandler::getSrcAndDestRVInfoForSync: %s", errStr)
		common.Assert(false, errStr)
		return nil, nil, rpc.NewResponseError(models.ErrorCode_InvalidRV, errStr)
	}

	return srcRVInfo, targetRVInfo, nil
}

func (h *ChunkServiceHandler) Hello(ctx context.Context, req *models.HelloRequest) (*models.HelloResponse, error) {
	// Thrift should not be calling us with nil req.
	common.Assert(req != nil)

	log.Debug("ChunkServiceHandler::Hello: Received Hello request: %v", req.String())

	// TODO: send more information in response on Hello RPC

	myNodeID := rpc.GetMyNodeUUID()
	common.Assert(req.ReceiverNodeID == myNodeID,
		"Received Hello RPC destined for another node", req.ReceiverNodeID, myNodeID)

	// get all the RVs exported by this node
	myRvList := make([]string, 0)
	myMvList := make([]string, 0)
	for _, rvInfo := range h.rvIDMap {
		myRvList = append(myRvList, rvInfo.rvName)
		myMvList = append(myMvList, rvInfo.getMVs()...)
	}

	return &models.HelloResponse{
		ReceiverNodeID: myNodeID,
		Time:           time.Now().UnixMicro(),
		RVName:         myRvList,
		MV:             myMvList,
	}, nil
}

func (h *ChunkServiceHandler) GetChunk(ctx context.Context, req *models.GetChunkRequest) (*models.GetChunkResponse, error) {
	// Thrift should not be calling us with nil req.
	common.Assert(req != nil)
	// Thrift should not be calling us with nil Address.
	common.Assert(req.Address != nil)

	startTime := time.Now()

	log.Debug("ChunkServiceHandler::GetChunk: Received GetChunk request: %v", rpc.GetChunkRequestToString(req))

	//
	// Check if the chunk address is valid. We basically check for the following:
	// - RV id in the chunk address is one of our local RVs.
	// - MV name in the chunk address is indeed hosted by that RV.
	//
	err := h.checkValidChunkAddress(req.Address)
	if err != nil {
		log.Err("ChunkServiceHandler::GetChunk: Invalid chunk address %v [%s]",
			req.Address.String(), err.Error())
		return nil, err
	}

	rvInfo := h.rvIDMap[req.Address.RvID]
	mvInfo := rvInfo.getMVInfo(req.Address.MvName)

	//
	// RVInfo validation.
	// The only RVInfo validation needed for GetChunk request is that the target RV is indeed a valid
	// component RV for this MV and it's in a valid state for serving chunks. "online" is the only valid state
	// when a component RV can serve chunks. offline/outofsync RVs cannot serve the chunks so sender should
	// not have requested the GetChunk to those, if we get a GetChunk for those RVs it means client has a
	// stale clustermap and hence we must help the client by failing with NeedToRefreshClusterMap.
	// Similarly "syncing" RV may or may not have the chunk yet, and client should not be asking a chunk from
	// a syncing component RV, so again we play safe and let the client know about it.
	//
	// checkValidChunkAddress() has already done the membership check, so we just need to do the state
	// check.
	//
	rvNameAndState := mvInfo.getComponentRVNameAndState(rvInfo.rvName)

	// checkValidChunkAddress() had succeeded above, so RV must exist.
	common.Assert(rvNameAndState != nil)

	//
	// We allow reading only from "online" component RVs.
	// Note: Though we may be able to serve the chunk from a component RV in "syncing" or even "offline"
	//       state, it usually indicates client using an older clustermap so we rather ask the client to refresh.
	// TODO: See if going ahead and checking the chunk anyways is better.
	//
	// Q: Why refreshFromClustermap() cannot help this?
	// A: Let's consder all possible RV states other than online:
	//    - offline
	//      There's no workflow to set rvInfo state as offline, but due to mvInfo.refreshFromClustermap()
	//		we can have a component RV state as offline. If the state were to change from offline, it must
	//      be through JoinMV/UpdateMV RPC, so we must be in the loop.
	//    - outofsync
	//      outofsync state can be set through the fix-mv workflow when it replaces an offline component RV
	//		with a new RV. The new RVs state will be set to outofsync through the JoinMV RPC call, but before
	//		this component RV is considered for reading it must have been updated to syncing->online, both
	//      of which need to be approved by us. So if we are in outofsync, sender cannot legitimately be
	//      reading from us.
	//    - syncing
	//      Same as above. Data can be read from an mv replica only after it goes from syncing->online
	//      through an EndSync call, which must be approved by us.
	//
	if rvNameAndState.State != string(dcache.StateOnline) {
		errStr := fmt.Sprintf("GetChunk request for %s/%s cannot be satisfied in state %s [NeedToRefreshClusterMap]",
			rvInfo.rvName, req.Address.MvName, rvNameAndState.State)
		log.Err("ChunkServiceHandler::GetChunk: %s", errStr)
		return nil, rpc.NewResponseError(models.ErrorCode_NeedToRefreshClusterMap, errStr)
	}

	// acquire read lock on the opMutex for this MV
	mvInfo.acquireSyncOpReadLock()

	// release the read lock on the opMutex for this MV when the function returns
	defer mvInfo.releaseSyncOpReadLock()

	// TODO: check if lock is needed for GetChunk
	// check if the chunk file is being updated in parallel by some other thread
	// chunkAddress := getChunkAddress(req.Address.FileID, req.Address.RvID, req.Address.MvName, req.Address.OffsetInMiB)
	// flock := h.locks.Get(chunkAddress)
	// flock.Lock()
	// defer flock.Unlock()

	cacheDir := rvInfo.cacheDir
	chunkPath, hashPath := getChunkAndHashPath(cacheDir, req.Address.MvName, req.Address.FileID, req.Address.OffsetInMiB)
	log.Debug("ChunkServiceHandler::GetChunk: chunk path %s, hash path %s", chunkPath, hashPath)

	fh, err := os.Open(chunkPath)
	if err != nil {
		log.Err("ChunkServiceHandler::GetChunk: Failed to open chunk file %s [%v]", chunkPath, err.Error())
		return nil, rpc.NewResponseError(models.ErrorCode_ChunkNotFound, fmt.Sprintf("failed to open chunk file %s [%v]", chunkPath, err.Error()))
	}
	defer fh.Close()

	fInfo, err := fh.Stat()
	if err != nil {
		log.Err("ChunkServiceHandler::GetChunk: Failed to stat chunk file %s [%v]", chunkPath, err.Error())
		common.Assert(false, fmt.Sprintf("failed to stat chunk file %s [%v]", chunkPath, err.Error()))
		return nil, rpc.NewResponseError(models.ErrorCode_ChunkNotFound, fmt.Sprintf("failed to stat chunk file %s [%v]", chunkPath, err.Error()))
	}

	chunkSize := fInfo.Size()
	lmt := fInfo.ModTime().UTC().String()

	common.Assert(req.OffsetInChunk+req.Length <= chunkSize, fmt.Sprintf("chunkSize %d is less than OffsetInChunk %d + Length %d", chunkSize, req.OffsetInChunk, req.Length))

	// TODO: data buffer should come in the request
	data := make([]byte, req.Length)
	n, err := fh.ReadAt(data, req.OffsetInChunk)
	common.Assert(n == len(data), fmt.Sprintf("bytes read %v is less than expected buffer size %v", n, len(data)))
	if err != nil {
		log.Err("ChunkServiceHandler::GetChunk: Failed to read chunk file %s [%v]", chunkPath, err.Error())
		return nil, rpc.NewResponseError(models.ErrorCode_InternalServerError, fmt.Sprintf("failed to read chunk file %s [%v]", chunkPath, err.Error()))
	}

	// TODO: hash validation will be done later
	// get hash if requested for entire chunk
	// hash := ""
	// if req.OffsetInChunk == 0 && req.Length == chunkSize {
	//      hashData, err := os.ReadFile(hashPath)
	//      if err != nil {
	//              log.Err("ChunkServiceHandler::GetChunk: Failed to read hash file %s [%v]", hashPath, err.Error())
	//              return nil, rpc.NewResponseError(models.ErrorCode_InternalServerError, fmt.Sprintf("failed to read hash file %s [%v]", hashPath, err.Error()))
	//      }
	//      hash = string(hashData)
	// }

	resp := &models.GetChunkResponse{
		Chunk: &models.Chunk{
			Address: req.Address,
			Data:    data,
			Hash:    "", // TODO: hash validation will be done later
		},
		ChunkWriteTime: lmt,
		TimeTaken:      time.Since(startTime).Microseconds(),
		ComponentRV:    mvInfo.getComponentRVs(),
	}

	return resp, nil
}

func (h *ChunkServiceHandler) PutChunk(ctx context.Context, req *models.PutChunkRequest) (*models.PutChunkResponse, error) {
	// Thrift should not be calling us with nil req.
	common.Assert(req != nil)
	// Thrift should not be calling us with nil Address.
	common.Assert(req.Chunk != nil)
	common.Assert(req.Chunk.Address != nil)

	startTime := time.Now()

	log.Debug("ChunkServiceHandler::PutChunk: Received PutChunk request: %v", rpc.PutChunkRequestToString(req))

	// Check if the chunk address is valid.
	err := h.checkValidChunkAddress(req.Chunk.Address)
	if err != nil {
		log.Err("ChunkServiceHandler::PutChunk: Invalid chunk address %v [%v]",
			req.Chunk.Address.String(), err)
		return nil, err
	}

	rvInfo := h.rvIDMap[req.Chunk.Address.RvID]
	mvInfo := rvInfo.getMVInfo(req.Chunk.Address.MvName)

	//
	// RVInfo validation. PutChunk(client) and PutChunk(sync) need different validations.
	//
	// For a PutChunk(client) we need to do the following validation.
	// For all component RVs specified in the PutChunk request, ensure:
	// - If the component RV is offline/outofsync it's offline/outofsync in the RV Info's component RV list too.
	//   This is required to ensure that client/sender didn't skip PutChunk to a component RV which won't be
	//   sync'ed later.
	// - If the component RV is either online/syncing it's present in the RV Info's component RV list and has
	//   state either online or syncing.
	//   This is required to ensure that client/sender is not writing to different set of component RVs which
	//   may be futile and may result in missing writing chunks to some valid component RVs.
	// - There should not be any component RV different between the two lists. This is a corollary to the
	//   above two.
	//
	// For a PutChunk(sync) we need to do the following validation.
	// PutChunk(sync) is only concerned about a specific sync job, from one (online) source RV to one
	// (outofsync) target RV. We just need to ensure sanity of that specific PutChunk.
	// We need to check if the SyncId carried in the PutChunk(sync) request indeed refers to an active
	// sync job and this MV replica is indeed the target of that sync job.
	//

	//
	// Acquire read lock on the opMutex for this MV to block any StartSync request from updating rvInfo while
	// we are accessing it. Note that depending on the sync state of an MV replica, the client PutChunk requests
	// may need to be saved in regular or the sync mv folder. This read lock prevents any races in that.
	//
	mvInfo.acquireSyncOpReadLock()
	defer mvInfo.releaseSyncOpReadLock()

	clustermapRefreshed := false

refreshFromClustermapAndRetry:
	componentRVsInMV := mvInfo.getComponentRVs()

	if len(req.SyncID) == 0 {
		//
		// PutChunk(client) - Make sure caller only skipped offline or outofsync component RVs.
		//
		common.Assert(len(req.ComponentRV) == len(componentRVsInMV),
			len(req.ComponentRV), len(componentRVsInMV))

		for _, rv := range req.ComponentRV {
			common.Assert(rv != nil)

			// Component RV details from mvInfo.
			rvNameAndState := mvInfo.getComponentRVNameAndState(rv.Name)

			//
			// Sender's clustermap has a component RV which is not part of this MV.
			//
			// Q: Why refreshFromClustermap() cannot help this?
			// A: An RV can be added to an MV in the clustermap only after successful JoinMV+UpdateMV calls
			//    to all the component RVs. If we don't have the MV added to the rvInfo we must not have
			//    responded positively to JoinMV/UpdateMV, so sender must not have updated the clustermap.
			//    Hence we also assert for this.
			//
			if rvNameAndState == nil {
				errStr := fmt.Sprintf("PutChunk(client) sender has a non-existent RV %s/%s",
					rv.Name, req.Chunk.Address.MvName)
				log.Err("ChunkServiceHandler::PutChunk: %s", errStr)
				common.Assert(false, errStr)
				return nil, rpc.NewResponseError(models.ErrorCode_NeedToRefreshClusterMap, errStr)
			}

			// Sender would skip component RVs which are either offline or outofsync.
			senderSkippedRV := (rv.State == string(dcache.StateOffline) ||
				rv.State == string(dcache.StateOutOfSync))
			// If RV info has the RV as offline or outofsync it'll be properly sync'ed later.
			isRVSafeToSkip := (rvNameAndState.State == string(dcache.StateOffline) ||
				rvNameAndState.State == string(dcache.StateOutOfSync))

			if senderSkippedRV && !isRVSafeToSkip {
				//
				// This can happen when sender comes to know about an RV being offline, through clustermap,
				// obviously since RV state has not changed as a result of some workflow, hence rvInfo is
				// not updated and it doesn't know about the RV going offline.
				// We must refresh our rvInfo from the clustermap and retry the check.
				//
				errStr := fmt.Sprintf("PutChunk(client) sender skipped RV %s/%s in invalid state %s [NeedToRefreshClusterMap]",
					rv.Name, req.Chunk.Address.MvName, rvNameAndState.State)
				log.Err("ChunkServiceHandler::PutChunk: %s", errStr)

				if !clustermapRefreshed {
					mvInfo.refreshFromClustermap()
					clustermapRefreshed = true
					goto refreshFromClustermapAndRetry
				}

				return nil, rpc.NewResponseError(models.ErrorCode_NeedToRefreshClusterMap, errStr)
			}
		}
	} else {
		//
		// PutChunk(sync) - Make sure the target MV replica is indeed target of this sync job.
		//
		// Q: Why refreshFromClustermap() cannot help this?
		// A: PutChunk(sync) requests can only be sent after a successful StartSync response from
		//    us and when we would have responded we would have added the syncJob.
		//
		syncJob, ok := mvInfo.syncJobs[req.SyncID]
		if !ok {
			errStr := fmt.Sprintf("PutChunk(sync) syncId %s not valid for %s/%s [NeedToRefreshClusterMap]",
				req.SyncID, rvInfo.rvName, req.Chunk.Address.MvName)
			log.Err("ChunkServiceHandler::PutChunk: %s", errStr)
			common.Assert(false, errStr)
			return nil, rpc.NewResponseError(models.ErrorCode_NeedToRefreshClusterMap, errStr)
		}

		common.Assert(syncJob.targetRVName == "")
		common.Assert(syncJob.sourceRVName != "")
	}

	// TODO: check later if lock is needed
	// acquire lock for the chunk address to prevent concurrent writes
	// chunkAddress := getChunkAddress(req.Chunk.Address.FileID, req.Chunk.Address.RvID, req.Chunk.Address.MvName, req.Chunk.Address.OffsetInMiB)
	// flock := h.locks.Get(chunkAddress)
	// flock.Lock()
	// defer flock.Unlock()

	cacheDir := rvInfo.cacheDir
	isSrcOfSync, isTgtOfSync := mvInfo.isSourceOrTargetOfSync()

	var chunkPath, hashPath string
	if len(req.SyncID) > 0 {
		//
		// Sync PutChunk call (as opposed to a client write PutChunk call).
		// This is called after the StartSync RPC to synchronize an OutOfSyc MV replica from a healthy MV
		// replica.
		// In this case the chunks must be written to the regular mv directory, i.e. rv0/mv0
		//
		// Sync PutChunk call will be made in the ResyncMV() workflow, and should only be sent to RVs which
		// are target of a sync job.
		//
		if !isTgtOfSync {
			errStr := fmt.Sprintf("Sync PutChunk call received for %s/%s, which is currently not the target of any sync job",
				rvInfo.rvName, req.Chunk.Address.MvName)

			log.Err("ChunkServiceHandler::PutChunk: %s", errStr)
			common.Assert(false, errStr)
			return nil, rpc.NewResponseError(models.ErrorCode_InvalidRequest, errStr)
		}

		chunkPath, hashPath = getRegularMVPath(cacheDir, req.Chunk.Address.MvName,
			req.Chunk.Address.FileID, req.Chunk.Address.OffsetInMiB)
	} else {
		//
		// Client write PutChunk call. If this MV replica is currently acting as the source for any sync job,
		// the chunks must be written to the sync directory, i.e. rv0/mv0.sync, else they must be written
		// to the regular mv directory, i.e. rv0/mv0.
		//
		if isSrcOfSync {
			chunkPath, hashPath = getSyncMVPath(cacheDir, req.Chunk.Address.MvName,
				req.Chunk.Address.FileID, req.Chunk.Address.OffsetInMiB)
		} else {
			chunkPath, hashPath = getRegularMVPath(cacheDir, req.Chunk.Address.MvName,
				req.Chunk.Address.FileID, req.Chunk.Address.OffsetInMiB)
		}
	}

	log.Debug("ChunkServiceHandler::PutChunk: chunk path %s, hash path %s", chunkPath, hashPath)

	// Chunk file must not be present.
	_, err = os.Stat(chunkPath)
	if err == nil {
		errStr := fmt.Sprintf("Chunk file %s already exists", chunkPath)
		log.Err("ChunkServiceHandler::PutChunk: %s", errStr)
		return nil, rpc.NewResponseError(models.ErrorCode_ChunkAlreadyExists, errStr)
	}

	// Write to .tmp file first and rename it to the final file.
	tmpChunkPath := fmt.Sprintf("%s.tmp", chunkPath)
	err = os.WriteFile(tmpChunkPath, req.Chunk.Data, 0400)
	if err != nil {
		errStr := fmt.Sprintf("Failed to write chunk file %s [%v]", chunkPath, err)
		log.Err("ChunkServiceHandler::PutChunk: %s", errStr)
		return nil, rpc.NewResponseError(models.ErrorCode_InternalServerError, errStr)
	}

	// TODO: hash validation will be done later
	// err = os.WriteFile(hashPath, []byte(req.Chunk.Hash), 0400)
	// if err != nil {
	//      log.Err("ChunkServiceHandler::PutChunk: Failed to write hash file %s [%v]", hashPath, err.Error())
	//      return nil, rpc.NewResponseError(models.ErrorCode_InternalServerError, fmt.Sprintf("failed to write hash file %s [%v]", hashPath, err.Error()))
	// }

	availableSpace, err := rvInfo.getAvailableSpace()
	if err != nil {
		log.Err("ChunkServiceHandler::PutChunk: Failed to get available disk space [%v]", err)
	}

	// TODO: should we verify the hash after writing the chunk

	// rename the .tmp file to the final file
	err = os.Rename(tmpChunkPath, chunkPath)
	if err != nil {
		errStr := fmt.Sprintf("Failed to rename chunk file %s -> %s [%v]",
			tmpChunkPath, chunkPath, err)
		log.Err("ChunkServiceHandler::PutChunk: %s", errStr)
		common.Assert(false, errStr)
		return nil, rpc.NewResponseError(models.ErrorCode_InternalServerError, errStr)
	}

	// TODO: should we also consider the hash file size in the total chunk bytes
	//       For accurate accounting we can, but we should not do an extra stat() call for the hash file
	//       but instead use a hardcoded value which will be true for a given hash algo.
	//       Also we need to be sure that hash is calculated uniformly (either always or never)

	// Increment the total chunk bytes for this MV.
	mvInfo.incTotalChunkBytes(req.Length)

	//
	// For successful sync PutChunk calls, decrement the reserved space for this RV.
	// JoinMV would have reserved this space before starting sync.
	//
	if len(req.SyncID) > 0 {
		rvInfo.decReservedSpace(req.Length)
	}

	resp := &models.PutChunkResponse{
		TimeTaken:      time.Since(startTime).Microseconds(),
		AvailableSpace: availableSpace,
		ComponentRV:    mvInfo.getComponentRVs(),
	}

	return resp, nil
}

func (h *ChunkServiceHandler) RemoveChunk(ctx context.Context, req *models.RemoveChunkRequest) (*models.RemoveChunkResponse, error) {
	// Thrift should not be calling us with nil req.
	common.Assert(req != nil)
	// Thrift should not be calling us with nil Address.
	common.Assert(req.Address != nil)

	startTime := time.Now()

	log.Debug("ChunkServiceHandler::RemoveChunk: Received RemoveChunk request %v", rpc.RemoveChunkRequestToString(req))

	// check if the chunk address is valid
	err := h.checkValidChunkAddress(req.Address)
	if err != nil {
		log.Err("ChunkServiceHandler::RemoveChunk: Invalid chunk address %v [%s]", req.Address.String(), err.Error())
		return nil, err
	}

	rvInfo := h.rvIDMap[req.Address.RvID]
	mvInfo := rvInfo.getMVInfo(req.Address.MvName)

	// validate the component RVs list
	err = mvInfo.isComponentRVsValid(req.ComponentRV, true /* checkState */)
	if err != nil {
		errStr := fmt.Sprintf("Component RVs are invalid for MV %s [%v]", req.Address.MvName, err)
		log.Err("ChunkServiceHandler::RemoveChunk: %s", errStr)
		return nil, err
	}

	// acquire read lock on the opMutex for this MV
	mvInfo.acquireSyncOpReadLock()

	// release the read lock on the opMutex for this MV when the function returns
	defer mvInfo.releaseSyncOpReadLock()

	// TODO: check if lock is needed for RemoveChunk
	// acquire lock for the chunk address to prevent concurrent delete operations
	// chunkAddress := getChunkAddress(req.Address.FileID, req.Address.RvID, req.Address.MvName, req.Address.OffsetInMiB)
	// flock := h.locks.Get(chunkAddress)
	// flock.Lock()
	// defer flock.Unlock()

	cacheDir := rvInfo.cacheDir

	chunkPath, hashPath := getChunkAndHashPath(cacheDir, req.Address.MvName, req.Address.FileID, req.Address.OffsetInMiB)
	log.Debug("ChunkServiceHandler::RemoveChunk: chunk path %s, hash path %s", chunkPath, hashPath)

	// check if the chunk is present
	fInfo, err := os.Stat(chunkPath)
	if err != nil {
		log.Err("ChunkServiceHandler::RemoveChunk: Failed to stat chunk file %s [%v]", chunkPath, err.Error())
		common.Assert(false, fmt.Sprintf("failed to stat chunk file %s [%v]", chunkPath, err.Error()))
		return nil, rpc.NewResponseError(models.ErrorCode_ChunkNotFound, fmt.Sprintf("failed to stat chunk file %s [%v]", chunkPath, err.Error()))
	}

	err = os.Remove(chunkPath)
	if err != nil {
		log.Err("ChunkServiceHandler::RemoveChunk: Failed to remove chunk file %s [%v]", chunkPath, err.Error())
		return nil, rpc.NewResponseError(models.ErrorCode_InternalServerError, fmt.Sprintf("failed to remove chunk file %s [%v]", chunkPath, err.Error()))
	}

	// TODO: hash validation will be done later
	// err = os.Remove(hashPath)
	// if err != nil {
	//      log.Err("ChunkServiceHandler::RemoveChunk: Failed to remove hash file %s [%v]", hashPath, err.Error())
	//      return nil, rpc.NewResponseError(models.ErrorCode_InternalServerError, fmt.Sprintf("failed to remove hash file %s [%v]", hashPath, err.Error()))
	// }

	availableSpace, err := rvInfo.getAvailableSpace()
	if err != nil {
		log.Err("ChunkServiceHandler::RemoveChunk: Failed to get available disk space [%v]", err.Error())
	}

	// TODO: should we also consider the hash file size in the total chunk bytes
	//       For accurate accounting we can, but we should not do an extra stat() call for the hash file
	//       but instead use a hardcoded value which will be true for a given hash algo.
	//       Also we need to be sure that hash is calculated uniformly (either always or never)

	// decrement the total chunk bytes for this MV
	mvInfo.decTotalChunkBytes(fInfo.Size())

	resp := &models.RemoveChunkResponse{
		TimeTaken:      time.Since(startTime).Microseconds(),
		AvailableSpace: availableSpace,
		ComponentRV:    mvInfo.getComponentRVs(),
	}

	return resp, nil
}

func (h *ChunkServiceHandler) JoinMV(ctx context.Context, req *models.JoinMVRequest) (*models.JoinMVResponse, error) {
	// Thrift should not be calling us with nil req.
	common.Assert(req != nil)

	// TODO:: discuss: changing type of component RV from string to RVNameAndState
	// requires to call componentRVsToString method as it is of type []*models.RVNameAndState
	log.Debug("ChunkServiceHandler::JoinMV: Received JoinMV request: %v", rpc.JoinMVRequestToString(req))

	if !cm.IsValidMVName(req.MV) || !cm.IsValidRVName(req.RVName) || len(req.ComponentRV) == 0 {
		errStr := fmt.Sprintf("Invalid MV, RV or ComponentRV: %v", rpc.JoinMVRequestToString(req))
		log.Err("ChunkServiceHandler::JoinMV: %s", errStr)
		common.Assert(false, errStr)
		return nil, rpc.NewResponseError(models.ErrorCode_InvalidRequest, errStr)
	}

	rvInfo := h.getRVInfoFromRVName(req.RVName)
	if rvInfo == nil {
		errStr := fmt.Sprintf("node %s does not host %s", rpc.GetMyNodeUUID(), req.RVName)
		log.Err("ChunkServiceHandler::JoinMV: %s", errStr)
		common.Assert(false, errStr)
		return nil, rpc.NewResponseError(models.ErrorCode_InvalidRV, errStr)
	}

	cacheDir := rvInfo.cacheDir

	// Acquire lock for the RV to prevent concurrent JoinMV calls for different MVs.
	flock := h.locks.Get(rvInfo.rvID)
	flock.Lock()
	defer flock.Unlock()

	// Check if RV is already part of the given MV.
	mvInfo := rvInfo.getMVInfo(req.MV)
	if mvInfo != nil {
		//
		// TODO: Till Sourav formally implements idempotent handling of JoinMV and UpdateMV RPCs,
		//	 we have the following to not treat "double join" as failure.
		//	 Double join can happen when let's say we have two or more outofsync component RVs
		//	 for an MV and fixMV() sends JoinMV request to each of the outofsync RVs. If one or
		//	 more of these fail, the joinMV() will treat it as a failure and not update clustermap.
		//	 Next time when fixMV() is called it'll again attempt fixing and again send JoinMV.
		//	 Note that for proper handling we need to ensure that the reservedSpace remains
		//	 same across both calls. Also if an RV is joined but never used later (maybe joinMV()
		//	 picked a new RV in the next iteration), we should time out and undo the reservedSpace.
		//
		log.Warn("ChunkServiceHandler::JoinMV: %s is already part of %s, ignoring", req.RVName, req.MV)
		return &models.JoinMVResponse{}, nil
	}

	mvLimit := getMVsPerRV()
	if rvInfo.mvCount.Load() >= mvLimit {
		//
		// TODO: This might happen due to incomplete JoinMV requests taking up space, so it will help
		//		 to refresh rvInfo details from the clustermap and remove any unused MVs, and try again.
		//
		errStr := fmt.Sprintf("%s cannot host any more MVs (MVsPerRv: %d)", req.RVName, mvLimit)
		log.Err("ChunkServiceHandler::JoinMV: %s", errStr)
		return nil, rpc.NewResponseError(models.ErrorCode_MaxMVsExceeded, errStr)
	}

	//
	// JoinMV is used both for new-mv and fix-mv workflows.
	// For new-mv, req.ReserveSpace will be 0 as there's no specific space requirement, but in the fix-mv
	// case this RV will have to store one copy of MVs data, so it must have that much free space.
	//
	if req.ReserveSpace != 0 {
		availableSpace, err := rvInfo.getAvailableSpace()
		if err != nil {
			errStr := fmt.Sprintf("failed to get available disk space for %v [%v]", req.RVName, err)
			log.Err("ChunkServiceHandler::JoinMV: %s", errStr)
			return nil, rpc.NewResponseError(models.ErrorCode_InternalServerError, errStr)
		}

		// TODO: should we keep some buffer space for the MV,
		// like reserve space should be 20% less than available space
		if availableSpace < req.ReserveSpace {
			errStr := fmt.Sprintf("not enough space in %s to reserve %d bytes for %s, has only %d bytes",
				req.RVName, req.ReserveSpace, req.MV, availableSpace)
			log.Err("ChunkServiceHandler::JoinMV: %s", errStr)
			return nil, rpc.NewResponseError(models.ErrorCode_InvalidRequest, errStr)
		}
	}

	// Create the MV directory.
	mvPath := filepath.Join(cacheDir, req.MV)
	err := h.createMVDirectory(mvPath)
	if err != nil {
		errStr := fmt.Sprintf("failed to create MV directory %s [%v]", mvPath, err)
		log.Err("ChunkServiceHandler::JoinMV: %s", errStr)
		common.Assert(false, errStr)
		return nil, rpc.NewResponseError(models.ErrorCode_InternalServerError, errStr)
	}

	//
	// Add the newly created MV replica to the MV map for the RV.
	// JoinMV is not transactional, so if one or more JoinMVs fail, the caller won't rollback but simply
	// leave the debris. Note that in case of failure the clustermap won't be updated so we can find out
	// from the clustermap, and we use that to resolve conflicts when they arise, not proactively.
	// But, the space reservation needs to be undone, else we may run out of space due to these incomplete
	// JoinMV calls [TODO].
	//
	sortComponentRVs(req.ComponentRV)
	rvInfo.addToMVMap(req.MV, newMVInfo(rvInfo.rvName, req.MV, req.ComponentRV))

	// Increment the reserved space for this RV.
	rvInfo.incReservedSpace(req.ReserveSpace)

	return &models.JoinMVResponse{}, nil
}

func (h *ChunkServiceHandler) UpdateMV(ctx context.Context, req *models.UpdateMVRequest) (*models.UpdateMVResponse, error) {
	// Thrift should not be calling us with nil req.
	common.Assert(req != nil)

	log.Debug("ChunkServiceHandler::UpdateMV: Received UpdateMV request: %v", rpc.UpdateMVRequestToString(req))

	if !cm.IsValidMVName(req.MV) || !cm.IsValidRVName(req.RVName) || len(req.ComponentRV) == 0 {
		errStr := fmt.Sprintf("Invalid MV, RV or ComponentRV: %v", rpc.UpdateMVRequestToString(req))
		log.Err("ChunkServiceHandler::UpdateMV: %s", errStr)
		return nil, rpc.NewResponseError(models.ErrorCode_InvalidRequest, errStr)
	}

	clustermapRefreshed := false
	for {
		rvInfo := h.getRVInfoFromRVName(req.RVName)
		if rvInfo == nil {
			errStr := fmt.Sprintf("node %s does not host %s", rpc.GetMyNodeUUID(), req.RVName)
			log.Err("ChunkServiceHandler::UpdateMV: %s", errStr)
			common.Assert(false, errStr)
			return nil, rpc.NewResponseError(models.ErrorCode_InvalidRV, errStr)
		}

<<<<<<< HEAD
	mvInfo := rvInfo.getMVInfo(req.MV)
	if mvInfo == nil {
		errStr := fmt.Sprintf("%s/%s not hosted by this node", req.RVName, req.MV)
		log.Err("ChunkServiceHandler::UpdateMV: %s", errStr)
		return nil, rpc.NewResponseError(models.ErrorCode_NeedToRefreshClusterMap, errStr)
	}
=======
		//
		// A membership update RPC is only sent to RVs which are already members of the MV, and it is sent
		// when the membership changes (an existing RV is replaced by another RV by the fix-mv workflow).
		// Since the sender is referring to the global clustermap and this RV is part of the given MV as
		// per the global clustermap, since an RV is added to an MV only after a successful JoinMV response
		// from all component RVs, we *must* have the MV replica in our rvInfo.
		//
		mvInfo := rvInfo.getMVInfo(req.MV)
		if mvInfo == nil {
			errStr := fmt.Sprintf("%s is not part of %s", req.RVName, req.MV)
			log.Err("ChunkServiceHandler::UpdateMV: %s", errStr)
			common.Assert(false, errStr)
			return nil, rpc.NewResponseError(models.ErrorCode_InvalidRequest, errStr)
		}
>>>>>>> 57e489e3

		componentRVsInMV := mvInfo.getComponentRVs()

		log.Debug("ChunkServiceHandler::UpdateMV: Updating %s from (%s -> %s)",
			req.MV, rpc.ComponentRVsToString(componentRVsInMV), rpc.ComponentRVsToString(req.ComponentRV))

		//
		// update the component RVs list for this MV
		// mvInfo.updateComponentRVs() only allows valid changes to cluster membership.
		//
		// Note: Updating this unconditionally could be risky.
		//       A node with an outdated clustermap can reverse a later change.
		//       f.e. some node is syncing and has changed state of an rv to syncing
		//       meanwhile some other node with an older clustermap wants to join an MV to this rv.
		//       it fetched clustermap but then due to n/w down, by the time it reached fixMV, rv was
		//		 already marked syncing, but now it has rv as outofsync and it forces it as that
		//
		err := mvInfo.updateComponentRVs(req.ComponentRV, false /* forceUpdate */)
		if err != nil {
			if !clustermapRefreshed {
				mvInfo.refreshFromClustermap()
				clustermapRefreshed = true
				continue
			}

			return nil, err
		}

		break
	}

	return &models.UpdateMVResponse{}, nil
}

func (h *ChunkServiceHandler) LeaveMV(ctx context.Context, req *models.LeaveMVRequest) (*models.LeaveMVResponse, error) {
	// Thrift should not be calling us with nil req.
	common.Assert(req != nil)

	log.Debug("ChunkServiceHandler::LeaveMV: Received LeaveMV request: %v", rpc.LeaveMVRequestToString(req))

	if !cm.IsValidMVName(req.MV) || !cm.IsValidRVName(req.RVName) || len(req.ComponentRV) == 0 {
		log.Err("ChunkServiceHandler::LeaveMV: MV, RV or ComponentRV is empty")
		return nil, rpc.NewResponseError(models.ErrorCode_InvalidRequest, "MV, RV or ComponentRV is empty")
	}

	rvInfo := h.getRVInfoFromRVName(req.RVName)
	if rvInfo == nil {
		log.Err("ChunkServiceHandler::LeaveMV: Invalid RV %s", req.RVName)
		return nil, rpc.NewResponseError(models.ErrorCode_InvalidRV, fmt.Sprintf("invalid RV %s", req.RVName))
	}

	cacheDir := rvInfo.cacheDir

	// check if RV is part of the given MV
	mvInfo := rvInfo.getMVInfo(req.MV)
	if mvInfo == nil {
		errStr := fmt.Sprintf("%s/%s not hosted by this node", req.RVName, req.MV)
		log.Err("ChunkServiceHandler::LeaveMV: %s", errStr)
		return nil, rpc.NewResponseError(models.ErrorCode_NeedToRefreshClusterMap, errStr)
	}

	// validate the component RVs list
	err := mvInfo.isComponentRVsValid(req.ComponentRV, true /* checkState */)
	if err != nil {
		log.Err("ChunkServiceHandler::RemoveChunk: %v", err)
		return nil, err
	}

	// delete the MV directory
	mvPath := filepath.Join(cacheDir, req.MV)
	flock := h.locks.Get(mvPath) // TODO: check if lock is needed in directory deletion
	flock.Lock()
	defer flock.Unlock()

	err = os.RemoveAll(mvPath)
	if err != nil {
		log.Err("ChunkServiceHandler::LeaveMV: Failed to remove MV directory %s [%v]", mvPath, err.Error())
		return nil, rpc.NewResponseError(models.ErrorCode_InternalServerError, fmt.Sprintf("failed to remove MV directory %s [%v]", mvPath, err.Error()))
	}

	// add in sync map
	rvInfo.deleteFromMVMap(req.MV)

	return &models.LeaveMVResponse{}, nil
}

func (h *ChunkServiceHandler) StartSync(ctx context.Context, req *models.StartSyncRequest) (*models.StartSyncResponse, error) {
	// Thrift should not be calling us with nil req.
	common.Assert(req != nil)

	log.Debug("ChunkServiceHandler::StartSync: Received StartSync request: %s",
		rpc.StartSyncRequestToString(req))

	if !cm.IsValidMVName(req.MV) ||
		!cm.IsValidRVName(req.SourceRVName) ||
		!cm.IsValidRVName(req.TargetRVName) ||
		req.SourceRVName == req.TargetRVName ||
		len(req.ComponentRV) == 0 {
		errStr := fmt.Sprintf("MV (%s), SourceRV (%s), TargetRV (%s) or ComponentRVs (%d) invalid",
			req.MV, req.SourceRVName, req.TargetRVName, len(req.ComponentRV))
		log.Err("ChunkServiceHandler::StartSync: %s", errStr)
		common.Assert(false, errStr)
		return nil, rpc.NewResponseError(models.ErrorCode_InvalidRequest, errStr)
	}

	//
	// Source RV is the lowest index online RV. The node hosting this RV will send the start sync call
	// to the outofsync component RVs.
	//
	srcRVInfo, targetRVInfo, err := h.getSrcAndDestRVInfoForSync(req.SourceRVName, req.TargetRVName)
	if err != nil {
		log.Err("ChunkServiceHandler::StartSync: Failed to get source and target RV info [%v]",
			err)
		common.Assert(false, err)
		return nil, err
	}

	var rvInfo *rvInfo
	var isSrcOfSync bool

	if srcRVInfo != nil {
		common.Assert(targetRVInfo == nil)
		rvInfo = srcRVInfo
		isSrcOfSync = true
	} else {
		common.Assert(targetRVInfo != nil)
		rvInfo = targetRVInfo
	}

	//
	// Check if we are hosting the requested MV replica.
	//
	// Q: Why refreshFromClustermap() cannot help this?
	// A: An MV replica can be added to rvInfo only via a JoinMV RPC, and only when we respond successfully
	//    to the JoinMV call will the sender persist it in the clustermap, so if the clustermap has it we
	//    must have sent it and if we don't have it, refreshing from clustermap cannot add it.
	//    This cannot happen unless sender is doing something wrong, hence assert.
	//
	mvInfo := rvInfo.getMVInfo(req.MV)
	if mvInfo == nil {
		errStr := fmt.Sprintf("%s/%s not hosted by this node", rvInfo.rvName, req.MV)
		log.Err("ChunkServiceHandler::StartSync: %s", errStr)
		common.Assert(false, errStr)
		return nil, rpc.NewResponseError(models.ErrorCode_NeedToRefreshClusterMap, errStr)
	}

	err = mvInfo.validateComponentRVsInSync(req.ComponentRV, req.SourceRVName, req.TargetRVName, true /* isStartSync */)
	if err != nil {
		errStr := fmt.Sprintf("Failed to validate component RVs in sync [%v]", err)
		log.Err("ChunkServiceHandler::StartSync: %s", errStr)
		return nil, err
	}

	//
	// Ok, it's a valid StartSync request for one of our MV replicas.
	// We synchronize chunk IO requests (GetChunk/PutChunk/RemoveChunk) with StartSync requests.
	// Acquire write lock on the opMutex for this MV. Now GetChunk, PutChunk and RemoveChunk will not allow
	// any new IO. It will also wait for any ongoing IOs to complete.
	//
	mvInfo.acquireSyncOpWriteLock()
	defer mvInfo.releaseSyncOpWriteLock()

	//
	// If this MV replica is the source of this sync job, we will need the .sync directory,
	// create if it doesn't exist.
	//
	if isSrcOfSync {
		// Create MV sync directory if it doesn't exist.
		syncDir := filepath.Join(rvInfo.cacheDir, req.MV+".sync")
		err := h.createMVDirectory(syncDir)
		if err != nil {
			errStr := fmt.Sprintf("Failed to create sync directory %s [%v]", syncDir, err)
			log.Err("ChunkServiceHandler::StartSync: %s", errStr)
			common.Assert(false, errStr)
			return nil, rpc.NewResponseError(models.ErrorCode_InternalServerError, errStr)
		}
	}

	//
	// If sourceRVName is set that means this MV Replica is the target of this sync job, while if
	// targetRVName is set it means this MV Replica is the source of this sync job.
	//
	var sourceRVName, targetRVName string

	if isSrcOfSync {
		targetRVName = req.TargetRVName
	} else {
		sourceRVName = req.SourceRVName
	}

	// Add this sync job to the syncJobs map.
	syncID := mvInfo.addSyncJob(sourceRVName, targetRVName)

	// Update the state of target RV in this MV replica from outofsync to syncing.
	mvInfo.updateComponentRVState(req.TargetRVName, dcache.StateOutOfSync, dcache.StateSyncing)

	log.Debug("ChunkServiceHandler::StartSync: Responding to StartSync request: %s, with syncID: %s",
		rpc.StartSyncRequestToString(req), syncID)

	return &models.StartSyncResponse{
		SyncID: syncID,
	}, nil
}

func (h *ChunkServiceHandler) EndSync(ctx context.Context, req *models.EndSyncRequest) (*models.EndSyncResponse, error) {
	// Thrift should not be calling us with nil req.
	common.Assert(req != nil)

	log.Debug("ChunkServiceHandler::EndSync: Received EndSync request: %v", rpc.EndSyncRequestToString(req))

	if !common.IsValidUUID(req.SyncID) ||
		!cm.IsValidMVName(req.MV) ||
		!cm.IsValidRVName(req.SourceRVName) ||
		!cm.IsValidRVName(req.TargetRVName) ||
		req.SourceRVName == req.TargetRVName ||
		len(req.ComponentRV) == 0 {
		errStr := fmt.Sprintf("SyncID (%s) MV (%s), SourceRV (%s), TargetRV (%s) or ComponentRVs (%d) invalid",
			req.SyncID, req.MV, req.SourceRVName, req.TargetRVName, len(req.ComponentRV))
		log.Err("ChunkServiceHandler::EndSync: %s", errStr)
		common.Assert(false, errStr)
		return nil, rpc.NewResponseError(models.ErrorCode_InvalidRequest, errStr)
	}

	//
	// Source RV is the lowest index online RV. The node hosting this RV will send the start sync call
	// to the outofsync component RVs.
	//
	srcRVInfo, targetRVInfo, err := h.getSrcAndDestRVInfoForSync(req.SourceRVName, req.TargetRVName)
	if err != nil {
		log.Err("ChunkServiceHandler::EndSync: Failed to get source and target RV info [%v]", err)
		common.Assert(false, err)
		return nil, err
	}

	var rvInfo *rvInfo
	var isSrcOfSync bool

	if srcRVInfo != nil {
		common.Assert(targetRVInfo == nil)
		rvInfo = srcRVInfo
		isSrcOfSync = true
	} else {
		common.Assert(targetRVInfo != nil)
		rvInfo = targetRVInfo
	}

	//
	// Check if we are hosting the requested MV replica.
	//
	// Q: Why refreshFromClustermap() cannot help this?
	// A: An MV replica can be added to rvInfo only via a JoinMV RPC, and only when we respond successfully
	//    to the JoinMV call will the sender persist it in the clustermap, so if the clustermap has it we
	//    must have sent it and if we don't have it, refreshing from clustermap cannot add it.
	//    This cannot happen unless sender is doing something wrong, hence assert.
	//
	mvInfo := rvInfo.getMVInfo(req.MV)
	if mvInfo == nil {
		errStr := fmt.Sprintf("%s/%s not hosted by this node", rvInfo.rvName, req.MV)
		log.Err("ChunkServiceHandler::EndSync: %s", errStr)
		common.Assert(false, errStr)
		return nil, rpc.NewResponseError(models.ErrorCode_NeedToRefreshClusterMap, errStr)
	}

	err = mvInfo.validateComponentRVsInSync(req.ComponentRV, req.SourceRVName, req.TargetRVName, false /* isStartSync */)
	if err != nil {
		errStr := fmt.Sprintf("Failed to validate component RVs in sync [%v]", err)
		log.Err("ChunkServiceHandler::EndSync: %s", errStr)
		return nil, err
	}

	//
	// Ok, it's a valid EndSync request for one of our MV replicas.
	// We synchronize chunk IO requests (GetChunk/PutChunk/RemoveChunk) with EndSync requests.
	// Acquire write lock on the opMutex for this MV. Now GetChunk, PutChunk and RemoveChunk will not allow
	// any new IO. It will also wait for any ongoing IOs to complete.
	//
	mvInfo.acquireSyncOpWriteLock()
	defer mvInfo.releaseSyncOpWriteLock()

	//
	// EndSync must carry a valid syncID returned by a prior StartSync call.
	//
	if !mvInfo.isSyncIDValid(req.SyncID) {
		errStr := fmt.Sprintf("SyncID %s is invalid for %s/%s", req.SyncID, rvInfo.rvName, req.MV)
		log.Err("ChunkServiceHandler::EndSync: %s", errStr)
		return nil, rpc.NewResponseError(models.ErrorCode_InvalidRequest, errStr)
	}

	// Delete the sync job from the syncJobs map.
	mvInfo.deleteSyncJob(req.SyncID)

	// Update the state of target RV in this MV replica from syncing to online.
	mvInfo.updateComponentRVState(req.TargetRVName, dcache.StateSyncing, dcache.StateOnline)

	//
	// If we were the target of this sync job, then nothing else to do, else if it's the last sync
	// job, then we will need to move chunks from .sync folder and delete it.
	//
	if !isSrcOfSync {
		// An MV replica can be the target of only one sync job at a time.
		common.Assert(!mvInfo.isSyncing())
		return &models.EndSyncResponse{}, nil
	}

	//
	// After deleting this sync job, check if there are any other sync jobs in progress for this MV replica.
	// If yes, then return success for this EndSync call.
	// Else, this EndSync call is for the last running syncJob for this MV replica. So, move the chunks from
	// the sync folder to the regular MV folder and delete the sync folder.
	// This is done to avoid moving chunks from the sync folder to the regular MV folder if there are other
	// sync jobs in progress for this MV replica.
	//
	if mvInfo.isSyncing() {
		log.Debug("ChunkServiceHandler::EndSync: %s/%s is source replica for %d running sync job(s): %+v",
			rvInfo.rvName, req.MV, len(mvInfo.syncJobs), mvInfo.syncJobs)
		return &models.EndSyncResponse{}, nil
	}

	// Move all chunks from sync folder to the regular MV folder and then resume processing.
	regMVPath := filepath.Join(rvInfo.cacheDir, req.MV)
	syncMvPath := filepath.Join(rvInfo.cacheDir, req.MV+".sync")

	log.Debug("ChunkServiceHandler::EndSync: Moving chunks from %s -> %s", syncMvPath, regMVPath)

	err = moveChunksToRegularMVPath(syncMvPath, regMVPath)
	if err != nil {
		errStr := fmt.Sprintf("Failed to move chunks from %s -> %s [%v]",
			syncMvPath, regMVPath, err)
		log.Err("ChunkServiceHandler::EndSync: %s", errStr)
		common.Assert(false, errStr)
		return nil, rpc.NewResponseError(models.ErrorCode_InternalServerError, errStr)
	}

	// Delete the sync directory. It must be empty now.
	err = os.Remove(syncMvPath)
	common.Assert(err == nil, fmt.Sprintf("failed to remove sync directory %s [%v]", syncMvPath, err))

	return &models.EndSyncResponse{}, nil
}

func (h *ChunkServiceHandler) GetMVSize(ctx context.Context, req *models.GetMVSizeRequest) (*models.GetMVSizeResponse, error) {
	// Thrift should not be calling us with nil req.
	common.Assert(req != nil)

	log.Debug("ChunkServiceHandler::GetMVSize: Received GetMVSize request: %v", rpc.GetMVSizeRequestToString(req))

	if !cm.IsValidMVName(req.MV) || !cm.IsValidRVName(req.RVName) {
		errStr := fmt.Sprintf("MV (%s) or RV (%s) invalid", req.MV, req.RVName)
		log.Err("ChunkServiceHandler::GetMVSize: %s", errStr)
		common.Assert(false, errStr)
		return nil, rpc.NewResponseError(models.ErrorCode_InvalidRequest, errStr)
	}

	rvInfo := h.getRVInfoFromRVName(req.RVName)
	if rvInfo == nil {
		log.Err("ChunkServiceHandler::GetMVSize: Invalid RV %s", req.RVName)
		return nil, rpc.NewResponseError(models.ErrorCode_InvalidRV, fmt.Sprintf("invalid RV %s", req.RVName))
	}

	mvInfo := rvInfo.getMVInfo(req.MV)
	if mvInfo == nil {
		errStr := fmt.Sprintf("%s/%s not hosted by this node", rvInfo.rvName, req.MV)
		log.Err("ChunkServiceHandler::GetMVSize: %s", errStr)
		return nil, rpc.NewResponseError(models.ErrorCode_NeedToRefreshClusterMap, errStr)
	}

	return &models.GetMVSizeResponse{
		MvSize: mvInfo.totalChunkBytes.Load(),
	}, nil
}<|MERGE_RESOLUTION|>--- conflicted
+++ resolved
@@ -1669,14 +1669,6 @@
 			return nil, rpc.NewResponseError(models.ErrorCode_InvalidRV, errStr)
 		}
 
-<<<<<<< HEAD
-	mvInfo := rvInfo.getMVInfo(req.MV)
-	if mvInfo == nil {
-		errStr := fmt.Sprintf("%s/%s not hosted by this node", req.RVName, req.MV)
-		log.Err("ChunkServiceHandler::UpdateMV: %s", errStr)
-		return nil, rpc.NewResponseError(models.ErrorCode_NeedToRefreshClusterMap, errStr)
-	}
-=======
 		//
 		// A membership update RPC is only sent to RVs which are already members of the MV, and it is sent
 		// when the membership changes (an existing RV is replaced by another RV by the fix-mv workflow).
@@ -1691,7 +1683,6 @@
 			common.Assert(false, errStr)
 			return nil, rpc.NewResponseError(models.ErrorCode_InvalidRequest, errStr)
 		}
->>>>>>> 57e489e3
 
 		componentRVsInMV := mvInfo.getComponentRVs()
 

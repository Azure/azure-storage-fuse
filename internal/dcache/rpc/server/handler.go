--- conflicted
+++ resolved
@@ -1431,15 +1431,9 @@
 
 	mvInfo := rvInfo.getMVInfo(req.MV)
 	if mvInfo == nil {
-<<<<<<< HEAD
 		errStr := fmt.Sprintf("%s/%s not hosted by this node", req.RVName, req.MV)
 		log.Err("ChunkServiceHandler::UpdateMV: %s", errStr)
 		return nil, rpc.NewResponseError(models.ErrorCode_NeedToRefreshClusterMap, errStr)
-=======
-		errStr := fmt.Sprintf("RV %s is not member of MV %s", req.RVName, req.MV)
-		log.Err("ChunkServiceHandler::UpdateMV: %s", errStr)
-		return nil, rpc.NewResponseError(models.ErrorCode_InvalidRequest, errStr)
->>>>>>> 325caffd
 	}
 
 	componentRVsInMV := mvInfo.getComponentRVs()

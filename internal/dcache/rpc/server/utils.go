/*
    _____           _____   _____   ____          ______  _____  ------
   |     |  |      |     | |     | |     |     | |       |            |
   |     |  |      |     | |     | |     |     | |       |            |
   | --- |  |      |     | |-----| |---- |     | |-----| |-----  ------
   |     |  |      |     | |     | |     |     |       | |       |
   | ____|  |_____ | ____| | ____| |     |_____|  _____| |_____  |_____


   Licensed under the MIT License <http://opensource.org/licenses/MIT>.

   Copyright © 2020-2025 Microsoft Corporation. All rights reserved.
   Author : <blobfusedev@microsoft.com>

   Permission is hereby granted, free of charge, to any person obtaining a copy
   of this software and associated documentation files (the "Software"), to deal
   in the Software without restriction, including without limitation the rights
   to use, copy, modify, merge, publish, distribute, sublicense, and/or sell
   copies of the Software, and to permit persons to whom the Software is
   furnished to do so, subject to the following conditions:

   The above copyright notice and this permission notice shall be included in all
   copies or substantial portions of the Software.

   THE SOFTWARE IS PROVIDED "AS IS", WITHOUT WARRANTY OF ANY KIND, EXPRESS OR
   IMPLIED, INCLUDING BUT NOT LIMITED TO THE WARRANTIES OF MERCHANTABILITY,
   FITNESS FOR A PARTICULAR PURPOSE AND NONINFRINGEMENT. IN NO EVENT SHALL THE
   AUTHORS OR COPYRIGHT HOLDERS BE LIABLE FOR ANY CLAIM, DAMAGES OR OTHER
   LIABILITY, WHETHER IN AN ACTION OF CONTRACT, TORT OR OTHERWISE, ARISING FROM,
   OUT OF OR IN CONNECTION WITH THE SOFTWARE OR THE USE OR OTHER DEALINGS IN THE
   SOFTWARE
*/

package rpc_server

import (
	"fmt"
	"path/filepath"
	"sort"

	"github.com/Azure/azure-storage-fuse/v2/common"
	"github.com/Azure/azure-storage-fuse/v2/common/log"
	"github.com/Azure/azure-storage-fuse/v2/internal/dcache"
	cm "github.com/Azure/azure-storage-fuse/v2/internal/dcache/clustermap"
	"github.com/Azure/azure-storage-fuse/v2/internal/dcache/rpc"
	"github.com/Azure/azure-storage-fuse/v2/internal/dcache/rpc/gen-go/dcache/models"
)

// returns the chunk and hash path for the given fileID and offsetInMB from RV/MV directory as,
// <cache dir>/<mvName>/<fileID>.<offsetInMB>.data and
// <cache dir>/<mvName>/<fileID>.<offsetInMB>.hash
func getChunkAndHashPath(cacheDir string, mvName string, fileID string, offsetInMB int64) (string, string) {
	chunkPath := filepath.Join(cacheDir, mvName, fmt.Sprintf("%v.%v.data", fileID, offsetInMB))
	hashPath := filepath.Join(cacheDir, mvName, fmt.Sprintf("%v.%v.hash", fileID, offsetInMB))
	return chunkPath, hashPath
}

// sort the component RVs in the MV
// The RVs are sorted in increasing order of their names
func sortComponentRVs(rvs []*models.RVNameAndState) {
	sort.Slice(rvs, func(i, j int) bool {
		return rvs[i].Name < rvs[j].Name
	})
}

// Check if the component RVs are the same. The list is sorted before comparison.
// An example of RV array can be like,
//
// [
//
//	{"name":"rv0", "state": "online"},
//	{"name":"rv5", "state": "syncing"},
//	{"name":"rv9", "state": "outofsync"}
//
// ]
//
// checkState boolean flag indicates if the state of the component RVs in the request should be
// matched against the state of the component RVs in the mvInfo data.
func isComponentRVsValid(rvInMV []*models.RVNameAndState, rvInReq []*models.RVNameAndState, checkState bool) error {
	if len(rvInMV) != len(rvInReq) {
		return fmt.Errorf("request component RVs %s is not same as MV component RVs %s",
			rpc.ComponentRVsToString(rvInReq), rpc.ComponentRVsToString(rvInMV))
	}

	sortComponentRVs(rvInReq)

	isValid := true
	for i := 0; i < len(rvInMV); i++ {
		common.Assert(rvInMV[i] != nil)
		common.Assert(rvInReq[i] != nil)

		if rvInMV[i].Name != rvInReq[i].Name || (checkState && rvInMV[i].State != rvInReq[i].State) {
			isValid = false
			break
		}
	}

	if !isValid {
		rvInMvStr := rpc.ComponentRVsToString(rvInMV)
		rvInReqStr := rpc.ComponentRVsToString(rvInReq)
		err := fmt.Errorf("request component RVs %s is not same as MV component RVs %s",
			rvInReqStr, rvInMvStr)
		log.Err("utils::isComponentRVsValid: %v", err)
		return err
	}

	return nil
}

// Check if the RV is present in the component RVs of the MV.
func isRVPresentInMV(rvs []*models.RVNameAndState, rvName string) bool {
	for _, rv := range rvs {
		common.Assert(rv != nil)
		if rv.Name == rvName {
			return true
		}
	}

	return false
}

// create the rvID map from RVs present in the current node
func getRvIDMap(rvs map[string]dcache.RawVolume) map[string]*rvInfo {
	rvIDMap := make(map[string]*rvInfo)

	for rvName, val := range rvs {
		rvInfo := &rvInfo{
			rvID:     val.RvId,
			rvName:   rvName,
			cacheDir: val.LocalCachePath,
		}

		rvIDMap[val.RvId] = rvInfo
	}

	return rvIDMap
}

// return mvs-per-rv from dcache config
func getMVsPerRV() int64 {
	return int64(cm.GetCacheConfig().MvsPerRv)
<<<<<<< HEAD
}

// When an MV is in degraded state because one or more of its RV went offline,
// the caller (lowest index online RV) can call this method to get the
// disk usage of the MV. The caller will then send JoinMV RPC call to the
// new RVs, passing the disk usage of the MV to them. On basis of this,
// the new RVs will decide if they can join the MV or not.
func GetDiskUsageOfMV(mvName string, rvName string) (int64, error) {
	// TODO: should we block the IO operations on the MV while this is happening?
	common.Assert(handler != nil, "chunk service handler is nil")

	// TODO: replace with IsValidMV and IsValidRV
	common.Assert(rvName != "")
	common.Assert(mvName != "")

	rvInfo := handler.getRVInfoFromRVName(rvName)
	if rvInfo == nil {
		log.Err("utils::GetDiskUsageOfMV: Invalid RV %s", rvName)
		common.Assert(false, fmt.Sprintf("invalid RV %s", rvName))
		return 0, rpc.NewResponseError(models.ErrorCode_InvalidRV, fmt.Sprintf("invalid RV %s", rvName))
	}

	mvInfo := rvInfo.getMVInfo(mvName)
	if mvInfo == nil {
		log.Err("utils::GetDiskUsageOfMV: Invalid MV %s", mvName)
		common.Assert(false, fmt.Sprintf("invalid MV %s", mvName))
		return 0, rpc.NewResponseError(models.ErrorCode_NeedToRefreshClusterMap, fmt.Sprintf("invalid MV %s", mvName))
	}

	return mvInfo.totalChunkBytes.Load(), nil
=======
>>>>>>> 367d64b1
}<|MERGE_RESOLUTION|>--- conflicted
+++ resolved
@@ -139,37 +139,4 @@
 // return mvs-per-rv from dcache config
 func getMVsPerRV() int64 {
 	return int64(cm.GetCacheConfig().MvsPerRv)
-<<<<<<< HEAD
-}
-
-// When an MV is in degraded state because one or more of its RV went offline,
-// the caller (lowest index online RV) can call this method to get the
-// disk usage of the MV. The caller will then send JoinMV RPC call to the
-// new RVs, passing the disk usage of the MV to them. On basis of this,
-// the new RVs will decide if they can join the MV or not.
-func GetDiskUsageOfMV(mvName string, rvName string) (int64, error) {
-	// TODO: should we block the IO operations on the MV while this is happening?
-	common.Assert(handler != nil, "chunk service handler is nil")
-
-	// TODO: replace with IsValidMV and IsValidRV
-	common.Assert(rvName != "")
-	common.Assert(mvName != "")
-
-	rvInfo := handler.getRVInfoFromRVName(rvName)
-	if rvInfo == nil {
-		log.Err("utils::GetDiskUsageOfMV: Invalid RV %s", rvName)
-		common.Assert(false, fmt.Sprintf("invalid RV %s", rvName))
-		return 0, rpc.NewResponseError(models.ErrorCode_InvalidRV, fmt.Sprintf("invalid RV %s", rvName))
-	}
-
-	mvInfo := rvInfo.getMVInfo(mvName)
-	if mvInfo == nil {
-		log.Err("utils::GetDiskUsageOfMV: Invalid MV %s", mvName)
-		common.Assert(false, fmt.Sprintf("invalid MV %s", mvName))
-		return 0, rpc.NewResponseError(models.ErrorCode_NeedToRefreshClusterMap, fmt.Sprintf("invalid MV %s", mvName))
-	}
-
-	return mvInfo.totalChunkBytes.Load(), nil
-=======
->>>>>>> 367d64b1
 }
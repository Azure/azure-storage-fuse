/*
    _____           _____   _____   ____          ______  _____  ------
   |     |  |      |     | |     | |     |     | |       |            |
   |     |  |      |     | |     | |     |     | |       |            |
   | --- |  |      |     | |-----| |---- |     | |-----| |-----  ------
   |     |  |      |     | |     | |     |     |       | |       |
   | ____|  |_____ | ____| | ____| |     |_____|  _____| |_____  |_____


   Licensed under the MIT License <http://opensource.org/licenses/MIT>.

   Copyright © 2020-2025 Microsoft Corporation. All rights reserved.
   Author : <blobfusedev@microsoft.com>

   Permission is hereby granted, free of charge, to any person obtaining a copy
   of this software and associated documentation files (the "Software"), to deal
   in the Software without restriction, including without limitation the rights
   to use, copy, modify, merge, publish, distribute, sublicense, and/or sell
   copies of the Software, and to permit persons to whom the Software is
   furnished to do so, subject to the following conditions:

   The above copyright notice and this permission notice shall be included in all
   copies or substantial portions of the Software.

   THE SOFTWARE IS PROVIDED "AS IS", WITHOUT WARRANTY OF ANY KIND, EXPRESS OR
   IMPLIED, INCLUDING BUT NOT LIMITED TO THE WARRANTIES OF MERCHANTABILITY,
   FITNESS FOR A PARTICULAR PURPOSE AND NONINFRINGEMENT. IN NO EVENT SHALL THE
   AUTHORS OR COPYRIGHT HOLDERS BE LIABLE FOR ANY CLAIM, DAMAGES OR OTHER
   LIABILITY, WHETHER IN AN ACTION OF CONTRACT, TORT OR OTHERWISE, ARISING FROM,
   OUT OF OR IN CONNECTION WITH THE SOFTWARE OR THE USE OR OTHER DEALINGS IN THE
   SOFTWARE
*/

package rpc

import (
	"fmt"
	"strings"

	"github.com/Azure/azure-storage-fuse/v2/common"
	"github.com/Azure/azure-storage-fuse/v2/internal/dcache/clustermap"
	"github.com/Azure/azure-storage-fuse/v2/internal/dcache/rpc/gen-go/dcache/models"
)

const (
	// defaultPort is the default port for the RPC server
	defaultPort = 9090
)

// return the node address for the given node ID
// the node address is of the form <ip>:<port>
func GetNodeAddressFromID(nodeID string) string {
	nodeAddress := fmt.Sprintf("%s:%d", clustermap.NodeIdToIP(nodeID), defaultPort)
	common.Assert(common.IsValidHostPort(nodeAddress), fmt.Sprintf("node address is not valid: %s", nodeAddress))
	return nodeAddress
}

// return the node ID of this node
func GetMyNodeUUID() string {
	nodeID, err := common.GetNodeUUID()
	common.Assert(err == nil, err)
	common.Assert(common.IsValidUUID(nodeID), nodeID)
	return nodeID
}

// convert *models.RVNameAndState to string
// used for logging
func ComponentRVsToString(rvs []*models.RVNameAndState) string {
	str := strings.Builder{}
	str.WriteString("[ ")
	for _, rv := range rvs {
		common.Assert(rv != nil, "Component RV is nil")
		str.WriteString(fmt.Sprintf("%+v ", *rv))
	}
	str.WriteString("]")
	return str.String()
}

// convert *models.HelloRequest to string
// used for logging
func HelloRequestToString(req *models.HelloRequest) string {
	return fmt.Sprintf("{SenderNodeID %s, ReceiverNodeID %s, Time %d, RVName %v, MV %v}",
		req.SenderNodeID, req.ReceiverNodeID, req.Time, req.RVName, req.MV)
}

func HelloResponseToString(resp *models.HelloResponse) string {
	return fmt.Sprintf("{ReceiverNodeID %s, Time %d, RVName %v, MV %v}",
		resp.ReceiverNodeID, resp.Time, resp.RVName, resp.MV)
}

// convert *models.GetChunkRequest to string
// used for logging
func GetChunkRequestToString(req *models.GetChunkRequest) string {
	return fmt.Sprintf("{SenderNodeID %v, Address %+v, OffsetInChunk %v, Length %v, ComponentRV %v}",
		req.SenderNodeID, *req.Address, req.OffsetInChunk, req.Length,
		ComponentRVsToString(req.ComponentRV))
}

func GetChunkResponseToString(resp *models.GetChunkResponse) string {
	return fmt.Sprintf("{Address %+v, DataLength: %v, ChunkWriteTime %v, TimeTaken %v, ComponentRV %v}",
		*resp.Chunk.Address, len(resp.Chunk.Data), resp.ChunkWriteTime, resp.TimeTaken,
		ComponentRVsToString(resp.ComponentRV))
}

// convert *models.PutChunkRequest to string
// exculde data and hash from the string to prevent it from being logged
func PutChunkRequestToString(req *models.PutChunkRequest) string {
	return fmt.Sprintf("{SenderNodeID %v, Address %+v, Length %v, SyncID %v, ComponentRV %v}",
		req.SenderNodeID, *req.Chunk.Address, req.Length, req.SyncID,
		ComponentRVsToString(req.ComponentRV))
}

func PutChunkResponseToString(resp *models.PutChunkResponse) string {
	return fmt.Sprintf("{TimeTaken %v, AvailableSpace %v, ComponentRV %v}",
		resp.TimeTaken, resp.AvailableSpace, ComponentRVsToString(resp.ComponentRV))
}

// convert *models.RemoveChunkRequest to string
// used for logging
func RemoveChunkRequestToString(req *models.RemoveChunkRequest) string {
	return fmt.Sprintf("{SenderNodeID %v, Address %+v, ComponentRV %v}",
		req.SenderNodeID, *req.Address, ComponentRVsToString(req.ComponentRV))
}

// convert *models.JoinMVRequest to string
// used for logging
func JoinMVRequestToString(req *models.JoinMVRequest) string {
	return fmt.Sprintf("{SenderNodeID %v, MV %v, RVName %v, ReserveSpace %v, ComponentRV %v}",
		req.SenderNodeID, req.MV, req.RVName, req.ReserveSpace, ComponentRVsToString(req.ComponentRV))
}

// convert *models.UpdateMVRequest to string
// used for logging
func UpdateMVRequestToString(req *models.UpdateMVRequest) string {
	return fmt.Sprintf("{SenderNodeID %v, MV %v, RVName %v ComponentRV %v}",
		req.SenderNodeID, req.MV, req.RVName, ComponentRVsToString(req.ComponentRV))
}

// convert *models.LeaveMVRequest to string
// used for logging
func LeaveMVRequestToString(req *models.LeaveMVRequest) string {
	return fmt.Sprintf("{SenderNodeID %v, MV %v, RVName %v, ComponentRV %v}",
		req.SenderNodeID, req.MV, req.RVName, ComponentRVsToString(req.ComponentRV))
}

// convert *models.StartSyncRequest to string
// used for logging
func StartSyncRequestToString(req *models.StartSyncRequest) string {
	return fmt.Sprintf("{SenderNodeID %v, MV %v, SourceRVName %v, TargetRVName %v, "+
		"ComponentRV %v, SyncSize %v}",
		req.SenderNodeID, req.MV, req.SourceRVName, req.TargetRVName,
		ComponentRVsToString(req.ComponentRV), req.SyncSize)
}

// convert *models.EndSyncRequest to string
// used for logging
func EndSyncRequestToString(req *models.EndSyncRequest) string {
<<<<<<< HEAD
	return fmt.Sprintf("{SyncID %v, MV %v, SourceRVName %v, TargetRVName %v, ComponentRV %v, SyncSize %v}",
		req.SyncID, req.MV, req.SourceRVName, req.TargetRVName, ComponentRVsToString(req.ComponentRV), req.SyncSize)
}

// convert *models.GetMVSizeRequest to string
// used for logging
func GetMVSizeRequestToString(req *models.GetMVSizeRequest) string {
	return fmt.Sprintf("{SenderNodeID %v, MV %v, RVName %v}", req.SenderNodeID, req.MV, req.RVName)
=======
	return fmt.Sprintf("{SenderNodeID %v, SyncID %v, MV %v, SourceRVName %v, "+
		"TargetRVName %v, ComponentRV %v, SyncSize %v}",
		req.SenderNodeID, req.SyncID, req.MV, req.SourceRVName,
		req.TargetRVName, ComponentRVsToString(req.ComponentRV), req.SyncSize)
>>>>>>> 325caffd
}<|MERGE_RESOLUTION|>--- conflicted
+++ resolved
@@ -155,19 +155,14 @@
 // convert *models.EndSyncRequest to string
 // used for logging
 func EndSyncRequestToString(req *models.EndSyncRequest) string {
-<<<<<<< HEAD
-	return fmt.Sprintf("{SyncID %v, MV %v, SourceRVName %v, TargetRVName %v, ComponentRV %v, SyncSize %v}",
-		req.SyncID, req.MV, req.SourceRVName, req.TargetRVName, ComponentRVsToString(req.ComponentRV), req.SyncSize)
+	return fmt.Sprintf("{SenderNodeID %v, SyncID %v, MV %v, SourceRVName %v, "+
+		"TargetRVName %v, ComponentRV %v, SyncSize %v}",
+		req.SenderNodeID, req.SyncID, req.MV, req.SourceRVName,
+		req.TargetRVName, ComponentRVsToString(req.ComponentRV), req.SyncSize)
 }
 
 // convert *models.GetMVSizeRequest to string
 // used for logging
 func GetMVSizeRequestToString(req *models.GetMVSizeRequest) string {
 	return fmt.Sprintf("{SenderNodeID %v, MV %v, RVName %v}", req.SenderNodeID, req.MV, req.RVName)
-=======
-	return fmt.Sprintf("{SenderNodeID %v, SyncID %v, MV %v, SourceRVName %v, "+
-		"TargetRVName %v, ComponentRV %v, SyncSize %v}",
-		req.SenderNodeID, req.SyncID, req.MV, req.SourceRVName,
-		req.TargetRVName, ComponentRVsToString(req.ComponentRV), req.SyncSize)
->>>>>>> 325caffd
 }
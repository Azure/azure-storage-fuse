--- conflicted
+++ resolved
@@ -138,10 +138,7 @@
 	FileUsed(name string) error
 	StatFs() (*syscall.Statfs_t, bool, error)
 
-<<<<<<< HEAD
-=======
 	GetCommittedBlockList(string) (*CommittedBlockList, error)
->>>>>>> de2f9fdc
 	StageData(StageDataOptions) error
 	CommitData(CommitDataOptions) error
 }
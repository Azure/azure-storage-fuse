--- conflicted
+++ resolved
@@ -110,13 +110,8 @@
 func (cmi *ClusterManagerImpl) UpdateMVs(mvs []dcachelib.MirroredVolume) {
 }
 
-<<<<<<< HEAD
-func (cmi *ClusterManagerImpl) UpdateStroageConfigIfRequired() error {
+func (cmi *ClusterManagerImpl) UpdateStorageConfigIfRequired() error {
 	fetchRVList()
-=======
-func (cmi *ClusterManagerImpl) UpdateStorageConfigIfRequired() error {
-	checkForRVs()
->>>>>>> 00b71ba9
 	evaluateMVsRVMapping()
 	//Mark the Mv degraded
 	return nil

/*
    _____           _____   _____   ____          ______  _____  ------
   |     |  |      |     | |     | |     |     | |       |            |
   |     |  |      |     | |     | |     |     | |       |            |
   | --- |  |      |     | |-----| |---- |     | |-----| |-----  ------
   |     |  |      |     | |     | |     |     |       | |       |
   | ____|  |_____ | ____| | ____| |     |_____|  _____| |_____  |_____


   Licensed under the MIT License <http://opensource.org/licenses/MIT>.

   Copyright © 2020-2025 Microsoft Corporation. All rights reserved.
   Author : <blobfusedev@microsoft.com>

   Permission is hereby granted, free of charge, to any person obtaining a copy
   of this software and associated documentation files (the "Software"), to deal
   in the Software without restriction, including without limitation the rights
   to use, copy, modify, merge, publish, distribute, sublicense, and/or sell
   copies of the Software, and to permit persons to whom the Software is
   furnished to do so, subject to the following conditions:

   The above copyright notice and this permission notice shall be included in all
   copies or substantial portions of the Software.

   THE SOFTWARE IS PROVIDED "AS IS", WITHOUT WARRANTY OF ANY KIND, EXPRESS OR
   IMPLIED, INCLUDING BUT NOT LIMITED TO THE WARRANTIES OF MERCHANTABILITY,
   FITNESS FOR A PARTICULAR PURPOSE AND NONINFRINGEMENT. IN NO EVENT SHALL THE
   AUTHORS OR COPYRIGHT HOLDERS BE LIABLE FOR ANY CLAIM, DAMAGES OR OTHER
   LIABILITY, WHETHER IN AN ACTION OF CONTRACT, TORT OR OTHERWISE, ARISING FROM,
   OUT OF OR IN CONNECTION WITH THE SOFTWARE OR THE USE OR OTHER DEALINGS IN THE
   SOFTWARE
*/

package internal

import (
	"context"
	"syscall"

	"github.com/Azure/azure-storage-fuse/v2/common"
	"github.com/Azure/azure-storage-fuse/v2/internal/handlemap"
)

// BaseComponent : Base implementation of the component interface
type BaseComponent struct {
	compName string
	next     Component
}

var _ Component = &BaseComponent{}

////////////////////////////////////////
//	Default Component Implementation

// Pipeline participation related methods
func (base *BaseComponent) Name() string {
	return base.compName
}

func (base *BaseComponent) SetName(name string) {
	base.compName = name
}

func (base *BaseComponent) Configure(isParent bool) error {
	return nil
}

func (base *BaseComponent) GenConfig() string {
	return ""
}

func (base *BaseComponent) Priority() ComponentPriority {
	return EComponentPriority.LevelMid()
}

func (base *BaseComponent) SetNextComponent(c Component) {
	if base.next == nil {
		base.next = c
	} else {
		panic("base.next not implemented")
	}
}

func (base *BaseComponent) NextComponent() Component {
	return base.next
}

func (base *BaseComponent) Start(ctx context.Context) error {
	return nil
}

func (base *BaseComponent) Stop() error {
	return nil
}

// Directory operations
func (base *BaseComponent) CreateDir(options CreateDirOptions) error {
	if base.next != nil {
		return base.next.CreateDir(options)
	}
	return nil
}

func (base *BaseComponent) DeleteDir(options DeleteDirOptions) error {
	if base.next != nil {
		return base.next.DeleteDir(options)
	}
	return nil
}

func (base *BaseComponent) IsDirEmpty(options IsDirEmptyOptions) bool {
	if base.next != nil {
		return base.next.IsDirEmpty(options)
	}
	return false
}

func (base *BaseComponent) OpenDir(options OpenDirOptions) error {
	if base.next != nil {
		return base.next.OpenDir(options)
	}
	return nil
}

func (base *BaseComponent) ReadDir(options ReadDirOptions) (attr []*ObjAttr, err error) {
	if base.next != nil {
		return base.next.ReadDir(options)
	}
	return attr, err
}

func (base *BaseComponent) StreamDir(options StreamDirOptions) ([]*ObjAttr, string, error) {
	if base.next != nil {
		return base.next.StreamDir(options)
	}
	return nil, "", nil
}

func (base *BaseComponent) CloseDir(options CloseDirOptions) error {
	if base.next != nil {
		return base.next.CloseDir(options)
	}
	return nil
}

func (base *BaseComponent) RenameDir(options RenameDirOptions) error {
	if base.next != nil {
		return base.next.RenameDir(options)
	}
	return nil
}

// File operations
func (base *BaseComponent) CreateFile(options CreateFileOptions) (*handlemap.Handle, error) {
	if base.next != nil {
		return base.next.CreateFile(options)
	}
	return nil, nil
}

func (base *BaseComponent) DeleteFile(options DeleteFileOptions) error {
	if base.next != nil {
		return base.next.DeleteFile(options)
	}
	return nil
}

func (base *BaseComponent) OpenFile(options OpenFileOptions) (*handlemap.Handle, error) {
	if base.next != nil {
		return base.next.OpenFile(options)
	}
	return nil, nil
}

func (base *BaseComponent) CloseFile(options CloseFileOptions) error {
	if base.next != nil {
		return base.next.CloseFile(options)
	}
	return nil
}

func (base *BaseComponent) RenameFile(options RenameFileOptions) error {
	if base.next != nil {
		return base.next.RenameFile(options)
	}
	return nil
}

func (base *BaseComponent) ReadFile(options ReadFileOptions) (b []byte, err error) {
	if base.next != nil {
		return base.next.ReadFile(options)
	}
	return b, err
}

<<<<<<< HEAD
func (base *BaseComponent) ReadFileWithName(options ReadFileWithNameOptions) (b []byte, err error) {
	if base.next != nil {
		return base.next.ReadFileWithName(options)
	}
	return b, err
}

=======
>>>>>>> 1a7d91ce
func (base *BaseComponent) ReadInBuffer(options *ReadInBufferOptions) (int, error) {
	if base.next != nil {
		return base.next.ReadInBuffer(options)
	}
	return 0, nil
}

func (base *BaseComponent) WriteFile(options *WriteFileOptions) (int, error) {
	if base.next != nil {
		return base.next.WriteFile(options)
	}
	return 0, nil
}

func (base *BaseComponent) TruncateFile(options TruncateFileOptions) error {
	if base.next != nil {
		return base.next.TruncateFile(options)
	}
	return nil
}

func (base *BaseComponent) CopyToFile(options CopyToFileOptions) error {
	if base.next != nil {
		return base.next.CopyToFile(options)
	}
	return nil
}

func (base *BaseComponent) CopyFromFile(options CopyFromFileOptions) error {
	if base.next != nil {
		return base.next.CopyFromFile(options)
	}
	return nil
}

func (base *BaseComponent) SyncFile(options SyncFileOptions) error {
	if base.next != nil {
		return base.next.SyncFile(options)
	}
	return nil
}

func (base *BaseComponent) SyncDir(options SyncDirOptions) error {
	if base.next != nil {
		return base.next.SyncDir(options)
	}
	return nil
}

func (base *BaseComponent) FlushFile(options FlushFileOptions) error {
	if base.next != nil {
		return base.next.FlushFile(options)
	}
	return nil
}

func (base *BaseComponent) ReleaseFile(options ReleaseFileOptions) error {
	if base.next != nil {
		return base.next.ReleaseFile(options)
	}
	return nil
}

func (base *BaseComponent) UnlinkFile(options UnlinkFileOptions) error {
	if base.next != nil {
		return base.next.UnlinkFile(options)
	}
	return nil
}

// Symlink operations
func (base *BaseComponent) CreateLink(options CreateLinkOptions) error {
	if base.next != nil {
		return base.next.CreateLink(options)
	}
	return nil
}

func (base *BaseComponent) ReadLink(options ReadLinkOptions) (string, error) {
	if base.next != nil {
		return base.next.ReadLink(options)
	}
	return "", nil
}

// Filesystem level operations
func (base *BaseComponent) GetAttr(options GetAttrOptions) (*ObjAttr, error) {
	if base.next != nil {
		return base.next.GetAttr(options)
	}
	return &ObjAttr{}, nil
}

func (base *BaseComponent) GetFileBlockOffsets(options GetFileBlockOffsetsOptions) (*common.BlockOffsetList, error) {
	if base.next != nil {
		return base.next.GetFileBlockOffsets(options)
	}
	return &common.BlockOffsetList{}, nil
}

func (base *BaseComponent) SetMetadata(options SetMetadataOptions) error {
	if base.next != nil {
		return base.next.SetMetadata(options)
	}
	return nil
}

func (base *BaseComponent) Chmod(options ChmodOptions) error {
	if base.next != nil {
		return base.next.Chmod(options)
	}
	return nil
}

func (base *BaseComponent) Chown(options ChownOptions) error {
	if base.next != nil {
		return base.next.Chown(options)
	}
	return nil
}

func (base *BaseComponent) FileUsed(name string) error {
	if base.next != nil {
		return base.next.FileUsed(name)
	}
	return nil
}

func (base *BaseComponent) StatFs() (*syscall.Statfs_t, bool, error) {
	if base.next != nil {
		return base.next.StatFs()
	}
	return nil, false, nil
}

func (base *BaseComponent) GetCommittedBlockList(name string) (*CommittedBlockList, error) {
	if base.next != nil {
		return base.next.GetCommittedBlockList(name)
	}

	return nil, nil
}

func (base *BaseComponent) StageData(opt StageDataOptions) error {
	if base.next != nil {
		return base.next.StageData(opt)
	}
	return nil
}

func (base *BaseComponent) CommitData(opt CommitDataOptions) error {
	if base.next != nil {
		return base.next.CommitData(opt)
	}
	return nil
}

func (base *BaseComponent) WriteFromBuffer(opt WriteFromBufferOptions) (string, error) {
	if base.next != nil {
		return base.next.WriteFromBuffer(opt)
	}
	return "", nil
}<|MERGE_RESOLUTION|>--- conflicted
+++ resolved
@@ -193,7 +193,6 @@
 	return b, err
 }
 
-<<<<<<< HEAD
 func (base *BaseComponent) ReadFileWithName(options ReadFileWithNameOptions) (b []byte, err error) {
 	if base.next != nil {
 		return base.next.ReadFileWithName(options)
@@ -201,8 +200,6 @@
 	return b, err
 }
 
-=======
->>>>>>> 1a7d91ce
 func (base *BaseComponent) ReadInBuffer(options *ReadInBufferOptions) (int, error) {
 	if base.next != nil {
 		return base.next.ReadInBuffer(options)

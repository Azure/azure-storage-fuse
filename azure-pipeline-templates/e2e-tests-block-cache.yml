parameters:
  - name: conf_template
    type: string
  - name: config_file
    type: string
  - name: container
    type: string
  - name: temp_dir
    type: string
  - name: mount_dir
    type: string    
  - name: idstring
    type: string
  - name: adls
    type: boolean
  - name: account_name
    type: string
  - name: account_key
    type: string
  - name: account_type
    type: string
  - name: account_endpoint
  - name: distro_name
    type: string
  - name: quick_test
    type: boolean
    default: true
  - name: mnt_flags
    type: string
    default: ""
  - name: verbose_log
    type: boolean
    default: false
  - name: clone
    type: boolean
    default: false

steps:    
  - script: |
      $(WORK_DIR)/blobfuse2 gen-test-config --config-file=$(WORK_DIR)/testdata/config/azure_key.yaml --container-name=${{ parameters.container }} --temp-path=${{ parameters.temp_dir }} --output-file=${{ parameters.config_file }}
    displayName: 'Create Config File for RW mount'
    env:
      NIGHTLY_STO_ACC_NAME: ${{ parameters.account_name }}
      NIGHTLY_STO_ACC_KEY: ${{ parameters.account_key }}
      ACCOUNT_TYPE: ${{ parameters.account_type }}
      ACCOUNT_ENDPOINT: ${{ parameters.account_endpoint }}
      VERBOSE_LOG: ${{ parameters.verbose_log }}
    continueOnError: false

  - script:
      cat ${{ parameters.config_file }}
    displayName: 'Print config file'

  # run below step only if direct_io is false
  - template: 'mount.yml'
    parameters:
      working_dir: $(WORK_DIR)
      mount_dir: ${{ parameters.mount_dir }}
      temp_dir: ${{ parameters.temp_dir }}
      prefix: ${{ parameters.idstring }}
      mountStep: 
        script: |
          $(WORK_DIR)/blobfuse2 mount ${{ parameters.mount_dir }} --config-file=${{ parameters.config_file }} --default-working-dir=$(WORK_DIR) --file-cache-timeout=3200  ${{ parameters.mnt_flags }}

  - script: |
      for i in {1,2,3,4,5,6,7,8,9,10,20,30,50,100,200,1024,2048,4096}; do echo $i; done | parallel --will-cite -j 5 'head -c {}M < /dev/urandom > ${{ parameters.mount_dir }}/myfile_{}'
      ls -lh ${{ parameters.mount_dir }}/myfile_*
    displayName: 'Generate data'

  - script: |
      md5sum ${{ parameters.mount_dir }}/myfile_* > $(WORK_DIR)/md5sum_file_cache.txt
    displayName: 'Generate md5Sum with File-Cache'

  - script: |
      $(WORK_DIR)/blobfuse2 unmount all
    displayName: 'Unmount RW mount'

  - script: |
      $(WORK_DIR)/blobfuse2 gen-test-config --config-file=$(WORK_DIR)/testdata/config/azure_key_bc.yaml --container-name=${{ parameters.container }} --temp-path=${{ parameters.temp_dir }} --output-file=${{ parameters.config_file }}
    displayName: 'Create Config File for RO mount'
    env:
      NIGHTLY_STO_ACC_NAME: ${{ parameters.account_name }}
      NIGHTLY_STO_ACC_KEY: ${{ parameters.account_key }}
      ACCOUNT_TYPE: ${{ parameters.account_type }}
      ACCOUNT_ENDPOINT: ${{ parameters.account_endpoint }}
      VERBOSE_LOG: ${{ parameters.verbose_log }}
    continueOnError: false


  - script:
      cat ${{ parameters.config_file }}
    displayName: 'Print block cache config file'   

  - template: 'mount.yml'
    parameters:
      working_dir: $(WORK_DIR)
      mount_dir: ${{ parameters.mount_dir }}
      temp_dir: ${{ parameters.temp_dir }}
      prefix: ${{ parameters.idstring }}
      ro_mount: true
      mountStep: 
        script: |
          $(WORK_DIR)/blobfuse2 mount ${{ parameters.mount_dir }} --config-file=${{ parameters.config_file }} --default-working-dir=$(WORK_DIR) -o ro ${{ parameters.mnt_flags }}

  - script: |
      md5sum ${{ parameters.mount_dir }}/myfile_* > $(WORK_DIR)/md5sum_block_cache.txt
    displayName: 'Generate md5Sum with Block-Cache'

  - script: |
      $(WORK_DIR)/blobfuse2 unmount all
    displayName: 'Unmount RO mount'

  - script: |
      echo "----------------------------------------------"
      cat $(WORK_DIR)/md5sum_block_cache.txt
      echo "----------------------------------------------"
      cat $(WORK_DIR)/md5sum_file_cache.txt
      echo "----------------------------------------------"
      diff $(WORK_DIR)/md5sum_block_cache.txt $(WORK_DIR)/md5sum_file_cache.txt
      if [ $? -ne 0 ]; then
        exit 1
      fi
    displayName: 'Compare md5Sum'

  - template: 'mount.yml'
    parameters:
      working_dir: $(WORK_DIR)
      mount_dir: ${{ parameters.mount_dir }}
      temp_dir: ${{ parameters.temp_dir }}
      prefix: ${{ parameters.idstring }}
      ro_mount: true
      mountStep: 
        script: |
<<<<<<< HEAD
          $(WORK_DIR)/blobfuse2 mount ${{ parameters.mount_dir }} --config-file=${{ parameters.config_file }} --default-working-dir=$(WORK_DIR)
=======
          $(WORK_DIR)/blobfuse2 mount ${{ parameters.mount_dir }} --config-file=${{ parameters.config_file }} --default-working-dir=$(WORK_DIR) ${{ parameters.mnt_flags }}
>>>>>>> de2f9fdc

  - script: |
      for i in {1,2,3,4,5,6,7,8,9,10,20,30,50,100,200,1024,2048,4096}; do echo $i; done | parallel --will-cite -j 5 'cp ${{ parameters.mount_dir }}/myfile_{} ${{ parameters.mount_dir }}/myfileCopy_{}'
      md5sum ${{ parameters.mount_dir }}/myfileCopy_* > $(WORK_DIR)/md5sum_block_cache_write.txt
<<<<<<< HEAD
    displayName: 'Copy files using block-cache'

  - script: |
      rm -rf cp ${{ parameters.mount_dir }}/myfile*
    displayName: 'Copy files using block-cache'
=======
      ls -lh ${{ parameters.mount_dir }}/myfile*
    displayName: 'Copy files using block-cache'

  - script: |
      rm -rf ${{ parameters.mount_dir }}/myfile*
    displayName: 'Clear files using block-cache'
>>>>>>> de2f9fdc

  - script: |
      $(WORK_DIR)/blobfuse2 unmount all
    displayName: 'Unmount RW mount'

  - script: |
<<<<<<< HEAD
      cat $(WORK_DIR)/md5sum_block_cache_write.txt | cut -d " " -f1 > $(WORK_DIR)/md5sum_block_cache_write.txt1
      cat $(WORK_DIR)/md5sum_file_cache.txt | cut -d " " -f1 > $(WORK_DIR)/md5sum_file_cache.txt1
=======
      echo "----------------------------------------------"
      cat $(WORK_DIR)/md5sum_block_cache_write.txt
      cat $(WORK_DIR)/md5sum_block_cache_write.txt | cut -d " " -f1 > $(WORK_DIR)/md5sum_block_cache_write.txt1
      echo "----------------------------------------------"
      cat $(WORK_DIR)/md5sum_file_cache.txt
      cat $(WORK_DIR)/md5sum_file_cache.txt | cut -d " " -f1 > $(WORK_DIR)/md5sum_file_cache.txt1
      echo "----------------------------------------------"
>>>>>>> de2f9fdc
      diff $(WORK_DIR)/md5sum_block_cache_write.txt1 $(WORK_DIR)/md5sum_file_cache.txt1
      if [ $? -ne 0 ]; then
        exit 1
      fi
    displayName: 'Compare md5Sum'

<<<<<<< HEAD
=======
  - template: 'mount.yml'
    parameters:
      working_dir: $(WORK_DIR)
      mount_dir: ${{ parameters.mount_dir }}
      temp_dir: ${{ parameters.temp_dir }}
      prefix: ${{ parameters.idstring }}
      ro_mount: true
      mountStep: 
        script: |
          $(WORK_DIR)/blobfuse2 mount ${{ parameters.mount_dir }} --config-file=${{ parameters.config_file }} --default-working-dir=$(WORK_DIR) ${{ parameters.mnt_flags }}

  - script: |
      rm -rf $(WORK_DIR)/localfile*
      for i in {1,2,3,4,5,6,7,8,9,10,20,30,50,100,200,1024,2048,4096}; do echo $i; done | parallel --will-cite -j 5 'head -c {}M < /dev/urandom >  $(WORK_DIR)/localfile{}'
    displayName: 'Generate local files'

  - script: |
      rm -rf ${{ parameters.mount_dir }}/remotefile*
      for i in {1,2,3,4,5,6,7,8,9,10,20,30,50,100,200,1024,2048,4096}; do echo $i; done | parallel --will-cite -j 5 'cp  $(WORK_DIR)/localfile{} ${{ parameters.mount_dir }}/remotefile{}'
    displayName: 'Upload local files'

  - script: |
      md5sum $(WORK_DIR)/localfile* > $(WORK_DIR)/md5sum_local_modified.txt
      md5sum ${{ parameters.mount_dir }}/remotefile* > $(WORK_DIR)/md5sum_remote_modified.txt
      echo "----------------------------------------------"
      cat $(WORK_DIR)/md5sum_local_modified.txt
      cat $(WORK_DIR)/md5sum_local_modified.txt | cut -d " " -f1 > $(WORK_DIR)/md5sum_local_modified.txt1
      echo "----------------------------------------------"
      cat $(WORK_DIR)/md5sum_remote_modified.txt
      cat $(WORK_DIR)/md5sum_remote_modified.txt | cut -d " " -f1 > $(WORK_DIR)/md5sum_remote_modified.txt1
      echo "----------------------------------------------"
      diff $(WORK_DIR)/md5sum_local_modified.txt1 $(WORK_DIR)/md5sum_remote_modified.txt1
      if [ $? -ne 0 ]; then
        exit 1
      fi
      head -c 13M < /dev/urandom >  $(WORK_DIR)/additionaldata.data
    displayName: 'Compare MD5 before modification'

  - script: |
      for i in {1,2,3,4,5,6,7,8,9,10,20,30,50,100,200,1024,2048,4096}; do echo $i; done | parallel --will-cite -j 5 'cat  $(WORK_DIR)/additionaldata.data >> $(WORK_DIR)/localfile{}' 
      ls -lh  $(WORK_DIR)/localfile*
    displayName: 'Modify local files'

  - script: |
      for i in {1,2,3,4,5,6,7,8,9,10,20,30,50,100,200,1024,2048,4096}; do echo $i; done |  parallel --will-cite -j 5 'cat  $(WORK_DIR)/additionaldata.data >> ${{ parameters.mount_dir }}/remotefile{}'
      ls -lh ${{ parameters.mount_dir }}/remotefile*
    displayName: 'Modify remote files'

  - script: |
      $(WORK_DIR)/blobfuse2 unmount all
    displayName: 'Unmount RW mount'

  - template: 'mount.yml'
    parameters:
      working_dir: $(WORK_DIR)
      mount_dir: ${{ parameters.mount_dir }}
      temp_dir: ${{ parameters.temp_dir }}
      prefix: ${{ parameters.idstring }}
      ro_mount: true
      mountStep: 
        script: |
          $(WORK_DIR)/blobfuse2 mount ${{ parameters.mount_dir }} --config-file=${{ parameters.config_file }} --default-working-dir=$(WORK_DIR) ${{ parameters.mnt_flags }}

  - script: |
      md5sum $(WORK_DIR)/localfile* > $(WORK_DIR)/md5sum_local_modified.txt
      md5sum ${{ parameters.mount_dir }}/remotefile* > $(WORK_DIR)/md5sum_remote_modified.txt
      echo "----------------------------------------------"
      cat $(WORK_DIR)/md5sum_local_modified.txt
      cat $(WORK_DIR)/md5sum_local_modified.txt | cut -d " " -f1 > $(WORK_DIR)/md5sum_local_modified.txt1
      echo "----------------------------------------------"
      cat $(WORK_DIR)/md5sum_remote_modified.txt
      cat $(WORK_DIR)/md5sum_remote_modified.txt | cut -d " " -f1 > $(WORK_DIR)/md5sum_remote_modified.txt1
      echo "----------------------------------------------"
      diff $(WORK_DIR)/md5sum_local_modified.txt1 $(WORK_DIR)/md5sum_remote_modified.txt1
      if [ $? -ne 0 ]; then
        exit 1
      fi
    displayName: 'Compare MD5 of modified files'

  - script: |
      rm -rf $(WORK_DIR)/localfile*
      rm -rf ${{ parameters.mount_dir }}/myfile*
    displayName: 'Copy files using block-cache'

  - script: |
      $(WORK_DIR)/blobfuse2 unmount all
    displayName: 'Unmount RW mount'

  - task: PublishBuildArtifacts@1
    inputs:
      pathToPublish: blobfuse2-logs.txt
      artifactName: 'blobfuse_block_cache.txt'
    condition: failed()
    
  - script: |
      tail -n 200 blobfuse2-logs.txt
    displayName: 'View Logs'
    condition: failed()

>>>>>>> de2f9fdc
  - template: 'cleanup.yml'
    parameters:
      working_dir: $(WORK_DIR)
      mount_dir: ${{ parameters.mount_dir }}
      temp_dir: ${{ parameters.temp_dir }}<|MERGE_RESOLUTION|>--- conflicted
+++ resolved
@@ -131,39 +131,23 @@
       ro_mount: true
       mountStep: 
         script: |
-<<<<<<< HEAD
-          $(WORK_DIR)/blobfuse2 mount ${{ parameters.mount_dir }} --config-file=${{ parameters.config_file }} --default-working-dir=$(WORK_DIR)
-=======
           $(WORK_DIR)/blobfuse2 mount ${{ parameters.mount_dir }} --config-file=${{ parameters.config_file }} --default-working-dir=$(WORK_DIR) ${{ parameters.mnt_flags }}
->>>>>>> de2f9fdc
 
   - script: |
       for i in {1,2,3,4,5,6,7,8,9,10,20,30,50,100,200,1024,2048,4096}; do echo $i; done | parallel --will-cite -j 5 'cp ${{ parameters.mount_dir }}/myfile_{} ${{ parameters.mount_dir }}/myfileCopy_{}'
       md5sum ${{ parameters.mount_dir }}/myfileCopy_* > $(WORK_DIR)/md5sum_block_cache_write.txt
-<<<<<<< HEAD
-    displayName: 'Copy files using block-cache'
-
-  - script: |
-      rm -rf cp ${{ parameters.mount_dir }}/myfile*
-    displayName: 'Copy files using block-cache'
-=======
       ls -lh ${{ parameters.mount_dir }}/myfile*
     displayName: 'Copy files using block-cache'
 
   - script: |
       rm -rf ${{ parameters.mount_dir }}/myfile*
     displayName: 'Clear files using block-cache'
->>>>>>> de2f9fdc
-
-  - script: |
-      $(WORK_DIR)/blobfuse2 unmount all
-    displayName: 'Unmount RW mount'
-
-  - script: |
-<<<<<<< HEAD
-      cat $(WORK_DIR)/md5sum_block_cache_write.txt | cut -d " " -f1 > $(WORK_DIR)/md5sum_block_cache_write.txt1
-      cat $(WORK_DIR)/md5sum_file_cache.txt | cut -d " " -f1 > $(WORK_DIR)/md5sum_file_cache.txt1
-=======
+
+  - script: |
+      $(WORK_DIR)/blobfuse2 unmount all
+    displayName: 'Unmount RW mount'
+
+  - script: |
       echo "----------------------------------------------"
       cat $(WORK_DIR)/md5sum_block_cache_write.txt
       cat $(WORK_DIR)/md5sum_block_cache_write.txt | cut -d " " -f1 > $(WORK_DIR)/md5sum_block_cache_write.txt1
@@ -171,15 +155,12 @@
       cat $(WORK_DIR)/md5sum_file_cache.txt
       cat $(WORK_DIR)/md5sum_file_cache.txt | cut -d " " -f1 > $(WORK_DIR)/md5sum_file_cache.txt1
       echo "----------------------------------------------"
->>>>>>> de2f9fdc
       diff $(WORK_DIR)/md5sum_block_cache_write.txt1 $(WORK_DIR)/md5sum_file_cache.txt1
       if [ $? -ne 0 ]; then
         exit 1
       fi
     displayName: 'Compare md5Sum'
 
-<<<<<<< HEAD
-=======
   - template: 'mount.yml'
     parameters:
       working_dir: $(WORK_DIR)
@@ -279,7 +260,6 @@
     displayName: 'View Logs'
     condition: failed()
 
->>>>>>> de2f9fdc
   - template: 'cleanup.yml'
     parameters:
       working_dir: $(WORK_DIR)

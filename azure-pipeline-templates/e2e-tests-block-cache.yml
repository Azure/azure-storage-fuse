--- conflicted
+++ resolved
@@ -91,16 +91,10 @@
       VERBOSE_LOG: ${{ parameters.verbose_log }}
     continueOnError: false
 
-<<<<<<< HEAD
-  - script:
-      cat ${{ parameters.config_file }}
-    displayName: 'Print config file'
-=======
 
   - script:
       cat ${{ parameters.config_file }}
     displayName: 'Print block cache config file'   
->>>>>>> 117411a5
 
   - template: 'mount.yml'
     parameters:

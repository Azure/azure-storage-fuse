# This step is responsible for the following behaviour:
# 1. Setup the VM all necessary packages.
# 2. Build blobfuse, bfusemon, install AzCLI
# 3. Create Temporary Containers in the storage account with choosing random string as name and also sets the global containerName parameter to this value.
#    Caution: The Deletion of the container is left to the caller of this file, caller must call the cleanup.yml with the parameter delete_containers: true at the end of the job
# 4. Run Unit Tests if specified by parameter skip_ut: false

parameters:
  - name: skip_msi
    type: string
    default: "true"
  - name: skip_azcli
    type: string
    default: "true"
  - name: skip_bfusemon
    type: boolean
    default: true
  - name: proxy_address
    type: string
    default: 'no_proxy'
  - name: skip_ut
    type: boolean
    default: false

steps:
  - checkout: none
  - script: |
      sudo rm -rf $(ROOT_DIR)
      sudo mkdir -p $(ROOT_DIR)
      sudo chown -R `whoami` $(ROOT_DIR)
      chmod 777 $(ROOT_DIR)
    displayName: 'Create Directory Structure'

  # Package manager installs for libfuse, 
  - template: 'package-install.yml'
    parameters:
      distro: $(distro)
      distro_version: $(distro_version)


  # If proxy is given, Install and setup the proxy, these tests can only be done on ubuntu
  - ${{ if ne(parameters.proxy_address, 'no_proxy') }}:
    # Start Proxy
    - script: |
        sudo apt-get update --fix-missing
        sudo apt remove mitmproxy -y
        sudo apt-get install python3-setuptools -y
        sudo apt install python3-pip -y
        sudo pip3 install werkzeug==2.3.7
        sudo pip3 install mitmproxy
        mitmdump -q -w proxy_logs.txt &
      displayName: 'Install & Start Proxy'

    # Configure Proxy cert & env
    - script: |
        sudo mkdir /usr/local/share/ca-certificates/extra
        sudo cp ~/.mitmproxy/mitmproxy-ca-cert.cer /usr/local/share/ca-certificates/extra/mitmproxy-ca-cert.crt
        sudo update-ca-certificates
        export https_proxy="127.0.0.1:8080"
        export http_proxy="127.0.0.1:8080"
      displayName: 'Configure Proxy'

  # Clone the repo
  - script: |
      git clone https://github.com/Azure/azure-storage-fuse
    displayName: 'Checkout Code'
    workingDirectory: $(ROOT_DIR)

  # Checkout the branch
  - script: |
      git checkout `echo $(Build.SourceBranch) | cut -d "/" -f 1,2 --complement`
    displayName: 'Checkout Branch'
    workingDirectory: $(WORK_DIR)

  # Custom script to install Go-lang
  - task: ShellScript@2
    inputs:
      scriptPath: "$(WORK_DIR)/go_installer.sh"
      args: "$(ROOT_DIR)/"
    displayName: "GoTool Custom Setup"

  # Downloading Go dependency packages
  - task: Go@0
    inputs:
      command: 'get'
      arguments: '-d'
      workingDirectory: $(WORK_DIR)
    displayName: "Go Get"

  # Building blobfuse2 binary
  - task: Go@0
    inputs:
      command: 'build'
      arguments: "-tags $(tags) -o blobfuse2"
      workingDirectory: $(WORK_DIR)
    displayName: "Go Build"

  # Building bfusemon binary
  - task: Go@0
    inputs:
      command: 'build'
      arguments: "-tags $(tags) -o bfusemon ./tools/health-monitor/"
      workingDirectory: $(WORK_DIR)
    condition: eq('${{ parameters.skip_bfusemon }}', false)
    displayName: "Go Build bfusemon"
    
  #Verification of built binary
  - script: |
      sudo chmod +x $(WORK_DIR)/blobfuse2
      $(WORK_DIR)/blobfuse2 --version
    displayName: 'Test binary'
    env:
      working_directory: $(WORK_DIR)

  # Creating necessary directories
  - script: |
      sudo fusermount -u $(MOUNT_DIR)
      sudo fusermount3 -u $(MOUNT_DIR)
      rm -rf $(MOUNT_DIR)
      mkdir -p $(MOUNT_DIR)
      echo "Creating mount dir " $(MOUNT_DIR)
    displayName: 'Create Mount directory'
    env:
      mount_dir: $(MOUNT_DIR)

  - script: |
      mkdir -p $(TEMP_DIR)
      echo "Creating temp dir " $(TEMP_DIR)
    displayName: "Create Cache directory"
    env:
      temp_dir: $(TEMP_DIR)
      
  - script: |
      mkdir -p $(GOPATH)/src
      echo "Creating gopath " $(GOPATH)
    displayName: "Create Gopath"
    env:
      gopath: $(GOPATH)

  # Create Container in storage Account.
  # Include the template to generate the container name
  # This will set the value generated to the global containerName parameter for the job.
  - template: 'container.yml'
    parameters:
      generate_container: true

  # Create a Container in the block storage account
  - template: 'container.yml'
    parameters:
      create_container: true
      account_type: "block"
      account_name: $(BF2_BLK_ACC_NAME)
      account_key: $(BF2_BLK_ACC_KEY)

  # Create a Container in the adls storage account
  - template: 'container.yml'
    parameters:
      create_container: true
      account_type: "adls"
      account_name: $(BF2_ADLS_ACC_NAME)
      account_key: $(BF2_ADLS_ACC_KEY)

  #-----------------------------------------------------------
  # Generate SAS for created container in ADLS with all the permissions.
  # Reason: the account SAS is not sufficient to change the ACL's
  - template: 'container.yml'
    parameters:
      generate_adls_sas: true
      account_type: "adls"
      account_name: $(BF2_ADLS_ACC_NAME)
      account_key: $(BF2_ADLS_ACC_KEY)

  - script: |
      cnfFile=$HOME/azuretest.json
      echo $cnfFile
      touch $cnfFile
      echo "{" > $cnfFile
      echo "\"block-acct\"": "\"$(BF2_BLK_ACC_NAME)\"", >> $cnfFile
      echo "\"adls-acct\"": "\"$(BF2_ADLS_ACC_NAME)\"", >> $cnfFile
      echo "\"block-cont\"": "\"$(containerName)\"", >> $cnfFile
      echo "\"adls-cont\"": "\"$(containerName)\"", >> $cnfFile
      echo "\"block-key\"": "\"$(BF2_BLK_ACC_KEY)\"", >> $cnfFile
      echo "\"adls-key\"": "\"$(BF2_ADLS_ACC_KEY)\"", >> $cnfFile
      echo "\"block-sas\"": "\"$(BF2_BLK_ACC_SAS)\"", >> $cnfFile
      echo "\"block-cont-sas-ubn-18\"": "\"$(AZTEST_BLOCK_CONT_SAS_UBN_18)\"", >> $cnfFile
      echo "\"block-cont-sas-ubn-20\"": "\"$(AZTEST_BLOCK_CONT_SAS_UBN_20)\"", >> $cnfFile
      echo "\"adls-sas\"": "\"$(BF2_ADLS_ACC_SAS)\"", >> $cnfFile
      echo "\"msi-appid\"": "\"$(AZTEST_APP_ID)\"", >> $cnfFile
      echo "\"msi-resid\"": "\"$(AZTEST_RES_ID)\"", >> $cnfFile
      echo "\"msi-objid\"": "\"$(AZTEST_OBJ_ID)\"", >> $cnfFile
      echo "\"skip-msi\"": "${{ parameters.skip_msi }}", >> $cnfFile
      echo "\"skip-azcli\"": "true", >> $cnfFile
      echo "\"proxy-address\"": "\"${{ parameters.proxy_address }}\"" >> $cnfFile
      
      echo "}" >> $cnfFile
      cat $cnfFile
    displayName: "Create AzureTest Config"
    continueOnError: false
    workingDirectory: $(WORK_DIR)

  # azcli login, This is only for ubuntu distributions, where we create containers for the job
  - script: |
<<<<<<< HEAD
      az login --identity --username $(BF2_MSI_CLIENT_ID)
    displayName: 'Azure CLI login'
    condition: eq('${{ parameters.skip_azcli }}', 'false') 
=======
      sleep 5
      sudo ps -aux | grep -iE "apt"
      sudo killall apt apt-get
      yes | sudo fuser -vik -TERM /var/lib/dpkg/lock /var/lib/dpkg/lock-frontend /var/lib/apt/lists/lock
      echo "Released any lock if some other process has acquired"
      sudo dpkg --configure -a
      curl -sL https://aka.ms/InstallAzureCLIDeb | sudo bash
      az --version
    displayName: 'Install Azure CLI'
    condition: eq('${{ parameters.skip_azcli }}', 'false')
    retryCountOnTaskFailure: 3

  # azcli login
  # - script: |
  #     az login --identity --username $(ACLI_BLOBFUSE_MSI_APP_ID)
  #   displayName: 'Azure CLI login'
  #   condition: eq('${{ parameters.skip_azcli }}', 'false')
>>>>>>> 9d261a3a

  # Running unit tests
  - task: Go@0
    condition: eq('${{ parameters.skip_ut }}', 'false') 
    inputs:
      command: 'test'
      arguments: '-v -timeout=45m ./... --tags=unittest,$(tags) -coverprofile utcover.cov'
      workingDirectory: $(WORK_DIR)
    displayName: 'Unit tests'
    continueOnError: true     

  - task: Go@0
    condition: eq('${{ parameters.skip_ut }}', 'false') 
    inputs:
      command: 'tool'
      arguments: 'cover -func utcover.cov'
      workingDirectory: $(WORK_DIR)
    displayName: 'Code Coverage Report'
    continueOnError: true

  - script: |
      cp ./utcover.cov  $(Build.ArtifactStagingDirectory)/
      rm -rf ./utcover.cov
    condition: eq('${{ parameters.skip_ut }}', 'false')
    workingDirectory: $(WORK_DIR)
    displayName: "Save coverage report"<|MERGE_RESOLUTION|>--- conflicted
+++ resolved
@@ -31,7 +31,7 @@
       chmod 777 $(ROOT_DIR)
     displayName: 'Create Directory Structure'
 
-  # Package manager installs for libfuse, 
+  # Package manager installs for installing libfuse, azcli, related packages etc..
   - template: 'package-install.yml'
     parameters:
       distro: $(distro)
@@ -103,7 +103,7 @@
       workingDirectory: $(WORK_DIR)
     condition: eq('${{ parameters.skip_bfusemon }}', false)
     displayName: "Go Build bfusemon"
-    
+
   #Verification of built binary
   - script: |
       sudo chmod +x $(WORK_DIR)/blobfuse2
@@ -129,7 +129,7 @@
     displayName: "Create Cache directory"
     env:
       temp_dir: $(TEMP_DIR)
-      
+
   - script: |
       mkdir -p $(GOPATH)/src
       echo "Creating gopath " $(GOPATH)
@@ -191,7 +191,7 @@
       echo "\"skip-msi\"": "${{ parameters.skip_msi }}", >> $cnfFile
       echo "\"skip-azcli\"": "true", >> $cnfFile
       echo "\"proxy-address\"": "\"${{ parameters.proxy_address }}\"" >> $cnfFile
-      
+
       echo "}" >> $cnfFile
       cat $cnfFile
     displayName: "Create AzureTest Config"
@@ -200,42 +200,23 @@
 
   # azcli login, This is only for ubuntu distributions, where we create containers for the job
   - script: |
-<<<<<<< HEAD
+      az --version
       az login --identity --username $(BF2_MSI_CLIENT_ID)
     displayName: 'Azure CLI login'
-    condition: eq('${{ parameters.skip_azcli }}', 'false') 
-=======
-      sleep 5
-      sudo ps -aux | grep -iE "apt"
-      sudo killall apt apt-get
-      yes | sudo fuser -vik -TERM /var/lib/dpkg/lock /var/lib/dpkg/lock-frontend /var/lib/apt/lists/lock
-      echo "Released any lock if some other process has acquired"
-      sudo dpkg --configure -a
-      curl -sL https://aka.ms/InstallAzureCLIDeb | sudo bash
-      az --version
-    displayName: 'Install Azure CLI'
     condition: eq('${{ parameters.skip_azcli }}', 'false')
-    retryCountOnTaskFailure: 3
-
-  # azcli login
-  # - script: |
-  #     az login --identity --username $(ACLI_BLOBFUSE_MSI_APP_ID)
-  #   displayName: 'Azure CLI login'
-  #   condition: eq('${{ parameters.skip_azcli }}', 'false')
->>>>>>> 9d261a3a
 
   # Running unit tests
   - task: Go@0
-    condition: eq('${{ parameters.skip_ut }}', 'false') 
+    condition: eq('${{ parameters.skip_ut }}', 'false')
     inputs:
       command: 'test'
       arguments: '-v -timeout=45m ./... --tags=unittest,$(tags) -coverprofile utcover.cov'
       workingDirectory: $(WORK_DIR)
     displayName: 'Unit tests'
-    continueOnError: true     
-
-  - task: Go@0
-    condition: eq('${{ parameters.skip_ut }}', 'false') 
+    continueOnError: true
+
+  - task: Go@0
+    condition: eq('${{ parameters.skip_ut }}', 'false')
     inputs:
       command: 'tool'
       arguments: 'cover -func utcover.cov'

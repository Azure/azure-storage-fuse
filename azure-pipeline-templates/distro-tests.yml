--- conflicted
+++ resolved
@@ -97,237 +97,19 @@
       container: $(containerName)
       idstring: block_blob_key
       adls: false
-<<<<<<< HEAD
       fileshare: false
-      idstring: 'Distro BlockBlob with Key Credentials'
-=======
       account_name: ${{ parameters.blob_account_name }}
       account_key: ${{ parameters.blob_account_key }}
       account_type: block
       account_endpoint: https://${{ parameters.blob_account_name }}.blob.core.windows.net
->>>>>>> c1bc516b
       distro_name: ${{ parameters.distro_name }}
       quick_test: ${{ parameters.quick_test }}
       verbose_log: ${{ parameters.verbose_log }}
       clone: ${{ parameters.clone }}
-<<<<<<< HEAD
-      mountStep:
-        script: |
-          ${{ parameters.working_dir }}/blobfuse2 mount ${{ parameters.mount_dir }} --config-file=${{ parameters.config_path }}
-        displayName: 'E2E TEST: Mount container'
-        timeoutInMinutes: 3
-        continueOnError: false
-
-  - template: 'cleanup.yml'
-    parameters:
-      working_dir: ${{ parameters.working_dir }}
-      mount_dir: ${{ parameters.mount_dir }}
-      temp_dir: ${{ parameters.temp_dir }}
-
-  # STREAMING with filehandle
-  - ${{ if eq(parameters.test_stream, true) }}:
-    - script: |
-        cd ${{ parameters.working_dir }}
-        ${{ parameters.working_dir }}/blobfuse2 gen-test-config --config-file=azure_stream.yaml --container-name=${{ parameters.container }} --temp-path=${{ parameters.temp_dir }} --output-file=${{ parameters.stream_config }}
-      displayName: 'Create Stream Config File'
-      env:
-        NIGHTLY_STO_ACC_NAME: ${{ parameters.blob_account_name }}
-        NIGHTLY_STO_ACC_KEY: ${{ parameters.blob_account_key }}
-        ACCOUNT_TYPE: 'block'
-        ACCOUNT_ENDPOINT: 'https://${{ parameters.blob_account_name }}.blob.core.windows.net'
-        VERBOSE_LOG: ${{ parameters.verbose_log }}
-        USE_HTTP: false
-      continueOnError: false
-
-    # Print config file
-    - script: |
-        cat ${{ parameters.stream_config }}
-      displayName: 'Print Stream config file'
-
-    # Cli option test
-    - script: |
-        ${{ parameters.working_dir }}/blobfuse2 --help
-      displayName: 'CLI help string check'
-
-    # Basic End to End test to check sanity on this distro
-    # Start End to End test on this distro
-    - template: 'e2e-tests.yml'
-      parameters:
-        working_dir: ${{ parameters.working_dir }}
-        mount_dir: ${{ parameters.mount_dir }}
-        temp_dir: ${{ parameters.temp_dir }}
-        adls: false
-        fileshare: false
-        idstring: 'Distro BlockBlob with Stream Key Credentials'
-        distro_name: ${{ parameters.distro_name }}
-        quick_test: ${{ parameters.quick_test }}
-        artifact_name: '${{ parameters.distro_name }}_block_stream_key.txt'
-        verbose_log: ${{ parameters.verbose_log }}
-        clone: false
-        mountStep:
-          script: |
-            ${{ parameters.working_dir }}/blobfuse2 mount ${{ parameters.mount_dir }} --config-file=${{ parameters.stream_config }}
-          displayName: 'E2E TEST: Mount container'
-          timeoutInMinutes: 3
-          continueOnError: false
-
-    - template: 'cleanup.yml'
-      parameters:
-        working_dir: ${{ parameters.working_dir }}
-        mount_dir: ${{ parameters.mount_dir }}
-        temp_dir: ${{ parameters.temp_dir }}
-
-  # STREAMING with filehandle direct
-  - ${{ if eq(parameters.test_stream, true) }}:
-    - script: |
-        cd ${{ parameters.working_dir }}
-        ${{ parameters.working_dir }}/blobfuse2 gen-test-config --config-file=azure_stream_direct.yaml --container-name=${{ parameters.container }} --temp-path=${{ parameters.temp_dir }} --output-file=${{ parameters.stream_config }}
-      displayName: 'Create Stream Direct Config File'
-      env:
-        NIGHTLY_STO_ACC_NAME: ${{ parameters.blob_account_name }}
-        NIGHTLY_STO_ACC_KEY: ${{ parameters.blob_account_key }}
-        ACCOUNT_TYPE: 'block'
-        ACCOUNT_ENDPOINT: 'https://${{ parameters.blob_account_name }}.blob.core.windows.net'
-        VERBOSE_LOG: ${{ parameters.verbose_log }}
-        USE_HTTP: false
-      continueOnError: false
-
-    # Print config file
-    - script: |
-        cat ${{ parameters.stream_config }}
-      displayName: 'Print Stream Direct config file'
-
-    # Basic End to End test to check sanity on this distro
-    # Start End to End test on this distro
-    - template: 'e2e-tests.yml'
-      parameters:
-        working_dir: ${{ parameters.working_dir }}
-        mount_dir: ${{ parameters.mount_dir }}
-        temp_dir: ${{ parameters.temp_dir }}
-        adls: false
-        fileshare: false
-        idstring: 'Distro BlockBlob with Stream Direct Key Credentials'
-        distro_name: ${{ parameters.distro_name }}
-        quick_test: ${{ parameters.quick_test }}
-        artifact_name: '${{ parameters.distro_name }}_block_stream_direct_key.txt'
-        verbose_log: ${{ parameters.verbose_log }}
-        clone: false
-        stream_direct_test: true
-        mountStep:
-          script: |
-            ${{ parameters.working_dir }}/blobfuse2 mount ${{ parameters.mount_dir }} --config-file=${{ parameters.stream_config }}
-          displayName: 'E2E TEST: Mount container'
-          timeoutInMinutes: 3
-          continueOnError: false
-
-    - template: 'cleanup.yml'
-      parameters:
-        working_dir: ${{ parameters.working_dir }}
-        mount_dir: ${{ parameters.mount_dir }}
-        temp_dir: ${{ parameters.temp_dir }}
-
-  # STREAMING with filename
-  - ${{ if eq(parameters.test_stream, true) }}:
-    - script: |
-        cd ${{ parameters.working_dir }}
-        ${{ parameters.working_dir }}/blobfuse2 gen-test-config --config-file=azure_stream_filename.yaml --container-name=${{ parameters.container }} --temp-path=${{ parameters.temp_dir }} --output-file=${{ parameters.stream_filename_config }}
-      displayName: 'Create Stream with Filename caching Config File'
-      env:
-        NIGHTLY_STO_ACC_NAME: ${{ parameters.blob_account_name }}
-        NIGHTLY_STO_ACC_KEY: ${{ parameters.blob_account_key }}
-        ACCOUNT_TYPE: 'block'
-        ACCOUNT_ENDPOINT: 'https://${{ parameters.blob_account_name }}.blob.core.windows.net'
-        VERBOSE_LOG: ${{ parameters.verbose_log }}
-        USE_HTTP: false
-      continueOnError: false
-
-    # Print config file
-    - script: |
-        cat ${{ parameters.stream_filename_config }}
-      displayName: 'Print Stream with Filename caching config file'
-
-    # Basic End to End test to check sanity on this distro
-    # Start End to End test on this distro
-    - template: 'e2e-tests.yml'
-      parameters:
-        working_dir: ${{ parameters.working_dir }}
-        mount_dir: ${{ parameters.mount_dir }}
-        temp_dir: ${{ parameters.temp_dir }}
-        adls: false
-        fileshare: false
-        idstring: 'Distro BlockBlob with Stream with Filename Caching Key Credentials'
-        distro_name: ${{ parameters.distro_name }}
-        quick_test: ${{ parameters.quick_test }}
-        artifact_name: '${{ parameters.distro_name }}_block_stream_filename_key.txt'
-        verbose_log: ${{ parameters.verbose_log }}
-        clone: false
-        mountStep:
-          script: |
-            ${{ parameters.working_dir }}/blobfuse2 mount ${{ parameters.mount_dir }} --config-file=${{ parameters.stream_filename_config }}
-          displayName: 'E2E TEST: Mount container'
-          timeoutInMinutes: 3
-          continueOnError: false
-
-    - template: 'cleanup.yml'
-      parameters:
-        working_dir: ${{ parameters.working_dir }}
-        mount_dir: ${{ parameters.mount_dir }}
-        temp_dir: ${{ parameters.temp_dir }}
-
-  # STREAMING with filename direct
-  - ${{ if eq(parameters.test_stream, true) }}:
-    - script: |
-        cd ${{ parameters.working_dir }}
-        ${{ parameters.working_dir }}/blobfuse2 gen-test-config --config-file=azure_stream_filename_direct.yaml --container-name=${{ parameters.container }} --temp-path=${{ parameters.temp_dir }} --output-file=${{ parameters.stream_filename_config }}
-      displayName: 'Create Stream with Filename caching Direct Config File'
-      env:
-        NIGHTLY_STO_ACC_NAME: ${{ parameters.blob_account_name }}
-        NIGHTLY_STO_ACC_KEY: ${{ parameters.blob_account_key }}
-        ACCOUNT_TYPE: 'block'
-        ACCOUNT_ENDPOINT: 'https://${{ parameters.blob_account_name }}.blob.core.windows.net'
-        VERBOSE_LOG: ${{ parameters.verbose_log }}
-        USE_HTTP: false
-      continueOnError: false
-
-    # Print config file
-    - script: |
-        cat ${{ parameters.stream_filename_config }}
-      displayName: 'Print Stream with Filename caching Direct config file'
-
-    # Basic End to End test to check sanity on this distro
-    # Start End to End test on this distro
-    - template: 'e2e-tests.yml'
-      parameters:
-        working_dir: ${{ parameters.working_dir }}
-        mount_dir: ${{ parameters.mount_dir }}
-        temp_dir: ${{ parameters.temp_dir }}
-        adls: false
-        fileshare: false
-        idstring: 'Distro BlockBlob with Stream with Filename Caching Direct Key Credentials'
-        distro_name: ${{ parameters.distro_name }}
-        quick_test: ${{ parameters.quick_test }}
-        artifact_name: '${{ parameters.distro_name }}_block_stream_filename_direct_key.txt'
-        verbose_log: ${{ parameters.verbose_log }}
-        clone: false
-        stream_direct_test: true
-        mountStep:
-          script: |
-            ${{ parameters.working_dir }}/blobfuse2 mount ${{ parameters.mount_dir }} --config-file=${{ parameters.stream_filename_config }}
-          displayName: 'E2E TEST: Mount container'
-          timeoutInMinutes: 3
-          continueOnError: false
-
-    - template: 'cleanup.yml'
-      parameters:
-        working_dir: ${{ parameters.working_dir }}
-        mount_dir: ${{ parameters.mount_dir }}
-        temp_dir: ${{ parameters.temp_dir }}
-=======
       stream_direct_test: false
       # TODO: These can be removed one day and replace all instances of ${{ parameters.temp_dir }} with $(TEMP_DIR) since it is a global variable
       temp_dir: $(TEMP_DIR)
       mount_dir: $(MOUNT_DIR)
->>>>>>> c1bc516b
 
   # ADLS Test
   - template: 'e2e-tests-spcl.yml'
@@ -337,32 +119,15 @@
       container: $(containerName)
       idstring: adls_key
       adls: true
-<<<<<<< HEAD
       fileshare: false
-      idstring: 'Distro ADLS with Key Credentials'
-=======
       account_name: ${{ parameters.adls_account_name }}
       account_key: ${{ parameters.adls_account_key }}
       account_type: adls
       account_endpoint: https://${{ parameters.adls_account_name }}.dfs.core.windows.net
->>>>>>> c1bc516b
       distro_name: ${{ parameters.distro_name }}
       quick_test: ${{ parameters.quick_test }}
       verbose_log: ${{ parameters.verbose_log }}
       clone: ${{ parameters.clone }}
-<<<<<<< HEAD
-      mountStep:
-        script: |
-          ${{ parameters.working_dir }}/blobfuse2 mount ${{ parameters.mount_dir }} --config-file=${{ parameters.config_path }}
-        displayName: 'E2E TEST: Mount container'
-        timeoutInMinutes: 3
-        continueOnError: false
-
-  - template: 'cleanup.yml'
-    parameters:
-      working_dir: ${{ parameters.working_dir }}
-      mount_dir: ${{ parameters.mount_dir }}
-      temp_dir: ${{ parameters.temp_dir }}
 
   # File Share Test
   - template: 'e2e-tests-spcl.yml'
@@ -381,16 +146,10 @@
       quick_test: ${{ parameters.quick_test }}
       verbose_log: ${{ parameters.verbose_log }}
       clone: ${{ parameters.clone }}
-=======
->>>>>>> c1bc516b
       stream_direct_test: false
       # TODO: These can be removed one day and replace all instances of ${{ parameters.temp_dir }} with $(TEMP_DIR) since it is a global variable
       temp_dir: $(TEMP_DIR)
       mount_dir: $(MOUNT_DIR)
-<<<<<<< HEAD
-
-=======
->>>>>>> c1bc516b
 
   # Cleanup go tools dir  
   - task: GO@0

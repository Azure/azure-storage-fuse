--- conflicted
+++ resolved
@@ -6,7 +6,6 @@
 # 3. Clear the _work or work directory which must be in myagent or $(HOME) directory
 # 4. Verify whether system is online from the Azure pipelines portal
 
-<<<<<<< HEAD
 stages: 
   - stage: BuildAndTest
     jobs:
@@ -85,560 +84,459 @@
             displayName: 'Create Config File - Block Blob'
             workingDirectory: $(WORK_DIR)
             continueOnError: false
-=======
-parameters:
-  - name: coverage_test
-    displayName: 'Code Coverage'
-    type: boolean
-    default: true
-
-  - name: cleanup_test
-    displayName: 'Account Cleanup'
-    type: boolean
-    default: true
-
-
-stages:
-  - ${{ if eq(parameters.coverage_test, true) }}:    
-    - stage: BuildAndTest
-      jobs:
-        - job: Coverage
-          timeoutInMinutes: 300
-          strategy:
-            matrix:
-              Ubuntu-20:
-                AgentName: 'blobfuse-ubuntu20'
-                containerName: 'test-cnt-ubn-20'
-                fuselib: 'libfuse-dev'
-                fuselib2: 'fuse'
-                tags: 'fuse2'
-              Ubuntu-22:
-                AgentName: 'blobfuse-ubuntu22'
-                containerName: 'test-cnt-ubn-22'
-                fuselib: 'libfuse3-dev'
-                fuselib2: 'fuse3'
-                tags: 'fuse3'          
-
-          pool:
-            name: "blobfuse-ubuntu-pool"
-            demands:
-              - ImageOverride -equals $(AgentName)
-
-          variables:
-            - group: NightlyBlobFuse
-            - name: MOUNT_DIR
-              value: '$(Pipeline.Workspace)/blob_mnt'
-            - name: TEMP_DIR
-              value: '$(Pipeline.Workspace)/blobfuse2_tmp'
-            - name: BLOBFUSE2_CFG
-              value: '$(Pipeline.Workspace)/blobfuse2.yaml'
-            - name: BLOBFUSE2_ADLS_CFG
-              value: '$(Pipeline.Workspace)/blobfuse2.adls.yaml'
-            - name: GOPATH
-              value: '$(Pipeline.Workspace)/go'
-            - name: ROOT_DIR
-              value: '$(System.DefaultWorkingDirectory)' 
-            - name: WORK_DIR
-              value: '$(System.DefaultWorkingDirectory)/azure-storage-fuse'
-
-          steps:
-            # -------------------------------------------------------
-            # Pull and build the code
-            - template: 'azure-pipeline-templates/build.yml'
-              parameters:
-                working_directory: $(WORK_DIR)
-                root_dir: $(ROOT_DIR)
-                mount_dir: $(MOUNT_DIR)
-                temp_dir: $(TEMP_DIR)
-                gopath: $(GOPATH)
-                container: $(containerName)
-                tags: $(tags)
-                fuselib: $(fuselib)
-                skip_msi: "false"
-                skip_azcli: "false"
-
-            # -------------------------------------------------------
-            # UT based code coverage test
-            - script: |
-                go test -v -timeout=1h ./... --tags=unittest,$(tags) -covermode count -coverprofile ./blobfuse2_ut.cov
-              workingDirectory: $(WORK_DIR)
-              displayName: "UT Code Coverage"
-        
-            # -------------------------------------------------------
-            # Build code coverage binary
-            - script: |
-                go test -coverpkg="./..." -covermode=count -c --tags=$(tags) -o blobfuse2.test
-              workingDirectory: $(WORK_DIR)
-              displayName: "Build coverage binary"
-
-            # -------------------------------------------------------
-            # Config Generation (Block Blob)
-            - script: |
-                cd $(WORK_DIR)
-                ./blobfuse2.test -test.v -test.coverprofile=$(WORK_DIR)/blobfuse2_gentest1.cov gen-test-config --config-file=azure_key.yaml --container-name=$(containerName) --temp-path=$(TEMP_DIR) --output-file=$(BLOBFUSE2_CFG)
-              env:
-                NIGHTLY_STO_ACC_NAME: $(NIGHTLY_STO_BLOB_ACC_NAME)
-                NIGHTLY_STO_ACC_KEY: $(NIGHTLY_STO_BLOB_ACC_KEY)
-                ACCOUNT_TYPE: 'block'
-                ACCOUNT_ENDPOINT: 'https://$(NIGHTLY_STO_BLOB_ACC_NAME).blob.core.windows.net'
-                VERBOSE_LOG: false
-                USE_HTTP: false
-              displayName: 'Create Config File - Block Blob'
-              workingDirectory: $(WORK_DIR)
-              continueOnError: false
-            
-            # Code Coverage with e2e-tests for block blob
-            - script: |
-                rm -rf $(MOUNT_DIR)/*
-                rm -rf $(TEMP_DIR)/*
-                ./blobfuse2.test -test.v -test.coverprofile=$(WORK_DIR)/blobfuse2_block.cov mount $(MOUNT_DIR) --config-file=$(BLOBFUSE2_CFG) --foreground=true &
-                sleep 10
-                ps -aux | grep blobfuse2
-                rm -rf $(MOUNT_DIR)/*
-                cd test/e2e_tests
-                go test -v -timeout=7200s ./... -args -mnt-path=$(MOUNT_DIR) -tmp-path=$(TEMP_DIR)
-                cd -
-                sudo fusermount -u $(MOUNT_DIR) 
-                sleep 5
-              workingDirectory: $(WORK_DIR)
-              displayName: "Block Blob Coverage"
-
-            # Code Coverage with health monitor, dynamic, CPU and mem profilers enabled for block blob
-            - script: |
-                rm -rf $(MOUNT_DIR)/*
-                rm -rf $(TEMP_DIR)/*
-                cp $(BLOBFUSE2_CFG) /tmp/configBlockProfilerTemp.yaml
-                echo "dynamic-profile: true" >> /tmp/configBlockProfilerTemp.yaml
-                echo "cpu-profile: /tmp/cpuBlockProfTmp" >> /tmp/configBlockProfilerTemp.yaml
-                echo "mem-profile: /tmp/memBlockProfTmp" >> /tmp/configBlockProfilerTemp.yaml
-                echo "health_monitor:" >> /tmp/configBlockProfilerTemp.yaml
-                echo "  enable-monitoring: true" >> /tmp/configBlockProfilerTemp.yaml
-                echo "  monitor-disable-list:" >> /tmp/configBlockProfilerTemp.yaml
-                echo "    - blobfuse_stats" >> /tmp/configBlockProfilerTemp.yaml
-                cat /tmp/configBlockProfilerTemp.yaml
-
-                ./blobfuse2.test -test.v -test.coverprofile=$(WORK_DIR)/blobfuse2_block_profiler.cov mount $(MOUNT_DIR) --config-file=/tmp/configBlockProfilerTemp.yaml --foreground=true &
-                sleep 10
-                ps -aux | grep blobfuse2
-                rm -rf $(MOUNT_DIR)/*
-                cd test/e2e_tests
-                go test -v -timeout=7200s ./... -args -mnt-path=$(MOUNT_DIR) -tmp-path=$(TEMP_DIR)
-                cd -
-                sudo fusermount -u $(MOUNT_DIR) 
-                sleep 5
-              workingDirectory: $(WORK_DIR)
-              displayName: "Block Blob Coverage with profilers"
-
-            # Config Generation (ADLS)
-            - script: |
-                cd $(WORK_DIR)
-                $(WORK_DIR)/blobfuse2 gen-test-config --config-file=azure_key.yaml --container-name=$(containerName) --temp-path=$(TEMP_DIR) --output-file=$(BLOBFUSE2_ADLS_CFG)
-              env:
-                NIGHTLY_STO_ACC_NAME: $(AZTEST_ADLS_ACC_NAME)
-                NIGHTLY_STO_ACC_KEY:  $(AZTEST_ADLS_KEY)
-                ACCOUNT_TYPE: 'adls'
-                ACCOUNT_ENDPOINT: 'https://$(AZTEST_ADLS_ACC_NAME).dfs.core.windows.net'
-                VERBOSE_LOG: false
-                USE_HTTP: false
-              displayName: 'Create Config File - ADLS'
-              continueOnError: false
-
-            # Code Coverage with e2e-tests for ADLS
-            - script: |
-                rm -rf $(MOUNT_DIR)/*
-                rm -rf $(TEMP_DIR)/*
-                ./blobfuse2.test -test.v -test.coverprofile=$(WORK_DIR)/blobfuse2_adls.cov mount $(MOUNT_DIR) --config-file=$(BLOBFUSE2_ADLS_CFG) --foreground=true &
-                sleep 10
-                ps -aux | grep blobfuse2
-                rm -rf $(MOUNT_DIR)/*
-                cd test/e2e_tests
-                go test -v -timeout=7200s ./... -args -mnt-path=$(MOUNT_DIR) -adls=true -tmp-path=$(TEMP_DIR)
-                cd -
-                ./blobfuse2 unmount all
-                sleep 5
-              workingDirectory: $(WORK_DIR)
-              displayName: "ADLS Coverage"
-
-            # Code Coverage with health monitor, dynamic, CPU and mem profilers enabled for adls
-            - script: |
-                rm -rf $(MOUNT_DIR)/*
-                rm -rf $(TEMP_DIR)/*
-                cp $(BLOBFUSE2_ADLS_CFG) /tmp/configAdlsProfilerTemp.yaml
-                echo "dynamic-profile: true" >> /tmp/configAdlsProfilerTemp.yaml
-                echo "cpu-profile: /tmp/cpuAdlsProfTmp" >> /tmp/configAdlsProfilerTemp.yaml
-                echo "mem-profile: /tmp/memAdlsProfTmp" >> /tmp/configAdlsProfilerTemp.yaml
-                echo "health_monitor:" >> /tmp/configAdlsProfilerTemp.yaml
-                echo "  enable-monitoring: true" >> /tmp/configAdlsProfilerTemp.yaml
-                echo "  monitor-disable-list:" >> /tmp/configAdlsProfilerTemp.yaml
-                echo "    - blobfuse_stats" >> /tmp/configAdlsProfilerTemp.yaml
-                cat /tmp/configAdlsProfilerTemp.yaml
-
-                ./blobfuse2.test -test.v -test.coverprofile=$(WORK_DIR)/blobfuse2_adls_profiler.cov mount $(MOUNT_DIR) --config-file=/tmp/configAdlsProfilerTemp.yaml --foreground=true &
-                sleep 10
-                ps -aux | grep blobfuse2
-                rm -rf $(MOUNT_DIR)/*
-                cd test/e2e_tests
-                go test -v -timeout=7200s ./... -args -mnt-path=$(MOUNT_DIR) -tmp-path=$(TEMP_DIR)
-                cd -
-                sudo fusermount -u $(MOUNT_DIR) 
-                sleep 5
-              workingDirectory: $(WORK_DIR)
-              displayName: "ADLS Coverage with profilers"
-
-            # -------------------------------------------------------
-            # Config Generation (Block Blob) for cli options
-            - script: |
-                cd $(WORK_DIR)
-                $(WORK_DIR)/blobfuse2 gen-test-config --config-file=azure_key.yaml --container-name=$(containerName) --temp-path=$(TEMP_DIR) --output-file=$(BLOBFUSE2_CFG)
-              displayName: 'Create Config File - Block Blob'
-              env:
-                NIGHTLY_STO_ACC_NAME: $(NIGHTLY_STO_BLOB_ACC_NAME)
-                NIGHTLY_STO_ACC_KEY: $(NIGHTLY_STO_BLOB_ACC_KEY)
-                ACCOUNT_TYPE: 'block'
-                ACCOUNT_ENDPOINT: 'https://$(NIGHTLY_STO_BLOB_ACC_NAME).blob.core.windows.net'
-                VERBOSE_LOG: false
-                USE_HTTP: false
-
-            # Component generation code coverage
-            - script: |
-                ./blobfuse2.test -test.v -test.coverprofile=$(WORK_DIR)/generate_cmd.cov generate test_component
-                if [ $? -ne 0 ]; then
-                  exit 1
-                fi
-              workingDirectory: $(WORK_DIR)
-              displayName: "CLI : Component Generation"
-
-            # Mount / Unmount / List code coverage
-            - script: |
-                rm -rf $(MOUNT_DIR)/*
-                rm -rf $(TEMP_DIR)/*
-
-                ./blobfuse2.test -test.v -test.coverprofile=$(WORK_DIR)/list_empty_cmd.cov mount list
-                if [ $? -ne 0 ]; then
-                  exit 1
-                fi
-              workingDirectory: $(WORK_DIR)
-              displayName: "CLI : Mount List"
-
-            - script: |
-                ./blobfuse2.test -test.v -test.coverprofile=$(WORK_DIR)/mount_cmd.cov mount all $(MOUNT_DIR) --config-file=$(BLOBFUSE2_CFG) --log-level=log_debug 
-                if [ $? -ne 0 ]; then
-                  exit 1
-                fi
-
-                sleep 20     
-
-                ./blobfuse2.test -test.v -test.coverprofile=$(WORK_DIR)/list_cmd_all.cov mount list
-                if [ $? -ne 0 ]; then
-                  exit 1
-                fi
-                ./blobfuse2 unmount all
-              workingDirectory: $(WORK_DIR)
-              displayName: "CLI : Mount all and List"
-
-            - script: |
-                ./blobfuse2.test -test.v -test.coverprofile=$(WORK_DIR)/mount_cmd_all.cov mount all $(MOUNT_DIR) --config-file=$(BLOBFUSE2_CFG) --log-level=log_debug 
-                if [ $? -ne 0 ]; then
-                  exit 1
-                fi
-
-                sleep 20
-                cd $(MOUNT_DIR)/$(containerName)
-                ./blobfuse2.test -test.v -test.coverprofile=$(WORK_DIR)/umnt_cmd_cont_fail.cov unmount $(MOUNT_DIR)/$(containerName)
-                cd -
-                ./blobfuse2.test -test.v -test.coverprofile=$(WORK_DIR)/umnt_cmd_cont.cov unmount $(MOUNT_DIR)/$(containerName)
-                if [ $? -ne 0 ]; then
-                  exit 1
-                fi
-
-                ./blobfuse2.test -test.v -test.coverprofile=$(WORK_DIR)/umnt_wild_cmd.cov unmount "testmut*"
-                if [ $? -ne 0 ]; then
-                  exit 1
-                fi
-
-                ./blobfuse2.test -test.v -test.coverprofile=$(WORK_DIR)/umnt_wild_cmd.cov unmount "abcdef*"
-                if [ $? -ne 0 ]; then
-                  exit 1
-                fi
-
-                ./blobfuse2.test -test.v -test.coverprofile=$(WORK_DIR)/umnt_negative_cmd.cov unmount abcdef
-                if [ $? -ne 1 ]; then
-                  exit 1
-                fi
-
-                for i in {1..5}; do ./blobfuse2.test -test.v -test.coverprofile=$(WORK_DIR)/umnt_all_cmd$i.cov unmount all; done
-              workingDirectory: $(WORK_DIR)
-              displayName: "CLI : Unmount options"
-
-
-            # Mount / Unmount Negative tests
-            - script: |
-                ./blobfuse2.test -test.v -test.coverprofile=$(WORK_DIR)/mount_neg.cov mount all /abc --config-file=$(BLOBFUSE2_CFG) --log-level=log_debug
-                if [ $? -eq 0 ]; then
-                  exit 1
-                fi
-              workingDirectory: $(WORK_DIR)
-              displayName: "CLI : Invalid mount path"
-              timeoutInMinutes: 2
-
-            - script: |
-                ./blobfuse2 unmount all
-                cp $(BLOBFUSE2_CFG) /tmp/configMountall.yaml
-                echo "mountall:" >> /tmp/configMountall.yaml
-                echo "  container-allowlist:" >> /tmp/configMountall.yaml
-                echo "    - abcd" >> /tmp/configMountall.yaml
-                cat /tmp/configMountall.yaml
-
-                ./blobfuse2.test -test.v -test.coverprofile=$(WORK_DIR)/secure_encrypt_all.cov secure encrypt --config-file=/tmp/configMountall.yaml --output-file=$(Pipeline.Workspace)/blobfuse2.azsec --passphrase=123123123123123123123123 
-                if [ $? -ne 0 ]; then
-                  exit 1
-                fi
-
-                ./blobfuse2.test -test.v -test.coverprofile=$(WORK_DIR)/mount_all_cmd_secure.cov mount all $(MOUNT_DIR) --config-file=$(Pipeline.Workspace)/blobfuse2.azsec --passphrase=123123123123123123123123 --log-level=log_debug --foreground=true &
-                if [ $? -ne 0 ]; then
-                  exit 1
-                fi
-
-                sleep 5
-                ./blobfuse2 unmount all
-              workingDirectory: $(WORK_DIR)
-              displayName: "CLI : Mount all with secure config"
-              timeoutInMinutes: 2
-
-            - script: |
-                ./blobfuse2 unmount all
-                cp $(BLOBFUSE2_CFG) /tmp/configMountall.yaml
-                echo "mountall:" >> /tmp/configMountall.yaml
-                echo "  container-denylist:" >> /tmp/configMountall.yaml
-                echo "    - abcd" >> /tmp/configMountall.yaml
-                cat /tmp/configMountall.yaml
-
-                ./blobfuse2.test -test.v -test.coverprofile=$(WORK_DIR)/secure_encrypt_all2.cov secure encrypt --config-file=/tmp/configMountall.yaml --output-file=$(Pipeline.Workspace)/blobfuse2.azsec --passphrase=123123123123123123123123 
-                if [ $? -ne 0 ]; then
-                  exit 1
-                fi
-
-                ./blobfuse2.test -test.v -test.coverprofile=$(WORK_DIR)/mount_all_cmd_secure2.cov mount all $(MOUNT_DIR) --config-file=$(Pipeline.Workspace)/blobfuse2.azsec --passphrase=123123123123123123123123 --log-level=log_debug --foreground=true &
-                if [ $? -ne 0 ]; then
-                  exit 1
-                fi
-
-                sleep 5
-                ./blobfuse2 unmount all
-              workingDirectory: $(WORK_DIR)
-              displayName: "CLI : Mount all with secure config 2"
-              timeoutInMinutes: 2
-
-            - script: |
-                ./blobfuse2 unmount all
-                ./blobfuse2.test -test.v -test.coverprofile=$(WORK_DIR)/mount_foreg.cov mount $(MOUNT_DIR) --config-file=$(BLOBFUSE2_CFG) --log-level=log_debug --foreground=true &
-                if [ $? -ne 0 ]; then
-                  exit 1
-                fi
-
-                sleep 5
-
-                ./blobfuse2.test -test.v -test.coverprofile=$(WORK_DIR)/mount_remount.cov mount $(MOUNT_DIR) --config-file=$(BLOBFUSE2_CFG) --log-level=log_debug
-                if [ $? -eq 0 ]; then
-                  exit 1
-                fi
-
-                sleep 5
-                ./blobfuse2 unmount all
-              workingDirectory: $(WORK_DIR)
-              displayName: "CLI : Remount test"
-              timeoutInMinutes: 2
-
-            # Doc generation tests
-            - script: |
-                ./blobfuse2.test -test.v -test.coverprofile=$(WORK_DIR)/doc1.cov doc
-                ./blobfuse2.test -test.v -test.coverprofile=$(WORK_DIR)/doc2.cov doc --output-location /notexists
-                touch ~/a.txt
-                ./blobfuse2.test -test.v -test.coverprofile=$(WORK_DIR)/doc2.cov doc --output-location ~/a.txt
-                rm -rf ~/a.txt
-              workingDirectory: $(WORK_DIR)
-              displayName: "CLI : doc generation"
-              timeoutInMinutes: 2
-
-            # Version check
-            - script: |
-                ./blobfuse2.test -test.v -test.coverprofile=$(WORK_DIR)/version1.cov --version
-                ./blobfuse2.test -test.v -test.coverprofile=$(WORK_DIR)/version2.cov version
-                ./blobfuse2.test -test.v -test.coverprofile=$(WORK_DIR)/version2.cov version --check
-              workingDirectory: $(WORK_DIR)
-              displayName: "CLI : version"
-              timeoutInMinutes: 2
-
-            # Simulate config change
-            - script: |
-                rm -rf $(MOUNT_DIR)/*
-                rm -rf $(TEMP_DIR)/*
-                ./blobfuse2 unmount all
-                
-                ./blobfuse2.test -test.v -test.coverprofile=$(WORK_DIR)/mount_foreg_2.cov mount all $(MOUNT_DIR) --config-file=$(BLOBFUSE2_CFG) --log-level=log_debug --foreground=true &
-                if [ $? -ne 0 ]; then
-                  exit 1
-                fi
-
-                sleep 5
-                echo -e "\n\nlogging:\n  level:log_debug\n  type:base" >> $(BLOBFUSE2_CFG)
-                sed -i 's/timeout:.*/timeout: 300/' $(BLOBFUSE2_CFG)
-                sleep 5
-
-                ./blobfuse2 unmount all
-              workingDirectory: $(WORK_DIR)
-              displayName: "CLI : Config change simulator"
-
-            # Secure Config, fine to use insecure passphrase as this is just for testing
-            - script: |
-                rm -rf $(MOUNT_DIR)/*
-                rm -rf $(TEMP_DIR)/*
-                ./blobfuse2 unmount all
-                ./blobfuse2 gen-test-config --config-file=azure_key.yaml --container-name=$(containerName) --temp-path=$(TEMP_DIR) --output-file=$(BLOBFUSE2_CFG)
-                
-                ./blobfuse2.test -test.v -test.coverprofile=$(WORK_DIR)/secure_encrypt.cov secure encrypt --config-file=$(BLOBFUSE2_CFG) --output-file=$(Pipeline.Workspace)/blobfuse2.azsec --passphrase=123123123123123123123123 
-                if [ $? -ne 0 ]; then
-                  exit 1
-                fi
-                ./blobfuse2.test -test.v -test.coverprofile=$(WORK_DIR)/mount_secure.cov mount $(MOUNT_DIR) --config-file=$(Pipeline.Workspace)/blobfuse2.azsec --passphrase=123123123123123123123123 &
-                sleep 10
-                ps -aux | grep blobfuse2
-                rm -rf $(MOUNT_DIR)/*
-                cd test/e2e_tests
-                go test -v -timeout=7200s ./... -args -mnt-path=$(MOUNT_DIR) -adls=false -tmp-path=$(TEMP_DIR)
-                cd -
-
-                ./blobfuse2.test -test.v -test.coverprofile=$(WORK_DIR)/secure_set.cov secure set --config-file=$(Pipeline.Workspace)/blobfuse2.azsec --passphrase=123123123123123123123123 --key=logging.level --value=log_debug
-                ./blobfuse2 unmount all
-                sleep 5
-              workingDirectory: $(WORK_DIR)
-              displayName: "CLI : Secure Config"
-              env:
-                NIGHTLY_STO_ACC_NAME: $(NIGHTLY_STO_BLOB_ACC_NAME)
-                NIGHTLY_STO_ACC_KEY: $(NIGHTLY_STO_BLOB_ACC_KEY)
-                ACCOUNT_TYPE: 'block'
-                ACCOUNT_ENDPOINT: 'https://$(NIGHTLY_STO_BLOB_ACC_NAME).blob.core.windows.net'
-                VERBOSE_LOG: false
-                USE_HTTP: false
-
-            # stop health monitor binary associated with a given blobfuse2 pid
-            - script: |
-                ./blobfuse2 unmount all
-                sudo kill -9 `pidof blobfuse2.test`
-                rm -rf $(MOUNT_DIR)/*
-                rm -rf $(TEMP_DIR)/*
-                mkdir -p $(MOUNT_DIR)/hmon_test
-
-                sudo ln -s `pwd`/bfusemon /usr/local/bin/bfusemon
-                ls -l /usr/local/bin/bfusemon*
-
-                cat /tmp/configAdlsProfilerTemp.yaml
-                ./blobfuse2 mount $(MOUNT_DIR)/hmon_test --config-file=/tmp/configAdlsProfilerTemp.yaml
-                sleep 10
-                ps -aux | grep blobfuse2
-                ps -aux | grep bfusemon
-                ./blobfuse2.test -test.v -test.coverprofile=$(WORK_DIR)/bfusemon_stop_pid.cov health-monitor stop --pid=`pidof blobfuse2`
-                ./blobfuse2 unmount all
-              workingDirectory: $(WORK_DIR)
-              displayName: "CLI : Health monitor stop pid"
-
-            # stop all health monitor binaries
-            - script: |
-                ./blobfuse2 unmount all
-                sudo kill -9 `pidof blobfuse2.test`
-                rm -rf $(MOUNT_DIR)/*
-                rm -rf $(TEMP_DIR)/*
-                mkdir -p $(MOUNT_DIR)/hmon_test
-
-                cat /tmp/configAdlsProfilerTemp.yaml
-                ./blobfuse2 mount $(MOUNT_DIR)/hmon_test --config-file=/tmp/configAdlsProfilerTemp.yaml
-                sleep 10
-                ps -aux | grep blobfuse2
-                ps -aux | grep bfusemon
-                ./blobfuse2.test -test.v -test.coverprofile=$(WORK_DIR)/bfusemon_stop_all.cov health-monitor stop all
-                ./blobfuse2 unmount all
-              workingDirectory: $(WORK_DIR)
-              displayName: "CLI : Health monitor stop all"
-
-            # Start Proxy
-            - script: |
-                sudo apt-get update --fix-missing -y
-                sudo apt remove mitmproxy -y
-                sudo apt-get install python3-setuptools -y
-                sudo apt install python3-pip -y
-                sudo pip3 install mitmproxy
-                mitmdump -q -w proxy_logs.txt &
-              displayName: 'Install & Start Proxy'
-
-            # Configure Proxy cert & env
-            - script: |
-                sudo mkdir /usr/local/share/ca-certificates/extra
-                sudo cp ~/.mitmproxy/mitmproxy-ca-cert.cer /usr/local/share/ca-certificates/extra/mitmproxy-ca-cert.crt
-                sudo update-ca-certificates
-                export https_proxy="127.0.0.1:8080"
-                export http_proxy="127.0.0.1:8080"
-              displayName: 'Configure Proxy'
-
-            # Config Generation (Block Blob Proxy)
-            - script: |
-                cd $(WORK_DIR)
-                $(WORK_DIR)/blobfuse2 gen-test-config --config-file=azure_key_proxy.yaml --container-name=$(containerName) --temp-path=$(TEMP_DIR) --output-file=$(BLOBFUSE2_CFG)
-              env:
-                NIGHTLY_STO_ACC_NAME: $(NIGHTLY_STO_BLOB_ACC_NAME)
-                NIGHTLY_STO_ACC_KEY: $(NIGHTLY_STO_BLOB_ACC_KEY)
-                ACCOUNT_TYPE: 'block'
-                ACCOUNT_ENDPOINT: 'https://$(NIGHTLY_STO_BLOB_ACC_NAME).blob.core.windows.net'
-                VERBOSE_LOG: false
-                USE_HTTP: false
-              displayName: 'Create Config File - Block Blob Proxy'
-              workingDirectory: $(WORK_DIR)
-              continueOnError: false
-            
-            # Code Coverage with e2e-tests for block blob Proxy
-            - script: |
-                rm -rf $(MOUNT_DIR)/*
-                rm -rf $(TEMP_DIR)/*
-                ./blobfuse2.test -test.v -test.coverprofile=$(WORK_DIR)/blobfuse2_block_proxy.cov mount $(MOUNT_DIR) --config-file=$(BLOBFUSE2_CFG) --disable-compression=true --foreground=true &
-                sleep 10
-                ps -aux | grep blobfuse2
-                rm -rf $(MOUNT_DIR)/*
-                cd test/e2e_tests
-                go test -v -timeout=7200s ./... -args -mnt-path=$(MOUNT_DIR) -tmp-path=$(TEMP_DIR)
-                cd -
-                sudo fusermount -u $(MOUNT_DIR) 
-                sleep 5
-              workingDirectory: $(WORK_DIR)
-              displayName: "Block Blob Coverage Proxy"
-
-            # Config Generation (ADLS Proxy)
-            - script: |
-                cd $(WORK_DIR)
-                $(WORK_DIR)/blobfuse2 gen-test-config --config-file=azure_key_proxy.yaml --container-name=$(containerName) --temp-path=$(TEMP_DIR) --output-file=$(BLOBFUSE2_ADLS_CFG)
-              env:
-                NIGHTLY_STO_ACC_NAME: $(AZTEST_ADLS_ACC_NAME)
-                NIGHTLY_STO_ACC_KEY:  $(AZTEST_ADLS_KEY)
-                ACCOUNT_TYPE: 'adls'
-                ACCOUNT_ENDPOINT: 'https://$(AZTEST_ADLS_ACC_NAME).dfs.core.windows.net'
-                VERBOSE_LOG: false
-                USE_HTTP: false
-              displayName: 'Create Config File - ADLS Proxy'
-              continueOnError: false
-
-            # Code Coverage with e2e-tests for ADLS Proxy
-            - script: |
-                rm -rf $(MOUNT_DIR)/*
-                rm -rf $(TEMP_DIR)/*
-                ./blobfuse2.test -test.v -test.coverprofile=$(WORK_DIR)/blobfuse2_adls_proxy.cov mount $(MOUNT_DIR) --config-file=$(BLOBFUSE2_ADLS_CFG) --foreground=true &
-                sleep 10
-                ps -aux | grep blobfuse2
-                rm -rf $(MOUNT_DIR)/*
-                cd test/e2e_tests
-                go test -v -timeout=7200s ./... -args -mnt-path=$(MOUNT_DIR) -adls=true -tmp-path=$(TEMP_DIR)
-                cd -
-                ./blobfuse2 unmount all
-                sleep 5
-              workingDirectory: $(WORK_DIR)
-              displayName: "ADLS Coverage Proxy"
+          
+          # Code Coverage with e2e-tests for block blob
+          - script: |
+              rm -rf $(MOUNT_DIR)/*
+              rm -rf $(TEMP_DIR)/*
+              ./blobfuse2.test -test.v -test.coverprofile=$(WORK_DIR)/blobfuse2_block.cov mount $(MOUNT_DIR) --config-file=$(BLOBFUSE2_CFG) --foreground=true &
+              sleep 10
+              ps -aux | grep blobfuse2
+              rm -rf $(MOUNT_DIR)/*
+              cd test/e2e_tests
+              go test -v -timeout=7200s ./... -args -mnt-path=$(MOUNT_DIR) -tmp-path=$(TEMP_DIR)
+              cd -
+              sudo fusermount -u $(MOUNT_DIR) 
+              sleep 5
+            workingDirectory: $(WORK_DIR)
+            displayName: "Block Blob Coverage"
+
+          # Code Coverage with health monitor, dynamic, CPU and mem profilers enabled for block blob
+          - script: |
+              rm -rf $(MOUNT_DIR)/*
+              rm -rf $(TEMP_DIR)/*
+              cp $(BLOBFUSE2_CFG) /tmp/configBlockProfilerTemp.yaml
+              echo "dynamic-profile: true" >> /tmp/configBlockProfilerTemp.yaml
+              echo "cpu-profile: /tmp/cpuBlockProfTmp" >> /tmp/configBlockProfilerTemp.yaml
+              echo "mem-profile: /tmp/memBlockProfTmp" >> /tmp/configBlockProfilerTemp.yaml
+              echo "health_monitor:" >> /tmp/configBlockProfilerTemp.yaml
+              echo "  enable-monitoring: true" >> /tmp/configBlockProfilerTemp.yaml
+              echo "  monitor-disable-list:" >> /tmp/configBlockProfilerTemp.yaml
+              echo "    - blobfuse_stats" >> /tmp/configBlockProfilerTemp.yaml
+              cat /tmp/configBlockProfilerTemp.yaml
+
+              ./blobfuse2.test -test.v -test.coverprofile=$(WORK_DIR)/blobfuse2_block_profiler.cov mount $(MOUNT_DIR) --config-file=/tmp/configBlockProfilerTemp.yaml --foreground=true &
+              sleep 10
+              ps -aux | grep blobfuse2
+              rm -rf $(MOUNT_DIR)/*
+              cd test/e2e_tests
+              go test -v -timeout=7200s ./... -args -mnt-path=$(MOUNT_DIR) -tmp-path=$(TEMP_DIR)
+              cd -
+              sudo fusermount -u $(MOUNT_DIR) 
+              sleep 5
+            workingDirectory: $(WORK_DIR)
+            displayName: "Block Blob Coverage with profilers"
+
+          # Config Generation (ADLS)
+          - script: |
+              cd $(WORK_DIR)
+              $(WORK_DIR)/blobfuse2 gen-test-config --config-file=azure_key.yaml --container-name=$(containerName) --temp-path=$(TEMP_DIR) --output-file=$(BLOBFUSE2_ADLS_CFG)
+            env:
+              STO_ACC_NAME: $(BF2_ADLS_ACC_NAME)
+              STO_ACC_KEY:  $(BF2_ADLS_ACC_KEY)
+              STO_ACC_TYPE: 'adls'
+              STO_ACC_ENDPOINT: 'https://$(BF2_ADLS_ACC_NAME).dfs.core.windows.net'
+              VERBOSE_LOG: false
+              USE_HTTP: false
+            displayName: 'Create Config File - ADLS'
+            continueOnError: false
+
+          # Code Coverage with e2e-tests for ADLS
+          - script: |
+              rm -rf $(MOUNT_DIR)/*
+              rm -rf $(TEMP_DIR)/*
+              ./blobfuse2.test -test.v -test.coverprofile=$(WORK_DIR)/blobfuse2_adls.cov mount $(MOUNT_DIR) --config-file=$(BLOBFUSE2_ADLS_CFG) --foreground=true &
+              sleep 10
+              ps -aux | grep blobfuse2
+              rm -rf $(MOUNT_DIR)/*
+              cd test/e2e_tests
+              go test -v -timeout=7200s ./... -args -mnt-path=$(MOUNT_DIR) -adls=true -tmp-path=$(TEMP_DIR)
+              cd -
+              ./blobfuse2 unmount all
+              sleep 5
+            workingDirectory: $(WORK_DIR)
+            displayName: "ADLS Coverage"
+
+          # Code Coverage with health monitor, dynamic, CPU and mem profilers enabled for adls
+          - script: |
+              rm -rf $(MOUNT_DIR)/*
+              rm -rf $(TEMP_DIR)/*
+              cp $(BLOBFUSE2_ADLS_CFG) /tmp/configAdlsProfilerTemp.yaml
+              echo "dynamic-profile: true" >> /tmp/configAdlsProfilerTemp.yaml
+              echo "cpu-profile: /tmp/cpuAdlsProfTmp" >> /tmp/configAdlsProfilerTemp.yaml
+              echo "mem-profile: /tmp/memAdlsProfTmp" >> /tmp/configAdlsProfilerTemp.yaml
+              echo "health_monitor:" >> /tmp/configAdlsProfilerTemp.yaml
+              echo "  enable-monitoring: true" >> /tmp/configAdlsProfilerTemp.yaml
+              echo "  monitor-disable-list:" >> /tmp/configAdlsProfilerTemp.yaml
+              echo "    - blobfuse_stats" >> /tmp/configAdlsProfilerTemp.yaml
+              cat /tmp/configAdlsProfilerTemp.yaml
+
+              ./blobfuse2.test -test.v -test.coverprofile=$(WORK_DIR)/blobfuse2_adls_profiler.cov mount $(MOUNT_DIR) --config-file=/tmp/configAdlsProfilerTemp.yaml --foreground=true &
+              sleep 10
+              ps -aux | grep blobfuse2
+              rm -rf $(MOUNT_DIR)/*
+              cd test/e2e_tests
+              go test -v -timeout=7200s ./... -args -mnt-path=$(MOUNT_DIR) -tmp-path=$(TEMP_DIR)
+              cd -
+              sudo fusermount -u $(MOUNT_DIR) 
+              sleep 5
+            workingDirectory: $(WORK_DIR)
+            displayName: "ADLS Coverage with profilers"
+
+          # -------------------------------------------------------
+          # Config Generation (Block Blob) for cli options
+          - script: |
+              cd $(WORK_DIR)
+              $(WORK_DIR)/blobfuse2 gen-test-config --config-file=azure_key.yaml --container-name=$(containerName) --temp-path=$(TEMP_DIR) --output-file=$(BLOBFUSE2_CFG)
+            displayName: 'Create Config File - Block Blob'
+            env:
+              STO_ACC_NAME: $(BF2_BLK_ACC_NAME)
+              STO_ACC_KEY: $(BF2_BLK_ACC_KEY)
+              STO_ACC_TYPE: 'block'
+              STO_ACC_ENDPOINT: 'https://$(BF2_BLK_ACC_NAME).blob.core.windows.net'
+              VERBOSE_LOG: false
+              USE_HTTP: false
+
+          # Component generation code coverage
+          - script: |
+              ./blobfuse2.test -test.v -test.coverprofile=$(WORK_DIR)/generate_cmd.cov generate test_component
+              if [ $? -ne 0 ]; then
+                exit 1
+              fi
+            workingDirectory: $(WORK_DIR)
+            displayName: "CLI : Component Generation"
+
+          # Mount / Unmount / List code coverage
+          - script: |
+              rm -rf $(MOUNT_DIR)/*
+              rm -rf $(TEMP_DIR)/*
+
+              ./blobfuse2.test -test.v -test.coverprofile=$(WORK_DIR)/list_empty_cmd.cov mount list
+              if [ $? -ne 0 ]; then
+                exit 1
+              fi
+            workingDirectory: $(WORK_DIR)
+            displayName: "CLI : Mount List"
+
+          - script: |
+              ./blobfuse2.test -test.v -test.coverprofile=$(WORK_DIR)/mount_cmd.cov mount all $(MOUNT_DIR) --config-file=$(BLOBFUSE2_CFG) --log-level=log_debug 
+              if [ $? -ne 0 ]; then
+                exit 1
+              fi
+
+              sleep 20     
+
+              ./blobfuse2.test -test.v -test.coverprofile=$(WORK_DIR)/list_cmd_all.cov mount list
+              if [ $? -ne 0 ]; then
+                exit 1
+              fi
+              ./blobfuse2 unmount all
+            workingDirectory: $(WORK_DIR)
+            displayName: "CLI : Mount all and List"
+
+          - script: |
+              ./blobfuse2.test -test.v -test.coverprofile=$(WORK_DIR)/mount_cmd_all.cov mount all $(MOUNT_DIR) --config-file=$(BLOBFUSE2_CFG) --log-level=log_debug 
+              if [ $? -ne 0 ]; then
+                exit 1
+              fi
+
+              sleep 20
+              cd $(MOUNT_DIR)/$(containerName)
+              ./blobfuse2.test -test.v -test.coverprofile=$(WORK_DIR)/umnt_cmd_cont_fail.cov unmount $(MOUNT_DIR)/$(containerName)
+              cd -
+              ./blobfuse2.test -test.v -test.coverprofile=$(WORK_DIR)/umnt_cmd_cont.cov unmount $(MOUNT_DIR)/$(containerName)
+              if [ $? -ne 0 ]; then
+                exit 1
+              fi
+
+              ./blobfuse2.test -test.v -test.coverprofile=$(WORK_DIR)/umnt_wild_cmd.cov unmount "testmut*"
+              if [ $? -ne 0 ]; then
+                exit 1
+              fi
+
+              ./blobfuse2.test -test.v -test.coverprofile=$(WORK_DIR)/umnt_wild_cmd.cov unmount "abcdef*"
+              if [ $? -ne 0 ]; then
+                exit 1
+              fi
+
+              ./blobfuse2.test -test.v -test.coverprofile=$(WORK_DIR)/umnt_negative_cmd.cov unmount abcdef
+              if [ $? -ne 1 ]; then
+                exit 1
+              fi
+
+              for i in {1..5}; do ./blobfuse2.test -test.v -test.coverprofile=$(WORK_DIR)/umnt_all_cmd$i.cov unmount all; done
+            workingDirectory: $(WORK_DIR)
+            displayName: "CLI : Unmount options"
+
+
+          # Mount / Unmount Negative tests
+          - script: |
+              ./blobfuse2.test -test.v -test.coverprofile=$(WORK_DIR)/mount_neg.cov mount all /abc --config-file=$(BLOBFUSE2_CFG) --log-level=log_debug
+              if [ $? -eq 0 ]; then
+                exit 1
+              fi
+            workingDirectory: $(WORK_DIR)
+            displayName: "CLI : Invalid mount path"
+            timeoutInMinutes: 2
+
+          - script: |
+              ./blobfuse2 unmount all
+              cp $(BLOBFUSE2_CFG) /tmp/configMountall.yaml
+              echo "mountall:" >> /tmp/configMountall.yaml
+              echo "  container-allowlist:" >> /tmp/configMountall.yaml
+              echo "    - abcd" >> /tmp/configMountall.yaml
+              cat /tmp/configMountall.yaml
+
+              ./blobfuse2.test -test.v -test.coverprofile=$(WORK_DIR)/secure_encrypt_all.cov secure encrypt --config-file=/tmp/configMountall.yaml --output-file=$(Pipeline.Workspace)/blobfuse2.azsec --passphrase=123123123123123123123123 
+              if [ $? -ne 0 ]; then
+                exit 1
+              fi
+
+              ./blobfuse2.test -test.v -test.coverprofile=$(WORK_DIR)/mount_all_cmd_secure.cov mount all $(MOUNT_DIR) --config-file=$(Pipeline.Workspace)/blobfuse2.azsec --passphrase=123123123123123123123123 --log-level=log_debug --foreground=true &
+              if [ $? -ne 0 ]; then
+                exit 1
+              fi
+
+              sleep 5
+              ./blobfuse2 unmount all
+            workingDirectory: $(WORK_DIR)
+            displayName: "CLI : Mount all with secure config"
+            timeoutInMinutes: 2
+
+          - script: |
+              ./blobfuse2 unmount all
+              cp $(BLOBFUSE2_CFG) /tmp/configMountall.yaml
+              echo "mountall:" >> /tmp/configMountall.yaml
+              echo "  container-denylist:" >> /tmp/configMountall.yaml
+              echo "    - abcd" >> /tmp/configMountall.yaml
+              cat /tmp/configMountall.yaml
+
+              ./blobfuse2.test -test.v -test.coverprofile=$(WORK_DIR)/secure_encrypt_all2.cov secure encrypt --config-file=/tmp/configMountall.yaml --output-file=$(Pipeline.Workspace)/blobfuse2.azsec --passphrase=123123123123123123123123 
+              if [ $? -ne 0 ]; then
+                exit 1
+              fi
+
+              ./blobfuse2.test -test.v -test.coverprofile=$(WORK_DIR)/mount_all_cmd_secure2.cov mount all $(MOUNT_DIR) --config-file=$(Pipeline.Workspace)/blobfuse2.azsec --passphrase=123123123123123123123123 --log-level=log_debug --foreground=true &
+              if [ $? -ne 0 ]; then
+                exit 1
+              fi
+
+              sleep 5
+              ./blobfuse2 unmount all
+            workingDirectory: $(WORK_DIR)
+            displayName: "CLI : Mount all with secure config 2"
+            timeoutInMinutes: 2
+
+          - script: |
+              ./blobfuse2 unmount all
+              ./blobfuse2.test -test.v -test.coverprofile=$(WORK_DIR)/mount_foreg.cov mount $(MOUNT_DIR) --config-file=$(BLOBFUSE2_CFG) --log-level=log_debug --foreground=true &
+              if [ $? -ne 0 ]; then
+                exit 1
+              fi
+
+              sleep 5
+
+              ./blobfuse2.test -test.v -test.coverprofile=$(WORK_DIR)/mount_remount.cov mount $(MOUNT_DIR) --config-file=$(BLOBFUSE2_CFG) --log-level=log_debug
+              if [ $? -eq 0 ]; then
+                exit 1
+              fi
+
+              sleep 5
+              ./blobfuse2 unmount all
+            workingDirectory: $(WORK_DIR)
+            displayName: "CLI : Remount test"
+            timeoutInMinutes: 2
+
+          # Doc generation tests
+          - script: |
+              ./blobfuse2.test -test.v -test.coverprofile=$(WORK_DIR)/doc1.cov doc
+              ./blobfuse2.test -test.v -test.coverprofile=$(WORK_DIR)/doc2.cov doc --output-location /notexists
+              touch ~/a.txt
+              ./blobfuse2.test -test.v -test.coverprofile=$(WORK_DIR)/doc2.cov doc --output-location ~/a.txt
+              rm -rf ~/a.txt
+            workingDirectory: $(WORK_DIR)
+            displayName: "CLI : doc generation"
+            timeoutInMinutes: 2
+
+          # Version check
+          - script: |
+              ./blobfuse2.test -test.v -test.coverprofile=$(WORK_DIR)/version1.cov --version
+              ./blobfuse2.test -test.v -test.coverprofile=$(WORK_DIR)/version2.cov version
+              ./blobfuse2.test -test.v -test.coverprofile=$(WORK_DIR)/version2.cov version --check
+            workingDirectory: $(WORK_DIR)
+            displayName: "CLI : version"
+            timeoutInMinutes: 2
+
+          # Simulate config change
+          - script: |
+              rm -rf $(MOUNT_DIR)/*
+              rm -rf $(TEMP_DIR)/*
+              ./blobfuse2 unmount all
+              
+              ./blobfuse2.test -test.v -test.coverprofile=$(WORK_DIR)/mount_foreg_2.cov mount all $(MOUNT_DIR) --config-file=$(BLOBFUSE2_CFG) --log-level=log_debug --foreground=true &
+              if [ $? -ne 0 ]; then
+                exit 1
+              fi
+
+              sleep 5
+              echo -e "\n\nlogging:\n  level:log_debug\n  type:base" >> $(BLOBFUSE2_CFG)
+              sed -i 's/timeout:.*/timeout: 300/' $(BLOBFUSE2_CFG)
+              sleep 5
+
+              ./blobfuse2 unmount all
+            workingDirectory: $(WORK_DIR)
+            displayName: "CLI : Config change simulator"
+
+          # Secure Config, fine to use insecure passphrase as this is just for testing
+          - script: |
+              rm -rf $(MOUNT_DIR)/*
+              rm -rf $(TEMP_DIR)/*
+              ./blobfuse2 unmount all
+              ./blobfuse2 gen-test-config --config-file=azure_key.yaml --container-name=$(containerName) --temp-path=$(TEMP_DIR) --output-file=$(BLOBFUSE2_CFG)
+              
+              ./blobfuse2.test -test.v -test.coverprofile=$(WORK_DIR)/secure_encrypt.cov secure encrypt --config-file=$(BLOBFUSE2_CFG) --output-file=$(Pipeline.Workspace)/blobfuse2.azsec --passphrase=123123123123123123123123 
+              if [ $? -ne 0 ]; then
+                exit 1
+              fi
+              ./blobfuse2.test -test.v -test.coverprofile=$(WORK_DIR)/mount_secure.cov mount $(MOUNT_DIR) --config-file=$(Pipeline.Workspace)/blobfuse2.azsec --passphrase=123123123123123123123123 &
+              sleep 10
+              ps -aux | grep blobfuse2
+              rm -rf $(MOUNT_DIR)/*
+              cd test/e2e_tests
+              go test -v -timeout=7200s ./... -args -mnt-path=$(MOUNT_DIR) -adls=false -tmp-path=$(TEMP_DIR)
+              cd -
+
+              ./blobfuse2.test -test.v -test.coverprofile=$(WORK_DIR)/secure_set.cov secure set --config-file=$(Pipeline.Workspace)/blobfuse2.azsec --passphrase=123123123123123123123123 --key=logging.level --value=log_debug
+              ./blobfuse2 unmount all
+              sleep 5
+            workingDirectory: $(WORK_DIR)
+            displayName: "CLI : Secure Config"
+            env:
+              STO_ACC_NAME: $(BF2_BLK_ACC_NAME)
+              STO_ACC_KEY: $(BF2_BLK_ACC_KEY)
+              STO_ACC_TYPE: 'block'
+              STO_ACC_ENDPOINT: 'https://$(BF2_BLK_ACC_NAME).blob.core.windows.net'
+              VERBOSE_LOG: false
+              USE_HTTP: false
+
+          # stop health monitor binary associated with a given blobfuse2 pid
+          - script: |
+              ./blobfuse2 unmount all
+              sudo kill -9 `pidof blobfuse2.test`
+              rm -rf $(MOUNT_DIR)/*
+              rm -rf $(TEMP_DIR)/*
+              mkdir -p $(MOUNT_DIR)/hmon_test
+
+              sudo ln -s `pwd`/bfusemon /usr/local/bin/bfusemon
+              ls -l /usr/local/bin/bfusemon*
+
+              cat /tmp/configAdlsProfilerTemp.yaml
+              ./blobfuse2 mount $(MOUNT_DIR)/hmon_test --config-file=/tmp/configAdlsProfilerTemp.yaml
+              sleep 10
+              ps -aux | grep blobfuse2
+              ps -aux | grep bfusemon
+              ./blobfuse2.test -test.v -test.coverprofile=$(WORK_DIR)/bfusemon_stop_pid.cov health-monitor stop --pid=`pidof blobfuse2`
+              ./blobfuse2 unmount all
+            workingDirectory: $(WORK_DIR)
+            displayName: "CLI : Health monitor stop pid"
+
+          # stop all health monitor binaries
+          - script: |
+              ./blobfuse2 unmount all
+              sudo kill -9 `pidof blobfuse2.test`
+              rm -rf $(MOUNT_DIR)/*
+              rm -rf $(TEMP_DIR)/*
+              mkdir -p $(MOUNT_DIR)/hmon_test
+
+              cat /tmp/configAdlsProfilerTemp.yaml
+              ./blobfuse2 mount $(MOUNT_DIR)/hmon_test --config-file=/tmp/configAdlsProfilerTemp.yaml
+              sleep 10
+              ps -aux | grep blobfuse2
+              ps -aux | grep bfusemon
+              ./blobfuse2.test -test.v -test.coverprofile=$(WORK_DIR)/bfusemon_stop_all.cov health-monitor stop all
+              ./blobfuse2 unmount all
+            workingDirectory: $(WORK_DIR)
+            displayName: "CLI : Health monitor stop all"
+
+          # Start Proxy
+          - script: |
+              sudo apt-get update --fix-missing -y
+              sudo apt remove mitmproxy -y
+              sudo apt-get install python3-setuptools -y
+              sudo apt install python3-pip -y
+              sudo pip3 install mitmproxy
+              mitmdump -q -w proxy_logs.txt &
+            displayName: 'Install & Start Proxy'
+
+          # Configure Proxy cert & env
+          - script: |
+              sudo mkdir /usr/local/share/ca-certificates/extra
+              sudo cp ~/.mitmproxy/mitmproxy-ca-cert.cer /usr/local/share/ca-certificates/extra/mitmproxy-ca-cert.crt
+              sudo update-ca-certificates
+              export https_proxy="127.0.0.1:8080"
+              export http_proxy="127.0.0.1:8080"
+            displayName: 'Configure Proxy'
+
+          # Config Generation (Block Blob Proxy)
+          - script: |
+              cd $(WORK_DIR)
+              $(WORK_DIR)/blobfuse2 gen-test-config --config-file=azure_key_proxy.yaml --container-name=$(containerName) --temp-path=$(TEMP_DIR) --output-file=$(BLOBFUSE2_CFG)
+            env:
+              STO_ACC_NAME: $(BF2_BLK_ACC_NAME)
+              STO_ACC_KEY: $(BF2_BLK_ACC_KEY)
+              STO_ACC_TYPE: 'block'
+              STO_ACC_ENDPOINT: 'https://$(BF2_BLK_ACC_NAME).blob.core.windows.net'
+              VERBOSE_LOG: false
+              USE_HTTP: false
+            displayName: 'Create Config File - Block Blob Proxy'
+            workingDirectory: $(WORK_DIR)
+            continueOnError: false
+          
+          # Code Coverage with e2e-tests for block blob Proxy
+          - script: |
+              rm -rf $(MOUNT_DIR)/*
+              rm -rf $(TEMP_DIR)/*
+              ./blobfuse2.test -test.v -test.coverprofile=$(WORK_DIR)/blobfuse2_block_proxy.cov mount $(MOUNT_DIR) --config-file=$(BLOBFUSE2_CFG) --disable-compression=true --foreground=true &
+              sleep 10
+              ps -aux | grep blobfuse2
+              rm -rf $(MOUNT_DIR)/*
+              cd test/e2e_tests
+              go test -v -timeout=7200s ./... -args -mnt-path=$(MOUNT_DIR) -tmp-path=$(TEMP_DIR)
+              cd -
+              sudo fusermount -u $(MOUNT_DIR) 
+              sleep 5
+            workingDirectory: $(WORK_DIR)
+            displayName: "Block Blob Coverage Proxy"
+
+          # Config Generation (ADLS Proxy)
+          - script: |
+              cd $(WORK_DIR)
+              $(WORK_DIR)/blobfuse2 gen-test-config --config-file=azure_key_proxy.yaml --container-name=$(containerName) --temp-path=$(TEMP_DIR) --output-file=$(BLOBFUSE2_ADLS_CFG)
+            env:
+              STO_ACC_NAME: $(BF2_ADLS_ACC_NAME)
+              STO_ACC_KEY:  $(BF2_ADLS_ACC_KEY)
+              STO_ACC_TYPE: 'adls'
+              STO_ACC_ENDPOINT: 'https://$(BF2_ADLS_ACC_NAME).dfs.core.windows.net'
+              VERBOSE_LOG: false
+              USE_HTTP: false
+            displayName: 'Create Config File - ADLS Proxy'
+            continueOnError: false
+
+          # Code Coverage with e2e-tests for ADLS Proxy
+          - script: |
+              rm -rf $(MOUNT_DIR)/*
+              rm -rf $(TEMP_DIR)/*
+              ./blobfuse2.test -test.v -test.coverprofile=$(WORK_DIR)/blobfuse2_adls_proxy.cov mount $(MOUNT_DIR) --config-file=$(BLOBFUSE2_ADLS_CFG) --foreground=true &
+              sleep 10
+              ps -aux | grep blobfuse2
+              rm -rf $(MOUNT_DIR)/*
+              cd test/e2e_tests
+              go test -v -timeout=7200s ./... -args -mnt-path=$(MOUNT_DIR) -adls=true -tmp-path=$(TEMP_DIR)
+              cd -
+              ./blobfuse2 unmount all
+              sleep 5
+            workingDirectory: $(WORK_DIR)
+            displayName: "ADLS Coverage Proxy"
 
             # -------------------------------------------------------
             # Coverage report consolidation
@@ -655,551 +553,6 @@
               workingDirectory: $(WORK_DIR)
               displayName: "Save coverage report"
 
-            # Publish the Artifacts
-            - task: PublishBuildArtifacts@1
-              inputs:
-                artifactName: 'Blobfuse2 Coverage $(tags)'
-              displayName: 'Publish Artifacts for blobfuse2 code coverage'
-              condition: succeeded()
-
-            # Overall code coverage check
-            - script: |
-                chmod 777 ./test/scripts/coveragecheck.sh
-                ./test/scripts/coveragecheck.sh
-              workingDirectory: $(WORK_DIR)
-              displayName: "Overall coverage check"
-
-            # File level code coverage check
-            - script: |
-                ./test/scripts/coveragecheck.sh file
-              workingDirectory: $(WORK_DIR)
-              displayName: "File level coverage check"
-              condition: always()
-        
-    
-  
-  - ${{ if eq(parameters.cleanup_test, true) }}:   
-    - stage: AccountCleanup
-      condition: always()
-      jobs:
-        - job: Cleanup
-          timeoutInMinutes: 300
-          strategy:
-            matrix:
-              Ubuntu-20:
-                AgentName: 'blobfuse-ubuntu20'
-                containerName: 'test-cnt-ubn-20'
-                fuselib: 'libfuse3-dev'
-                fuselib2: 'fuse3'
-                tags: 'fuse3'          
-
-          pool:
-            name: "blobfuse-ubuntu-pool"
-            demands:
-              - ImageOverride -equals $(AgentName)
-
-          variables:
-            - group: NightlyBlobFuse
-            - name: MOUNT_DIR
-              value: '$(Pipeline.Workspace)/blob_mnt'
-            - name: TEMP_DIR
-              value: '$(Pipeline.Workspace)/blobfuse2_tmp'
-            - name: BLOBFUSE2_CFG
-              value: '$(Pipeline.Workspace)/blobfuse2.yaml'
-            - name: BLOBFUSE2_ADLS_CFG
-              value: '$(Pipeline.Workspace)/blobfuse2.adls.yaml'
-            - name: GOPATH
-              value: '$(Pipeline.Workspace)/go'
-            - name: ROOT_DIR
-              value: '$(System.DefaultWorkingDirectory)' 
-            - name: WORK_DIR
-              value: '$(System.DefaultWorkingDirectory)/azure-storage-fuse'
-
-          steps:
-            # -------------------------------------------------------
-            # Pull and build the code
-            - template: 'azure-pipeline-templates/build.yml'
-              parameters:
-                working_directory: $(WORK_DIR)
-                root_dir: $(ROOT_DIR)
-                mount_dir: $(MOUNT_DIR)
-                temp_dir: $(TEMP_DIR)
-                gopath: $(GOPATH)
-                container: $(containerName)
-                tags: $(tags)
-                fuselib: $(fuselib)
-                skip_msi: "false"
-                skip_azcli: "true"
->>>>>>> e2645b89
-          
-          # Code Coverage with e2e-tests for block blob
-          - script: |
-              rm -rf $(MOUNT_DIR)/*
-              rm -rf $(TEMP_DIR)/*
-              ./blobfuse2.test -test.v -test.coverprofile=$(WORK_DIR)/blobfuse2_block.cov mount $(MOUNT_DIR) --config-file=$(BLOBFUSE2_CFG) --foreground=true &
-              sleep 10
-              ps -aux | grep blobfuse2
-              rm -rf $(MOUNT_DIR)/*
-              cd test/e2e_tests
-              go test -v -timeout=7200s ./... -args -mnt-path=$(MOUNT_DIR) -tmp-path=$(TEMP_DIR)
-              cd -
-              sudo fusermount -u $(MOUNT_DIR) 
-              sleep 5
-            workingDirectory: $(WORK_DIR)
-            displayName: "Block Blob Coverage"
-
-          # Code Coverage with health monitor, dynamic, CPU and mem profilers enabled for block blob
-          - script: |
-              rm -rf $(MOUNT_DIR)/*
-              rm -rf $(TEMP_DIR)/*
-              cp $(BLOBFUSE2_CFG) /tmp/configBlockProfilerTemp.yaml
-              echo "dynamic-profile: true" >> /tmp/configBlockProfilerTemp.yaml
-              echo "cpu-profile: /tmp/cpuBlockProfTmp" >> /tmp/configBlockProfilerTemp.yaml
-              echo "mem-profile: /tmp/memBlockProfTmp" >> /tmp/configBlockProfilerTemp.yaml
-              echo "health_monitor:" >> /tmp/configBlockProfilerTemp.yaml
-              echo "  enable-monitoring: true" >> /tmp/configBlockProfilerTemp.yaml
-              echo "  monitor-disable-list:" >> /tmp/configBlockProfilerTemp.yaml
-              echo "    - blobfuse_stats" >> /tmp/configBlockProfilerTemp.yaml
-              cat /tmp/configBlockProfilerTemp.yaml
-
-              ./blobfuse2.test -test.v -test.coverprofile=$(WORK_DIR)/blobfuse2_block_profiler.cov mount $(MOUNT_DIR) --config-file=/tmp/configBlockProfilerTemp.yaml --foreground=true &
-              sleep 10
-              ps -aux | grep blobfuse2
-              rm -rf $(MOUNT_DIR)/*
-              cd test/e2e_tests
-              go test -v -timeout=7200s ./... -args -mnt-path=$(MOUNT_DIR) -tmp-path=$(TEMP_DIR)
-              cd -
-              sudo fusermount -u $(MOUNT_DIR) 
-              sleep 5
-            workingDirectory: $(WORK_DIR)
-            displayName: "Block Blob Coverage with profilers"
-
-          # Config Generation (ADLS)
-          - script: |
-              cd $(WORK_DIR)
-              $(WORK_DIR)/blobfuse2 gen-test-config --config-file=azure_key.yaml --container-name=$(containerName) --temp-path=$(TEMP_DIR) --output-file=$(BLOBFUSE2_ADLS_CFG)
-            env:
-              STO_ACC_NAME: $(BF2_ADLS_ACC_NAME)
-              STO_ACC_KEY:  $(BF2_ADLS_ACC_KEY)
-              STO_ACC_TYPE: 'adls'
-              STO_ACC_ENDPOINT: 'https://$(BF2_ADLS_ACC_NAME).dfs.core.windows.net'
-              VERBOSE_LOG: false
-              USE_HTTP: false
-            displayName: 'Create Config File - ADLS'
-            continueOnError: false
-
-          # Code Coverage with e2e-tests for ADLS
-          - script: |
-              rm -rf $(MOUNT_DIR)/*
-              rm -rf $(TEMP_DIR)/*
-              ./blobfuse2.test -test.v -test.coverprofile=$(WORK_DIR)/blobfuse2_adls.cov mount $(MOUNT_DIR) --config-file=$(BLOBFUSE2_ADLS_CFG) --foreground=true &
-              sleep 10
-              ps -aux | grep blobfuse2
-              rm -rf $(MOUNT_DIR)/*
-              cd test/e2e_tests
-              go test -v -timeout=7200s ./... -args -mnt-path=$(MOUNT_DIR) -adls=true -tmp-path=$(TEMP_DIR)
-              cd -
-              ./blobfuse2 unmount all
-              sleep 5
-            workingDirectory: $(WORK_DIR)
-            displayName: "ADLS Coverage"
-
-          # Code Coverage with health monitor, dynamic, CPU and mem profilers enabled for adls
-          - script: |
-              rm -rf $(MOUNT_DIR)/*
-              rm -rf $(TEMP_DIR)/*
-              cp $(BLOBFUSE2_ADLS_CFG) /tmp/configAdlsProfilerTemp.yaml
-              echo "dynamic-profile: true" >> /tmp/configAdlsProfilerTemp.yaml
-              echo "cpu-profile: /tmp/cpuAdlsProfTmp" >> /tmp/configAdlsProfilerTemp.yaml
-              echo "mem-profile: /tmp/memAdlsProfTmp" >> /tmp/configAdlsProfilerTemp.yaml
-              echo "health_monitor:" >> /tmp/configAdlsProfilerTemp.yaml
-              echo "  enable-monitoring: true" >> /tmp/configAdlsProfilerTemp.yaml
-              echo "  monitor-disable-list:" >> /tmp/configAdlsProfilerTemp.yaml
-              echo "    - blobfuse_stats" >> /tmp/configAdlsProfilerTemp.yaml
-              cat /tmp/configAdlsProfilerTemp.yaml
-
-              ./blobfuse2.test -test.v -test.coverprofile=$(WORK_DIR)/blobfuse2_adls_profiler.cov mount $(MOUNT_DIR) --config-file=/tmp/configAdlsProfilerTemp.yaml --foreground=true &
-              sleep 10
-              ps -aux | grep blobfuse2
-              rm -rf $(MOUNT_DIR)/*
-              cd test/e2e_tests
-              go test -v -timeout=7200s ./... -args -mnt-path=$(MOUNT_DIR) -tmp-path=$(TEMP_DIR)
-              cd -
-              sudo fusermount -u $(MOUNT_DIR) 
-              sleep 5
-            workingDirectory: $(WORK_DIR)
-            displayName: "ADLS Coverage with profilers"
-
-          # -------------------------------------------------------
-          # Config Generation (Block Blob) for cli options
-          - script: |
-              cd $(WORK_DIR)
-              $(WORK_DIR)/blobfuse2 gen-test-config --config-file=azure_key.yaml --container-name=$(containerName) --temp-path=$(TEMP_DIR) --output-file=$(BLOBFUSE2_CFG)
-            displayName: 'Create Config File - Block Blob'
-            env:
-              STO_ACC_NAME: $(BF2_BLK_ACC_NAME)
-              STO_ACC_KEY: $(BF2_BLK_ACC_KEY)
-              STO_ACC_TYPE: 'block'
-              STO_ACC_ENDPOINT: 'https://$(BF2_BLK_ACC_NAME).blob.core.windows.net'
-              VERBOSE_LOG: false
-              USE_HTTP: false
-
-          # Component generation code coverage
-          - script: |
-              ./blobfuse2.test -test.v -test.coverprofile=$(WORK_DIR)/generate_cmd.cov generate test_component
-              if [ $? -ne 0 ]; then
-                exit 1
-              fi
-            workingDirectory: $(WORK_DIR)
-            displayName: "CLI : Component Generation"
-
-          # Mount / Unmount / List code coverage
-          - script: |
-              rm -rf $(MOUNT_DIR)/*
-              rm -rf $(TEMP_DIR)/*
-
-              ./blobfuse2.test -test.v -test.coverprofile=$(WORK_DIR)/list_empty_cmd.cov mount list
-              if [ $? -ne 0 ]; then
-                exit 1
-              fi
-            workingDirectory: $(WORK_DIR)
-            displayName: "CLI : Mount List"
-
-          - script: |
-              ./blobfuse2.test -test.v -test.coverprofile=$(WORK_DIR)/mount_cmd.cov mount all $(MOUNT_DIR) --config-file=$(BLOBFUSE2_CFG) --log-level=log_debug 
-              if [ $? -ne 0 ]; then
-                exit 1
-              fi
-
-              sleep 20     
-
-              ./blobfuse2.test -test.v -test.coverprofile=$(WORK_DIR)/list_cmd_all.cov mount list
-              if [ $? -ne 0 ]; then
-                exit 1
-              fi
-              ./blobfuse2 unmount all
-            workingDirectory: $(WORK_DIR)
-            displayName: "CLI : Mount all and List"
-
-          - script: |
-              ./blobfuse2.test -test.v -test.coverprofile=$(WORK_DIR)/mount_cmd_all.cov mount all $(MOUNT_DIR) --config-file=$(BLOBFUSE2_CFG) --log-level=log_debug 
-              if [ $? -ne 0 ]; then
-                exit 1
-              fi
-
-              sleep 20
-              cd $(MOUNT_DIR)/$(containerName)
-              ./blobfuse2.test -test.v -test.coverprofile=$(WORK_DIR)/umnt_cmd_cont_fail.cov unmount $(MOUNT_DIR)/$(containerName)
-              cd -
-              ./blobfuse2.test -test.v -test.coverprofile=$(WORK_DIR)/umnt_cmd_cont.cov unmount $(MOUNT_DIR)/$(containerName)
-              if [ $? -ne 0 ]; then
-                exit 1
-              fi
-
-              ./blobfuse2.test -test.v -test.coverprofile=$(WORK_DIR)/umnt_wild_cmd.cov unmount "testmut*"
-              if [ $? -ne 0 ]; then
-                exit 1
-              fi
-
-              ./blobfuse2.test -test.v -test.coverprofile=$(WORK_DIR)/umnt_wild_cmd.cov unmount "abcdef*"
-              if [ $? -ne 0 ]; then
-                exit 1
-              fi
-
-              ./blobfuse2.test -test.v -test.coverprofile=$(WORK_DIR)/umnt_negative_cmd.cov unmount abcdef
-              if [ $? -ne 1 ]; then
-                exit 1
-              fi
-
-              for i in {1..5}; do ./blobfuse2.test -test.v -test.coverprofile=$(WORK_DIR)/umnt_all_cmd$i.cov unmount all; done
-            workingDirectory: $(WORK_DIR)
-            displayName: "CLI : Unmount options"
-
-
-          # Mount / Unmount Negative tests
-          - script: |
-              ./blobfuse2.test -test.v -test.coverprofile=$(WORK_DIR)/mount_neg.cov mount all /abc --config-file=$(BLOBFUSE2_CFG) --log-level=log_debug
-              if [ $? -eq 0 ]; then
-                exit 1
-              fi
-            workingDirectory: $(WORK_DIR)
-            displayName: "CLI : Invalid mount path"
-            timeoutInMinutes: 2
-
-          - script: |
-              ./blobfuse2 unmount all
-              cp $(BLOBFUSE2_CFG) /tmp/configMountall.yaml
-              echo "mountall:" >> /tmp/configMountall.yaml
-              echo "  container-allowlist:" >> /tmp/configMountall.yaml
-              echo "    - abcd" >> /tmp/configMountall.yaml
-              cat /tmp/configMountall.yaml
-
-              ./blobfuse2.test -test.v -test.coverprofile=$(WORK_DIR)/secure_encrypt_all.cov secure encrypt --config-file=/tmp/configMountall.yaml --output-file=$(Pipeline.Workspace)/blobfuse2.azsec --passphrase=123123123123123123123123 
-              if [ $? -ne 0 ]; then
-                exit 1
-              fi
-
-              ./blobfuse2.test -test.v -test.coverprofile=$(WORK_DIR)/mount_all_cmd_secure.cov mount all $(MOUNT_DIR) --config-file=$(Pipeline.Workspace)/blobfuse2.azsec --passphrase=123123123123123123123123 --log-level=log_debug --foreground=true &
-              if [ $? -ne 0 ]; then
-                exit 1
-              fi
-
-              sleep 5
-              ./blobfuse2 unmount all
-            workingDirectory: $(WORK_DIR)
-            displayName: "CLI : Mount all with secure config"
-            timeoutInMinutes: 2
-
-          - script: |
-              ./blobfuse2 unmount all
-              cp $(BLOBFUSE2_CFG) /tmp/configMountall.yaml
-              echo "mountall:" >> /tmp/configMountall.yaml
-              echo "  container-denylist:" >> /tmp/configMountall.yaml
-              echo "    - abcd" >> /tmp/configMountall.yaml
-              cat /tmp/configMountall.yaml
-
-              ./blobfuse2.test -test.v -test.coverprofile=$(WORK_DIR)/secure_encrypt_all2.cov secure encrypt --config-file=/tmp/configMountall.yaml --output-file=$(Pipeline.Workspace)/blobfuse2.azsec --passphrase=123123123123123123123123 
-              if [ $? -ne 0 ]; then
-                exit 1
-              fi
-
-              ./blobfuse2.test -test.v -test.coverprofile=$(WORK_DIR)/mount_all_cmd_secure2.cov mount all $(MOUNT_DIR) --config-file=$(Pipeline.Workspace)/blobfuse2.azsec --passphrase=123123123123123123123123 --log-level=log_debug --foreground=true &
-              if [ $? -ne 0 ]; then
-                exit 1
-              fi
-
-              sleep 5
-              ./blobfuse2 unmount all
-            workingDirectory: $(WORK_DIR)
-            displayName: "CLI : Mount all with secure config 2"
-            timeoutInMinutes: 2
-
-          - script: |
-              ./blobfuse2 unmount all
-              ./blobfuse2.test -test.v -test.coverprofile=$(WORK_DIR)/mount_foreg.cov mount $(MOUNT_DIR) --config-file=$(BLOBFUSE2_CFG) --log-level=log_debug --foreground=true &
-              if [ $? -ne 0 ]; then
-                exit 1
-              fi
-
-              sleep 5
-
-              ./blobfuse2.test -test.v -test.coverprofile=$(WORK_DIR)/mount_remount.cov mount $(MOUNT_DIR) --config-file=$(BLOBFUSE2_CFG) --log-level=log_debug
-              if [ $? -eq 0 ]; then
-                exit 1
-              fi
-
-              sleep 5
-              ./blobfuse2 unmount all
-            workingDirectory: $(WORK_DIR)
-            displayName: "CLI : Remount test"
-            timeoutInMinutes: 2
-
-          # Doc generation tests
-          - script: |
-              ./blobfuse2.test -test.v -test.coverprofile=$(WORK_DIR)/doc1.cov doc
-              ./blobfuse2.test -test.v -test.coverprofile=$(WORK_DIR)/doc2.cov doc --output-location /notexists
-              touch ~/a.txt
-              ./blobfuse2.test -test.v -test.coverprofile=$(WORK_DIR)/doc2.cov doc --output-location ~/a.txt
-              rm -rf ~/a.txt
-            workingDirectory: $(WORK_DIR)
-            displayName: "CLI : doc generation"
-            timeoutInMinutes: 2
-
-          # Version check
-          - script: |
-              ./blobfuse2.test -test.v -test.coverprofile=$(WORK_DIR)/version1.cov --version
-              ./blobfuse2.test -test.v -test.coverprofile=$(WORK_DIR)/version2.cov version
-              ./blobfuse2.test -test.v -test.coverprofile=$(WORK_DIR)/version2.cov version --check
-            workingDirectory: $(WORK_DIR)
-            displayName: "CLI : version"
-            timeoutInMinutes: 2
-
-          # Simulate config change
-          - script: |
-              rm -rf $(MOUNT_DIR)/*
-              rm -rf $(TEMP_DIR)/*
-              ./blobfuse2 unmount all
-              
-              ./blobfuse2.test -test.v -test.coverprofile=$(WORK_DIR)/mount_foreg_2.cov mount all $(MOUNT_DIR) --config-file=$(BLOBFUSE2_CFG) --log-level=log_debug --foreground=true &
-              if [ $? -ne 0 ]; then
-                exit 1
-              fi
-
-              sleep 5
-              echo -e "\n\nlogging:\n  level:log_debug\n  type:base" >> $(BLOBFUSE2_CFG)
-              sed -i 's/timeout:.*/timeout: 300/' $(BLOBFUSE2_CFG)
-              sleep 5
-
-              ./blobfuse2 unmount all
-            workingDirectory: $(WORK_DIR)
-            displayName: "CLI : Config change simulator"
-
-          # Secure Config, fine to use insecure passphrase as this is just for testing
-          - script: |
-              rm -rf $(MOUNT_DIR)/*
-              rm -rf $(TEMP_DIR)/*
-              ./blobfuse2 unmount all
-              ./blobfuse2 gen-test-config --config-file=azure_key.yaml --container-name=$(containerName) --temp-path=$(TEMP_DIR) --output-file=$(BLOBFUSE2_CFG)
-              
-              ./blobfuse2.test -test.v -test.coverprofile=$(WORK_DIR)/secure_encrypt.cov secure encrypt --config-file=$(BLOBFUSE2_CFG) --output-file=$(Pipeline.Workspace)/blobfuse2.azsec --passphrase=123123123123123123123123 
-              if [ $? -ne 0 ]; then
-                exit 1
-              fi
-              ./blobfuse2.test -test.v -test.coverprofile=$(WORK_DIR)/mount_secure.cov mount $(MOUNT_DIR) --config-file=$(Pipeline.Workspace)/blobfuse2.azsec --passphrase=123123123123123123123123 &
-              sleep 10
-              ps -aux | grep blobfuse2
-              rm -rf $(MOUNT_DIR)/*
-              cd test/e2e_tests
-              go test -v -timeout=7200s ./... -args -mnt-path=$(MOUNT_DIR) -adls=false -tmp-path=$(TEMP_DIR)
-              cd -
-
-              ./blobfuse2.test -test.v -test.coverprofile=$(WORK_DIR)/secure_set.cov secure set --config-file=$(Pipeline.Workspace)/blobfuse2.azsec --passphrase=123123123123123123123123 --key=logging.level --value=log_debug
-              ./blobfuse2 unmount all
-              sleep 5
-            workingDirectory: $(WORK_DIR)
-            displayName: "CLI : Secure Config"
-            env:
-              STO_ACC_NAME: $(BF2_BLK_ACC_NAME)
-              STO_ACC_KEY: $(BF2_BLK_ACC_KEY)
-              STO_ACC_TYPE: 'block'
-              STO_ACC_ENDPOINT: 'https://$(BF2_BLK_ACC_NAME).blob.core.windows.net'
-              VERBOSE_LOG: false
-              USE_HTTP: false
-
-          # stop health monitor binary associated with a given blobfuse2 pid
-          - script: |
-              ./blobfuse2 unmount all
-              sudo kill -9 `pidof blobfuse2.test`
-              rm -rf $(MOUNT_DIR)/*
-              rm -rf $(TEMP_DIR)/*
-              mkdir -p $(MOUNT_DIR)/hmon_test
-
-              sudo ln -s `pwd`/bfusemon /usr/local/bin/bfusemon
-              ls -l /usr/local/bin/bfusemon*
-
-              cat /tmp/configAdlsProfilerTemp.yaml
-              ./blobfuse2 mount $(MOUNT_DIR)/hmon_test --config-file=/tmp/configAdlsProfilerTemp.yaml
-              sleep 10
-              ps -aux | grep blobfuse2
-              ps -aux | grep bfusemon
-              ./blobfuse2.test -test.v -test.coverprofile=$(WORK_DIR)/bfusemon_stop_pid.cov health-monitor stop --pid=`pidof blobfuse2`
-              ./blobfuse2 unmount all
-            workingDirectory: $(WORK_DIR)
-            displayName: "CLI : Health monitor stop pid"
-
-          # stop all health monitor binaries
-          - script: |
-              ./blobfuse2 unmount all
-              sudo kill -9 `pidof blobfuse2.test`
-              rm -rf $(MOUNT_DIR)/*
-              rm -rf $(TEMP_DIR)/*
-              mkdir -p $(MOUNT_DIR)/hmon_test
-
-              cat /tmp/configAdlsProfilerTemp.yaml
-              ./blobfuse2 mount $(MOUNT_DIR)/hmon_test --config-file=/tmp/configAdlsProfilerTemp.yaml
-              sleep 10
-              ps -aux | grep blobfuse2
-              ps -aux | grep bfusemon
-              ./blobfuse2.test -test.v -test.coverprofile=$(WORK_DIR)/bfusemon_stop_all.cov health-monitor stop all
-              ./blobfuse2 unmount all
-            workingDirectory: $(WORK_DIR)
-            displayName: "CLI : Health monitor stop all"
-
-          # Start Proxy
-          - script: |
-              sudo apt-get update --fix-missing -y
-              sudo apt remove mitmproxy -y
-              sudo apt-get install python3-setuptools -y
-              sudo apt install python3-pip -y
-              sudo pip3 install mitmproxy
-              mitmdump -q -w proxy_logs.txt &
-            displayName: 'Install & Start Proxy'
-
-          # Configure Proxy cert & env
-          - script: |
-              sudo mkdir /usr/local/share/ca-certificates/extra
-              sudo cp ~/.mitmproxy/mitmproxy-ca-cert.cer /usr/local/share/ca-certificates/extra/mitmproxy-ca-cert.crt
-              sudo update-ca-certificates
-              export https_proxy="127.0.0.1:8080"
-              export http_proxy="127.0.0.1:8080"
-            displayName: 'Configure Proxy'
-
-          # Config Generation (Block Blob Proxy)
-          - script: |
-              cd $(WORK_DIR)
-              $(WORK_DIR)/blobfuse2 gen-test-config --config-file=azure_key_proxy.yaml --container-name=$(containerName) --temp-path=$(TEMP_DIR) --output-file=$(BLOBFUSE2_CFG)
-            env:
-              STO_ACC_NAME: $(BF2_BLK_ACC_NAME)
-              STO_ACC_KEY: $(BF2_BLK_ACC_KEY)
-              STO_ACC_TYPE: 'block'
-              STO_ACC_ENDPOINT: 'https://$(BF2_BLK_ACC_NAME).blob.core.windows.net'
-              VERBOSE_LOG: false
-              USE_HTTP: false
-            displayName: 'Create Config File - Block Blob Proxy'
-            workingDirectory: $(WORK_DIR)
-            continueOnError: false
-          
-          # Code Coverage with e2e-tests for block blob Proxy
-          - script: |
-              rm -rf $(MOUNT_DIR)/*
-              rm -rf $(TEMP_DIR)/*
-              ./blobfuse2.test -test.v -test.coverprofile=$(WORK_DIR)/blobfuse2_block_proxy.cov mount $(MOUNT_DIR) --config-file=$(BLOBFUSE2_CFG) --disable-compression=true --foreground=true &
-              sleep 10
-              ps -aux | grep blobfuse2
-              rm -rf $(MOUNT_DIR)/*
-              cd test/e2e_tests
-              go test -v -timeout=7200s ./... -args -mnt-path=$(MOUNT_DIR) -tmp-path=$(TEMP_DIR)
-              cd -
-              sudo fusermount -u $(MOUNT_DIR) 
-              sleep 5
-            workingDirectory: $(WORK_DIR)
-            displayName: "Block Blob Coverage Proxy"
-
-          # Config Generation (ADLS Proxy)
-          - script: |
-              cd $(WORK_DIR)
-              $(WORK_DIR)/blobfuse2 gen-test-config --config-file=azure_key_proxy.yaml --container-name=$(containerName) --temp-path=$(TEMP_DIR) --output-file=$(BLOBFUSE2_ADLS_CFG)
-            env:
-              STO_ACC_NAME: $(BF2_ADLS_ACC_NAME)
-              STO_ACC_KEY:  $(BF2_ADLS_ACC_KEY)
-              STO_ACC_TYPE: 'adls'
-              STO_ACC_ENDPOINT: 'https://$(BF2_ADLS_ACC_NAME).dfs.core.windows.net'
-              VERBOSE_LOG: false
-              USE_HTTP: false
-            displayName: 'Create Config File - ADLS Proxy'
-            continueOnError: false
-
-          # Code Coverage with e2e-tests for ADLS Proxy
-          - script: |
-              rm -rf $(MOUNT_DIR)/*
-              rm -rf $(TEMP_DIR)/*
-              ./blobfuse2.test -test.v -test.coverprofile=$(WORK_DIR)/blobfuse2_adls_proxy.cov mount $(MOUNT_DIR) --config-file=$(BLOBFUSE2_ADLS_CFG) --foreground=true &
-              sleep 10
-              ps -aux | grep blobfuse2
-              rm -rf $(MOUNT_DIR)/*
-              cd test/e2e_tests
-              go test -v -timeout=7200s ./... -args -mnt-path=$(MOUNT_DIR) -adls=true -tmp-path=$(TEMP_DIR)
-              cd -
-              ./blobfuse2 unmount all
-              sleep 5
-            workingDirectory: $(WORK_DIR)
-            displayName: "ADLS Coverage Proxy"
-
-          # -------------------------------------------------------
-          # Coverage report consolidation
-          - script: |
-              echo 'mode: count' > ./blobfuse2_coverage_raw.rpt
-              tail -q -n +2 ./*.cov >> ./blobfuse2_coverage_raw.rpt
-              cat ./blobfuse2_coverage_raw.rpt | grep -v mock_component | grep -v base_component | grep -v loopback | grep -v tools | grep -v "common/log" | grep -v "common/exectime" | grep -v "common/types.go" | grep -v "internal/stats_manager" | grep -v "main.go" | grep -v "component/azstorage/azauthmsi.go" | grep -v "component/azstorage/azauthspn.go" | grep -v "component/stream" | grep -v "component/custom" | grep -v "component/azstorage/azauthcli.go" | grep -v "exported/exported.go" |  grep -v "component/block_cache/stream.go" > ./blobfuse2_coverage.rpt 
-              go tool cover -func blobfuse2_coverage.rpt  > ./blobfuse2_func_cover.rpt
-              go tool cover -html=./blobfuse2_coverage.rpt -o ./blobfuse2_coverage.html
-              go tool cover -html=./blobfuse2_ut.cov -o ./blobfuse2_ut.html
-              cp ./*.rpt  $(Build.ArtifactStagingDirectory)/
-              cp ./*.cov  $(Build.ArtifactStagingDirectory)/
-              cp ./*.html $(Build.ArtifactStagingDirectory)/
-            workingDirectory: $(WORK_DIR)
-            displayName: "Save coverage report"
-
           # Publish the Artifacts
           - task: PublishBuildArtifacts@1
             inputs:

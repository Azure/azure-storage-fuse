# Blobfuse2 Nightly Build-Sanity Pipeline

# In case of failure on a Self-Hosted Agent perform the following steps to get the vm back online:
# 1. Check which vm is offline by going to agent-pools in Azure pipelines portal
# 2. Log into the VM that is offline
# 3. Clear the _work or work directory which must be in myagent or $(HOME) directory
# 4. Verify whether system is online from the Azure pipelines portal

parameters:
  - name: coverage_test
    displayName: 'Code Coverage'
    type: boolean
    default: true

  - name: cleanup_test
    displayName: 'Account Cleanup'
    type: boolean
    default: true


stages:
  - ${{ if eq(parameters.coverage_test, true) }}:    
    - stage: BuildAndTest
      jobs:
        - job: Coverage
          timeoutInMinutes: 300
          strategy:
            matrix:
              Ubuntu-20:
                AgentName: 'blobfuse-ubuntu20'
                containerName: 'test-cnt-ubn-20'
                fuselib: 'libfuse-dev'
                fuselib2: 'fuse'
                tags: 'fuse2'
              Ubuntu-22:
                AgentName: 'blobfuse-ubuntu22'
                containerName: 'test-cnt-ubn-22'
                fuselib: 'libfuse3-dev'
                fuselib2: 'fuse3'
                tags: 'fuse3'          

          pool:
            name: "blobfuse-ubuntu-pool"
            demands:
              - ImageOverride -equals $(AgentName)

          variables:
            - group: NightlyBlobFuse
            - name: MOUNT_DIR
              value: '$(Pipeline.Workspace)/blob_mnt'
            - name: TEMP_DIR
              value: '$(Pipeline.Workspace)/blobfuse2_tmp'
            - name: BLOBFUSE2_CFG
              value: '$(Pipeline.Workspace)/blobfuse2.yaml'
            - name: BLOBFUSE2_ADLS_CFG
              value: '$(Pipeline.Workspace)/blobfuse2.adls.yaml'
            - name: GOPATH
              value: '$(Pipeline.Workspace)/go'
            - name: ROOT_DIR
              value: '$(System.DefaultWorkingDirectory)' 
            - name: WORK_DIR
              value: '$(System.DefaultWorkingDirectory)/azure-storage-fuse'

          steps:
            - checkout: none

            # Clone the repo
            - script: |
                git clone https://github.com/Azure/azure-storage-fuse
              displayName: 'Checkout Code'
              workingDirectory: $(ROOT_DIR)

            # Checkout the branch
            - script: |
                git checkout `echo $(Build.SourceBranch) | cut -d "/" -f 1,2 --complement`
              displayName: 'Checkout Branch'
              workingDirectory: $(WORK_DIR)
          
            - script: |
                sudo apt-get update --fix-missing -o Dpkg::Options::="--force-confnew"
                sudo apt-get install make cmake gcc g++ parallel $(fuselib) $(fuselib2) -y -o Dpkg::Options::="--force-confnew"
              displayName: 'Install libfuse'


            # Create directory structure
            - script: |
                sudo mkdir -p $(ROOT_DIR)
                sudo chown -R `whoami` $(ROOT_DIR)
                chmod 777 $(ROOT_DIR)
              displayName: 'Create Directory Structure'

            # -------------------------------------------------------
            # Pull and build the code
            - template: 'azure-pipeline-templates/build.yml'
              parameters:
                working_directory: $(WORK_DIR)
                root_dir: $(Pipeline.Workspace)
                mount_dir: $(MOUNT_DIR)
                temp_dir: $(TEMP_DIR)
                gopath: $(GOPATH)
                container: $(containerName)
                tags: $(tags)
                fuselib: $(fuselib)
                skip_msi: "false"
                skip_azcli: "false"

            # -------------------------------------------------------
            # UT based code coverage test
            - script: |
                go test -v -timeout=1h ./... --tags=unittest,$(tags) -covermode count -coverprofile ./blobfuse2_ut.cov
              workingDirectory: $(WORK_DIR)
              displayName: "UT Code Coverage"
        
            # -------------------------------------------------------
            # Build code coverage binary
            - script: |
                go test -coverpkg="./..." -covermode=count -c --tags=$(tags) -o blobfuse2.test
              workingDirectory: $(WORK_DIR)
              displayName: "Build coverage binary"

            # -------------------------------------------------------
            # Config Generation (Block Blob)
            - script: |
                cd $(WORK_DIR)
                ./blobfuse2.test -test.v -test.coverprofile=$(WORK_DIR)/blobfuse2_gentest1.cov gen-test-config --config-file=azure_key.yaml --container-name=$(containerName) --temp-path=$(TEMP_DIR) --output-file=$(BLOBFUSE2_CFG)
              env:
                NIGHTLY_STO_ACC_NAME: $(NIGHTLY_STO_BLOB_ACC_NAME)
                NIGHTLY_STO_ACC_KEY: $(NIGHTLY_STO_BLOB_ACC_KEY)
                ACCOUNT_TYPE: 'block'
                ACCOUNT_ENDPOINT: 'https://$(NIGHTLY_STO_BLOB_ACC_NAME).blob.core.windows.net'
                VERBOSE_LOG: false
                USE_HTTP: false
              displayName: 'Create Config File - Block Blob'
              workingDirectory: $(WORK_DIR)
              continueOnError: false
            
            # Code Coverage with e2e-tests for block blob
            - script: |
                rm -rf $(MOUNT_DIR)/*
                rm -rf $(TEMP_DIR)/*
                ./blobfuse2.test -test.v -test.coverprofile=$(WORK_DIR)/blobfuse2_block.cov mount $(MOUNT_DIR) --config-file=$(BLOBFUSE2_CFG) --foreground=true &
                sleep 10
                ps -aux | grep blobfuse2
                rm -rf $(MOUNT_DIR)/*
                cd test/e2e_tests
                go test -v -timeout=7200s ./... -args -mnt-path=$(MOUNT_DIR) -tmp-path=$(TEMP_DIR)
                cd -
                sudo fusermount -u $(MOUNT_DIR) 
                sleep 5
              workingDirectory: $(WORK_DIR)
              displayName: "Block Blob Coverage"

            # Code Coverage with health monitor, dynamic, CPU and mem profilers enabled for block blob
            - script: |
                rm -rf $(MOUNT_DIR)/*
                rm -rf $(TEMP_DIR)/*
                cp $(BLOBFUSE2_CFG) /tmp/configBlockProfilerTemp.yaml
                echo "dynamic-profile: true" >> /tmp/configBlockProfilerTemp.yaml
                echo "cpu-profile: /tmp/cpuBlockProfTmp" >> /tmp/configBlockProfilerTemp.yaml
                echo "mem-profile: /tmp/memBlockProfTmp" >> /tmp/configBlockProfilerTemp.yaml
                echo "health_monitor:" >> /tmp/configBlockProfilerTemp.yaml
                echo "  enable-monitoring: true" >> /tmp/configBlockProfilerTemp.yaml
                echo "  monitor-disable-list:" >> /tmp/configBlockProfilerTemp.yaml
                echo "    - blobfuse_stats" >> /tmp/configBlockProfilerTemp.yaml
                cat /tmp/configBlockProfilerTemp.yaml

                ./blobfuse2.test -test.v -test.coverprofile=$(WORK_DIR)/blobfuse2_block_profiler.cov mount $(MOUNT_DIR) --config-file=/tmp/configBlockProfilerTemp.yaml --foreground=true &
                sleep 10
                ps -aux | grep blobfuse2
                rm -rf $(MOUNT_DIR)/*
                cd test/e2e_tests
                go test -v -timeout=7200s ./... -args -mnt-path=$(MOUNT_DIR) -tmp-path=$(TEMP_DIR)
                cd -
                sudo fusermount -u $(MOUNT_DIR) 
                sleep 5
              workingDirectory: $(WORK_DIR)
              displayName: "Block Blob Coverage with profilers"

            # Config Generation (ADLS)
            - script: |
                cd $(WORK_DIR)
                $(WORK_DIR)/blobfuse2 gen-test-config --config-file=azure_key.yaml --container-name=$(containerName) --temp-path=$(TEMP_DIR) --output-file=$(BLOBFUSE2_ADLS_CFG)
              env:
                NIGHTLY_STO_ACC_NAME: $(AZTEST_ADLS_ACC_NAME)
                NIGHTLY_STO_ACC_KEY:  $(AZTEST_ADLS_KEY)
                ACCOUNT_TYPE: 'adls'
                ACCOUNT_ENDPOINT: 'https://$(AZTEST_ADLS_ACC_NAME).dfs.core.windows.net'
                VERBOSE_LOG: false
                USE_HTTP: false
              displayName: 'Create Config File - ADLS'
              continueOnError: false

            # Code Coverage with e2e-tests for ADLS
            - script: |
                rm -rf $(MOUNT_DIR)/*
                rm -rf $(TEMP_DIR)/*
                ./blobfuse2.test -test.v -test.coverprofile=$(WORK_DIR)/blobfuse2_adls.cov mount $(MOUNT_DIR) --config-file=$(BLOBFUSE2_ADLS_CFG) --foreground=true &
                sleep 10
                ps -aux | grep blobfuse2
                rm -rf $(MOUNT_DIR)/*
                cd test/e2e_tests
                go test -v -timeout=7200s ./... -args -mnt-path=$(MOUNT_DIR) -adls=true -tmp-path=$(TEMP_DIR)
                cd -
                ./blobfuse2 unmount all
                sleep 5
              workingDirectory: $(WORK_DIR)
              displayName: "ADLS Coverage"

            # Code Coverage with health monitor, dynamic, CPU and mem profilers enabled for adls
            - script: |
                rm -rf $(MOUNT_DIR)/*
                rm -rf $(TEMP_DIR)/*
                cp $(BLOBFUSE2_ADLS_CFG) /tmp/configAdlsProfilerTemp.yaml
                echo "dynamic-profile: true" >> /tmp/configAdlsProfilerTemp.yaml
                echo "cpu-profile: /tmp/cpuAdlsProfTmp" >> /tmp/configAdlsProfilerTemp.yaml
                echo "mem-profile: /tmp/memAdlsProfTmp" >> /tmp/configAdlsProfilerTemp.yaml
                echo "health_monitor:" >> /tmp/configAdlsProfilerTemp.yaml
                echo "  enable-monitoring: true" >> /tmp/configAdlsProfilerTemp.yaml
                echo "  monitor-disable-list:" >> /tmp/configAdlsProfilerTemp.yaml
                echo "    - blobfuse_stats" >> /tmp/configAdlsProfilerTemp.yaml
                cat /tmp/configAdlsProfilerTemp.yaml

                ./blobfuse2.test -test.v -test.coverprofile=$(WORK_DIR)/blobfuse2_adls_profiler.cov mount $(MOUNT_DIR) --config-file=/tmp/configAdlsProfilerTemp.yaml --foreground=true &
                sleep 10
                ps -aux | grep blobfuse2
                rm -rf $(MOUNT_DIR)/*
                cd test/e2e_tests
                go test -v -timeout=7200s ./... -args -mnt-path=$(MOUNT_DIR) -tmp-path=$(TEMP_DIR)
                cd -
                sudo fusermount -u $(MOUNT_DIR) 
                sleep 5
              workingDirectory: $(WORK_DIR)
              displayName: "ADLS Coverage with profilers"

            # -------------------------------------------------------
            # Config Generation (Block Blob) for cli options
            - script: |
                cd $(WORK_DIR)
                $(WORK_DIR)/blobfuse2 gen-test-config --config-file=azure_key.yaml --container-name=$(containerName) --temp-path=$(TEMP_DIR) --output-file=$(BLOBFUSE2_CFG)
              displayName: 'Create Config File - Block Blob'
              env:
                NIGHTLY_STO_ACC_NAME: $(NIGHTLY_STO_BLOB_ACC_NAME)
                NIGHTLY_STO_ACC_KEY: $(NIGHTLY_STO_BLOB_ACC_KEY)
                ACCOUNT_TYPE: 'block'
                ACCOUNT_ENDPOINT: 'https://$(NIGHTLY_STO_BLOB_ACC_NAME).blob.core.windows.net'
                VERBOSE_LOG: false
                USE_HTTP: false

            # Component generation code coverage
            - script: |
                ./blobfuse2.test -test.v -test.coverprofile=$(WORK_DIR)/generate_cmd.cov generate test_component
                if [ $? -ne 0 ]; then
                  exit 1
                fi
              workingDirectory: $(WORK_DIR)
              displayName: "CLI : Component Generation"

            # Mount / Unmount / List code coverage
            - script: |
                rm -rf $(MOUNT_DIR)/*
                rm -rf $(TEMP_DIR)/*

                ./blobfuse2.test -test.v -test.coverprofile=$(WORK_DIR)/list_empty_cmd.cov mount list
                if [ $? -ne 0 ]; then
                  exit 1
                fi
              workingDirectory: $(WORK_DIR)
              displayName: "CLI : Mount List"

            - script: |
                ./blobfuse2.test -test.v -test.coverprofile=$(WORK_DIR)/mount_cmd.cov mount all $(MOUNT_DIR) --config-file=$(BLOBFUSE2_CFG) --log-level=log_debug 
                if [ $? -ne 0 ]; then
                  exit 1
                fi

                sleep 20     

                ./blobfuse2.test -test.v -test.coverprofile=$(WORK_DIR)/list_cmd_all.cov mount list
                if [ $? -ne 0 ]; then
                  exit 1
                fi
                ./blobfuse2 unmount all
              workingDirectory: $(WORK_DIR)
              displayName: "CLI : Mount all and List"

            - script: |
                ./blobfuse2.test -test.v -test.coverprofile=$(WORK_DIR)/mount_cmd_all.cov mount all $(MOUNT_DIR) --config-file=$(BLOBFUSE2_CFG) --log-level=log_debug 
                if [ $? -ne 0 ]; then
                  exit 1
                fi

                sleep 20
                cd $(MOUNT_DIR)/$(containerName)
                ./blobfuse2.test -test.v -test.coverprofile=$(WORK_DIR)/umnt_cmd_cont_fail.cov unmount $(MOUNT_DIR)/$(containerName)
                cd -
                ./blobfuse2.test -test.v -test.coverprofile=$(WORK_DIR)/umnt_cmd_cont.cov unmount $(MOUNT_DIR)/$(containerName)
                if [ $? -ne 0 ]; then
                  exit 1
                fi

                ./blobfuse2.test -test.v -test.coverprofile=$(WORK_DIR)/umnt_wild_cmd.cov unmount "testmut*"
                if [ $? -ne 0 ]; then
                  exit 1
                fi

                ./blobfuse2.test -test.v -test.coverprofile=$(WORK_DIR)/umnt_wild_cmd.cov unmount "abcdef*"
                if [ $? -ne 0 ]; then
                  exit 1
                fi

                ./blobfuse2.test -test.v -test.coverprofile=$(WORK_DIR)/umnt_negative_cmd.cov unmount abcdef
                if [ $? -ne 1 ]; then
                  exit 1
                fi

                for i in {1..5}; do ./blobfuse2.test -test.v -test.coverprofile=$(WORK_DIR)/umnt_all_cmd$i.cov unmount all; done
              workingDirectory: $(WORK_DIR)
              displayName: "CLI : Unmount options"


            # Mount / Unmount Negative tests
            - script: |
                ./blobfuse2.test -test.v -test.coverprofile=$(WORK_DIR)/mount_neg.cov mount all /abc --config-file=$(BLOBFUSE2_CFG) --log-level=log_debug
                if [ $? -eq 0 ]; then
                  exit 1
                fi
              workingDirectory: $(WORK_DIR)
              displayName: "CLI : Invalid mount path"
              timeoutInMinutes: 2

            - script: |
                ./blobfuse2 unmount all
                cp $(BLOBFUSE2_CFG) /tmp/configMountall.yaml
                echo "mountall:" >> /tmp/configMountall.yaml
                echo "  container-allowlist:" >> /tmp/configMountall.yaml
                echo "    - abcd" >> /tmp/configMountall.yaml
                cat /tmp/configMountall.yaml

                ./blobfuse2.test -test.v -test.coverprofile=$(WORK_DIR)/secure_encrypt_all.cov secure encrypt --config-file=/tmp/configMountall.yaml --output-file=$(Pipeline.Workspace)/blobfuse2.azsec --passphrase=123123123123123123123123 
                if [ $? -ne 0 ]; then
                  exit 1
                fi

                ./blobfuse2.test -test.v -test.coverprofile=$(WORK_DIR)/mount_all_cmd_secure.cov mount all $(MOUNT_DIR) --config-file=$(Pipeline.Workspace)/blobfuse2.azsec --passphrase=123123123123123123123123 --log-level=log_debug --foreground=true &
                if [ $? -ne 0 ]; then
                  exit 1
                fi

                sleep 5
                ./blobfuse2 unmount all
              workingDirectory: $(WORK_DIR)
              displayName: "CLI : Mount all with secure config"
              timeoutInMinutes: 2

            - script: |
                ./blobfuse2 unmount all
                cp $(BLOBFUSE2_CFG) /tmp/configMountall.yaml
                echo "mountall:" >> /tmp/configMountall.yaml
                echo "  container-denylist:" >> /tmp/configMountall.yaml
                echo "    - abcd" >> /tmp/configMountall.yaml
                cat /tmp/configMountall.yaml

                ./blobfuse2.test -test.v -test.coverprofile=$(WORK_DIR)/secure_encrypt_all2.cov secure encrypt --config-file=/tmp/configMountall.yaml --output-file=$(Pipeline.Workspace)/blobfuse2.azsec --passphrase=123123123123123123123123 
                if [ $? -ne 0 ]; then
                  exit 1
                fi

                ./blobfuse2.test -test.v -test.coverprofile=$(WORK_DIR)/mount_all_cmd_secure2.cov mount all $(MOUNT_DIR) --config-file=$(Pipeline.Workspace)/blobfuse2.azsec --passphrase=123123123123123123123123 --log-level=log_debug --foreground=true &
                if [ $? -ne 0 ]; then
                  exit 1
                fi

                sleep 5
                ./blobfuse2 unmount all
              workingDirectory: $(WORK_DIR)
              displayName: "CLI : Mount all with secure config 2"
              timeoutInMinutes: 2

            - script: |
                ./blobfuse2 unmount all
                ./blobfuse2.test -test.v -test.coverprofile=$(WORK_DIR)/mount_foreg.cov mount $(MOUNT_DIR) --config-file=$(BLOBFUSE2_CFG) --log-level=log_debug --foreground=true &
                if [ $? -ne 0 ]; then
                  exit 1
                fi

                sleep 5

                ./blobfuse2.test -test.v -test.coverprofile=$(WORK_DIR)/mount_remount.cov mount $(MOUNT_DIR) --config-file=$(BLOBFUSE2_CFG) --log-level=log_debug
                if [ $? -eq 0 ]; then
                  exit 1
                fi

                sleep 5
                ./blobfuse2 unmount all
              workingDirectory: $(WORK_DIR)
              displayName: "CLI : Remount test"
              timeoutInMinutes: 2

            # Doc generation tests
            - script: |
                ./blobfuse2.test -test.v -test.coverprofile=$(WORK_DIR)/doc1.cov doc
                ./blobfuse2.test -test.v -test.coverprofile=$(WORK_DIR)/doc2.cov doc --output-location /notexists
                touch ~/a.txt
                ./blobfuse2.test -test.v -test.coverprofile=$(WORK_DIR)/doc2.cov doc --output-location ~/a.txt
                rm -rf ~/a.txt
              workingDirectory: $(WORK_DIR)
              displayName: "CLI : doc generation"
              timeoutInMinutes: 2

            # Version check
            - script: |
                ./blobfuse2.test -test.v -test.coverprofile=$(WORK_DIR)/version1.cov --version
                ./blobfuse2.test -test.v -test.coverprofile=$(WORK_DIR)/version2.cov version
                ./blobfuse2.test -test.v -test.coverprofile=$(WORK_DIR)/version2.cov version --check
              workingDirectory: $(WORK_DIR)
              displayName: "CLI : version"
              timeoutInMinutes: 2

            # Simulate config change
            - script: |
                rm -rf $(MOUNT_DIR)/*
                rm -rf $(TEMP_DIR)/*
                ./blobfuse2 unmount all
                
                ./blobfuse2.test -test.v -test.coverprofile=$(WORK_DIR)/mount_foreg_2.cov mount all $(MOUNT_DIR) --config-file=$(BLOBFUSE2_CFG) --log-level=log_debug --foreground=true &
                if [ $? -ne 0 ]; then
                  exit 1
                fi

                sleep 5
                echo -e "\n\nlogging:\n  level:log_debug\n  type:base" >> $(BLOBFUSE2_CFG)
                sed -i 's/timeout:.*/timeout: 300/' $(BLOBFUSE2_CFG)
                sleep 5

                ./blobfuse2 unmount all
              workingDirectory: $(WORK_DIR)
              displayName: "CLI : Config change simulator"

            # Secure Config, fine to use insecure passphrase as this is just for testing
            - script: |
                rm -rf $(MOUNT_DIR)/*
                rm -rf $(TEMP_DIR)/*
                ./blobfuse2 unmount all
                ./blobfuse2 gen-test-config --config-file=azure_key.yaml --container-name=$(containerName) --temp-path=$(TEMP_DIR) --output-file=$(BLOBFUSE2_CFG)
                
                ./blobfuse2.test -test.v -test.coverprofile=$(WORK_DIR)/secure_encrypt.cov secure encrypt --config-file=$(BLOBFUSE2_CFG) --output-file=$(Pipeline.Workspace)/blobfuse2.azsec --passphrase=123123123123123123123123 
                if [ $? -ne 0 ]; then
                  exit 1
                fi
                ./blobfuse2.test -test.v -test.coverprofile=$(WORK_DIR)/mount_secure.cov mount $(MOUNT_DIR) --config-file=$(Pipeline.Workspace)/blobfuse2.azsec --passphrase=123123123123123123123123 &
                sleep 10
                ps -aux | grep blobfuse2
                rm -rf $(MOUNT_DIR)/*
                cd test/e2e_tests
                go test -v -timeout=7200s ./... -args -mnt-path=$(MOUNT_DIR) -adls=false -tmp-path=$(TEMP_DIR)
                cd -

                ./blobfuse2.test -test.v -test.coverprofile=$(WORK_DIR)/secure_set.cov secure set --config-file=$(Pipeline.Workspace)/blobfuse2.azsec --passphrase=123123123123123123123123 --key=logging.level --value=log_debug
                ./blobfuse2 unmount all
                sleep 5
              workingDirectory: $(WORK_DIR)
              displayName: "CLI : Secure Config"
              env:
                NIGHTLY_STO_ACC_NAME: $(NIGHTLY_STO_BLOB_ACC_NAME)
                NIGHTLY_STO_ACC_KEY: $(NIGHTLY_STO_BLOB_ACC_KEY)
                ACCOUNT_TYPE: 'block'
                ACCOUNT_ENDPOINT: 'https://$(NIGHTLY_STO_BLOB_ACC_NAME).blob.core.windows.net'
                VERBOSE_LOG: false
                USE_HTTP: false

            # stop health monitor binary associated with a given blobfuse2 pid
            - script: |
                ./blobfuse2 unmount all
                sudo kill -9 `pidof blobfuse2.test`
                rm -rf $(MOUNT_DIR)/*
                rm -rf $(TEMP_DIR)/*
                mkdir -p $(MOUNT_DIR)/hmon_test

                sudo ln -s `pwd`/bfusemon /usr/local/bin/bfusemon
                ls -l /usr/local/bin/bfusemon*

                cat /tmp/configAdlsProfilerTemp.yaml
                ./blobfuse2 mount $(MOUNT_DIR)/hmon_test --config-file=/tmp/configAdlsProfilerTemp.yaml
                sleep 10
                ps -aux | grep blobfuse2
                ps -aux | grep bfusemon
                ./blobfuse2.test -test.v -test.coverprofile=$(WORK_DIR)/bfusemon_stop_pid.cov health-monitor stop --pid=`pidof blobfuse2`
                ./blobfuse2 unmount all
              workingDirectory: $(WORK_DIR)
              displayName: "CLI : Health monitor stop pid"

            # stop all health monitor binaries
            - script: |
                ./blobfuse2 unmount all
                sudo kill -9 `pidof blobfuse2.test`
                rm -rf $(MOUNT_DIR)/*
                rm -rf $(TEMP_DIR)/*
                mkdir -p $(MOUNT_DIR)/hmon_test

                cat /tmp/configAdlsProfilerTemp.yaml
                ./blobfuse2 mount $(MOUNT_DIR)/hmon_test --config-file=/tmp/configAdlsProfilerTemp.yaml
                sleep 10
                ps -aux | grep blobfuse2
                ps -aux | grep bfusemon
                ./blobfuse2.test -test.v -test.coverprofile=$(WORK_DIR)/bfusemon_stop_all.cov health-monitor stop all
                ./blobfuse2 unmount all
              workingDirectory: $(WORK_DIR)
              displayName: "CLI : Health monitor stop all"

            # Start Proxy
            - script: |
                sudo apt-get update --fix-missing -y
                sudo apt remove mitmproxy -y
                sudo apt-get install python3-setuptools -y
                sudo apt install python3-pip -y
                sudo pip3 install mitmproxy
                mitmdump -q -w proxy_logs.txt &
              displayName: 'Install & Start Proxy'

            # Configure Proxy cert & env
            - script: |
                sudo mkdir /usr/local/share/ca-certificates/extra
                sudo cp ~/.mitmproxy/mitmproxy-ca-cert.cer /usr/local/share/ca-certificates/extra/mitmproxy-ca-cert.crt
                sudo update-ca-certificates
                export https_proxy="127.0.0.1:8080"
                export http_proxy="127.0.0.1:8080"
              displayName: 'Configure Proxy'

            # Config Generation (Block Blob Proxy)
            - script: |
                cd $(WORK_DIR)
                $(WORK_DIR)/blobfuse2 gen-test-config --config-file=azure_key_proxy.yaml --container-name=$(containerName) --temp-path=$(TEMP_DIR) --output-file=$(BLOBFUSE2_CFG)
              env:
                NIGHTLY_STO_ACC_NAME: $(NIGHTLY_STO_BLOB_ACC_NAME)
                NIGHTLY_STO_ACC_KEY: $(NIGHTLY_STO_BLOB_ACC_KEY)
                ACCOUNT_TYPE: 'block'
                ACCOUNT_ENDPOINT: 'https://$(NIGHTLY_STO_BLOB_ACC_NAME).blob.core.windows.net'
                VERBOSE_LOG: false
                USE_HTTP: false
              displayName: 'Create Config File - Block Blob Proxy'
              workingDirectory: $(WORK_DIR)
              continueOnError: false
            
            # Code Coverage with e2e-tests for block blob Proxy
            - script: |
                rm -rf $(MOUNT_DIR)/*
                rm -rf $(TEMP_DIR)/*
                ./blobfuse2.test -test.v -test.coverprofile=$(WORK_DIR)/blobfuse2_block_proxy.cov mount $(MOUNT_DIR) --config-file=$(BLOBFUSE2_CFG) --disable-compression=true --foreground=true &
                sleep 10
                ps -aux | grep blobfuse2
                rm -rf $(MOUNT_DIR)/*
                cd test/e2e_tests
                go test -v -timeout=7200s ./... -args -mnt-path=$(MOUNT_DIR) -tmp-path=$(TEMP_DIR)
                cd -
                sudo fusermount -u $(MOUNT_DIR) 
                sleep 5
              workingDirectory: $(WORK_DIR)
              displayName: "Block Blob Coverage Proxy"

            # Config Generation (ADLS Proxy)
            - script: |
                cd $(WORK_DIR)
                $(WORK_DIR)/blobfuse2 gen-test-config --config-file=azure_key_proxy.yaml --container-name=$(containerName) --temp-path=$(TEMP_DIR) --output-file=$(BLOBFUSE2_ADLS_CFG)
              env:
                NIGHTLY_STO_ACC_NAME: $(AZTEST_ADLS_ACC_NAME)
                NIGHTLY_STO_ACC_KEY:  $(AZTEST_ADLS_KEY)
                ACCOUNT_TYPE: 'adls'
                ACCOUNT_ENDPOINT: 'https://$(AZTEST_ADLS_ACC_NAME).dfs.core.windows.net'
                VERBOSE_LOG: false
                USE_HTTP: false
              displayName: 'Create Config File - ADLS Proxy'
              continueOnError: false

            # Code Coverage with e2e-tests for ADLS Proxy
            - script: |
                rm -rf $(MOUNT_DIR)/*
                rm -rf $(TEMP_DIR)/*
                ./blobfuse2.test -test.v -test.coverprofile=$(WORK_DIR)/blobfuse2_adls_proxy.cov mount $(MOUNT_DIR) --config-file=$(BLOBFUSE2_ADLS_CFG) --foreground=true &
                sleep 10
                ps -aux | grep blobfuse2
                rm -rf $(MOUNT_DIR)/*
                cd test/e2e_tests
                go test -v -timeout=7200s ./... -args -mnt-path=$(MOUNT_DIR) -adls=true -tmp-path=$(TEMP_DIR)
                cd -
                ./blobfuse2 unmount all
                sleep 5
              workingDirectory: $(WORK_DIR)
              displayName: "ADLS Coverage Proxy"

            # -------------------------------------------------------
            # Coverage report consolidation
            - script: |
                echo 'mode: count' > ./blobfuse2_coverage_raw.rpt
                tail -q -n +2 ./*.cov >> ./blobfuse2_coverage_raw.rpt
<<<<<<< HEAD
                cat ./blobfuse2_coverage_raw.rpt | grep -v mock_component | grep -v base_component | grep -v loopback | grep -v tools | grep -v "common/log" | grep -v "common/exectime" | grep -v "common/types.go" | grep -v "internal/stats_manager" | grep -v "main.go" | grep -v "component/azstorage/azauthmsi.go" | grep -v "component/azstorage/azauthspn.go" | grep -v "component/stream" | grep -v "component/azstorage/azauthcli.go" > ./blobfuse2_coverage.rpt 
=======
                cat ./blobfuse2_coverage_raw.rpt | grep -v mock_component | grep -v base_component | grep -v loopback | grep -v tools | grep -v "common/log" | grep -v "common/exectime" | grep -v "common/types.go" | grep -v "internal/stats_manager" | grep -v "main.go" | grep -v "component/azstorage/azauthmsi.go" | grep -v "component/azstorage/azauthspn.go" | grep -v "component/stream" | grep -v "component/custom" | grep -v "component/azstorage/azauthcli.go" | grep -v "exported/exported.go" |  grep -v "component/block_cache/stream.go" > ./blobfuse2_coverage.rpt 
>>>>>>> cbd7b100
                go tool cover -func blobfuse2_coverage.rpt  > ./blobfuse2_func_cover.rpt
                go tool cover -html=./blobfuse2_coverage.rpt -o ./blobfuse2_coverage.html
                go tool cover -html=./blobfuse2_ut.cov -o ./blobfuse2_ut.html
                cp ./*.rpt  $(Build.ArtifactStagingDirectory)/
                cp ./*.cov  $(Build.ArtifactStagingDirectory)/
                cp ./*.html $(Build.ArtifactStagingDirectory)/
              workingDirectory: $(WORK_DIR)
              displayName: "Save coverage report"

            # Publish the Artifacts
            - task: PublishBuildArtifacts@1
              inputs:
                artifactName: 'Blobfuse2 Coverage $(tags)'
              displayName: 'Publish Artifacts for blobfuse2 code coverage'
              condition: succeeded()

            # Overall code coverage check
            - script: |
                chmod 777 ./test/scripts/coveragecheck.sh
                ./test/scripts/coveragecheck.sh
              workingDirectory: $(WORK_DIR)
              displayName: "Overall coverage check"

            # File level code coverage check
            - script: |
                ./test/scripts/coveragecheck.sh file
              workingDirectory: $(WORK_DIR)
              displayName: "File level coverage check"
              condition: always()
        
    
  
  - ${{ if eq(parameters.cleanup_test, true) }}:   
    - stage: AccountCleanup
      condition: always()
      jobs:
        - job: Cleanup
          timeoutInMinutes: 300
          strategy:
            matrix:
              Ubuntu-20:
                AgentName: 'blobfuse-ubuntu20'
                containerName: 'test-cnt-ubn-20'
                fuselib: 'libfuse3-dev'
                fuselib2: 'fuse3'
                tags: 'fuse3'          

          pool:
            name: "blobfuse-ubuntu-pool"
            demands:
              - ImageOverride -equals $(AgentName)

          variables:
            - group: NightlyBlobFuse
            - name: MOUNT_DIR
              value: '$(Pipeline.Workspace)/blob_mnt'
            - name: TEMP_DIR
              value: '$(Pipeline.Workspace)/blobfuse2_tmp'
            - name: BLOBFUSE2_CFG
              value: '$(Pipeline.Workspace)/blobfuse2.yaml'
            - name: BLOBFUSE2_ADLS_CFG
              value: '$(Pipeline.Workspace)/blobfuse2.adls.yaml'
            - name: GOPATH
              value: '$(Pipeline.Workspace)/go'
            - name: ROOT_DIR
              value: '$(System.DefaultWorkingDirectory)' 
            - name: WORK_DIR
              value: '$(System.DefaultWorkingDirectory)/azure-storage-fuse'

          steps:
            - checkout: none
            
            - script: |
                sudo apt-get update --fix-missing -o Dpkg::Options::="--force-confnew"
                sudo apt-get install make cmake gcc g++ parallel $(fuselib) $(fuselib2) git -y -o Dpkg::Options::="--force-confnew"
              displayName: 'Install dependency'

            # Clone the repo
            - script: |
                git clone https://github.com/Azure/azure-storage-fuse
              displayName: 'Checkout Code'
              workingDirectory: $(ROOT_DIR)

            # Checkout the branch
            - script: |
                git checkout `echo $(Build.SourceBranch) | cut -d "/" -f 1,2 --complement`
              displayName: 'Checkout Branch'
              workingDirectory: $(WORK_DIR)

            # Custom script to install Go-lang
            - task: ShellScript@2
              inputs:
                scriptPath: "$(work_dir)/go_installer.sh"
                args: "$(root_dir)/"
              displayName: "GoTool Custom Setup"
          
            # Run the block blob cleanup
            - task: Go@0
              inputs:
                command: 'test'
                arguments: '-timeout 120m -v test/accoutcleanup/accountcleanup_test.go'
                workingDirectory:  $(WORK_DIR)
              displayName: 'Block Blob cleanup'
              timeoutInMinutes: 120
              continueOnError: true
              env:
                STORAGE_ACCOUNT_NAME: $(NIGHTLY_STO_BLOB_ACC_NAME)
                STORAGE_ACCOUNT_Key: $(NIGHTLY_STO_BLOB_ACC_KEY)

            # Run the gen2 cleanup
            - task: Go@0
              inputs:
                command: 'test'
                arguments: '-timeout 120m -v test/accoutcleanup/accountcleanup_test.go'
                workingDirectory:  $(WORK_DIR)
              displayName: 'Gen2 cleanup'
              timeoutInMinutes: 120
              continueOnError: true
              env:
                STORAGE_ACCOUNT_NAME: $(AZTEST_ADLS_ACC_NAME)
                STORAGE_ACCOUNT_Key: $(AZTEST_ADLS_KEY)
<|MERGE_RESOLUTION|>--- conflicted
+++ resolved
@@ -592,11 +592,7 @@
             - script: |
                 echo 'mode: count' > ./blobfuse2_coverage_raw.rpt
                 tail -q -n +2 ./*.cov >> ./blobfuse2_coverage_raw.rpt
-<<<<<<< HEAD
-                cat ./blobfuse2_coverage_raw.rpt | grep -v mock_component | grep -v base_component | grep -v loopback | grep -v tools | grep -v "common/log" | grep -v "common/exectime" | grep -v "common/types.go" | grep -v "internal/stats_manager" | grep -v "main.go" | grep -v "component/azstorage/azauthmsi.go" | grep -v "component/azstorage/azauthspn.go" | grep -v "component/stream" | grep -v "component/azstorage/azauthcli.go" > ./blobfuse2_coverage.rpt 
-=======
                 cat ./blobfuse2_coverage_raw.rpt | grep -v mock_component | grep -v base_component | grep -v loopback | grep -v tools | grep -v "common/log" | grep -v "common/exectime" | grep -v "common/types.go" | grep -v "internal/stats_manager" | grep -v "main.go" | grep -v "component/azstorage/azauthmsi.go" | grep -v "component/azstorage/azauthspn.go" | grep -v "component/stream" | grep -v "component/custom" | grep -v "component/azstorage/azauthcli.go" | grep -v "exported/exported.go" |  grep -v "component/block_cache/stream.go" > ./blobfuse2_coverage.rpt 
->>>>>>> cbd7b100
                 go tool cover -func blobfuse2_coverage.rpt  > ./blobfuse2_func_cover.rpt
                 go tool cover -html=./blobfuse2_coverage.rpt -o ./blobfuse2_coverage.html
                 go tool cover -html=./blobfuse2_ut.cov -o ./blobfuse2_ut.html
